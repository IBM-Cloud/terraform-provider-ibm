--- conflicted
+++ resolved
@@ -5,11 +5,7 @@
 )
 
 // Version is the current provider main version
-<<<<<<< HEAD
-const Version = "0.7.12"
-=======
 const Version = "0.9.1"
->>>>>>> b630acf2
 
 // GitCommit is the git commit that was compiled. This will be filled in by the compiler.
 var GitCommit string
