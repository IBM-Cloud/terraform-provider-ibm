--- conflicted
+++ resolved
@@ -14,11 +14,8 @@
 Event Streams
 Functions
 Global Tagging
-<<<<<<< HEAD
 IBM Cloud Shell
-=======
 Hyper Protect Crypto Service (HPCS)
->>>>>>> 409cca06
 Identity & Access Management (IAM)
 Internet services
 Key Management Service
