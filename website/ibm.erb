<% wrap_layout :inner do %>
  <% content_for :sidebar do %>
    <div class="docs-sidebar hidden-print affix-top" role="complementary">
      <ul class="nav docs-sidenav">
        <li<%= sidebar_current("docs-home") %>>
          <a href="/docs/providers/index.html">All Providers</a>
        </li>
        <li<%= sidebar_current("docs-ibm-index") %>>
          <a href="/docs/providers/ibm/index.html">IBM Provider</a>
        </li>
        <li<%= sidebar_current("docs-ibm-datasource-cf") %>>
          <a href="#">Cloud Foundry Data Sources</a>
          <ul class="nav nav-visible">
            <li<%= sidebar_current("docs-ibm-datasource-account") %>>
              <a href="/docs/providers/ibm/d/account.html">account</a>
            </li>
            <li<%= sidebar_current("docs-ibm-datasource-app") %>>
              <a href="/docs/providers/ibm/d/app.html">app</a>
            </li>
            <li<%= sidebar_current("docs-ibm-datasource-app-domain-private") %>>
              <a href="/docs/providers/ibm/d/app_domain_private.html">app_domain_private</a>
            </li>
            <li<%= sidebar_current("docs-ibm-datasource-app-domain-shared") %>>
              <a href="/docs/providers/ibm/d/app_domain_shared.html">app_domain_shared</a>
            </li>
            <li<%= sidebar_current("docs-ibm-datasource-app-route") %>>
              <a href="/docs/providers/ibm/d/app_route.html">app_route</a>
            </li>
            <li<%= sidebar_current("docs-ibm-datasource-org") %>>
              <a href="/docs/providers/ibm/d/org.html">org</a>
            </li>
            <li<%= sidebar_current("docs-ibm-datasource-org-quota") %>>
              <a href="/docs/providers/ibm/d/org_quota.html">org_quota</a>
            </li>
            <li<%= sidebar_current("docs-ibm-datasource-resource-group") %>>
              <a href="/docs/providers/ibm/d/resource_group.html">resource_group</a>
            </li>
            <li<%= sidebar_current("docs-ibm-datasource-resource-instance") %>>
              <a href="/docs/providers/ibm/d/resource_instance.html">resource_instance</a>
            </li>
            <li<%= sidebar_current("docs-ibm-datasource-resource-key") %>>
              <a href="/docs/providers/ibm/d/resource_key.html">resource_key</a>
            </li>
            <li<%= sidebar_current("docs-ibm-datasource-resource-quota") %>>
              <a href="/docs/providers/ibm/d/resource_quota.html">resource_quota</a>
            </li>
            <li<%= sidebar_current("docs-ibm-datasource-service-instance") %>>
              <a href="/docs/providers/ibm/d/service_instance.html">service_instance</a>
            </li>
            <li<%= sidebar_current("docs-ibm-datasource-service-key") %>>
              <a href="/docs/providers/ibm/d/service_key.html">service_key</a>
            </li>
            <li<%= sidebar_current("docs-ibm-datasource-service-plan") %>>
              <a href="/docs/providers/ibm/d/service_plan.html">service_plan</a>
            </li>
            <li<%= sidebar_current("docs-ibm-datasource-space") %>>
              <a href="/docs/providers/ibm/d/space.html">space</a>
            </li>
          </ul>
          <li<%= sidebar_current("docs-ibm-datasource-cs") %>>
            <a href="#">Container Data Sources</a>
            <ul class="nav nav-visible">
              <li<%= sidebar_current("docs-ibm-datasource-container-cluster") %>>
                <a href="/docs/providers/ibm/d/container_cluster.html">container_cluster</a>
              </li>
              <li<%= sidebar_current("docs-ibm-datasource-container-cluster-config") %>>
                <a href="/docs/providers/ibm/d/container_cluster_config.html">container_cluster_config</a>
              </li>
              <li<%= sidebar_current("docs-ibm-datasource-container-cluster-worker") %>>
                <a href="/docs/providers/ibm/d/container_cluster_worker.html">container_cluster_worker</a>
              </li>
              <li<%= sidebar_current("docs-ibm-datasource-container-cluster-versions") %>>
                <a href="/docs/providers/ibm/d/container_cluster_versions.html">container_cluster_versions</a>
              </li>
            </ul>
          </li>
          <li<%= sidebar_current("docs-ibm-datasource-function") %>>
            <a href="#">Function Data Sources</a>
            <ul class="nav nav-visible">
              <li<%= sidebar_current("docs-ibm-datasource-function-action") %>>
                <a href="/docs/providers/ibm/d/function_action.html">function_action</a>
              </li>
              <li<%= sidebar_current("docs-ibm-datasource-function-package") %>>
                <a href="/docs/providers/ibm/d/function_package.html">function_package</a>
              </li>
              <li<%= sidebar_current("docs-ibm-datasource-function-rule") %>>
                <a href="/docs/providers/ibm/d/function_rule.html">function_rule</a>
              </li>
              <li<%= sidebar_current("docs-ibm-datasource-function-trigger") %>>
                <a href="/docs/providers/ibm/d/function_trigger.html">function_trigger</a>
              </li>
            </ul>
          </li>
          <li<%= sidebar_current("docs-ibm-datasource-iam") %>>
            <a href="#">Identity & Access Data Sources</a>
            <ul class="nav nav-visible">
              <li<%= sidebar_current("docs-ibm-datasource-iam-service-id") %>>
                <a href="/docs/providers/ibm/d/iam_service_id.html">iam_service_id</a>
              </li>
              <li<%= sidebar_current("docs-ibm-datasource-iam-service-policy") %>>
                <a href="/docs/providers/ibm/d/iam_service_policy.html">iam_service_policy</a>
              </li>
              <li<%= sidebar_current("docs-ibm-datasource-iam-user-policy") %>>
                <a href="/docs/providers/ibm/d/iam_user_policy.html">iam_user_policy</a>
              </li>
            </ul>
          </li>
          <li<%= sidebar_current("docs-ibm-datasource-infra") %>>
            <a href="#">Infrastructure Data Sources</a>
            <ul class="nav nav-visible">
              <li<%= sidebar_current("docs-ibm-datasource-cis") %>>
                <a href="/docs/providers/ibm/d/cis.html">cis</a>
              </li>
               <li<%= sidebar_current("docs-ibm-datasource-cis_domain") %>>
                <a href="/docs/providers/ibm/d/cis_domain.html">cis</a>
              </li>
              <li<%= sidebar_current("docs-ibm-datasource-cis-ip-addresses") %>>
                <a href="/docs/providers/ibm/d/cis_ip_addresses.html">cis_ip_addresses</a>
              </li>
              <li<%= sidebar_current("docs-ibm-datasource-compute-bare-metal") %>>
                <a href="/docs/providers/ibm/d/compute_bare_metal.html">compute_bare_metal</a>
              </li>
              <li<%= sidebar_current("docs-ibm-datasource-compute-image-template") %>>
                <a href="/docs/providers/ibm/d/compute_image_template.html">compute_image_template</a>
              </li>
              <li<%= sidebar_current("docs-ibm-datasource-compute-placement-group") %>>
                <a href="/docs/providers/ibm/d/compute_placement_group.html">compute_placement_group</a>
              </li>
              <li<%= sidebar_current("docs-ibm-datasource-compute-ssh-key") %>>
                <a href="/docs/providers/ibm/d/compute_ssh_key.html">compute_ssh_key</a>
              </li>
              <li<%= sidebar_current("docs-ibm-datasource-compute-vm-instance") %>>
                <a href="/docs/providers/ibm/d/compute_vm_instance.html">compute_vm_instance</a>
              </li>
              <li<%= sidebar_current("docs-ibm-datasource-dns-domain") %>>
                <a href="/docs/providers/ibm/d/dns_domain.html">dns_domain</a>
              </li>
              <li<%= sidebar_current("docs-ibm-datasource-dns-domain-registration") %>>
                <a href="/docs/providers/ibm/d/dns_domain_registration.html">dns_domain_registration</a>
              </li>
              <li<%= sidebar_current("docs-ibm-datasource-dns-secondary") %>>
                <a href="/docs/providers/ibm/d/dns_secondary.html">dns_secondary</a>
              </li>
              <li<%= sidebar_current("docs-ibm-datasource-lbaas") %>>
                <a href="/docs/providers/ibm/d/lbaas.html">lbaas</a>
              </li>
              <li<%= sidebar_current("docs-ibm-datasource-network-vlan") %>>
                <a href="/docs/providers/ibm/d/network_vlan.html">network_vlan</a>
              </li>
              <li<%= sidebar_current("docs-ibm-datasource-security-group") %>>
                <a href="/docs/providers/ibm/d/security_group.html">security_group</a>
              </li>
            </ul>
          </li>
          <li<%= sidebar_current("docs-ibm-resource-cf") %>>
            <a href="#">Cloud Foundry Resources</a>
            <ul class="nav nav-visible">
              <li<%= sidebar_current("docs-ibm-resource-app") %>>
                <a href="/docs/providers/ibm/r/app.html">app</a>
              </li>
              <li<%= sidebar_current("docs-ibm-resource-app-domain-private") %>>
                <a href="/docs/providers/ibm/r/app_domain_private.html">app_domain_private</a>
              </li>
              <li<%= sidebar_current("docs-ibm-resource-app-domain-shared") %>>
                <a href="/docs/providers/ibm/r/app_domain_shared.html">app_domain_shared</a>
              </li>
              <li<%= sidebar_current("docs-ibm-resource-app-route") %>>
                <a href="/docs/providers/ibm/r/app_route.html">app_route</a>
              </li>
              <li<%= sidebar_current("docs-ibm-resource-org") %>>
                <a href="/docs/providers/ibm/r/org.html">org</a>
              </li>
              <li<%= sidebar_current("docs-ibm-resource-resource-group") %>>
                <a href="/docs/providers/ibm/r/resource_group.html">resource_group</a>
              </li>
              <li<%= sidebar_current("docs-ibm-resource-resource-instance") %>>
                <a href="/docs/providers/ibm/r/resource_instance.html">resource_instance</a>
              </li>
              <li<%= sidebar_current("docs-ibm-resource-resource-key") %>>
                <a href="/docs/providers/ibm/r/resource_key.html">resource_key</a>
              </li>
              <li<%= sidebar_current("docs-ibm-resource-service-instance") %>>
                <a href="/docs/providers/ibm/r/service_instance.html">service_instance</a>
              </li>
              <li<%= sidebar_current("docs-ibm-resource-service-key") %>>
                <a href="/docs/providers/ibm/r/service_key.html">service_key</a>
              </li>
              <li<%= sidebar_current("docs-ibm-resource-space") %>>
                <a href="/docs/providers/ibm/r/space.html">space</a>
              </li>
            </ul>
          </li>
          <li<%= sidebar_current("docs-ibm-resource-cs") %>>
            <a href="#">Container Resources</a>
            <ul class="nav nav-visible">
              <li<%= sidebar_current("docs-ibm-resource-container-bind-service") %>>
                <a href="/docs/providers/ibm/r/container_bind_service.html">container_bind_service</a>
              </li>
              <li<%= sidebar_current("docs-ibm-resource-container-cluster") %>>
                <a href="/docs/providers/ibm/r/container_cluster.html">container_cluster</a>
              </li>
              <li<%= sidebar_current("docs-ibm-resource-container-worker-pool") %>>
                <a href="/docs/providers/ibm/r/container_worker_pool.html">container_worker_pool</a>
              </li>
              <li<%= sidebar_current("docs-ibm-resource-container-worker-pool-zone-attachment") %>>
                <a href="/docs/providers/ibm/r/container_worker_pool_zone_attachment.html">container_worker_pool_zone_attachment</a>
              </li>
            </ul>
          </li>
          <li<%= sidebar_current("docs-ibm-resource-function") %>>
            <a href="#">Function Resources</a>
            <ul class="nav nav-visible">
              <li<%= sidebar_current("docs-ibm-resource-function-action") %>>
                <a href="/docs/providers/ibm/r/function_action.html">function_action</a>
              </li>
              <li<%= sidebar_current("docs-ibm-resource-function-package") %>>
                <a href="/docs/providers/ibm/r/function_package.html">function_package</a>
              </li>
              <li<%= sidebar_current("docs-ibm-resource-function-rule") %>>
                <a href="/docs/providers/ibm/r/function_rule.html">function_rule</a>
              </li>
              <li<%= sidebar_current("docs-ibm-resource-function-trigger") %>>
                <a href="/docs/providers/ibm/r/function_trigger.html">function_trigger</a>
              </li>
            </ul>
          </li>
          <li<%= sidebar_current("docs-ibm-resource-iam") %>>
            <a href="#">Identity & Access Resources</a>
            <ul class="nav nav-visible">
              <li<%= sidebar_current("docs-ibm-resource-iam-access-group") %>>
                <a href="/docs/providers/ibm/r/iam_access_group.html">iam_access_group</a>
              </li>
              <li<%= sidebar_current("docs-ibm-resource-iam-access-group-members") %>>
                <a href="/docs/providers/ibm/r/iam_access_group_members.html">iam_access_group_members</a>
              </li>
              <li<%= sidebar_current("docs-ibm-resource-iam-access-group-policy") %>>
                <a href="/docs/providers/ibm/r/iam_access_group_policy.html">iam_access_group_policy</a>
              </li>
              <li<%= sidebar_current("docs-ibm-resource-iam-service-id") %>>
                <a href="/docs/providers/ibm/r/iam_service_id.html">iam_service_id</a>
              </li>
              <li<%= sidebar_current("docs-ibm-resource-iam-service-policy") %>>
                <a href="/docs/providers/ibm/r/iam_service_policy.html">iam_service_policy</a>
              </li>
              <li<%= sidebar_current("docs-ibm-resource-iam-user-policy") %>>
                <a href="/docs/providers/ibm/r/iam_user_policy.html">iam_user_policy</a>
              </li>
            </ul>
          </li>
          <li<%= sidebar_current("docs-ibm-resource-infra") %>>
            <a href="#">Infrastructure Resources</a>
            <ul class="nav nav-visible">
              <li<%= sidebar_current("docs-ibm-resource-cis") %>>
                <a href="/docs/providers/ibm/r/cis.html">cis</a>
              </li>
              <li<%= sidebar_current("docs-ibm-resource-cis-domain") %>>
                <a href="/docs/providers/ibm/r/cis_domain.html">cis_domain</a>
              </li>
              <li<%= sidebar_current("docs-ibm-resource-cis-domain-settings") %>>
                <a href="/docs/providers/ibm/r/cis_domain_settings.html">cis_domain_settings</a>
              </li>
              <li<%= sidebar_current("docs-ibm-resource-cis-dns-record") %>>
<<<<<<< HEAD
                <a href="/docs/providers/ibm/r/cis_dsn_record.html">cis_dsn_record</a>
=======
                <a href="/docs/providers/ibm/r/cis_dns_record.html">cis_dns_record</a>
>>>>>>> 7cb346dd
              </li>
              <li<%= sidebar_current("docs-ibm-resource-cis-global-load-balancer") %>>
                <a href="/docs/providers/ibm/r/cis_global_load_balancer.html">cis_global_load_balancer</a>
              </li>
              <li<%= sidebar_current("docs-ibm-resource-cis-healthcheck") %>>
                <a href="/docs/providers/ibm/r/cis_healthcheck.html">cis_healthcheck</a>
              </li>
              <li<%= sidebar_current("docs-ibm-resource-cis-origin-pool") %>>
                <a href="/docs/providers/ibm/r/cis_origin_pool.html">cis_origin_pool</a>
              </li>
              <li<%= sidebar_current("docs-ibm-resource-compute-autoscale-group") %>>
                <a href="/docs/providers/ibm/r/compute_autoscale_group.html">compute_autoscale_group</a>
              </li>
              <li<%= sidebar_current("docs-ibm-resource-compute-autoscale-policy") %>>
                <a href="/docs/providers/ibm/r/compute_autoscale_policy.html">compute_autoscale_policy</a>
              </li>
              <li<%= sidebar_current("docs-ibm-resource-compute-bare-metal") %>>
                <a href="/docs/providers/ibm/r/compute_bare_metal.html">compute_bare_metal</a>
              </li>
              <li<%= sidebar_current("docs-ibm-resource-compute-dedicated-host") %>>
                <a href="/docs/providers/ibm/r/compute_dedicated_host.html">compute_dedicated_host</a>
              </li>
              <li<%= sidebar_current("docs-ibm-resource-compute-monitor") %>>
                <a href="/docs/providers/ibm/r/compute_monitor.html">compute_monitor</a>
              </li>
              <li<%= sidebar_current("docs-ibm-resource-compute-placement-group") %>>
                <a href="/docs/providers/ibm/r/compute_placement_group.html">compute_placement_group</a>
              </li>
              <li<%= sidebar_current("docs-ibm-resource-compute-provisioning-hook") %>>
                <a href="/docs/providers/ibm/r/compute_provisioning_hook.html">compute_provisioning_hook</a>
              </li>
              <li<%= sidebar_current("docs-ibm-resource-compute-ssh-key") %>>
                <a href="/docs/providers/ibm/r/compute_ssh_key.html">compute_ssh_key</a>
              </li>
              <li<%= sidebar_current("docs-ibm-resource-compute-ssl-certificate") %>>
                <a href="/docs/providers/ibm/r/compute_ssl_certificate.html">compute_ssl_certificate</a>
              </li>
              <li<%= sidebar_current("docs-ibm-resource-compute-user") %>>
                <a href="/docs/providers/ibm/r/compute_user.html">compute_user</a>
              </li>
              <li<%= sidebar_current("docs-ibm-resource-compute-vm-instance") %>>
                <a href="/docs/providers/ibm/r/compute_vm_instance.html">compute_vm_instance</a>
              </li>
              <li<%= sidebar_current("docs-ibm-resource-dns-domain") %>>
                <a href="/docs/providers/ibm/r/dns_domain.html">dns_domain</a>
              </li>
              <li<%= sidebar_current("docs-ibm-resource-dns-domain-registration-nameservers") %>>
                <a href="/docs/providers/ibm/r/dns_domain_registration_nameservers.html">dns_domain_registration_nameservers</a>
              </li>
              <li<%= sidebar_current("docs-ibm-resource-dns-secondary") %>>
                <a href="/docs/providers/ibm/r/dns_secondary.html">dns_secondary</a>
              </li>
              <li<%= sidebar_current("docs-ibm-resource-dns-record") %>>
                <a href="/docs/providers/ibm/r/dns_record.html">dns_record</a>
              </li>
              <li<%= sidebar_current("docs-ibm-resource-firewall") %>>
                <a href="/docs/providers/ibm/r/firewall.html">firewall</a>
              </li>
              <li<%= sidebar_current("docs-ibm-resource-firewall-multivlan") %>>
                <a href="/docs/providers/ibm/r/multivlan_firewall.html">multivlan-firewall</a>
              </li>
              <li<%= sidebar_current("docs-ibm-resource-firewall-policy") %>>
                <a href="/docs/providers/ibm/r/firewall_policy.html">firewall_policy</a>
              </li>
              <li<%= sidebar_current("docs-ibm-resource-lb") %>>
                <a href="/docs/providers/ibm/r/lb.html">lb</a>
              </li>
              <li<%= sidebar_current("docs-ibm-resource-lbaas") %>>
                <a href="/docs/providers/ibm/r/lbaas.html">lbaas</a>
              </li>
              <li<%= sidebar_current("docs-ibm-resource-lbaas-health-monitor") %>>
                <a href="/docs/providers/ibm/r/lbaas_health_monitor.html">lbaas_health_monitor</a>
              </li>
              <li<%= sidebar_current("docs-ibm-resource-lbaas-server-instance-attachment") %>>
                <a href="/docs/providers/ibm/r/lbaas_server_instance_attachment.html">lbaas_server_instance_attachment</a>
              </li>
              <li<%= sidebar_current("docs-ibm-resource-lb-service") %>>
                <a href="/docs/providers/ibm/r/lb_service.html">lb_service</a>
              </li>
              <li<%= sidebar_current("docs-ibm-resource-lb-service-group") %>>
                <a href="/docs/providers/ibm/r/lb_service_group.html">lb_service_group</a>
              </li>
              <li<%= sidebar_current("docs-ibm-resource-lb-vpx") %>>
                <a href="/docs/providers/ibm/r/lb_vpx.html">lb_vpx</a>
              </li>
              <li<%= sidebar_current("docs-ibm-resource-lb-vpx-ha") %>>
                <a href="/docs/providers/ibm/r/lb_vpx_ha.html">lb_vpx_ha</a>
              </li>
              <li<%= sidebar_current("docs-ibm-resource-lb-vpx-service") %>>
                <a href="/docs/providers/ibm/r/lb_vpx_service.html">lb_vpx_service</a>
              </li>
              <li<%= sidebar_current("docs-ibm-resource-lb-vpx-vip") %>>
                <a href="/docs/providers/ibm/r/lb_vpx_vip.html">lb_vpx_vip</a>
              </li>
              <li<%= sidebar_current("docs-ibm-resource-network-gateway") %>>
                <a href="/docs/providers/ibm/r/network_gateway.html">network_gateway</a>
              </li>
              <li<%= sidebar_current("docs-ibm-resource-network-gateway-vlan-association") %>>
                <a href="/docs/providers/ibm/r/network_gateway_vlan_association.html">network_gateway_vlan_association</a>
              </li>
              <li<%= sidebar_current("docs-ibm-resource-network-interface-sg-attachment") %>>
                <a href="/docs/providers/ibm/r/network_interface_sg_attachment.html">network_interface_sg_attachment</a>
              </li>
              <li<%= sidebar_current("docs-ibm-resource-network-public-ip") %>>
                <a href="/docs/providers/ibm/r/network_public_ip.html">network_public_ip</a>
              </li>
              <li<%= sidebar_current("docs-ibm-resource-network-vlan") %>>
                <a href="/docs/providers/ibm/r/network_vlan.html">network_vlan</a>
              </li>
              <li<%= sidebar_current("docs-ibm-resource-network-vlan-spanning") %>>
                <a href="/docs/providers/ibm/r/network_vlan_spanning.html">network_vlan_spanning</a>
              </li>
              <li<%= sidebar_current("docs-ibm-resource-object-storage-account") %>>
                <a href="/docs/providers/ibm/r/object_storage_account.html">object_storage_account</a>
              </li>
              <li<%= sidebar_current("docs-ibm-resource-security-group") %>>
                <a href="/docs/providers/ibm/r/security_group.html">security_group</a>
              </li>
              <li<%= sidebar_current("docs-ibm-resource-security-group-rule") %>>
                <a href="/docs/providers/ibm/r/security_group_rule.html">security_group_rule</a>
              </li>
              <li<%= sidebar_current("docs-ibm-resource-storage-block") %>>
                <a href="/docs/providers/ibm/r/storage_block.html">storage_block</a>
              </li>
              <li<%= sidebar_current("docs-ibm-resource-storage-file") %>>
                <a href="/docs/providers/ibm/r/storage_file.html">storage_file</a>
              </li>
              <li<%= sidebar_current("docs-ibm-resource-subnet") %>>
                <a href="/docs/providers/ibm/r/subnet.html">subnet</a>
              </li>
            </ul>
          </li>
      </ul>
    </div>
  <% end %>
  <%= yield %>
<% end %><|MERGE_RESOLUTION|>--- conflicted
+++ resolved
@@ -260,11 +260,7 @@
                 <a href="/docs/providers/ibm/r/cis_domain_settings.html">cis_domain_settings</a>
               </li>
               <li<%= sidebar_current("docs-ibm-resource-cis-dns-record") %>>
-<<<<<<< HEAD
-                <a href="/docs/providers/ibm/r/cis_dsn_record.html">cis_dsn_record</a>
-=======
                 <a href="/docs/providers/ibm/r/cis_dns_record.html">cis_dns_record</a>
->>>>>>> 7cb346dd
               </li>
               <li<%= sidebar_current("docs-ibm-resource-cis-global-load-balancer") %>>
                 <a href="/docs/providers/ibm/r/cis_global_load_balancer.html">cis_global_load_balancer</a>
