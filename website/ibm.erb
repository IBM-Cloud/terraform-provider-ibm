<% wrap_layout :inner do %>
  <% content_for :sidebar do %>
    <div class="docs-sidebar hidden-print affix-top" role="complementary">
      <ul class="nav docs-sidenav">
        <li<%= sidebar_current("docs-home") %>>
          <a href="/docs/providers/index.html">All Providers</a>
        </li>
        <li<%= sidebar_current("docs-ibm-index") %>>
          <a href="/docs/providers/ibm/index.html">IBM Provider</a>
        </li>
        <li<%= sidebar_current("docs-ibm-datasource-cf") %>>
          <a href="#">Cloud Foundry Data Sources</a>
          <ul class="nav nav-visible">
            <li<%= sidebar_current("docs-ibm-datasource-account") %>>
              <a href="/docs/providers/ibm/d/account.html">account</a>
            </li>
            <li<%= sidebar_current("docs-ibm-datasource-app") %>>
              <a href="/docs/providers/ibm/d/app.html">app</a>
            </li>
            <li<%= sidebar_current("docs-ibm-datasource-app-domain-private") %>>
              <a href="/docs/providers/ibm/d/app_domain_private.html">app_domain_private</a>
            </li>
            <li<%= sidebar_current("docs-ibm-datasource-app-domain-shared") %>>
              <a href="/docs/providers/ibm/d/app_domain_shared.html">app_domain_shared</a>
            </li>
            <li<%= sidebar_current("docs-ibm-datasource-app-route") %>>
              <a href="/docs/providers/ibm/d/app_route.html">app_route</a>
            </li>
            <li<%= sidebar_current("docs-ibm-datasource-org") %>>
              <a href="/docs/providers/ibm/d/org.html">org</a>
            </li>
            <li<%= sidebar_current("docs-ibm-datasource-org-quota") %>>
            <a href="/docs/providers/ibm/d/org_quota.html">org_quota</a>
            </li>
            <li<%= sidebar_current("docs-ibm-datasource-resource-group") %>>
              <a href="/docs/providers/ibm/d/resource_group.html">resource_group</a>
            </li>
            <li<%= sidebar_current("docs-ibm-datasource-resource-instance") %>>
              <a href="/docs/providers/ibm/d/resource_instance.html">resource_instance</a>
            </li>
            <li<%= sidebar_current("docs-ibm-datasource-resource-key") %>>
              <a href="/docs/providers/ibm/d/resource_key.html">resource_key</a>
            </li>
            <li<%= sidebar_current("docs-ibm-datasource-service-instance") %>>
              <a href="/docs/providers/ibm/d/service_instance.html">service_instance</a>
            </li>
            <li<%= sidebar_current("docs-ibm-datasource-service-key") %>>
              <a href="/docs/providers/ibm/d/service_key.html">service_key</a>
            </li>
            <li<%= sidebar_current("docs-ibm-datasource-service-plan") %>>
              <a href="/docs/providers/ibm/d/service_plan.html">service_plan</a>
            </li>
            <li<%= sidebar_current("docs-ibm-datasource-space") %>>
              <a href="/docs/providers/ibm/d/space.html">space</a>
            </li>
          </ul>
          <li<%= sidebar_current("docs-ibm-datasource-cs") %>>
            <a href="#">Container Data Sources</a>
            <ul class="nav nav-visible">
              <li<%= sidebar_current("docs-ibm-datasource-container-cluster") %>>
                <a href="/docs/providers/ibm/d/container_cluster.html">container_cluster</a>
              </li>
              <li<%= sidebar_current("docs-ibm-datasource-container-cluster-config") %>>
                <a href="/docs/providers/ibm/d/container_cluster_config.html">container_cluster_config</a>
              </li>
              <li<%= sidebar_current("docs-ibm-datasource-container-cluster-worker") %>>
                <a href="/docs/providers/ibm/d/container_cluster_worker.html">container_cluster_worker</a>
              </li>
              <li<%= sidebar_current("docs-ibm-datasource-container-cluster-versions") %>>
                <a href="/docs/providers/ibm/d/container_cluster_versions.html">container_cluster_versions</a>
              </li>
            </ul>
          </li>
          <li<%= sidebar_current("docs-ibm-datasource-function") %>>
            <a href="#">Function Data Sources</a>
            <ul class="nav nav-visible">
              <li<%= sidebar_current("docs-ibm-datasource-function-action") %>>
                <a href="/docs/providers/ibm/d/function_action.html">function_action</a>
              </li>
              <li<%= sidebar_current("docs-ibm-datasource-function-package") %>>
                <a href="/docs/providers/ibm/d/function_package.html">function_package</a>
              </li>
              <li<%= sidebar_current("docs-ibm-datasource-function-rule") %>>
                <a href="/docs/providers/ibm/d/function_rule.html">function_rule</a>
              </li>
              <li<%= sidebar_current("docs-ibm-datasource-function-trigger") %>>
                <a href="/docs/providers/ibm/d/function_trigger.html">function_trigger</a>
              </li>
            </ul>
          </li>
          <li<%= sidebar_current("docs-ibm-datasource-infra") %>>
            <a href="#">Infrastructure Data Sources</a>
            <ul class="nav nav-visible">
              <li<%= sidebar_current("docs-ibm-datasource-compute-bare-metal") %>>
                <a href="/docs/providers/ibm/d/compute_bare_metal.html">compute_bare_metal</a>
              </li>
              <li<%= sidebar_current("docs-ibm-datasource-compute-image-template") %>>
                <a href="/docs/providers/ibm/d/compute_image_template.html">compute_image_template</a>
              </li>
              <li<%= sidebar_current("docs-ibm-datasource-compute-ssh-key") %>>
                <a href="/docs/providers/ibm/d/compute_ssh_key.html">compute_ssh_key</a>
              </li>
              <li<%= sidebar_current("docs-ibm-datasource-compute-vm-instance") %>>
                <a href="/docs/providers/ibm/d/compute_vm_instance.html">compute_vm_instance</a>
              </li>
              <li<%= sidebar_current("docs-ibm-datasource-dns-domain") %>>
                <a href="/docs/providers/ibm/d/dns_domain.html">dns_domain</a>
              </li>
              <li<%= sidebar_current("docs-ibm-datasource-lbaas") %>>
                <a href="/docs/providers/ibm/d/lbaas.html">lbaas</a>
              </li>
              <li<%= sidebar_current("docs-ibm-datasource-network-vlan") %>>
                <a href="/docs/providers/ibm/d/network_vlan.html">network_vlan</a>
              </li>
              <li<%= sidebar_current("docs-ibm-datasource-security-group") %>>
                <a href="/docs/providers/ibm/d/security_group.html">security_group</a>
              </li>      
            </ul>
          </li>
          <li<%= sidebar_current("docs-ibm-resource-cf") %>>
            <a href="#">Cloud Foundry Resources</a>
            <ul class="nav nav-visible">
              <li<%= sidebar_current("docs-ibm-resource-app") %>>
                <a href="/docs/providers/ibm/r/app.html">app</a>
              </li>
              <li<%= sidebar_current("docs-ibm-resource-app-domain-private") %>>
                <a href="/docs/providers/ibm/r/app_domain_private.html">app_domain_private</a>
              </li>
              <li<%= sidebar_current("docs-ibm-resource-app-domain-shared") %>>
                <a href="/docs/providers/ibm/r/app_domain_shared.html">app_domain_shared</a>
              </li>
              <li<%= sidebar_current("docs-ibm-resource-app-route") %>>
                <a href="/docs/providers/ibm/r/app_route.html">app_route</a>
              </li>
              <li<%= sidebar_current("docs-ibm-resource-org") %>>
              <a href="/docs/providers/ibm/r/org.html">org</a>
              </li>
              <li<%= sidebar_current("docs-ibm-resource-resource-instance") %>>
                <a href="/docs/providers/ibm/r/resource_instance.html">resource_instance</a>
              </li>
              <li<%= sidebar_current("docs-ibm-resource-resource-key") %>>
                <a href="/docs/providers/ibm/r/resource_key.html">resource_key</a>
              </li>
              <li<%= sidebar_current("docs-ibm-resource-service-instance") %>>
                <a href="/docs/providers/ibm/r/service_instance.html">service_instance</a>
              </li>
              <li<%= sidebar_current("docs-ibm-resource-service-key") %>>
                <a href="/docs/providers/ibm/r/service_key.html">service_key</a>
              </li>
              <li<%= sidebar_current("docs-ibm-resource-space") %>>
                <a href="/docs/providers/ibm/r/space.html">space</a>
              </li>
            </ul>
          </li>
          <li<%= sidebar_current("docs-ibm-resource-cs") %>>
            <a href="#">Container Resources</a>
            <ul class="nav nav-visible">
              <li<%= sidebar_current("docs-ibm-resource-container-bind-service") %>>
                <a href="/docs/providers/ibm/r/container_bind_service.html">container_bind_service</a>
              </li>
              <li<%= sidebar_current("docs-ibm-resource-container-cluster") %>>
                <a href="/docs/providers/ibm/r/container_cluster.html">container_cluster</a>
              </li>
            </ul>
          </li>
          <li<%= sidebar_current("docs-ibm-resource-function") %>>
            <a href="#">Function Resources</a>
            <ul class="nav nav-visible">
              <li<%= sidebar_current("docs-ibm-resource-function-action") %>>
                <a href="/docs/providers/ibm/r/function_action.html">function_action</a>
              </li>
              <li<%= sidebar_current("docs-ibm-resource-function-package") %>>
                <a href="/docs/providers/ibm/r/function_package.html">function_package</a>
              </li>
              <li<%= sidebar_current("docs-ibm-resource-function-rule") %>>
                <a href="/docs/providers/ibm/r/function_rule.html">function_rule</a>
              </li>
              <li<%= sidebar_current("docs-ibm-resource-function-trigger") %>>
                <a href="/docs/providers/ibm/r/function_trigger.html">function_trigger</a>
              </li>
            </ul>
          </li>
          <li<%= sidebar_current("docs-ibm-resource-infra") %>>
            <a href="#">Infrastructure Resources</a>
            <ul class="nav nav-visible">
              <li<%= sidebar_current("docs-ibm-resource-cdn") %>>
                <a href="/docs/providers/ibm/r/cdn.html">cdn</a>
              </li>
              <li<%= sidebar_current("docs-ibm-resource-compute-autoscale-group") %>>
                <a href="/docs/providers/ibm/r/compute_autoscale_group.html">compute_autoscale_group</a>
              </li>
              <li<%= sidebar_current("docs-ibm-resource-compute-autoscale-policy") %>>
                <a href="/docs/providers/ibm/r/compute_autoscale_policy.html">compute_autoscale_policy</a>
              </li>
              <li<%= sidebar_current("docs-ibm-resource-compute-bare-metal") %>>
                <a href="/docs/providers/ibm/r/compute_bare_metal.html">compute_bare_metal</a>
              </li>
              <li<%= sidebar_current("docs-ibm-resource-compute-dedicated-host") %>>
                <a href="/docs/providers/ibm/r/compute_dedicated_host.html">compute_dedicated_host</a>
              </li>
              <li<%= sidebar_current("docs-ibm-resource-compute-monitor") %>>
                <a href="/docs/providers/ibm/r/compute_monitor.html">compute_monitor</a>
              </li>
              <li<%= sidebar_current("docs-ibm-resource-compute-provisioning-hook") %>>
                <a href="/docs/providers/ibm/r/compute_provisioning_hook.html">compute_provisioning_hook</a>
              </li>
              <li<%= sidebar_current("docs-ibm-resource-compute-ssh-key") %>>
                <a href="/docs/providers/ibm/r/compute_ssh_key.html">compute_ssh_key</a>
              </li>
              <li<%= sidebar_current("docs-ibm-resource-compute-ssl-certificate") %>>
                <a href="/docs/providers/ibm/r/compute_ssl_certificate.html">compute_ssl_certificate</a>
              </li>
              <li<%= sidebar_current("docs-ibm-resource-compute-user") %>>
                <a href="/docs/providers/ibm/r/compute_user.html">compute_user</a>
              </li>
              <li<%= sidebar_current("docs-ibm-resource-compute-vm-instance") %>>
                <a href="/docs/providers/ibm/r/compute_vm_instance.html">compute_vm_instance</a>
              </li>
              <li<%= sidebar_current("docs-ibm-resource-dns-domain") %>>
                <a href="/docs/providers/ibm/r/dns_domain.html">dns_domain</a>
              </li>
<<<<<<< HEAD
              <li<%= sidebar_current("docs-ibm-resource-dns-secondary") %>>
                <a href="/docs/providers/ibm/r/dns_secondary.html">dns_secondary</a>
=======
              <li<%= sidebar_current("docs-ibm-resource-dns-reverse-record") %>>
                <a href="/docs/providers/ibm/r/dns_reverse_record.html">dns_reverse-record</a>
              </li> 
              <li<%= sidebar_current("docs-ibm-resource-dns-secondary-zone") %>>
                <a href="/docs/providers/ibm/r/dns_secondary_zone.html">dns_secondary_zone</a>
>>>>>>> 2f4729d9
              </li>
              <li<%= sidebar_current("docs-ibm-resource-dns-record") %>>
                <a href="/docs/providers/ibm/r/dns_record.html">dns_record</a>
              </li>
              <li<%= sidebar_current("docs-ibm-resource-firewall") %>>
                <a href="/docs/providers/ibm/r/firewall.html">firewall</a>
              </li>
              <li<%= sidebar_current("docs-ibm-resource-firewall-policy") %>>
                <a href="/docs/providers/ibm/r/firewall_policy.html">firewall_policy</a>
              </li>
              <li<%= sidebar_current("docs-ibm-resource-lb") %>>
                <a href="/docs/providers/ibm/r/lb.html">lb</a>
              </li>
              <li<%= sidebar_current("docs-ibm-resource-lbaas") %>>
                <a href="/docs/providers/ibm/r/lbaas.html">lbaas</a>
              </li>
              <li<%= sidebar_current("docs-ibm-resource-lbaas-server-instance-attachment") %>>
                <a href="/docs/providers/ibm/r/lbaas_server_instance_attachment.html">lbaas_server_instance_attachment</a>
              </li>
              <li<%= sidebar_current("docs-ibm-resource-lb-service") %>>
                <a href="/docs/providers/ibm/r/lb_service.html">lb_service</a>
              </li>
              <li<%= sidebar_current("docs-ibm-resource-lb-service-group") %>>
                <a href="/docs/providers/ibm/r/lb_service_group.html">lb_service_group</a>
              </li>
              <li<%= sidebar_current("docs-ibm-resource-lb-vpx") %>>
                <a href="/docs/providers/ibm/r/lb_vpx.html">lb_vpx</a>
              </li>
              <li<%= sidebar_current("docs-ibm-resource-lb-vpx-ha") %>>
                <a href="/docs/providers/ibm/r/lb_vpx_ha.html">lb_vpx_ha</a>
              </li>
              <li<%= sidebar_current("docs-ibm-resource-lb-vpx-service") %>>
                <a href="/docs/providers/ibm/r/lb_vpx_service.html">lb_vpx_service</a>
              </li>
              <li<%= sidebar_current("docs-ibm-resource-lb-vpx-vip") %>>
                <a href="/docs/providers/ibm/r/lb_vpx_vip.html">lb_vpx_vip</a>
              </li>
              <li<%= sidebar_current("docs-ibm-resource-network-gateway") %>>
                <a href="/docs/providers/ibm/r/network_gateway.html">network_gateway</a>
              </li>
              <li<%= sidebar_current("docs-ibm-resource-network-gateway-vlan-association") %>>
                <a href="/docs/providers/ibm/r/network_gateway_vlan_association.html">network_gateway_vlan_association</a>
              </li>
              <li<%= sidebar_current("docs-ibm-resource-network-interface-sg-attachment") %>>
                <a href="/docs/providers/ibm/r/network_interface_sg_attachment.html">network_interface_sg_attachment</a>
              </li>
              <li<%= sidebar_current("docs-ibm-resource-network-public-ip") %>>
                <a href="/docs/providers/ibm/r/network_public_ip.html">network_public_ip</a>
              </li>
              <li<%= sidebar_current("docs-ibm-resource-network-vlan") %>>
                <a href="/docs/providers/ibm/r/network_vlan.html">network_vlan</a>
              </li>
              <li<%= sidebar_current("docs-ibm-resource-object-storage-account") %>>
                <a href="/docs/providers/ibm/r/object_storage_account.html">object_storage_account</a>
              </li>
              <li<%= sidebar_current("docs-ibm-resource-security-group") %>>
                <a href="/docs/providers/ibm/r/security_group.html">security_group</a>
              </li>
              <li<%= sidebar_current("docs-ibm-resource-security-group-rule") %>>
                <a href="/docs/providers/ibm/r/security_group_rule.html">security_group_rule</a>
              </li>
              <li<%= sidebar_current("docs-ibm-resource-storage-block") %>>
                <a href="/docs/providers/ibm/r/storage_block.html">storage_block</a>
              </li>                        
              <li<%= sidebar_current("docs-ibm-resource-storage-file") %>>
                <a href="/docs/providers/ibm/r/storage_file.html">storage_file</a>
              </li>
              <li<%= sidebar_current("docs-ibm-resource-subnet") %>>
                <a href="/docs/providers/ibm/r/subnet.html">subnet</a>
              </li>
              <li<%= sidebar_current("docs-ibm-resource-ssl-certificate") %>>
                <a href="/docs/providers/ibm/r/ssl_certificate.html">ssl_certificate</a>
              </li>
            </ul>
          </li>
        </ul>
      </div>
    <% end %>
    <%= yield %>
  <% end %><|MERGE_RESOLUTION|>--- conflicted
+++ resolved
@@ -219,16 +219,11 @@
               <li<%= sidebar_current("docs-ibm-resource-dns-domain") %>>
                 <a href="/docs/providers/ibm/r/dns_domain.html">dns_domain</a>
               </li>
-<<<<<<< HEAD
-              <li<%= sidebar_current("docs-ibm-resource-dns-secondary") %>>
-                <a href="/docs/providers/ibm/r/dns_secondary.html">dns_secondary</a>
-=======
               <li<%= sidebar_current("docs-ibm-resource-dns-reverse-record") %>>
                 <a href="/docs/providers/ibm/r/dns_reverse_record.html">dns_reverse-record</a>
               </li> 
               <li<%= sidebar_current("docs-ibm-resource-dns-secondary-zone") %>>
                 <a href="/docs/providers/ibm/r/dns_secondary_zone.html">dns_secondary_zone</a>
->>>>>>> 2f4729d9
               </li>
               <li<%= sidebar_current("docs-ibm-resource-dns-record") %>>
                 <a href="/docs/providers/ibm/r/dns_record.html">dns_record</a>
