---
subcategory: "DNS Services"
layout: "ibm"
page_title: "IBM : dns_custom_resolver"
description: |-
  Manages IBM Private DNS custom resolver.
---

# ibm_dns_custom_resolver

Provides a private DNS custom resolver resource. This allows DNS custom resolver to create, update, and delete. For more information, about customer resolver, see [create-custom-resolver](https://cloud.ibm.com/apidocs/dns-svcs#create-custom-resolver).


## Example usage

```terraform
data "ibm_resource_group" "rg" {
  name = "default"
}

resource "ibm_resource_instance" "test-pdns-instance" {
  name              = "test-pdns"
  resource_group_id = data.ibm_resource_group.rg.id
  location          = "global"
  service           = "dns-svcs"
  plan              = "standard-dns"
}

resource "ibm_dns_custom_resolver" "test" {
  name        = "testCR-TF"
  instance_id = ibm_resource_instance.test-pdns-instance.guid
  description = "testdescription-CR"
  locations {
    subnet_crn  = "crn:v1:staging:public:is:us-south-1:a/01652b251c3ae2787110a995d8db0135::subnet:0716-6c3a997d-72b2-47f6-8788-6bd95e1bdb03"
    enabled     = true
  }
}
```

## Argument reference
Review the argument reference that you can specify for your resource. 

- `instance_id` - (Required, String) The GUID of the private DNS service instance.
- `name`- (Required, String) The name of the custom resolver.
- `description` - (Optional, String) Descriptive text of the custom resolver.
- `locations`- (Required, Set) The list of locations where this custom resolver is deployed. There is no update for location argument in resolver resource.

  Nested scheme for `locations`:
  - `subnet_crn` - (Required, String) subnet CRN.
  - `enabled`- (Optional, Bool) Whether the location is enabled.

## Attribute reference
In addition to all argument reference list, you can access the following attribute references after your resource is created. 

<<<<<<< HEAD
- `created_on` - (Timestamp) The time (created On) of the DNS Custom Resolver. 
- `custom_resolver_id` - (String) The unique ID of the private DNS custom resolver.
- `modified_on` - (Timestamp) The time (modified On) of the DNS Custom Resolver.
- `health`- (String) The status of DNS Custom Resolver's health. Possible values are `DEGRADED`, `CRITICAL`, `HEALTHY`.
=======
- `created_on` - (Timestamp) The time (created on) of the DNS custom resolver. 
- `id` - (String) The unique ID of the private DNS custom resolver.
- `modified_on` - (Timestamp) The time (modified on) of the DNS custom resolver.
- `health`- (String) The status of DNS custom resolver's health. Possible values are `DEGRADED`, `CRITICAL`, `HEALTHY`.
>>>>>>> 6f6d2cbc
- `locations` - (Set) Locations on which the custom resolver will be running.

  Nested scheme for `locations`:
  - `healthy`- (String) The health status.
  - `dns_server_ip`- (String) The DNS server IP.
  - `enabled`- (String) Whether the location is enabled.
  - `location_id`- (String) The location ID.

## Import
<<<<<<< HEAD
The `ibm_dns_custom_resolver` can be imported by using private DNS instance ID, Custom Resolver ID.
The `id` property can be formed from `custom resolver id` and `instance_id` in the following format:
=======
The `ibm_dns_custom_resolver` can be imported by using private DNS instance ID, custom resolver ID.
The `id` property can be formed from `custom_resolver_id` and `instance_id` in the following format:
>>>>>>> 6f6d2cbc
<custom_resolver_id>:<instance_id>

**Example**

```
$ terraform import ibm_dns_custom_resolver.example 270edfad-8574-4ce0-86bf-5c158d3e38fe:345ca2c4-83bf-4c04-bb09-5d8ec4d425a8
```<|MERGE_RESOLUTION|>--- conflicted
+++ resolved
@@ -52,17 +52,10 @@
 ## Attribute reference
 In addition to all argument reference list, you can access the following attribute references after your resource is created. 
 
-<<<<<<< HEAD
 - `created_on` - (Timestamp) The time (created On) of the DNS Custom Resolver. 
 - `custom_resolver_id` - (String) The unique ID of the private DNS custom resolver.
 - `modified_on` - (Timestamp) The time (modified On) of the DNS Custom Resolver.
 - `health`- (String) The status of DNS Custom Resolver's health. Possible values are `DEGRADED`, `CRITICAL`, `HEALTHY`.
-=======
-- `created_on` - (Timestamp) The time (created on) of the DNS custom resolver. 
-- `id` - (String) The unique ID of the private DNS custom resolver.
-- `modified_on` - (Timestamp) The time (modified on) of the DNS custom resolver.
-- `health`- (String) The status of DNS custom resolver's health. Possible values are `DEGRADED`, `CRITICAL`, `HEALTHY`.
->>>>>>> 6f6d2cbc
 - `locations` - (Set) Locations on which the custom resolver will be running.
 
   Nested scheme for `locations`:
@@ -72,13 +65,8 @@
   - `location_id`- (String) The location ID.
 
 ## Import
-<<<<<<< HEAD
 The `ibm_dns_custom_resolver` can be imported by using private DNS instance ID, Custom Resolver ID.
 The `id` property can be formed from `custom resolver id` and `instance_id` in the following format:
-=======
-The `ibm_dns_custom_resolver` can be imported by using private DNS instance ID, custom resolver ID.
-The `id` property can be formed from `custom_resolver_id` and `instance_id` in the following format:
->>>>>>> 6f6d2cbc
 <custom_resolver_id>:<instance_id>
 
 **Example**
