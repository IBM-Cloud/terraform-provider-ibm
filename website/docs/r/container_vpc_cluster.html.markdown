---

subcategory: "Kubernetes Service"
layout: "ibm"
page_title: "IBM: container_vpc_cluster"
description: |-
  Manages IBM VPC container cluster.
---

# ibm_container_vpc_cluster
Create, update, or delete a VPC cluster. To create a VPC cluster, make sure to include the VPC infrastructure generation in the `provider` block of your  Terraform configuration file. If you do not set this value, the generation is automatically set to 2. For more information, about how to configure the `provider` block, see [Overview of required input parameters for each resource category](https://cloud.ibm.com/docs/ibm-cloud-provider-for-terraform?topic=ibm-cloud-provider-for-terraform-provider-reference#required-parameters).
You cannot create a free cluster in IBM Cloud Schematics.

If you want to delete a VPC cluster and their associated load balancer. The following order is followed by the resource.
1. Invokes the cluster deletion.
2. Waits for the cluster deletion to complete.
3. Verifies for the load balancer that is associated with the cluster and waits for the associated load balancer to delete successfully.

## Example usage
In the following example, you can create a Gen-2 VPC cluster with a default worker pool with one worker:

```terraform
resource "ibm_container_vpc_cluster" "cluster" {
  name              = "my_vpc_cluster"
  vpc_id            = "r006-abb7c7ea-aadf-41bd-94c5-b8521736fadf"
  kube_version      = "1.17.5"
  flavor            = "bx2.2x8"
  worker_count      = "1"
  resource_group_id = data.ibm_resource_group.resource_group.id
  zones {
      subnet_id = "0717-0c0899ce-48ac-4eb6-892d-4e2e1ff8c9478"
      name      = "us-south-1"
    }
}
```

## Example with boot volume encryption
In the following example, you can create a Gen-2 VPC cluster with a default worker pool with one worker with boot volume encryption:

```terraform
resource "ibm_container_vpc_cluster" "cluster" {
  name              = "my_vpc_cluster"
  vpc_id            = "r006-abb7c7ea-aadf-41bd-94c5-b8521736fadf"
  kube_version      = "1.17.5"
  flavor            = "bx2.2x8"
  worker_count      = "1"
  resource_group_id = data.ibm_resource_group.resource_group.id
  zones {
      subnet_id = "0717-0c0899ce-48ac-4eb6-892d-4e2e1ff8c9478"
      name      = "us-south-1"
    }
  kms_instance_id = "8e9056e6-1936-4dd9-a0a1-51d824765e11"
  crk = "804cb251-fa0a-46f5-a442-fe42cfb0ed5f"
}
```

### VPC Generation 2 Red Hat OpenShift on IBM Cloud cluster with existing OpenShift entitlement
Create the Openshift Cluster with default worker pool entitlement with one worker node:

```terraform
resource "ibm_resource_instance" "cos_instance" {
  name     = "my_cos_instance"
  service  = "cloud-object-storage"
  plan     = "standard"
  location = "global"
}

resource "ibm_container_vpc_cluster" "cluster" {
  name              = "my_vpc_cluster"
  vpc_id            = "r006-abb7c7ea-aadf-41bd-94c5-b8521736fadf"
  kube_version      = "4.3_openshift"
  flavor            = "bx2.16x64"
  worker_count      = "2"
  entitlement       = "cloud_pak"
  cos_instance_crn  = ibm_resource_instance.cos_instance.id
  resource_group_id = data.ibm_resource_group.resource_group.id
  zones {
      subnet_id = "0717-0c0899ce-48ac-4eb6-892d-4e2e1ff8c9478"
      name      = "us-south-1"
    }
}
```

### Create a KMS Enabled Kubernetes cluster:

```terraform
resource "ibm_container_vpc_cluster" "cluster" {
  name              = "cluster2"
  vpc_id            = ibm_is_vpc.vpc1.id
  flavor            = "bx2.2x8"
  worker_count      = "1"
  wait_till         = "OneWorkerNodeReady"
  resource_group_id = data.ibm_resource_group.resource_group.id
  zones {
    subnet_id = ibm_is_subnet.subnet1.id
    name      = "us-south-1"
  }

  kms_config {
      instance_id = "12043812-757f-4e1e-8436-6af3245e6a69"
      crk_id = "0792853c-b9f9-4b35-9d9e-ffceab51d3c1"
      private_endpoint = false
  }
}
```

### VPC Generation 2 IBM Cloud Kubernetes Service cluster
The following example creates a VPC Generation 2 cluster that is spread across two zones.

```
provider "ibm" {
  generation = 2
}

resource "ibm_is_vpc" "vpc1" {
  name = "myvpc"
}

resource "ibm_is_subnet" "subnet1" {
  name                     = "mysubnet1"
  vpc                      = ibm_is_vpc.vpc1.id
  zone                     = "us-south-1"
  total_ipv4_address_count = 256
}

resource "ibm_is_subnet" "subnet2" {
  name                     = "mysubnet2"
  vpc                      = ibm_is_vpc.vpc1.id
  zone                     = "us-south-2"
  total_ipv4_address_count = 256
}

data "ibm_resource_group" "resource_group" {
  name = var.resource_group
}

resource "ibm_container_vpc_cluster" "cluster" {
  name              = "mycluster"
  vpc_id            = ibm_is_vpc.vpc1.id
  flavor            = "bx2.4x16"
  worker_count      = 3
  resource_group_id = data.ibm_resource_group.resource_group.id
  kube_version      = 1.17.5  zones {
    subnet_id = ibm_is_subnet.subnet1.id
    name      = "us-south-1"
  }
}

resource "ibm_container_vpc_worker_pool" "cluster_pool" {
  cluster           = ibm_container_vpc_cluster.cluster.id
  worker_pool_name  = "mywp"
  flavor            = "bx2.2x8"
  vpc_id            = ibm_is_vpc.vpc1.id
  worker_count      = 3
  resource_group_id = data.ibm_resource_group.resource_group.id
  zones {
    name      = "us-south-2"
    subnet_id = ibm_is_subnet.subnet2.id
  }
}
```

## Timeouts

ibm_container_vpc_cluster provides the following [Timeouts](https://www.terraform.io/docs/language/resources/syntax.html) configuration options:

* `create` - (Default 90 minutes) Used for creating Cluster.
* `delete` - (Default 45 minutes) Used for deleting Cluster.
* `update` - (Default 60 minutes) Used for updating Cluster.

## Argument reference
Review the argument references that you can specify for your resource. 

- `cos_instance_crn` - (Optional, String) Required for OpenShift clusters only. The standard IBM Cloud Object Storage instance CRN to back up the internal registry in your OpenShift on VPC Generation 2 cluster.
- `disable_public_service_endpoint` - (Optional, Bool) Disable the public service endpoint to prevent public access to the Kubernetes master. Default value is `false`. 
- `entitlement` - (Optional, String) Entitlement reduces additional OCP Licence cost in OpenShift clusters. Use Cloud Pak with OCP Licence entitlement to create the OpenShift cluster. **Note** <ul><li> It is set only when the first time creation of the cluster, further modifications are not impacted. </li></ul> <ul><li> Set this argument to `cloud_pak` only if you use the cluster with a Cloud Pak that has an OpenShift entitlement.</li></ul>.
- `force_delete_storage` - (Optional, Bool) If set to **true**,force the removal of persistent storage associated with the cluster during cluster deletion. Default value is **false**. **Note** If `force_delete_storage` parameter is used after provisioning the cluster, then, you need to execute `terraform apply` before `terraform destroy` for `force_delete_storage` parameter to take effect.
- `flavor` - (Required, String) The flavor of the VPC worker nodes in the default worker pool. This field only affects cluster creation, to manage the default worker pool, create a dedicated worker pool resource.
- `image_security_enforcement` - (Optional, Bool) Set to **true** to enable image security enforcement policies in a cluster.
<<<<<<< HEAD
- `name` - (Required, String) The name of the cluster. 
- `kms_config` - (Optional, String) Use to attach a Key Protect instance to a cluster. Nested `kms_config` block has an `instance_id`, `crk_id`, `private_endpoint`.
- `host_pool_id` - (Optional, String) If provided, the default worker pool will be associated with a dedicated host pool identified by this ID. This field only affects cluster creation, to manage the default worker pool, create a dedicated worker pool resource.
=======
- `name` - (Required, Forces new resource, String) The name of the cluster.
- `kms_config` - (Optional, String) Use to attach a Key Protect instance to a cluster. Nested `kms_config` block has an `instance_id`, `crk_id`, `private_endpoint` and `account_id`.
>>>>>>> ea4c07b0

  Nested scheme for `kms_config`:
  - `crk_id` - (Optional, String) The ID of the customer root key (CRK).
  - `instance_id` - (Optional, String) The GUID of the Key Protect instance.
  - `private_endpoint` - (Optional, Bool) Set **true** to configure the KMS private service endpoint. Default value is **false**.
  - `account_id` - (Optional, String) Account ID of KMS instance holder - if not provided, defaults to the account in use.
- `host_pool_id` - (Optional, String) If provided, the cluster will be associated with a dedicated host pool identified by this ID.
- `kube_version` - (Optional, String)  Specify the Kubernetes version, including the major.minor version. If you do not include this flag, the default version is used. To see available versions, run `ibmcloud ks versions`.
- `operating_system` - (Optional, String) The operating system of the workers in the default worker pool. For supported options, see [Red Hat OpenShift on IBM Cloud version information](https://cloud.ibm.com/docs/openshift?topic=openshift-openshift_versions) or [IBM Cloud Kubernetes Service version information](https://cloud.ibm.com/docs/containers?topic=containers-cs_versions). This field only affects cluster creation, to manage the default worker pool, create a dedicated worker pool resource.
- `secondary_storage` - (Optional, String) The secondary storage option for the workers in the default worker pool. This field only affects cluster creation, to manage the default worker pool, create a dedicated worker pool resource.
- `patch_version` - (Optional, String) Updates the worker nodes with the required patch version. The patch_version should be in the format:  `patch_version_fixpack_version`. For more information, about Kubernetes version information and update, see [Kubernetes version update](https://cloud.ibm.com/docs/containers?topic=containers-cs_versions). **Note** To update the patch or fix pack versions of the worker nodes, run the command `ibmcloud ks workers -c <cluster_name_or_id> output json`. Fetch the required patch & fix pack versions from `kubeVersion.target` and set the `patch_version` parameter.
- `pod_subnet` - (Optional, Forces new resource, String) Specify a custom subnet CIDR to provide private IP addresses for pods. The subnet must have a CIDR of at least `/23` or larger. For more information, see the [documentation](https://cloud.ibm.com/docs/containers?topic=containers-cli-plugin-kubernetes-service-cli#cs_subnets). Default value is `172.30.0.0/16`.
- `retry_patch_version` - (Optional, Integer) This argument retries the update of `patch_version` if the previous update fails. Increment the value to retry the update of `patch_version` on worker nodes.
- `service_subnet` - (Optional, Forces new resource, String) Specify a custom subnet CIDR to provide private IP addresses for services. The subnet must be at least ’/24’ or larger. For more information, see the [documentation](https://cloud.ibm.com/docs/containers?topic=containers-cli-plugin-kubernetes-service-cli#cs_messages). Default value is `172.21.0.0/16`.
- `taints` - (Optional, Set) A nested block that sets or removes Kubernetes taints for all worker nodes in a worker pool. This field only affects cluster creation, to manage the default worker pool, create a dedicated worker pool resource.

  Nested scheme for `taints`:
  - `key` - (Required, String) Key for taint.
  - `value` - (Required, String) Value for taint.
  - `effect` - (Required, String) Effect for taint. Accepted values are `NoSchedule`, `PreferNoSchedule`, and `NoExecute`.
 
- `wait_for_worker_update` - (Optional, Bool) Set to **true** to wait and update the Kubernetes  version of worker nodes. **NOTE** Setting wait_for_worker_update to **false** is not recommended. Setting **false** results in upgrading all the worker nodes in the cluster at the same time causing the cluster downtime.
- `wait_till` - (Optional, String) The creation of a cluster can take a few minutes (for virtual servers) or even hours (for Bare Metal servers) to complete. To avoid long wait times when you run your  Terraform code, you can specify the stage when you want  Terraform to mark the cluster resource creation as completed. Depending on what stage you choose, the cluster creation might not be fully completed and continues to run in the background. However, your  Terraform code can continue to run without waiting for the cluster to be fully created. Supported stages are: <ul><li><strong>`Normal`</strong>:  Terraform marks the creation of your cluster complete when the cluster is in a [Normal](https://cloud.ibm.com/docs/containers?topic=containers-cluster-states-reference#cluster-state-normal) state. If you plan to do reading on the cluster from a datasource, use `Normal`. At the moment wait_till `Normal` also ignores the critical and warning states that occasionally happen during cluster creation, but cannot distinguish it from actual critical or warning states. </li><li><strong>`MasterNodeReady`</strong>:  Terraform marks the creation of your cluster complete when the cluster master is in a <code>ready</code> state.</li><li><strong>`OneWorkerNodeReady`</strong>:  Terraform marks the creation of your cluster complete when the master and at least one worker node are in a <code>ready</code> state.</li><li><strong>`IngressReady`</strong>:  Terraform marks the creation of your cluster complete when the cluster master and all worker nodes are in a <code>ready</code> state, and the Ingress subdomain is fully set up.</li></ul> If you do not specify this option, <code>`IngressReady`</code> is used by default. You can set this option only when the cluster is created. If this option is set during a cluster update or deletion, the parameter is ignored by the  Terraform provider.
- `worker_count` - (Optional, Integer) The number of worker nodes per zone in the default worker pool. Default value `1`. **Note** If the requested number of worker nodes is fewer than the minimum 2 worker nodes that are required for an OpenShift cluster, cluster creation will be rejected. This field only affects cluster creation, to manage the default worker pool, create a dedicated worker pool resource.
- `worker_labels` (Optional, Map)  Labels on all the workers in the default worker pool. This field only affects cluster creation, to manage the default worker pool, create a dedicated worker pool resource.
- `resource_group_id` - (Optional, Forces new resource, String) The ID of the resource group. You can retrieve the value by running `ibmcloud resource groups` or by using the `ibm_resource_group` data source. If no value is provided, the `default` resource group is used.
- `tags` (Optional, Array of Strings) A list of tags that you want to associate with your VPC cluster. **Note** For users on account to add tags to a resource, they must be assigned the [appropriate permissions]/docs/account?topic=account-access).
- `update_all_workers` - (Optional, Bool)  Set to true, if you want to update workers Kubernetes version with the cluster kube_version.
- `vpc_id` - (Required, String) The ID of the VPC that you want to use for your cluster. To list available VPCs, run `ibmcloud is vpcs`.
- `zones` - (Required, List) A nested block describes the zones of this VPC cluster's default worker pool. This field only affects cluster creation, to manage the default worker pool, create a dedicated worker pool resource.

  Nested scheme for `zones`:
  - `name` - (Required, Forces new resource, String) The zone name for the default worker pool in a multizone cluster.
  - `subnet_id` - (Required, Forces new resource, String) The VPC subnet to assign the cluster's default worker pool.

- `crk` - (Optional, String) Root Key ID for boot volume encryption.
- `kms_instance_id` - (Optional, String) Instance ID for boot volume encryption.
- `kms_account_id` - (Optional, String) Account ID for boot volume encryption, if other account is providing the kms.

**Note**

1. For users on account to add tags to a resource, you need to assign the right access. For more information, about tags, see [Tags permission](https://cloud.ibm.com/docs/account?topic=account-access).
2. `wait_till` is set only for the first time creation of the resource, further modification are not impacted.

## Attribute reference
In addition to all argument reference list, you can access the following attribute reference after your resource is created.

- `albs` - (List of Objects) A list of Application Load Balancers (ALBs) that are attached to the cluster. 
	
  Nested scheme for `albs`:	
  - `alb_type` - (String) The ALB type. Valid values are `public` or `private`.
  - `disable_deployment`- (Bool) Indicate whether to disable the deployment of the ALB.
  - `enable`- (Bool) Enable (true) or disable (false) the ALB.
  - `id` - (String) The ID of the ALB.
  - `load_balancer_hostname` - (String) The host name of the ALB.
  - `name` - (String) The name of the ALB.
  - `state` - (String) The status of the ALB. Valid values are `enabled` or `disabled`.
  - `resize`- (Bool) Indicates whether resizing should be done.
- `id` - (String) The ID of the VPC cluster.
- `crn` - (String) The CRN of the VPC cluster.
- `ingress_hostname` - (String) The hostname that was assigned to your Ingress subdomain.
- `ingress_secret` - (String) The name of the Ingress secret that was created for you and that the Ingress subdomain uses.
- `master_status` - (String) The status of the Kubernetes master.
- `master_url` - (String) The URL of the Kubernetes master.
- `private_service_endpoint_url` - (String) The private service endpoint URL.
- `public_service_endpoint_url` - (String) The public service endpoint URL.
- `state` - (String) The state of the VPC cluster.


## Import
The `ibm_container_vpc_cluster` can be imported by using the cluster ID. 

**Example**

```
$ terraform import ibm_container_vpc_cluster.cluster aaaaaaaaa1a1a1a1aaa1a
```<|MERGE_RESOLUTION|>--- conflicted
+++ resolved
@@ -177,14 +177,9 @@
 - `force_delete_storage` - (Optional, Bool) If set to **true**,force the removal of persistent storage associated with the cluster during cluster deletion. Default value is **false**. **Note** If `force_delete_storage` parameter is used after provisioning the cluster, then, you need to execute `terraform apply` before `terraform destroy` for `force_delete_storage` parameter to take effect.
 - `flavor` - (Required, String) The flavor of the VPC worker nodes in the default worker pool. This field only affects cluster creation, to manage the default worker pool, create a dedicated worker pool resource.
 - `image_security_enforcement` - (Optional, Bool) Set to **true** to enable image security enforcement policies in a cluster.
-<<<<<<< HEAD
-- `name` - (Required, String) The name of the cluster. 
-- `kms_config` - (Optional, String) Use to attach a Key Protect instance to a cluster. Nested `kms_config` block has an `instance_id`, `crk_id`, `private_endpoint`.
-- `host_pool_id` - (Optional, String) If provided, the default worker pool will be associated with a dedicated host pool identified by this ID. This field only affects cluster creation, to manage the default worker pool, create a dedicated worker pool resource.
-=======
 - `name` - (Required, Forces new resource, String) The name of the cluster.
 - `kms_config` - (Optional, String) Use to attach a Key Protect instance to a cluster. Nested `kms_config` block has an `instance_id`, `crk_id`, `private_endpoint` and `account_id`.
->>>>>>> ea4c07b0
+- `host_pool_id` - (Optional, String) If provided, the default worker pool will be associated with a dedicated host pool identified by this ID. This field only affects cluster creation, to manage the default worker pool, create a dedicated worker pool resource.
 
   Nested scheme for `kms_config`:
   - `crk_id` - (Optional, String) The ID of the customer root key (CRK).
