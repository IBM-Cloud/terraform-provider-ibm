--- conflicted
+++ resolved
@@ -14,13 +14,8 @@
 The following example creates a volume with 10 IOPs tier.
 
 ```terraform
-<<<<<<< HEAD
 resource "ibm_is_volume" "example" {
-  name     = "example_volume"
-=======
-resource "ibm_is_volume" "testacc_volume" {
-  name     = "test-volume"
->>>>>>> f469b285
+  name     = "example-volume"
   profile  = "10iops-tier"
   zone     = "us-south-1"
 }
@@ -29,13 +24,8 @@
 The following example creates a custom volume.
 
 ```terraform
-<<<<<<< HEAD
 resource "ibm_is_volume" "example" {
-  name     = "example_volume"
-=======
-resource "ibm_is_volume" "testacc_volume" {
-  name     = "test-volume"
->>>>>>> f469b285
+  name     = "example-volume"
   profile  = "custom"
   zone     = "us-south-1"
   iops     = 1000
