---

subcategory: "Identity & Access Management (IAM)"
layout: "ibm"
page_title: "IBM : iam_service_policy"
description: |-
  Manages IBM IAM service policy.
---

# ibm_iam_service_policy

Create, update, or delete an IAM service policy. For more information, about IAM role action, see [managing access to resources](https://cloud.ibm.com/docs/account?topic=account-assign-access-resources).

## Example usage

### Service policy for all Identity and Access enabled services 

```terraform
resource "ibm_iam_service_id" "service_id" {
  name = "test"
}

resource "ibm_iam_service_policy" "policy" {
  iam_service_id = ibm_iam_service_id.service_id.id
  roles          = ["Viewer"]
  description    = "IAM Service Policy"
  
  resource_tags {
    name = "env"
    value = "dev"
  }

  transaction_id     = "terraformServicePolicy"
}

```

### Service Policy using service with region

```terraform
resource "ibm_iam_service_id" "service_id" {
  name = "test"
}

resource "ibm_iam_service_policy" "policy" {
  iam_service_id = ibm_iam_service_id.service_id.id
  roles          = ["Viewer", "Manager"]

  resources {
    service = "cloudantnosqldb"
    region  = "us-south"
  }
}

```
### Service policy by using resource instance 

```terraform
resource "ibm_iam_service_id" "service_id" {
  name = "test"
}

resource "ibm_resource_instance" "instance" {
  name     = "test"
  service  = "kms"
  plan     = "tiered-pricing"
  location = "us-south"
}

resource "ibm_iam_service_policy" "policy" {
  iam_service_id = ibm_iam_service_id.service_id.id
  roles          = ["Manager", "Viewer", "Administrator"]

  resources {
    service              = "kms"
    resource_instance_id = element(split(":", ibm_resource_instance.instance.id), 7)
  }
}

```

### Service policy by using resource group 

```terraform
resource "ibm_iam_service_id" "service_id" {
  name = "test"
}

data "ibm_resource_group" "group" {
  name = "default"
}

resource "ibm_iam_service_policy" "policy" {
  iam_service_id = ibm_iam_service_id.service_id.id
  roles          = ["Viewer"]

  resources {
    service           = "containers-kubernetes"
    resource_group_id = data.ibm_resource_group.group.id
  }
}

```

### Service policy by using resource and resource type 

```terraform
resource "ibm_iam_service_id" "service_id" {
  name = "test"
}

data "ibm_resource_group" "group" {
  name = "default"
}

resource "ibm_iam_service_policy" "policy" {
  iam_service_id = ibm_iam_service_id.service_id.id
  roles          = ["Administrator"]

  resources {
    resource_type = "resource-group"
    resource      = data.ibm_resource_group.group.id
  }
}

```

### Service policy by using attributes 

```terraform
resource "ibm_iam_service_id" "service_id" {
  name = "test"
}

data "ibm_resource_group" "group" {
  name = "default"
}

resource "ibm_iam_service_policy" "policy" {
  iam_service_id = ibm_iam_service_id.service_id.id
  roles          = ["Administrator"]

  resources {
    service = "is"

    attributes = {
      "vpcId" = "*"
    }
  }
}

```
### Cross account service policy by using `iam_id`

```terraform
provider "ibm" {
    alias             = "accA"
    ibmcloud_api_key  = "Account A Api Key"
}
resource "ibm_iam_service_id" "service_id" {
  provider = ibm.accA
  name     = "test"
}

provider "ibm" {
    alias             = "accB"
    ibmcloud_api_key  = "Account B Api Key"
}
resource "ibm_iam_service_policy" "policy" {
  provider       =  ibm.accB
  iam_id         =  ibm_iam_service_id.service_id.iam_id
  roles          =  ["Reader"]
  resources {
    service = "cloud-object-storage"
  }
}

```

### Service policy by using resource_attributes

```terraform
resource "ibm_iam_service_id" "service_id" {
  name = "test"
}
resource "ibm_iam_service_policy" "policy" {
  iam_service_id = ibm_iam_service_id.service_id.id
  roles           = ["Viewer"]
  resource_attributes {
    name  = "resource"
    value = "test123*"
    operator = "stringMatch"
  }
  resource_attributes {
    name  = "serviceName"
    value = "messagehub"
  }
}
```

### Service Policy using service_type with region

```terraform
resource "ibm_iam_service_id" "service_id" {
  name = "test"
}

resource "ibm_iam_service_policy" "policy" {
  iam_service_id = ibm_iam_service_id.service_id.id
  roles          = ["Viewer"]

  resources {
    service_type = "service"
    region = "us-south"
	}
}

```

### Service Policy by using service and rule_conditions
`rule_conditions` can be used in conjunction with `pattern` and `rule_operator` to implement service policies with time-based conditions. For information see [Limiting access with time-based conditions](https://cloud.ibm.com/docs/account?topic=account-iam-time-based&interface=ui). **Note** Currently, a policy resource created without `rule_conditions`, `pattern`, and `rule_operator` cannot be updated including those conditions on update.

```terraform
resource "ibm_iam_service_id" "service_id" {
  name = "test"
}

resource "ibm_iam_service_policy" "policy" {
  iam_service_id = ibm_iam_service_id.service_id.id
  roles      = ["Viewer"]
  resources {
    service = "kms"
  }
  rule_conditions {
    key = "{{environment.attributes.day_of_week}}"
    operator = "dayOfWeekAnyOf"
    value = ["1+00:00","2+00:00","3+00:00","4+00:00"]
  }
  rule_conditions {
    key = "{{environment.attributes.current_time}}"
    operator = "timeGreaterThanOrEquals"
    value = ["09:00:00+00:00"]
  }
  rule_conditions {
    key = "{{environment.attributes.current_time}}"
    operator = "timeLessThanOrEquals"
    value = ["17:00:00+00:00"]
  }
  rule_operator = "and"
  pattern = "time-based-conditions:weekly:custom-hours"
}
```

### Service Policy by using service_group_id resource attribute

```terraform
resource "ibm_iam_service_id" "service_id" {
  name = "test"
}

resource "ibm_iam_service_policy" "policy" {
  roles  = ["Service ID creator", "User API key creator", "Administrator"]
  resource_attributes {
    name     = "service_group_id"
    operator = "stringEquals"
    value    = "IAM"
  }
}
```
<<<<<<< HEAD
=======

### Service Policy by using Attribute Based Condition
`rule_conditions` can be used in conjunction with `pattern = attribute-based-condition:resource:literal-and-wildcard` and `rule_operator` to implement more complex policy conditions. **Note** Currently, a policy resource created without `rule_conditions`, `pattern`, and `rule_operator` cannot be updated including those conditions on update.

```terraform
resource "ibm_iam_service_id" "service_id" {
  name = "test"
}
resource "ibm_iam_service_policy" "policy" {
  iam_service_id = ibm_iam_service_id.service_id.id
  roles  = ["Writer"]
  resource_attributes {
    value = "cloud-object-storage"
    operator = "stringEquals"
    name = "serviceName"
  }
  resource_attributes {
    value = "cos-instance"
    operator = "stringEquals"
    name = "serviceInstance"
  }
  resource_attributes {
    value = "bucket"
    operator = "stringEquals"
    name = "resourceType"
  }
  resource_attributes {
    value = "fgac-tf-test"
    operator = "stringEquals"
    name = "resource"
  }
  rule_conditions {
    operator = "and"
    conditions {
      key = "{{resource.attributes.prefix}}"
      operator = "stringMatch"
      value = ["folder1/subfolder1/*"]
    }
    conditions {
      key = "{{resource.attributes.delimiter}}"
      operator = "stringEqualsAnyOf"
      value = ["/",""]
    }
  }
  rule_conditions {
    key = "{{resource.attributes.path}}"
    operator = "stringMatch"
    value = ["folder1/subfolder1/*"]
  }
  rule_conditions {
    operator = "and"
    conditions {
      key = "{{resource.attributes.delimiter}}"
      operator = "stringExists"
      value = ["false"]
    }
    conditions {
      key = "{{resource.attributes.prefix}}"
      operator = "stringExists"
      value = ["false"]
    }
  }
  rule_operator = "or"
  pattern = "attribute-based-condition:resource:literal-and-wildcard"
  description = "IAM User Policy Attribute Based Condition Creation for test scenario"
}
```
>>>>>>> e69b93c3

## Argument reference
Review the argument references that you can specify for your resource. 

- `account_management` - (Optional, Bool) Gives access to all account management services if set to **true**. Default value is **false**. If you set this option, do not set `resources` at the same time.**Note** Conflicts with `resources` and `resource_attributes`.
- `description`  (Optional, String) The description of the IAM Service Policy.
- `iam_service_id` - (Required, Forces new resource, String) The UUID of the service ID.
- `iam_id` - (Optional,  Forces new resource, String) IAM ID of the service ID. Used to assign cross account service ID policy. Either `iam_service_id` or `iam_id` is required.
- `resources` - (List of Objects) Optional- A nested block describes the resource of this policy.**Note** Conflicts with `account_management` and `resource_attributes`.

  Nested scheme for `resources`:
  - `service`  (Optional, String) The service name of the policy definition. You can retrieve the value by running the `ibmcloud catalog service-marketplace` or `ibmcloud catalog search`. Attributes service, service_type are mutually exclusive.
  - `service_type`  (Optional, String) The service type of the policy definition. **Note** Attributes service, service_type are mutually exclusive.
  - `resource_instance_id` - (Optional, String) The ID of the resource instance of the policy definition.
  - `region` - (Optional, String) The region of the policy definition.
  - `resource_type` - (Optional, String) The resource type of the policy definition.
  - `resource` - (Optional, String) The resource of the policy definition.
  - `resource_group_id` - (Optional, String) The ID of the resource group. To retrieve the value, run `ibmcloud resource groups` or use the `ibm_resource_group` data source.
  - `service_group_id` (Optional, String) The service group id of the policy definition. **Note** Attributes service, service_group_id are mutually exclusive.
  - `attributes` (Optional, Map)  A set of resource attributes in the format `name=value,name=value`. If you set this option, do not specify `account_management` and `resource_attributes` at the same time.
- `resource_attributes` - (Optional, list) A nested block describing the resource of this policy. - `resource_attributes` - (Optional, List) A nested block describing the resource of this policy. **Note** Conflicts with `account_management` and `resources`.

  Nested scheme for `resource_attributes`:
  - `name` - (Required, String) The name of an attribute. Supported values are `serviceName` , `serviceInstance` , `region` ,`resourceType` , `resource` , `resourceGroupId`, `service_group_id`, and other service specific resource attributes.
  - `value` - (Required, String) The value of an attribute.
  - `operator` - (Optional, String) Operator of an attribute. The default value is `stringEquals`. **Note** Conflicts with `account_management` and `resources`.
- `roles` - (Required, List) A comma separated list of roles. Valid roles are `Writer`, `Reader`, `Manager`, `Administrator`, `Operator`, `Viewer`, and `Editor`. For more information, about supported service specific roles, see  [IAM roles and actions](https://cloud.ibm.com/docs/account?topic=account-iam-service-roles-actions)

- `resource_tags`  (Optional, List)  A nested block describing the access management tags.  **Note** `resource_tags` are only allowed in policy with resource attribute serviceType, where value is equal to service.
  
  Nested scheme for `resource_tags`:
  - `name` - (Required, String) The key of an access management tag. 
  - `value` - (Required, String) The value of an access management tag.
  - `operator` - (Optional, String) Operator of an attribute. The default value is `stringEquals`.
  
- `transaction_id`- (Optional, String) The TransactionID can be passed to your request for tracking the calls.

- `rule_conditions` - (Optional, List) A nested block describing the rule conditions of this policy.

  Nested schema for `rule_conditions`:
  - `key` - (Optional, String) The key of a rule condition.
  - `operator` - (Required, String) The operator of a rule condition.
  - `value` - (Optional, List) The value of a rule condition.
  - `conditions` - (Optional, List) A nested block describing additional conditions of this policy.

     Nested schema for `conditions`:
      - `key` - (Required, String) The key of a condition.
      - `operator` - (Required, String) The operator of a condition.
      - `value` - (Required, List) The value of a condition.

- `rule_operator` - (Optional, String) The operator used to evaluate multiple rule conditions, e.g., all must be satisfied with `and`.

- `pattern` - (Optional, String) The pattern that the rule follows, e.g., `time-based-conditions:weekly:all-day`.

## Attribute reference
In addition to all argument reference list, you can access the following attribute reference after your resource is created.

- `id`  - (String) The unique identifier of the service policy. The ID is composed of `<iam_service_id>/<service_policy_id>`. If policy is created by using `<iam_service_id>`. The ID is composed of `<iam_id>/<service_policy_id>` if policy is created by using `<iam_id>`.
- `version`  - (String) The version of the service policy.

## Import

The  `ibm_iam_service_policy` resource can be imported by using service ID and service policy ID or IAM ID and service policy ID.

**Syntax**

```
$ terraform import ibm_iam_service_policy.example <service_ID>/<service_policy_ID>
```

**Example**

```
$ terraform import ibm_iam_service_policy.example ServiceId-d7bec597-4726-451f-8a63-e62e6f19c32c/cea6651a-bc0a-4438-9f8a-a0770bbf3ebb

```
<|MERGE_RESOLUTION|>--- conflicted
+++ resolved
@@ -267,8 +267,6 @@
   }
 }
 ```
-<<<<<<< HEAD
-=======
 
 ### Service Policy by using Attribute Based Condition
 `rule_conditions` can be used in conjunction with `pattern = attribute-based-condition:resource:literal-and-wildcard` and `rule_operator` to implement more complex policy conditions. **Note** Currently, a policy resource created without `rule_conditions`, `pattern`, and `rule_operator` cannot be updated including those conditions on update.
@@ -336,7 +334,6 @@
   description = "IAM User Policy Attribute Based Condition Creation for test scenario"
 }
 ```
->>>>>>> e69b93c3
 
 ## Argument reference
 Review the argument references that you can specify for your resource. 
