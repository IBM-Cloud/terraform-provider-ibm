---
subcategory: "Satellite"
layout: "ibm"
page_title: "IBM : satellite_cluster"
description: |-
  Manages IBM Cloud satellite cluster.
---

# ibm_satellite_cluster

Create, update, or delete [IBM Cloud Satellite Cluster](https://cloud.ibm.com/docs/openshift?topic=openshift-satellite-clusters). Set up an Red Hat OpenShift® on IBM Cloud clusters in an IBM Cloud Satellite location, and use the hosts of your own infrastructure that you added to your location as the worker nodes for the cluster.


## Example usage

###  Create satellite cluster

```terraform
resource "ibm_satellite_cluster" "create_cluster" {
	name                   = "%s"  
	location               = var.location
	enable_config_admin    = true
	kube_version           = "4.6_openshift"
	resource_group_id      = data.ibm_resource_group.rg.id
	wait_for_worker_update = true
	dynamic "zones" {
		for_each = var.zones
		content {
			id	= zones.value
		}
	}
}

```

## Timeouts

<<<<<<< HEAD
The `ibm_satellite_cluster` provides the following [Timeouts](https://www.terraform.io/docs/language/resources/syntax.html) configuration options:

- `create` - (Default 120 minutes) Used for creating instance.
- `read`   - (Default 10 minutes) Used for reading instance.
- `update` - (Default 120 minutes) Used for updating instance.
- `delete` - (Default 30 minutes) Used for deleting instance.

## Argument reference

Review the argument references that you can specify for your resource. 

- `name` - (Required, String) The unique name for the new IBM Cloud Satellite cluster.
- `location` - (Required, String) The name or ID of the Satellite location.
- `kube_version` - (Optional, String) The Red Hart OpenShift Container Platform version.
- `zones` - (Optional, Array of Strings)  The name of the zones to create the default worker pool.
- `worker_count` - (Optional, String) The number of worker nodes to create per zone in the default worker pool.
- `enable_config_admin` - (Optional, Bool) User provided value to indicate opt-in agreement to SatCon admin agent.
- `host_labels` - (Optional, Array of Strings) Key-value pairs to label the host, such as `cpu=4` to describe the host capabilities.
- `default_worker_pool_labels` - (Optional, String) The labels on all the workers in the default worker pool.
- `pull_secret` - (Optional, String) The Red Hat pull secret to create the OpenShift cluster.
- `zone` - (Optional, List) The zone for the worker pool in a multi-zone cluster. 

   Nested scheme for `zone`:
    - `id` - The name of the zone.
- `resource_group_id` - (Optional, String) The ID of the resource group.  You can retrieve the value from data source `ibm_resource_group`.
- `tags` - (Optional, Array of Strings) List of tags associated with this cluster.
-  `wait_for_worker_update` - (Optional, Bool) Set to **true** to wait for kube version of woker nodes to update during the worker node kube version update. **NOTE** setting `wait_for_worker_update` to **false** is not recommended. This results in upgrading all the worker nodes in the cluster at the same time causing the cluster downtime.
- `patch_version` - (Optional, String) Set this to update the worker nodes with the required patch version. 
   The `patch_version` should be in the format - `patch_version_fixpack_version`. For more information, see [Kuberentes version](https://cloud.ibm.com/docs/containers?topic=containers-cs_versions).
=======
ibm_satellite_cluster provides the following [Timeouts](https://www.terraform.io/docs/language/resources/syntax.html) configuration options:

* `create` - (Default 120 minutes) Used for creating Instance.
* `read`   - (Default 10 minutes) Used for reading Instance.
* `update` - (Default 120 minutes) Used for updating Instance.
* `delete` - (Default 30 minutes) Used for deleting Instance.

## Argument reference

The following arguments are supported:

* `name` - (Required, string) The unique name for the new IBM Cloud Satellite cluster.
* `location` - (Required, string) The name or ID of the Satellite location.
* `kube_version` - (Optional, string) The OpenShift Container Platform version.
* `zones` - (Optional, array of strings)  The name of the zones to create the default worker pool in
* `worker_count` - (Optional, string) The number of worker nodes to create per zone in the default worker pool.
* `enable_config_admin` - (Optional, bool) User provided value to indicate opt-in agreement to SatCon admin agent.
* `host_labels` - (Optional, array of strings) Key-value pairs to label the host, such as cpu=4 to describe the host capabilities.
* `default_worker_pool_labels` - Labels on all the workers in the default worker pool.
* `pull_secret` - (Optional, string) The RedHat pull secret to create the OpenShift cluster.
* `zone` - (Optional, list) Zone for the worker pool in a multizone cluster. Nested `zone` blocks have the following structure:
    * `id` - The name of the zone.
* `resource_group_id` - (Optional, string) The ID of the resource group.  You can retrieve the value from data source `ibm_resource_group`.
* `tags` - (Optional, array of strings) List of tags associated with this cluster.
*  `wait_for_worker_update` - (Optional, bool) Set to true to wait for kube version of woker nodes to update during the wokrer node kube version update. NOTE: setting wait_for_worker_update to false is not recommended. This results in upgrading all the worker nodes in the cluster at the same time causing the cluster downtime
* `patch_version` - (Optional, string) Set this to update the worker nodes with the required patch version. 
   The patch_version should be in the format - `patch_version_fixpack_version`. Learn more about the Kuberentes version [here](https://cloud.ibm.com/docs/containers?topic=containers-cs_versions).
>>>>>>> a1365fd6
    **NOTE**: To update the patch/fixpack versions of the worker nodes, Run the command `ibmcloud ks workers -c <cluster_name_or_id> --output json`, fetch the required patch & fixpack versions from `kubeVersion.target` and set the patch_version parameter.
- `retry_patch_version` - (Optional, Integer) This argument helps to retry the update of `patch_version` if the previous update fails. Increment the value to retry the update of `patch_version` on worker nodes.
- `tags` - (Optional, Array of Strings) Tags associated with the container cluster instance.
- `pod_subnet` - Specify a custom subnet CIDR to provide private IP addresses for pods. The subnet must be at least `/23` or larger. For more information, see [Configuring VPC subnets](https://cloud.ibm.com/docs/containers?topic=containers-vpc-subnets).
- `service_subnet` -  Specify a custom subnet CIDR to provide private IP addresses for services. The subnet must be at least `/24` or larger. For more information, see [Configuring VPC subnets](https://cloud.ibm.com/docs/containers?topic=containers-vpc-subnets#vpc_basics).


## Attributes reference

In addition to all argument reference list, you can access the following attribute reference after your resource is created.

- `id` - (String) The unique identifier of the cluster.
- `crn` - (String) The CRN of the cluster.
- `ingress_hostname` - (String) The Ingress hostname.
- `ingress_secret` - (String) The Ingress secret.
- `state` - (String) State.
- `master_status` - (String) The status of the Kubernetes master.
- `master_url` - (String) The master server URL.
- `private_service_endpoint_url` - (String) The private service endpoint URL.
- `public_service_endpoint_url` - (String) The public service endpoint URL.
- `private_service_endpoint_enabled` - (String) The private service endpoint status.
- `public_service_endpoint_enabled` - (String) The public service endpoint status.
- `state` - (String) The lifecycle state of the cluster.
- `resource_group_name` - (String) The lifecycle state of the cluster.

**Note**

1. The following arguments are immutable and cannot be changed:

- `name` -  The unique name for the new IBM Cloud Satellite cluster.
- `location` -  The name or ID of the Satellite location.
- `resource_group_id` -  The ID of the resource group.

2. Host assignment to workerpool:

-  When you attach a host to a Satellite location, the host automatically assigned to worker pools in satellite resources.
   Auto-assignment works based on matching host labels (https://cloud.ibm.com/docs/satellite?topic=satellite-hosts#host-autoassign-ov).
-  For manual assignment, Use `ibm_satellite_host` resource to assign the host to workerpools.


## Import

`ibm_satellite_cluster` can be imported using the location id or name.

Example:

```
$ terraform import ibm_satellite_cluster.cluster cluster

```<|MERGE_RESOLUTION|>--- conflicted
+++ resolved
@@ -35,7 +35,6 @@
 
 ## Timeouts
 
-<<<<<<< HEAD
 The `ibm_satellite_cluster` provides the following [Timeouts](https://www.terraform.io/docs/language/resources/syntax.html) configuration options:
 
 - `create` - (Default 120 minutes) Used for creating instance.
@@ -65,35 +64,6 @@
 -  `wait_for_worker_update` - (Optional, Bool) Set to **true** to wait for kube version of woker nodes to update during the worker node kube version update. **NOTE** setting `wait_for_worker_update` to **false** is not recommended. This results in upgrading all the worker nodes in the cluster at the same time causing the cluster downtime.
 - `patch_version` - (Optional, String) Set this to update the worker nodes with the required patch version. 
    The `patch_version` should be in the format - `patch_version_fixpack_version`. For more information, see [Kuberentes version](https://cloud.ibm.com/docs/containers?topic=containers-cs_versions).
-=======
-ibm_satellite_cluster provides the following [Timeouts](https://www.terraform.io/docs/language/resources/syntax.html) configuration options:
-
-* `create` - (Default 120 minutes) Used for creating Instance.
-* `read`   - (Default 10 minutes) Used for reading Instance.
-* `update` - (Default 120 minutes) Used for updating Instance.
-* `delete` - (Default 30 minutes) Used for deleting Instance.
-
-## Argument reference
-
-The following arguments are supported:
-
-* `name` - (Required, string) The unique name for the new IBM Cloud Satellite cluster.
-* `location` - (Required, string) The name or ID of the Satellite location.
-* `kube_version` - (Optional, string) The OpenShift Container Platform version.
-* `zones` - (Optional, array of strings)  The name of the zones to create the default worker pool in
-* `worker_count` - (Optional, string) The number of worker nodes to create per zone in the default worker pool.
-* `enable_config_admin` - (Optional, bool) User provided value to indicate opt-in agreement to SatCon admin agent.
-* `host_labels` - (Optional, array of strings) Key-value pairs to label the host, such as cpu=4 to describe the host capabilities.
-* `default_worker_pool_labels` - Labels on all the workers in the default worker pool.
-* `pull_secret` - (Optional, string) The RedHat pull secret to create the OpenShift cluster.
-* `zone` - (Optional, list) Zone for the worker pool in a multizone cluster. Nested `zone` blocks have the following structure:
-    * `id` - The name of the zone.
-* `resource_group_id` - (Optional, string) The ID of the resource group.  You can retrieve the value from data source `ibm_resource_group`.
-* `tags` - (Optional, array of strings) List of tags associated with this cluster.
-*  `wait_for_worker_update` - (Optional, bool) Set to true to wait for kube version of woker nodes to update during the wokrer node kube version update. NOTE: setting wait_for_worker_update to false is not recommended. This results in upgrading all the worker nodes in the cluster at the same time causing the cluster downtime
-* `patch_version` - (Optional, string) Set this to update the worker nodes with the required patch version. 
-   The patch_version should be in the format - `patch_version_fixpack_version`. Learn more about the Kuberentes version [here](https://cloud.ibm.com/docs/containers?topic=containers-cs_versions).
->>>>>>> a1365fd6
     **NOTE**: To update the patch/fixpack versions of the worker nodes, Run the command `ibmcloud ks workers -c <cluster_name_or_id> --output json`, fetch the required patch & fixpack versions from `kubeVersion.target` and set the patch_version parameter.
 - `retry_patch_version` - (Optional, Integer) This argument helps to retry the update of `patch_version` if the previous update fails. Increment the value to retry the update of `patch_version` on worker nodes.
 - `tags` - (Optional, Array of Strings) Tags associated with the container cluster instance.
@@ -136,7 +106,7 @@
 
 ## Import
 
-`ibm_satellite_cluster` can be imported using the location id or name.
+The `ibm_satellite_cluster` can be imported using the location id or name.
 
 Example:
 
