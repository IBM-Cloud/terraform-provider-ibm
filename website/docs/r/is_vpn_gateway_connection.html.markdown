--- conflicted
+++ resolved
@@ -15,15 +15,6 @@
 The following example creates a VPN gateway:
 
 ```terraform
-<<<<<<< HEAD
-resource "ibm_is_vpn_gateway_connection" "example" {
-  name          = "example-vpn-endpoint-gateway-connt"
-  vpn_gateway   = ibm_is_vpn_gateway.example.id
-  peer_address  = ibm_is_vpn_gateway.example.public_ip_address
-  preshared_key = "VPNDemoPassword"
-  local_cidrs = [ibm_is_subnet.example.ipv4_cidr_block]
-  peer_cidrs = [ibm_is_subnet.example.ipv4_cidr_block]
-=======
 resource "ibm_is_vpc" "example" {
   name = "example-vpc"
 }
@@ -55,7 +46,6 @@
   preshared_key = "VPNDemoPassword"
   local_cidrs   = [ibm_is_subnet.example.ipv4_cidr_block]
   peer_cidrs    = [ibm_is_subnet.example2.ipv4_cidr_block]
->>>>>>> f469b285
 }
 
 ```
