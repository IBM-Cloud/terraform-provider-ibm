---

subcategory: "VPC infrastructure"
layout: "ibm"
page_title: "IBM : ibm_is_virtual_endpoint_gateway"
description: |-
  Manages IBM virtual endpoint gateway.
---

# ibm_is_virtual_endpoint_gateway
Create, update, or delete a VPC endpoint gateway by using virtual endpoint gateway resource. For more information, about the VPC endpoint gateway, see [creating an endpoint gateway](https://cloud.ibm.com/docs/vpc?topic=vpc-ordering-endpoint-gateway).

**Note:** 
VPC infrastructure services are a regional specific based endpoint, by default targets to `us-south`. Please make sure to target right region in the provider block as shown in the `provider.tf` file, if VPC service is created in region other than `us-south`.

**provider.tf**

```terraform
provider "ibm" {
  region = "eu-gb"
}
```

## Example usage
The following example, creates a Virtual Private Endpoint gateway.

```terraform
resource "ibm_is_virtual_endpoint_gateway" "example" {

  name = "example-endpoint-gateway"
  target {
    name          = "ibm-ntp-server"
    resource_type = "provider_infrastructure_service"
  }
  vpc            = ibm_is_vpc.example.id
  resource_group = data.ibm_resource_group.example.id
  security_groups = [ibm_is_security_group.example.id]
}

resource "ibm_is_virtual_endpoint_gateway" "example1" {
  name = "example-endpoint-gateway-1"
  target {
    name          = "ibm-ntp-server"
    resource_type = "provider_infrastructure_service"
  }
  vpc = ibm_is_vpc.example.id
  ips {
    subnet = ibm_is_subnet.example.id
    name   = "example-reserved-ip"
  }
  resource_group = data.ibm_resource_group.example.id
  security_groups = [ibm_is_security_group.example.id]
}

resource "ibm_is_virtual_endpoint_gateway" "example3" {
  name = "example-endpoint-gateway-2"
  target {
    name          = "ibm-ntp-server"
    resource_type = "provider_infrastructure_service"
  }
  vpc = ibm_is_vpc.example.id
  ips {
    subnet = ibm_is_subnet.example.id
    name   = "example-reserved-ip"
  }
  resource_group = data.ibm_resource_group.example.id
  security_groups = [ibm_is_security_group.example.id]
}

resource "ibm_is_virtual_endpoint_gateway" "example4" {
  name = "example-endpoint-gateway-3"
  target {
    crn           = "crn:v1:bluemix:public:cloud-object-storage:global:::endpoint:s3.direct.mil01.cloud-object-storage.appdomain.cloud"
    resource_type = "provider_cloud_service"
  }
  vpc            = ibm_is_vpc.example.id
  resource_group = data.ibm_resource_group.example.id
  security_groups = [ibm_is_security_group.example.id]
}

// Create endpoint gateway with target as private path service gateway
resource "ibm_is_virtual_endpoint_gateway" "example5" {
  name = "example-endpoint-gateway-4"
  target {
    crn           = "crn:v1:bluemix:public:is:us-south:a/123456::private-path-service-gateway:r134-fb880975-db45-4459-8548-64e3995ac213"
    resource_type = "private_path_service_gateway"
  }
  vpc            = ibm_is_vpc.example.id
  resource_group = data.ibm_resource_group.example.id
  security_groups = [ibm_is_security_group.example.id]
}
```

## Argument reference
Review the argument references that you can specify for your resource. 
- `access_tags`  - (Optional, List of Strings) A list of access management tags to attach to the virtual endpoint gateway.

  ~> **Note:** 
  **&#x2022;** You can attach only those access tags that already exists.</br>
  **&#x2022;** For more information, about creating access tags, see [working with tags](https://cloud.ibm.com/docs/account?topic=account-tag&interface=ui#create-access-console).</br>
  **&#x2022;** You must have the access listed in the [Granting users access to tag resources](https://cloud.ibm.com/docs/account?topic=account-access) for `access_tags`</br>
  **&#x2022;** `access_tags` must be in the format `key:value`.

    -> **NOTE:** `allow_dns_resolution_binding` is a select location availability, invitation only feature. If used in other regions may lead to inconsistencies in state management.
- `allow_dns_resolution_binding` - (Optional, bool) Indicates whether to allow this endpoint gateway to participate in DNS resolution bindings with a VPC that has dns.enable_hub set to true.
- `name` - (Required, Forces new resource, String) The endpoint gateway name.
- `ips`  (Optional, List) The endpoint gateway resource group.

  Nested scheme for `ips`:
  - `id` - (Optional, String) The endpoint gateway resource group IPs ID.
  - `name` - (Optional, String) The endpoint gateway resource group IPs name.
  - `subnet` - (Optional, String) The endpoint gateway resource group subnet ID.
  
  ~> **NOTE:** `id` and `subnet` are mutually exclusive.

- `resource_group` - (Optional, Forces new resource, String) The resource group ID.
- `security_groups` - (Optional, list) The security groups to use for this endpoint gateway. If unspecified, the VPC's default security group is used.
  **NOTE:** either of `ibm_is_security_group_target` resource or `security_groups` attribute should be used, both can't be use together.
- `tags`- (Optional, Array of Strings) A list of tags associated with the instance.
- `target` - (Required, List) The endpoint gateway target.

  Nested scheme for `target`:
  - `crn` - (Optional, Forces new resource, String) The CRN for this provider cloud service, or the CRN for the user's instance of a provider cloud service.

     -> **NOTE:** If `crn` is not specified, `name` must be specified. 
  - `name` - (Optional, Forces new resource, String) The endpoint gateway target name.

<<<<<<< HEAD
    **NOTE:** If `name` is not specified, `crn` must be specified. 
  - `resource_type` - (Required, String) The endpoint gateway target resource type. The possible values are `provider_cloud_service`, `provider_infrastructure_service`, `private_path_service_gateway`.
=======
      -> **NOTE:** If `name` is not specified, `crn` must be specified. 
  - `resource_type` - (Required, String) The endpoint gateway target resource type. The possible values are `provider_cloud_service`, `provider_infrastructure_service`.
>>>>>>> 2e8ac03a
- `vpc` - (Required, Forces new resource, String) The VPC ID.

~> **NOTE:** `ips` configured inline in this resource are not modifiable. Prefer using `ibm_is_virtual_endpoint_gateway_ip` resource to bind/unbind new reserved IPs to endpoint gateways and use the resource `ibm_is_subnet_reserved_ip` to create new reserved IP.

## Attribute reference
In addition to all argument reference list, you can access the following attribute reference after your resource is created.

- `created_at` - (Timestamp) The created date and time of the endpoint gateway.
- `crn` - (String) The CRN for this endpoint gateway.
- `health_state` - (String) The health state of the endpoint gateway.
- `id` - (String) The unique identifier of the VPE Gateway. The ID is composed of `<gateway_id>`.
- `ips`  (List) The endpoint gateway reserved ips.

  Nested scheme for `ips`:
  - `address` -  The endpoint gateway IPs Address.
  - `id` -  The endpoint gateway resource group IPs ID.
  - `name` -  The endpoint gateway resource group IPs name.
  - `resource_type` -  The endpoint gateway resource group VPC resource type.

- `lifecycle_state` - (String) The lifecycle state of the endpoint gateway.
- `resource_type` - (String) The endpoint gateway resource type.
- `service_endpoints`- (Array of Strings) The fully qualified domain names for the target service. A fully qualified domain name for the target service

## Import
The `ibm_is_virtual_endpoint_gateway` resource can be imported by using virtual endpoint gateway ID.

**Example**

```
$ terraform import ibm_is_virtual_endpoint_gateway.example d7bec597-4726-451f-8a63-xxxxsdf345
```<|MERGE_RESOLUTION|>--- conflicted
+++ resolved
@@ -125,13 +125,8 @@
      -> **NOTE:** If `crn` is not specified, `name` must be specified. 
   - `name` - (Optional, Forces new resource, String) The endpoint gateway target name.
 
-<<<<<<< HEAD
-    **NOTE:** If `name` is not specified, `crn` must be specified. 
-  - `resource_type` - (Required, String) The endpoint gateway target resource type. The possible values are `provider_cloud_service`, `provider_infrastructure_service`, `private_path_service_gateway`.
-=======
       -> **NOTE:** If `name` is not specified, `crn` must be specified. 
   - `resource_type` - (Required, String) The endpoint gateway target resource type. The possible values are `provider_cloud_service`, `provider_infrastructure_service`.
->>>>>>> 2e8ac03a
 - `vpc` - (Required, Forces new resource, String) The VPC ID.
 
 ~> **NOTE:** `ips` configured inline in this resource are not modifiable. Prefer using `ibm_is_virtual_endpoint_gateway_ip` resource to bind/unbind new reserved IPs to endpoint gateways and use the resource `ibm_is_subnet_reserved_ip` to create new reserved IP.
