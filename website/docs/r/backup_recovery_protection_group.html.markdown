---
layout: "ibm"
page_title: "IBM : ibm_backup_recovery_protection_group"
description: |-
  Manages backup_recovery_protection_group.
subcategory: "IBM Backup Recovery"
---

# ibm_backup_recovery_protection_group

Create, update, and delete backup_recovery_protection_groups with this resource.

## Example Usage

```hcl
resource "ibm_backup_recovery_protection_group" "backup_recovery_protection_group_instance" {
  advanced_configs {
		key = "key"
		value = "value"
  }
  alert_policy {
		backup_run_status = [ "kSuccess" ]
		alert_targets {
			email_address = "email_address"
			language = "en-us"
			recipient_type = "kTo"
		}
		raise_object_level_failure_alert = true
		raise_object_level_failure_alert_after_last_attempt = true
		raise_object_level_failure_alert_after_each_attempt = true
  }
  environment = "kPhysical"
  mssql_params {
		file_protection_type_params {
			aag_backup_preference_type = "kPrimaryReplicaOnly"
			advanced_settings {
				cloned_db_backup_status = "kError"
				db_backup_if_not_online_status = "kError"
				missing_db_backup_status = "kError"
				offline_restoring_db_backup_status = "kError"
				read_only_db_backup_status = "kError"
				report_all_non_autoprotect_db_errors = "kError"
			}
			backup_system_dbs = true
			exclude_filters {
				filter_string = "filter_string"
				is_regular_expression = true
			}
			full_backups_copy_only = true
			log_backup_num_streams = 1
			log_backup_with_clause = "log_backup_with_clause"
			pre_post_script {
				pre_script {
					path = "path"
					params = "params"
					timeout_secs = 1
					is_active = true
					continue_on_error = true
				}
				post_script {
					path = "path"
					params = "params"
					timeout_secs = 1
					is_active = true
				}
			}
			use_aag_preferences_from_server = true
			user_db_backup_preference_type = "kBackupAllDatabases"
			additional_host_params {
				disable_source_side_deduplication = true
				host_id = 1
				host_name = "host_name"
			}
			objects {
				id = 1
				name = "name"
				source_type = "source_type"
			}
			perform_source_side_deduplication = true
		}
		native_protection_type_params {
			aag_backup_preference_type = "kPrimaryReplicaOnly"
			advanced_settings {
				cloned_db_backup_status = "kError"
				db_backup_if_not_online_status = "kError"
				missing_db_backup_status = "kError"
				offline_restoring_db_backup_status = "kError"
				read_only_db_backup_status = "kError"
				report_all_non_autoprotect_db_errors = "kError"
			}
			backup_system_dbs = true
			exclude_filters {
				filter_string = "filter_string"
				is_regular_expression = true
			}
			full_backups_copy_only = true
			log_backup_num_streams = 1
			log_backup_with_clause = "log_backup_with_clause"
			pre_post_script {
				pre_script {
					path = "path"
					params = "params"
					timeout_secs = 1
					is_active = true
					continue_on_error = true
				}
				post_script {
					path = "path"
					params = "params"
					timeout_secs = 1
					is_active = true
				}
			}
			use_aag_preferences_from_server = true
			user_db_backup_preference_type = "kBackupAllDatabases"
			num_streams = 1
			objects {
				id = 1
				name = "name"
				source_type = "source_type"
			}
			with_clause = "with_clause"
		}
		protection_type = "kFile"
		volume_protection_type_params {
			aag_backup_preference_type = "kPrimaryReplicaOnly"
			advanced_settings {
				cloned_db_backup_status = "kError"
				db_backup_if_not_online_status = "kError"
				missing_db_backup_status = "kError"
				offline_restoring_db_backup_status = "kError"
				read_only_db_backup_status = "kError"
				report_all_non_autoprotect_db_errors = "kError"
			}
			backup_system_dbs = true
			exclude_filters {
				filter_string = "filter_string"
				is_regular_expression = true
			}
			full_backups_copy_only = true
			log_backup_num_streams = 1
			log_backup_with_clause = "log_backup_with_clause"
			pre_post_script {
				pre_script {
					path = "path"
					params = "params"
					timeout_secs = 1
					is_active = true
					continue_on_error = true
				}
				post_script {
					path = "path"
					params = "params"
					timeout_secs = 1
					is_active = true
				}
			}
			use_aag_preferences_from_server = true
			user_db_backup_preference_type = "kBackupAllDatabases"
			additional_host_params {
				enable_system_backup = true
				host_id = 1
				host_name = "host_name"
				volume_guids = [ "volumeGuids" ]
			}
			backup_db_volumes_only = true
			incremental_backup_after_restart = true
			indexing_policy {
				enable_indexing = true
				include_paths = [ "includePaths" ]
				exclude_paths = [ "excludePaths" ]
			}
			objects {
				id = 1
				name = "name"
				source_type = "source_type"
			}
		}
  }
  name = "name"
    kubernetes_params {
		enable_indexing = true
		exclude_label_ids = [ [ 1 ] ]
		exclude_object_ids = [ 1 ]
		exclude_params {
			label_combination_method = "AND"
			label_vector {
				key = "key"
				value = "value"
			}
			objects = [ 1 ]
		}
		include_params {
			label_combination_method = "AND"
			label_vector {
				key = "key"
				value = "value"
			}
			objects = [ 1 ]
		}
		label_ids = [ [ 1 ] ]
		leverage_csi_snapshot = true
		non_snapshot_backup = true
		objects {
			backup_only_pvc = true
			exclude_pvcs {
				id = 1
				name = "name"
			}
			excluded_resources = [ "excludedResources" ]
			id = 1
			include_pvcs {
				id = 1
				name = "name"
			}
			included_resources = [ "includedResources" ]
			name = "name"
			quiesce_groups {
				quiesce_mode = "kQuiesceTogether"
				quiesce_rules {
					pod_selector_labels {
						key = "key"
						value = "value"
					}
					post_snapshot_hooks {
						commands = [ "commands" ]
						container = "container"
						fail_on_error = true
						timeout = 1
					}
					pre_snapshot_hooks {
						commands = [ "commands" ]
						container = "container"
						fail_on_error = true
						timeout = 1
					}
				}
			}
		}
		source_id = 1
		source_name = "source_name"
		vlan_params {
			disable_vlan = true
			interface_name = "interface_name"
			vlan_id = 1
		}
		volume_backup_failure = true
  }
  physical_params {
		protection_type = "kFile"
		volume_protection_type_params {
			objects {
				id = 1
				name = "name"
				volume_guids = [ "volumeGuids" ]
				enable_system_backup = true
				excluded_vss_writers = [ "excludedVssWriters" ]
			}
			indexing_policy {
				enable_indexing = true
				include_paths = [ "includePaths" ]
				exclude_paths = [ "excludePaths" ]
			}
			perform_source_side_deduplication = true
			quiesce = true
			continue_on_quiesce_failure = true
			incremental_backup_after_restart = true
			pre_post_script {
				pre_script {
					path = "path"
					params = "params"
					timeout_secs = 1
					is_active = true
					continue_on_error = true
				}
				post_script {
					path = "path"
					params = "params"
					timeout_secs = 1
					is_active = true
				}
			}
			dedup_exclusion_source_ids = [ 1 ]
			excluded_vss_writers = [ "excludedVssWriters" ]
			cobmr_backup = true
		}
		file_protection_type_params {
			excluded_vss_writers = [ "excludedVssWriters" ]
			objects {
				excluded_vss_writers = [ "excludedVssWriters" ]
				id = 1
				name = "name"
				file_paths {
					included_path = "included_path"
					excluded_paths = [ "excludedPaths" ]
					skip_nested_volumes = true
				}
				uses_path_level_skip_nested_volume_setting = true
				nested_volume_types_to_skip = [ "nestedVolumeTypesToSkip" ]
				follow_nas_symlink_target = true
				metadata_file_path = "metadata_file_path"
			}
			indexing_policy {
				enable_indexing = true
				include_paths = [ "includePaths" ]
				exclude_paths = [ "excludePaths" ]
			}
			perform_source_side_deduplication = true
			perform_brick_based_deduplication = true
			task_timeouts {
				timeout_mins = 1
				backup_type = "kRegular"
			}
			quiesce = true
			continue_on_quiesce_failure = true
			cobmr_backup = true
			pre_post_script {
				pre_script {
					path = "path"
					params = "params"
					timeout_secs = 1
					is_active = true
					continue_on_error = true
				}
				post_script {
					path = "path"
					params = "params"
					timeout_secs = 1
					is_active = true
				}
			}
			dedup_exclusion_source_ids = [ 1 ]
			global_exclude_paths = [ "globalExcludePaths" ]
			global_exclude_fs = [ "globalExcludeFS" ]
			ignorable_errors = [ "kEOF" ]
			allow_parallel_runs = true
		}
  }
  policy_id = "policy_id"
  sla {
		backup_run_type = "kIncremental"
		sla_minutes = 1
  }
  start_time {
		hour = 0
		minute = 0
		time_zone = "time_zone"
  }
  x_ibm_tenant_id = "x_ibm_tenant_id"
}
```

## Argument Reference

You can specify the following arguments for this resource.

* `abort_in_blackouts` - (Optional, Boolean) Specifies whether currently executing jobs should abort if a blackout period specified by a policy starts. Available only if the selected policy has at least one blackout period. Default value is false.
* `advanced_configs` - (Optional, List) Specifies the advanced configuration for a protection job.
Nested schema for **advanced_configs**:
	* `key` - (Required, String) key.
	* `value` - (Required, String) value.
* `alert_policy` - (Optional, List) Specifies a policy for alerting users of the status of a Protection Group.
Nested schema for **alert_policy**:
	* `alert_targets` - (Optional, List) Specifies a list of targets to receive the alerts.
	Nested schema for **alert_targets**:
		* `email_address` - (Required, String) Specifies an email address to receive an alert.
		* `language` - (Optional, String) Specifies the language of the delivery target. Default value is 'en-us'.
		  * Constraints: Allowable values are: `en-us`, `ja-jp`, `zh-cn`.
		* `recipient_type` - (Optional, String) Specifies the recipient type of email recipient. Default value is 'kTo'.
		  * Constraints: Allowable values are: `kTo`, `kCc`.
	* `backup_run_status` - (Required, List) Specifies the run status for which the user would like to receive alerts.
	  * Constraints: Allowable list items are: `kSuccess`, `kFailure`, `kSlaViolation`, `kWarning`. The minimum length is `1` item.
	* `raise_object_level_failure_alert` - (Optional, Boolean) Specifies whether object level alerts are raised for backup failures after the backup run.
	* `raise_object_level_failure_alert_after_each_attempt` - (Optional, Boolean) Specifies whether object level alerts are raised for backup failures after each backup attempt.
	* `raise_object_level_failure_alert_after_last_attempt` - (Optional, Boolean) Specifies whether object level alerts are raised for backup failures after last backup attempt.
* `description` - (Optional, String) Specifies a description of the Protection Group.
* `end_time_usecs` - (Optional, Integer) Specifies the end time in micro seconds for this Protection Group. If this is not specified, the Protection Group won't be ended.
* `environment` - (Required, String) Specifies the environment of the Protection Group.
  * Constraints: Allowable values are: `kPhysical`, `kSQL`.
* `is_paused` - (Optional, Boolean) Specifies if the the Protection Group is paused. New runs are not scheduled for the paused Protection Groups. Active run if any is not impacted.
<<<<<<< HEAD
* `kubernetes_params` - (Optional, List) Specifies the parameters which are related to Kubernetes Protection Groups.
Nested schema for **kubernetes_params**:
	* `enable_indexing` - (Optional, Boolean) Specifies if indexing of files and folders is allowed or not while backing up namespace. If allowed files and folder can be recovered.
	* `exclude_label_ids` - (Optional, List) Array of arrays of label IDs that specify labels to exclude. Optionally specify a list of labels to exclude from protecting by listing protection source ids of labels in this two dimensional array. Using this two dimensional array of label IDs, the Cluster generates a list of namespaces to exclude from protecting, which are derived from intersections of the inner arrays and union of the outer array.
	* `exclude_object_ids` - (Optional, List) Specifies the objects to be excluded in the Protection Group.
	* `exclude_params` - (Optional, List) Specifies the parameters to in/exclude objects (e.g.: volumes). An object satisfying any of these criteria will be included by this filter.
	Nested schema for **exclude_params**:
		* `label_combination_method` - (Optional, String) Whether to include all the labels or any of them while performing inclusion/exclusion of objects.
		  * Constraints: Allowable values are: `AND`, `OR`.
		* `label_vector` - (Optional, List) Array of Object to represent Label that Specify Objects (e.g.: Persistent Volumes and Persistent Volume Claims) to Include or Exclude.It will be a two-dimensional array, where each inner array will consist of a key and value representing labels. Using this two dimensional array of Labels, the Cluster generates a list of items to include in the filter, which are derived from intersections or the union of these labels, as decided by operation parameter.
		Nested schema for **label_vector**:
			* `key` - (Computed, String) The key of the label, used to identify the label.
			* `value` - (Computed, String) The value associated with the label key.
		* `objects` - (Optional, List) Array of objects that are to be included.
	* `include_params` - (Optional, List) Specifies the parameters to in/exclude objects (e.g.: volumes). An object satisfying any of these criteria will be included by this filter.
	Nested schema for **include_params**:
		* `label_combination_method` - (Optional, String) Whether to include all the labels or any of them while performing inclusion/exclusion of objects.
		  * Constraints: Allowable values are: `AND`, `OR`.
		* `label_vector` - (Optional, List) Array of Object to represent Label that Specify Objects (e.g.: Persistent Volumes and Persistent Volume Claims) to Include or Exclude.It will be a two-dimensional array, where each inner array will consist of a key and value representing labels. Using this two dimensional array of Labels, the Cluster generates a list of items to include in the filter, which are derived from intersections or the union of these labels, as decided by operation parameter.
		Nested schema for **label_vector**:
			* `key` - (Computed, String) The key of the label, used to identify the label.
			* `value` - (Computed, String) The value associated with the label key.
		* `objects` - (Optional, List) Array of objects that are to be included.
	* `label_ids` - (Optional, List) Array of array of label IDs that specify labels to protect. Optionally specify a list of labels to protect by listing protection source ids of labels in this two dimensional array. Using this two dimensional array of label IDs, the cluster generates a list of namespaces to protect, which are derived from intersections of the inner arrays and union of the outer array.
	* `leverage_csi_snapshot` - (Optional, Boolean) Specifies if CSI snapshots should be used for backup of namespaces.
	* `non_snapshot_backup` - (Optional, Boolean) Specifies if snapshot backup fails, non-snapshot backup will be proceeded.
	* `objects` - (Optional, List) Specifies the objects included in the Protection Group.
	Nested schema for **objects**:
		* `backup_only_pvc` - (Optional, Boolean) Specifies whether to backup pvc and related resources only.
		* `exclude_pvcs` - (Optional, List) Specifies a list of pvcs to exclude from being protected. This is only applicable to kubernetes.
		Nested schema for **exclude_pvcs**:
			* `id` - (Computed, Integer) Specifies the id of the pvc.
			* `name` - (Computed, String) Name of the pvc.
		* `excluded_resources` - (Optional, List) Specifies the resources to exclude during backup.
		* `id` - (Required, Integer) Specifies the id of the object.
		* `include_pvcs` - (Optional, List) Specifies a list of Pvcs to include in the protection. This is only applicable to kubernetes.
		Nested schema for **include_pvcs**:
			* `id` - (Computed, Integer) Specifies the id of the pvc.
			* `name` - (Computed, String) Name of the pvc.
		* `included_resources` - (Optional, List) Specifies the resources to include during backup.
		* `name` - (Computed, String) Specifies the name of the object.
		* `quiesce_groups` - (Optional, List) Specifies the quiescing rules are which specified by the user for doing backup.
		Nested schema for **quiesce_groups**:
			* `quiesce_mode` - (Required, String) Specifies quiesce mode for applying quiesce rules.
			  * Constraints: Allowable values are: `kQuiesceTogether`, `kQuiesceIndependently`.
			* `quiesce_rules` - (Required, List) Specifies a list of quiesce rules.
			Nested schema for **quiesce_rules**:
				* `pod_selector_labels` - (Optional, List) Specifies the labels to select a pod.
				Nested schema for **pod_selector_labels**:
					* `key` - (Computed, String) The key of the label, used to identify the label.
					* `value` - (Computed, String) The value associated with the label key.
				* `post_snapshot_hooks` - (Required, List) Specifies the hooks to be applied after taking snapshot.
				Nested schema for **post_snapshot_hooks**:
					* `commands` - (Required, List) Specifies the commands.
					* `container` - (Optional, String) Specifies the name of the container.
					* `fail_on_error` - (Optional, Boolean) Specifies whether to fail on error or not.
					* `timeout` - (Optional, Integer) Specifies timeout for the operation.
				* `pre_snapshot_hooks` - (Required, List) Specifies the hooks to be applied before taking snapshot.
				Nested schema for **pre_snapshot_hooks**:
					* `commands` - (Required, List) Specifies the commands.
					* `container` - (Optional, String) Specifies the name of the container.
					* `fail_on_error` - (Optional, Boolean) Specifies whether to fail on error or not.
					* `timeout` - (Optional, Integer) Specifies timeout for the operation.
	* `source_id` - (Computed, Integer) Specifies the id of the parent of the objects.
	* `source_name` - (Computed, String) Specifies the name of the parent of the objects.
	* `vlan_params` - (Optional, List) Specifies VLAN params associated with the backup/restore operation.
	Nested schema for **vlan_params**:
		* `disable_vlan` - (Optional, Boolean) If this is set to true, then even if VLANs are configured on the system, the partition VIPs will be used for the restore.
		* `interface_name` - (Optional, String) Interface group to use for backup/restore. If this is not specified, primary interface group for the cluster will be used.
		* `vlan_id` - (Optional, Integer) If this is set, then the Cohesity host name or the IP address associated with this VLAN is used for mounting Cohesity's view on the remote host.
	* `volume_backup_failure` - (Optional, Boolean) Specifies whether to process with backup if volumes backup fails.
=======
* `endpoint_type` - (Optional, String) Backup Recovery Endpoint type. By default set to "public".
* `instance_id` - (Optional, String) Backup Recovery instance ID. If provided here along with region, the provider constructs the endpoint URL using them, which overrides any value set through environment variables or the `endpoints.json` file.
* `region` - (Optional, String) Backup Recovery region. If provided here along with instance_id, the provider constructs the endpoint URL using them, which overrides any value set through environment variables or the `endpoints.json` file.  
>>>>>>> 7d2dec4f
* `last_modified_timestamp_usecs` - (Optional, Integer) Specifies the last time this protection group was updated. If this is passed into a PUT request, then the backend will validate that the timestamp passed in matches the time that the protection group was actually last modified. If the two timestamps do not match, then the request will be rejected with a stale error.
* `mssql_params` - (Optional, List) Specifies the parameters specific to MSSQL Protection Group.
Nested schema for **mssql_params**:
	* `file_protection_type_params` - (Optional, List) Specifies the params to create a File based MSSQL Protection Group.
	Nested schema for **file_protection_type_params**:
		* `aag_backup_preference_type` - (Optional, String) Specifies the preference type for backing up databases that are part of an AAG. If not specified, then default preferences of the AAG server are applied. This field wont be applicable if user DB preference is set to skip AAG databases.
		  * Constraints: Allowable values are: `kPrimaryReplicaOnly`, `kSecondaryReplicaOnly`, `kPreferSecondaryReplica`, `kAnyReplica`.
		* `additional_host_params` - (Optional, List) Specifies settings which are to be applied to specific host containers in this protection group.
		Nested schema for **additional_host_params**:
			* `disable_source_side_deduplication` - (Optional, Boolean) Specifies whether or not to disable source side deduplication on this source. The default behavior is false unless the user has set 'performSourceSideDeduplication' to true.
			* `host_id` - (Required, Integer) Specifies the id of the host container on which databases are hosted.
			* `host_name` - (Computed, String) Specifies the name of the host container on which databases are hosted.
		* `advanced_settings` - (Optional, List) This is used to regulate certain gflag values from the UI. The values passed by the user from the UI will be used for the respective gflags.
		Nested schema for **advanced_settings**:
			* `cloned_db_backup_status` - (Optional, String) Whether to report error if SQL database is cloned.
			  * Constraints: Allowable values are: `kError`, `kWarn`, `kIgnore`.
			* `db_backup_if_not_online_status` - (Optional, String) Whether to report error if SQL database is not online.
			  * Constraints: Allowable values are: `kError`, `kWarn`, `kIgnore`.
			* `missing_db_backup_status` - (Optional, String) Fail the backup job when the database is missing. The database may be missing if it is deleted or corrupted.
			  * Constraints: Allowable values are: `kError`, `kWarn`, `kIgnore`.
			* `offline_restoring_db_backup_status` - (Optional, String) Fail the backup job when database is offline or restoring.
			  * Constraints: Allowable values are: `kError`, `kWarn`, `kIgnore`.
			* `read_only_db_backup_status` - (Optional, String) Whether to skip backup for read-only SQL databases.
			  * Constraints: Allowable values are: `kError`, `kWarn`, `kIgnore`.
			* `report_all_non_autoprotect_db_errors` - (Optional, String) Whether to report error for all dbs in non-autoprotect jobs.
			  * Constraints: Allowable values are: `kError`, `kWarn`, `kIgnore`.
		* `backup_system_dbs` - (Optional, Boolean) Specifies whether to backup system databases. If not specified then parameter is set to true.
		* `exclude_filters` - (Optional, List) Specifies the list of exclusion filters applied during the group creation or edit. These exclusion filters can be wildcard supported strings or regular expressions. Objects satisfying the will filters will be excluded during backup and also auto protected objects will be ignored if filtered by any of the filters.
		Nested schema for **exclude_filters**:
			* `filter_string` - (Optional, String) Specifies the filter string using wildcard supported strings or regular expressions.
			* `is_regular_expression` - (Optional, Boolean) Specifies whether the provided filter string is a regular expression or not. This needs to be explicitly set to true if user is trying to filter by regular expressions. Not providing this value in case of regular expression can result in unintended results. The default value is assumed to be false.
			  * Constraints: The default value is `false`.
		* `full_backups_copy_only` - (Optional, Boolean) Specifies whether full backups should be copy-only.
		* `log_backup_num_streams` - (Optional, Integer) Specifies the number of streams to be used for log backups.
		* `log_backup_with_clause` - (Optional, String) Specifies the WithClause to be used for log backups.
		* `objects` - (Required, List) Specifies the list of object params to be protected.
		  * Constraints: The minimum length is `1` item.
		Nested schema for **objects**:
			* `id` - (Required, Integer) Specifies the ID of the object being protected. If this is a non leaf level object, then the object will be auto-protected unless leaf objects are specified for exclusion.
			* `name` - (Computed, String) Specifies the name of the object being protected.
			* `source_type` - (Computed, String) Specifies the type of source being protected.
		* `perform_source_side_deduplication` - (Optional, Boolean) Specifies whether or not to perform source side deduplication on this Protection Group.
		* `pre_post_script` - (Optional, List) Specifies the params for pre and post scripts.
		Nested schema for **pre_post_script**:
			* `post_script` - (Optional, List) Specifies the common params for PostBackup scripts.
			Nested schema for **post_script**:
				* `is_active` - (Optional, Boolean) Specifies whether the script should be enabled, default value set to true.
				* `params` - (Optional, String) Specifies the arguments or parameters and values to pass into the remote script. For example if the script expects values for the 'database' and 'user' parameters, specify the parameters and values using the following string: "database=myDatabase user=me".
				* `path` - (Required, String) Specifies the absolute path to the script on the remote host.
				* `timeout_secs` - (Optional, Integer) Specifies the timeout of the script in seconds. The script will be killed if it exceeds this value. By default, no timeout will occur if left empty.
				  * Constraints: The minimum value is `1`.
			* `pre_script` - (Optional, List) Specifies the common params for PreBackup scripts.
			Nested schema for **pre_script**:
				* `continue_on_error` - (Optional, Boolean) Specifies if the script needs to continue even if there is an occurence of an error. If this flag is set to true, then Backup Run will start even if the pre backup script fails. If not specified or false, then backup run will not start when script fails.
				* `is_active` - (Optional, Boolean) Specifies whether the script should be enabled, default value set to true.
				* `params` - (Optional, String) Specifies the arguments or parameters and values to pass into the remote script. For example if the script expects values for the 'database' and 'user' parameters, specify the parameters and values using the following string: "database=myDatabase user=me".
				* `path` - (Required, String) Specifies the absolute path to the script on the remote host.
				* `timeout_secs` - (Optional, Integer) Specifies the timeout of the script in seconds. The script will be killed if it exceeds this value. By default, no timeout will occur if left empty.
				  * Constraints: The minimum value is `1`.
		* `use_aag_preferences_from_server` - (Optional, Boolean) Specifies whether or not the AAG backup preferences specified on the SQL Server host should be used.
		* `user_db_backup_preference_type` - (Optional, String) Specifies the preference type for backing up user databases on the host.
		  * Constraints: Allowable values are: `kBackupAllDatabases`, `kBackupAllExceptAAGDatabases`, `kBackupOnlyAAGDatabases`.
	* `native_protection_type_params` - (Optional, List) Specifies the params to create a Native based MSSQL Protection Group.
	Nested schema for **native_protection_type_params**:
		* `aag_backup_preference_type` - (Optional, String) Specifies the preference type for backing up databases that are part of an AAG. If not specified, then default preferences of the AAG server are applied. This field wont be applicable if user DB preference is set to skip AAG databases.
		  * Constraints: Allowable values are: `kPrimaryReplicaOnly`, `kSecondaryReplicaOnly`, `kPreferSecondaryReplica`, `kAnyReplica`.
		* `advanced_settings` - (Optional, List) This is used to regulate certain gflag values from the UI. The values passed by the user from the UI will be used for the respective gflags.
		Nested schema for **advanced_settings**:
			* `cloned_db_backup_status` - (Optional, String) Whether to report error if SQL database is cloned.
			  * Constraints: Allowable values are: `kError`, `kWarn`, `kIgnore`.
			* `db_backup_if_not_online_status` - (Optional, String) Whether to report error if SQL database is not online.
			  * Constraints: Allowable values are: `kError`, `kWarn`, `kIgnore`.
			* `missing_db_backup_status` - (Optional, String) Fail the backup job when the database is missing. The database may be missing if it is deleted or corrupted.
			  * Constraints: Allowable values are: `kError`, `kWarn`, `kIgnore`.
			* `offline_restoring_db_backup_status` - (Optional, String) Fail the backup job when database is offline or restoring.
			  * Constraints: Allowable values are: `kError`, `kWarn`, `kIgnore`.
			* `read_only_db_backup_status` - (Optional, String) Whether to skip backup for read-only SQL databases.
			  * Constraints: Allowable values are: `kError`, `kWarn`, `kIgnore`.
			* `report_all_non_autoprotect_db_errors` - (Optional, String) Whether to report error for all dbs in non-autoprotect jobs.
			  * Constraints: Allowable values are: `kError`, `kWarn`, `kIgnore`.
		* `backup_system_dbs` - (Optional, Boolean) Specifies whether to backup system databases. If not specified then parameter is set to true.
		* `exclude_filters` - (Optional, List) Specifies the list of exclusion filters applied during the group creation or edit. These exclusion filters can be wildcard supported strings or regular expressions. Objects satisfying the will filters will be excluded during backup and also auto protected objects will be ignored if filtered by any of the filters.
		Nested schema for **exclude_filters**:
			* `filter_string` - (Optional, String) Specifies the filter string using wildcard supported strings or regular expressions.
			* `is_regular_expression` - (Optional, Boolean) Specifies whether the provided filter string is a regular expression or not. This needs to be explicitly set to true if user is trying to filter by regular expressions. Not providing this value in case of regular expression can result in unintended results. The default value is assumed to be false.
			  * Constraints: The default value is `false`.
		* `full_backups_copy_only` - (Optional, Boolean) Specifies whether full backups should be copy-only.
		* `log_backup_num_streams` - (Optional, Integer) Specifies the number of streams to be used for log backups.
		* `log_backup_with_clause` - (Optional, String) Specifies the WithClause to be used for log backups.
		* `num_streams` - (Optional, Integer) Specifies the number of streams to be used.
		* `objects` - (Required, List) Specifies the list of object params to be protected.
		  * Constraints: The minimum length is `1` item.
		Nested schema for **objects**:
			* `id` - (Required, Integer) Specifies the ID of the object being protected. If this is a non leaf level object, then the object will be auto-protected unless leaf objects are specified for exclusion.
			* `name` - (Computed, String) Specifies the name of the object being protected.
			* `source_type` - (Computed, String) Specifies the type of source being protected.
		* `pre_post_script` - (Optional, List) Specifies the params for pre and post scripts.
		Nested schema for **pre_post_script**:
			* `post_script` - (Optional, List) Specifies the common params for PostBackup scripts.
			Nested schema for **post_script**:
				* `is_active` - (Optional, Boolean) Specifies whether the script should be enabled, default value set to true.
				* `params` - (Optional, String) Specifies the arguments or parameters and values to pass into the remote script. For example if the script expects values for the 'database' and 'user' parameters, specify the parameters and values using the following string: "database=myDatabase user=me".
				* `path` - (Required, String) Specifies the absolute path to the script on the remote host.
				* `timeout_secs` - (Optional, Integer) Specifies the timeout of the script in seconds. The script will be killed if it exceeds this value. By default, no timeout will occur if left empty.
				  * Constraints: The minimum value is `1`.
			* `pre_script` - (Optional, List) Specifies the common params for PreBackup scripts.
			Nested schema for **pre_script**:
				* `continue_on_error` - (Optional, Boolean) Specifies if the script needs to continue even if there is an occurence of an error. If this flag is set to true, then Backup Run will start even if the pre backup script fails. If not specified or false, then backup run will not start when script fails.
				* `is_active` - (Optional, Boolean) Specifies whether the script should be enabled, default value set to true.
				* `params` - (Optional, String) Specifies the arguments or parameters and values to pass into the remote script. For example if the script expects values for the 'database' and 'user' parameters, specify the parameters and values using the following string: "database=myDatabase user=me".
				* `path` - (Required, String) Specifies the absolute path to the script on the remote host.
				* `timeout_secs` - (Optional, Integer) Specifies the timeout of the script in seconds. The script will be killed if it exceeds this value. By default, no timeout will occur if left empty.
				  * Constraints: The minimum value is `1`.
		* `use_aag_preferences_from_server` - (Optional, Boolean) Specifies whether or not the AAG backup preferences specified on the SQL Server host should be used.
		* `user_db_backup_preference_type` - (Optional, String) Specifies the preference type for backing up user databases on the host.
		  * Constraints: Allowable values are: `kBackupAllDatabases`, `kBackupAllExceptAAGDatabases`, `kBackupOnlyAAGDatabases`.
		* `with_clause` - (Optional, String) Specifies the WithClause to be used.
	* `protection_type` - (Required, String) Specifies the MSSQL Protection Group type.
	  * Constraints: Allowable values are: `kFile`, `kVolume`, `kNative`.
	* `volume_protection_type_params` - (Optional, List) Specifies the params to create a Volume based MSSQL Protection Group.
	Nested schema for **volume_protection_type_params**:
		* `aag_backup_preference_type` - (Optional, String) Specifies the preference type for backing up databases that are part of an AAG. If not specified, then default preferences of the AAG server are applied. This field wont be applicable if user DB preference is set to skip AAG databases.
		  * Constraints: Allowable values are: `kPrimaryReplicaOnly`, `kSecondaryReplicaOnly`, `kPreferSecondaryReplica`, `kAnyReplica`.
		* `additional_host_params` - (Optional, List) Specifies settings which are to be applied to specific host containers in this protection group.
		Nested schema for **additional_host_params**:
			* `enable_system_backup` - (Optional, Boolean) Specifies whether to enable system/bmr backup using 3rd party tools installed on agent host.
			* `host_id` - (Required, Integer) Specifies the id of the host container on which databases are hosted.
			* `host_name` - (Computed, String) Specifies the name of the host container on which databases are hosted.
			* `volume_guids` - (Optional, List) Specifies the list of volume GUIDs to be protected. If not specified, all the volumes of the host will be protected. Note that volumes of host on which databases are hosted are protected even if its not mentioned in this list.
		* `advanced_settings` - (Optional, List) This is used to regulate certain gflag values from the UI. The values passed by the user from the UI will be used for the respective gflags.
		Nested schema for **advanced_settings**:
			* `cloned_db_backup_status` - (Optional, String) Whether to report error if SQL database is cloned.
			  * Constraints: Allowable values are: `kError`, `kWarn`, `kIgnore`.
			* `db_backup_if_not_online_status` - (Optional, String) Whether to report error if SQL database is not online.
			  * Constraints: Allowable values are: `kError`, `kWarn`, `kIgnore`.
			* `missing_db_backup_status` - (Optional, String) Fail the backup job when the database is missing. The database may be missing if it is deleted or corrupted.
			  * Constraints: Allowable values are: `kError`, `kWarn`, `kIgnore`.
			* `offline_restoring_db_backup_status` - (Optional, String) Fail the backup job when database is offline or restoring.
			  * Constraints: Allowable values are: `kError`, `kWarn`, `kIgnore`.
			* `read_only_db_backup_status` - (Optional, String) Whether to skip backup for read-only SQL databases.
			  * Constraints: Allowable values are: `kError`, `kWarn`, `kIgnore`.
			* `report_all_non_autoprotect_db_errors` - (Optional, String) Whether to report error for all dbs in non-autoprotect jobs.
			  * Constraints: Allowable values are: `kError`, `kWarn`, `kIgnore`.
		* `backup_db_volumes_only` - (Optional, Boolean) Specifies whether to only backup volumes on which the specified databases reside. If not specified (default), all the volumes of the host will be protected.
		* `backup_system_dbs` - (Optional, Boolean) Specifies whether to backup system databases. If not specified then parameter is set to true.
		* `exclude_filters` - (Optional, List) Specifies the list of exclusion filters applied during the group creation or edit. These exclusion filters can be wildcard supported strings or regular expressions. Objects satisfying the will filters will be excluded during backup and also auto protected objects will be ignored if filtered by any of the filters.
		Nested schema for **exclude_filters**:
			* `filter_string` - (Optional, String) Specifies the filter string using wildcard supported strings or regular expressions.
			* `is_regular_expression` - (Optional, Boolean) Specifies whether the provided filter string is a regular expression or not. This needs to be explicitly set to true if user is trying to filter by regular expressions. Not providing this value in case of regular expression can result in unintended results. The default value is assumed to be false.
			  * Constraints: The default value is `false`.
		* `full_backups_copy_only` - (Optional, Boolean) Specifies whether full backups should be copy-only.
		* `incremental_backup_after_restart` - (Optional, Boolean) Specifies whether or to perform incremental backups the first time after a server restarts. By default, a full backup will be performed.
		* `indexing_policy` - (Optional, List) Specifies settings for indexing files found in an Object (such as a VM) so these files can be searched and recovered. This also specifies inclusion and exclusion rules that determine the directories to index.
		Nested schema for **indexing_policy**:
			* `enable_indexing` - (Required, Boolean) Specifies if the files found in an Object (such as a VM) should be indexed. If true (the default), files are indexed.
			* `exclude_paths` - (Optional, List) Array of Excluded Directories. Specifies a list of directories to exclude from indexing.Regular expression can also be specified to provide the directory paths. Example: /Users/<wildcard>/AppData.
			* `include_paths` - (Optional, List) Array of Indexed Directories. Specifies a list of directories to index. Regular expression can also be specified to provide the directory paths. Example: /Users/<wildcard>/AppData.
		* `log_backup_num_streams` - (Optional, Integer) Specifies the number of streams to be used for log backups.
		* `log_backup_with_clause` - (Optional, String) Specifies the WithClause to be used for log backups.
		* `objects` - (Required, List) Specifies the list of object ids to be protected.
		Nested schema for **objects**:
			* `id` - (Required, Integer) Specifies the ID of the object being protected. If this is a non leaf level object, then the object will be auto-protected unless leaf objects are specified for exclusion.
			* `name` - (Computed, String) Specifies the name of the object being protected.
			* `source_type` - (Computed, String) Specifies the type of source being protected.
		* `pre_post_script` - (Optional, List) Specifies the params for pre and post scripts.
		Nested schema for **pre_post_script**:
			* `post_script` - (Optional, List) Specifies the common params for PostBackup scripts.
			Nested schema for **post_script**:
				* `is_active` - (Optional, Boolean) Specifies whether the script should be enabled, default value set to true.
				* `params` - (Optional, String) Specifies the arguments or parameters and values to pass into the remote script. For example if the script expects values for the 'database' and 'user' parameters, specify the parameters and values using the following string: "database=myDatabase user=me".
				* `path` - (Required, String) Specifies the absolute path to the script on the remote host.
				* `timeout_secs` - (Optional, Integer) Specifies the timeout of the script in seconds. The script will be killed if it exceeds this value. By default, no timeout will occur if left empty.
				  * Constraints: The minimum value is `1`.
			* `pre_script` - (Optional, List) Specifies the common params for PreBackup scripts.
			Nested schema for **pre_script**:
				* `continue_on_error` - (Optional, Boolean) Specifies if the script needs to continue even if there is an occurence of an error. If this flag is set to true, then Backup Run will start even if the pre backup script fails. If not specified or false, then backup run will not start when script fails.
				* `is_active` - (Optional, Boolean) Specifies whether the script should be enabled, default value set to true.
				* `params` - (Optional, String) Specifies the arguments or parameters and values to pass into the remote script. For example if the script expects values for the 'database' and 'user' parameters, specify the parameters and values using the following string: "database=myDatabase user=me".
				* `path` - (Required, String) Specifies the absolute path to the script on the remote host.
				* `timeout_secs` - (Optional, Integer) Specifies the timeout of the script in seconds. The script will be killed if it exceeds this value. By default, no timeout will occur if left empty.
				  * Constraints: The minimum value is `1`.
		* `use_aag_preferences_from_server` - (Optional, Boolean) Specifies whether or not the AAG backup preferences specified on the SQL Server host should be used.
		* `user_db_backup_preference_type` - (Optional, String) Specifies the preference type for backing up user databases on the host.
		  * Constraints: Allowable values are: `kBackupAllDatabases`, `kBackupAllExceptAAGDatabases`, `kBackupOnlyAAGDatabases`.
* `name` - (Required, String) Specifies the name of the Protection Group.
* `pause_in_blackouts` - (Optional, Boolean) Specifies whether currently executing jobs should be paused if a blackout period specified by a policy starts. Available only if the selected policy has at least one blackout period. Default value is false. This field should not be set to true if 'abortInBlackouts' is sent as true.
* `physical_params` - (Optional, List) 
Nested schema for **physical_params**:
	* `file_protection_type_params` - (Optional, List) Specifies the parameters which are specific to Physical related Protection Groups.
	Nested schema for **file_protection_type_params**:
		* `allow_parallel_runs` - (Optional, Boolean) Specifies whether or not this job can have parallel runs.
		* `cobmr_backup` - (Optional, Boolean) Specifies whether to take CoBMR backup.
		* `continue_on_quiesce_failure` - (Optional, Boolean) Specifies whether to continue backing up on quiesce failure.
		* `dedup_exclusion_source_ids` - (Optional, List) Specifies ids of sources for which deduplication has to be disabled.
		* `excluded_vss_writers` - (Optional, List) Specifies writer names which should be excluded from physical file based backups.
		* `global_exclude_fs` - (Optional, List) Specifies global exclude filesystems which are applied to all sources in a job.
		* `global_exclude_paths` - (Optional, List) Specifies global exclude filters which are applied to all sources in a job.
		* `ignorable_errors` - (Optional, List) Specifies the Errors to be ignored in error db.
		  * Constraints: Allowable list items are: `kEOF`, `kNonExistent`.
		* `indexing_policy` - (Optional, List) Specifies settings for indexing files found in an Object (such as a VM) so these files can be searched and recovered. This also specifies inclusion and exclusion rules that determine the directories to index.
		Nested schema for **indexing_policy**:
			* `enable_indexing` - (Required, Boolean) Specifies if the files found in an Object (such as a VM) should be indexed. If true (the default), files are indexed.
			* `exclude_paths` - (Optional, List) Array of Excluded Directories. Specifies a list of directories to exclude from indexing.Regular expression can also be specified to provide the directory paths. Example: /Users/<wildcard>/AppData.
			* `include_paths` - (Optional, List) Array of Indexed Directories. Specifies a list of directories to index. Regular expression can also be specified to provide the directory paths. Example: /Users/<wildcard>/AppData.
		* `objects` - (Required, List) Specifies the list of objects protected by this Protection Group.
		  * Constraints: The minimum length is `1` item.
		Nested schema for **objects**:
			* `excluded_vss_writers` - (Optional, List) Specifies writer names which should be excluded from physical file based backups.
			* `file_paths` - (Optional, List) Specifies a list of file paths to be protected by this Protection Group.
			Nested schema for **file_paths**:
				* `excluded_paths` - (Optional, List) Specifies a set of paths nested under the include path which should be excluded from the Protection Group.
				* `included_path` - (Required, String) Specifies a path to be included on the source. All paths under this path will be included unless they are specifically mentioned in excluded paths.
				* `skip_nested_volumes` - (Optional, Boolean) Specifies whether to skip any nested volumes (both local and network) that are mounted under include path. Applicable only for windows sources.
			* `follow_nas_symlink_target` - (Optional, Boolean) Specifies whether to follow NAS target pointed by symlink for windows sources.
			* `id` - (Required, Integer) Specifies the ID of the object protected.
			* `metadata_file_path` - (Optional, String) Specifies the path of metadatafile on source. This file contains absolute paths of files that needs to be backed up on the same source.
			* `name` - (Computed, String) Specifies the name of the object protected.
			* `nested_volume_types_to_skip` - (Optional, List) Specifies mount types of nested volumes to be skipped.
			* `uses_path_level_skip_nested_volume_setting` - (Optional, Boolean) Specifies whether path level or object level skip nested volume setting will be used.
		* `perform_brick_based_deduplication` - (Optional, Boolean) Specifies whether or not to perform brick based deduplication on this Protection Group.
		* `perform_source_side_deduplication` - (Optional, Boolean) Specifies whether or not to perform source side deduplication on this Protection Group.
		* `pre_post_script` - (Optional, List) Specifies the params for pre and post scripts.
		Nested schema for **pre_post_script**:
			* `post_script` - (Optional, List) Specifies the common params for PostBackup scripts.
			Nested schema for **post_script**:
				* `is_active` - (Optional, Boolean) Specifies whether the script should be enabled, default value set to true.
				* `params` - (Optional, String) Specifies the arguments or parameters and values to pass into the remote script. For example if the script expects values for the 'database' and 'user' parameters, specify the parameters and values using the following string: "database=myDatabase user=me".
				* `path` - (Required, String) Specifies the absolute path to the script on the remote host.
				* `timeout_secs` - (Optional, Integer) Specifies the timeout of the script in seconds. The script will be killed if it exceeds this value. By default, no timeout will occur if left empty.
				  * Constraints: The minimum value is `1`.
			* `pre_script` - (Optional, List) Specifies the common params for PreBackup scripts.
			Nested schema for **pre_script**:
				* `continue_on_error` - (Optional, Boolean) Specifies if the script needs to continue even if there is an occurence of an error. If this flag is set to true, then Backup Run will start even if the pre backup script fails. If not specified or false, then backup run will not start when script fails.
				* `is_active` - (Optional, Boolean) Specifies whether the script should be enabled, default value set to true.
				* `params` - (Optional, String) Specifies the arguments or parameters and values to pass into the remote script. For example if the script expects values for the 'database' and 'user' parameters, specify the parameters and values using the following string: "database=myDatabase user=me".
				* `path` - (Required, String) Specifies the absolute path to the script on the remote host.
				* `timeout_secs` - (Optional, Integer) Specifies the timeout of the script in seconds. The script will be killed if it exceeds this value. By default, no timeout will occur if left empty.
				  * Constraints: The minimum value is `1`.
		* `quiesce` - (Optional, Boolean) Specifies Whether to take app-consistent snapshots by quiescing apps and the filesystem before taking a backup.
		* `task_timeouts` - (Optional, List) Specifies the timeouts for all the objects inside this Protection Group, for both full and incremental backups.
		Nested schema for **task_timeouts**:
			* `backup_type` - (Optional, String) The scheduled backup type(kFull, kRegular etc.).
			  * Constraints: Allowable values are: `kRegular`, `kFull`, `kLog`, `kSystem`, `kHydrateCDP`, `kStorageArraySnapshot`.
			* `timeout_mins` - (Optional, Integer) Specifies the timeout in mins.
	* `protection_type` - (Required, String) Specifies the Physical Protection Group type.
	  * Constraints: Allowable values are: `kFile`, `kVolume`.
	* `volume_protection_type_params` - (Optional, List) Specifies the parameters which are specific to Volume based physical Protection Groups.
	Nested schema for **volume_protection_type_params**:
		* `cobmr_backup` - (Optional, Boolean) Specifies whether to take a CoBMR backup.
		* `continue_on_quiesce_failure` - (Optional, Boolean) Specifies whether to continue backing up on quiesce failure.
		* `dedup_exclusion_source_ids` - (Optional, List) Specifies ids of sources for which deduplication has to be disabled.
		* `excluded_vss_writers` - (Optional, List) Specifies writer names which should be excluded from physical volume based backups.
		* `incremental_backup_after_restart` - (Optional, Boolean) Specifies whether or not to perform an incremental backup after the server restarts. This is applicable to windows environments.
		* `indexing_policy` - (Optional, List) Specifies settings for indexing files found in an Object (such as a VM) so these files can be searched and recovered. This also specifies inclusion and exclusion rules that determine the directories to index.
		Nested schema for **indexing_policy**:
			* `enable_indexing` - (Required, Boolean) Specifies if the files found in an Object (such as a VM) should be indexed. If true (the default), files are indexed.
			* `exclude_paths` - (Optional, List) Array of Excluded Directories. Specifies a list of directories to exclude from indexing.Regular expression can also be specified to provide the directory paths. Example: /Users/<wildcard>/AppData.
			* `include_paths` - (Optional, List) Array of Indexed Directories. Specifies a list of directories to index. Regular expression can also be specified to provide the directory paths. Example: /Users/<wildcard>/AppData.
		* `objects` - (Required, List)
		  * Constraints: The minimum length is `1` item.
		Nested schema for **objects**:
			* `enable_system_backup` - (Optional, Boolean) Specifies whether or not to take a system backup. Applicable only for windows sources.
			* `excluded_vss_writers` - (Optional, List) Specifies writer names which should be excluded from physical volume based backups for a given source.
			* `id` - (Required, Integer) Specifies the ID of the object protected.
			* `name` - (Computed, String) Specifies the name of the object protected.
			* `volume_guids` - (Optional, List) Specifies the list of GUIDs of volumes protected. If empty, then all volumes will be protected by default.
		* `perform_source_side_deduplication` - (Optional, Boolean) Specifies whether or not to perform source side deduplication on this Protection Group.
		* `pre_post_script` - (Optional, List) Specifies the params for pre and post scripts.
		Nested schema for **pre_post_script**:
			* `post_script` - (Optional, List) Specifies the common params for PostBackup scripts.
			Nested schema for **post_script**:
				* `is_active` - (Optional, Boolean) Specifies whether the script should be enabled, default value set to true.
				* `params` - (Optional, String) Specifies the arguments or parameters and values to pass into the remote script. For example if the script expects values for the 'database' and 'user' parameters, specify the parameters and values using the following string: "database=myDatabase user=me".
				* `path` - (Required, String) Specifies the absolute path to the script on the remote host.
				* `timeout_secs` - (Optional, Integer) Specifies the timeout of the script in seconds. The script will be killed if it exceeds this value. By default, no timeout will occur if left empty.
				  * Constraints: The minimum value is `1`.
			* `pre_script` - (Optional, List) Specifies the common params for PreBackup scripts.
			Nested schema for **pre_script**:
				* `continue_on_error` - (Optional, Boolean) Specifies if the script needs to continue even if there is an occurence of an error. If this flag is set to true, then Backup Run will start even if the pre backup script fails. If not specified or false, then backup run will not start when script fails.
				* `is_active` - (Optional, Boolean) Specifies whether the script should be enabled, default value set to true.
				* `params` - (Optional, String) Specifies the arguments or parameters and values to pass into the remote script. For example if the script expects values for the 'database' and 'user' parameters, specify the parameters and values using the following string: "database=myDatabase user=me".
				* `path` - (Required, String) Specifies the absolute path to the script on the remote host.
				* `timeout_secs` - (Optional, Integer) Specifies the timeout of the script in seconds. The script will be killed if it exceeds this value. By default, no timeout will occur if left empty.
				  * Constraints: The minimum value is `1`.
		* `quiesce` - (Optional, Boolean) Specifies Whether to take app-consistent snapshots by quiescing apps and the filesystem before taking a backup.
* `policy_id` - (Required, String) Specifies the unique id of the Protection Policy associated with the Protection Group. The Policy provides retry settings Protection Schedules, Priority, SLA, etc.
* `priority` - (Optional, String) Specifies the priority of the Protection Group.
  * Constraints: Allowable values are: `kLow`, `kMedium`, `kHigh`.
* `qos_policy` - (Optional, String) Specifies whether the Protection Group will be written to HDD or SSD.
  * Constraints: Allowable values are: `kBackupHDD`, `kBackupSSD`, `kTestAndDevHigh`, `kBackupAll`.
* `sla` - (Optional, List) Specifies the SLA parameters for this Protection Group.
Nested schema for **sla**:
	* `backup_run_type` - (Optional, String) Specifies the type of run this rule should apply to.
	  * Constraints: Allowable values are: `kIncremental`, `kFull`, `kLog`.
	* `sla_minutes` - (Optional, Integer) Specifies the number of minutes allotted to a run of the specified type before SLA is considered violated.
	  * Constraints: The minimum value is `1`.
* `start_time` - (Optional, List) Specifies the time of day. Used for scheduling purposes.
Nested schema for **start_time**:
	* `hour` - (Required, Integer) Specifies the hour of the day (0-23).
	  * Constraints: The maximum value is `23`. The minimum value is `0`.
	* `minute` - (Required, Integer) Specifies the minute of the hour (0-59).
	  * Constraints: The maximum value is `59`. The minimum value is `0`.
	* `time_zone` - (Optional, String) Specifies the time zone of the user. If not specified, default value is assumed as America/Los_Angeles.
	  * Constraints: The default value is `America/Los_Angeles`.
* `x_ibm_tenant_id` - (Required, String) Specifies the key to be used to encrypt the source credential. If includeSourceCredentials is set to true this key must be specified.

## Attribute Reference

After your resource is created, you can read values from the listed arguments and the following attributes.

* `id` - The unique identifier of the backup_recovery_protection_group.
* `cluster_id` - (String) Specifies the cluster ID.
* `group_id` - The unique identifier of the group ID.
* `group_id` - The unique identifier of the group.
* `invalid_entities` - (List) Specifies the Information about invalid entities. An entity will be considered invalid if it is part of an active protection group but has lost compatibility for the given backup type.
Nested schema for **invalid_entities**:
	* `id` - (Integer) Specifies the ID of the object.
	* `name` - (String) Specifies the name of the object.
	* `parent_source_id` - (Integer) Specifies the id of the parent source of the object.
	* `parent_source_name` - (String) Specifies the name of the parent source of the object.
* `is_active` - (Boolean) Specifies if the Protection Group is active or not.
* `is_deleted` - (Boolean) Specifies if the Protection Group has been deleted.
* `is_protect_once` - (Boolean) Specifies if the the Protection Group is using a protect once type of policy. This field is helpful to identify run happen for this group.
* `last_run` - (List) Specifies the parameters which are common between Protection Group runs of all Protection Groups.
Nested schema for **last_run**:
	* `archival_info` - (List) Specifies summary information about archival run.
	Nested schema for **archival_info**:
		* `archival_target_results` - (List) Archival results for each archival target.
		Nested schema for **archival_target_results**:
			* `archival_task_id` - (String) Specifies the archival task id. This is a protection group UID which only applies when archival type is 'Tape'.
			* `cancelled_app_objects_count` - (Integer) Specifies the count of app objects for which backup was cancelled.
			* `cancelled_objects_count` - (Integer) Specifies the count of objects for which backup was cancelled.
			* `data_lock_constraints` - (List) Specifies the dataLock constraints for local or target snapshot.
			Nested schema for **data_lock_constraints**:
				* `expiry_time_usecs` - (Integer) Specifies the expiry time of attempt in Unix epoch Timestamp (in microseconds).
				* `mode` - (String) Specifies the type of WORM retention type. <br>'Compliance' implies WORM retention is set for compliance reason. <br>'Administrative' implies WORM retention is set for administrative purposes.
				  * Constraints: Allowable values are: `Compliance`, `Administrative`.
			* `end_time_usecs` - (Integer) Specifies the end time of replication run in Unix epoch Timestamp(in microseconds) for an archival target.
			* `expiry_time_usecs` - (Integer) Specifies the expiry time of attempt in Unix epoch Timestamp (in microseconds).
			* `failed_app_objects_count` - (Integer) Specifies the count of app objects for which backup failed.
			* `failed_objects_count` - (Integer) Specifies the count of objects for which backup failed.
			* `indexing_task_id` - (String) Progress monitor task for indexing.
			* `is_cad_archive` - (Boolean) Whether this is CAD archive or not.
			* `is_forever_incremental` - (Boolean) Whether this is forever incremental or not.
			* `is_incremental` - (Boolean) Whether this is an incremental archive. If set to true, this is an incremental archive, otherwise this is a full archive.
			* `is_manually_deleted` - (Boolean) Specifies whether the snapshot is deleted manually.
			* `is_sla_violated` - (Boolean) Indicated if SLA has been violated for this run.
			* `message` - (String) Message about the archival run.
			* `on_legal_hold` - (Boolean) Specifies the legal hold status for a archival target.
			* `ownership_context` - (String) Specifies the ownership context for the target.
			  * Constraints: Allowable values are: `Local`, `FortKnox`.
			* `progress_task_id` - (String) Progress monitor task id for archival.
			* `queued_time_usecs` - (Integer) Specifies the time when the archival is queued for schedule in Unix epoch Timestamp(in microseconds) for a target.
			* `run_type` - (String) Type of Protection Group run. 'kRegular' indicates an incremental (CBT) backup. Incremental backups utilizing CBT (if supported) are captured of the target protection objects. The first run of a kRegular schedule captures all the blocks. 'kFull' indicates a full (no CBT) backup. A complete backup (all blocks) of the target protection objects are always captured and Change Block Tracking (CBT) is not utilized. 'kLog' indicates a Database Log backup. Capture the database transaction logs to allow rolling back to a specific point in time. 'kSystem' indicates system volume backup. It produces an image for bare metal recovery.
			  * Constraints: Allowable values are: `kRegular`, `kFull`, `kLog`, `kSystem`, `kHydrateCDP`, `kStorageArraySnapshot`.
			* `snapshot_id` - (String) Snapshot id for a successful snapshot. This field will not be set if the archival Run fails to take the snapshot.
			* `start_time_usecs` - (Integer) Specifies the start time of replication run in Unix epoch Timestamp(in microseconds) for an archival target.
			* `stats` - (List) Specifies statistics about archival data.
			Nested schema for **stats**:
				* `avg_logical_transfer_rate_bps` - (Integer) Specifies the average rate of transfer in bytes per second.
				* `backup_file_count` - (Integer) Specifies the total number of file and directory entities that are backed up in this run. Only applicable to file based backups.
				* `bytes_read` - (Integer) Specifies total logical bytes read for creating the snapshot.
				* `file_walk_done` - (Boolean) Specifies whether the file system walk is done. Only applicable to file based backups.
				* `logical_bytes_transferred` - (Integer) Specifies the logical bytes transferred.
				* `logical_size_bytes` - (Integer) Specifies the logicalSizeBytes.
				* `physical_bytes_transferred` - (Integer) Specifies the physical bytes transferred.
				* `total_file_count` - (Integer) Specifies the total number of file and directory entities visited in this backup. Only applicable to file based backups.
			* `stats_task_id` - (String) Run Stats task id for archival.
			* `status` - (String) Status of the replication run for an archival target. 'Running' indicates that the run is still running. 'Canceled' indicates that the run has been canceled. 'Canceling' indicates that the run is in the process of being canceled. 'Paused' indicates that the ongoing run has been paused. 'Failed' indicates that the run has failed. 'Missed' indicates that the run was unable to take place at the scheduled time because the previous run was still happening. 'Succeeded' indicates that the run has finished successfully. 'SucceededWithWarning' indicates that the run finished successfully, but there were some warning messages. 'Skipped' indicates that the run was skipped.
			  * Constraints: Allowable values are: `Accepted`, `Running`, `Canceled`, `Canceling`, `Failed`, `Missed`, `Succeeded`, `SucceededWithWarning`, `OnHold`, `Finalizing`, `Skipped`, `Paused`.
			* `successful_app_objects_count` - (Integer) Specifies the count of app objects for which backup was successful.
			* `successful_objects_count` - (Integer) Specifies the count of objects for which backup was successful.
			* `target_id` - (Integer) Specifies the archival target ID.
			* `target_name` - (String) Specifies the archival target name.
			* `target_type` - (String) Specifies the archival target type.
			  * Constraints: Allowable values are: `Tape`, `Cloud`, `Nas`.
			* `tier_settings` - (List) Specifies the tier info for archival.
			Nested schema for **tier_settings**:
				* `aws_tiering` - (List) Specifies aws tiers.
				Nested schema for **aws_tiering**:
					* `tiers` - (List) Specifies the tiers that are used to move the archived backup from current tier to next tier. The order of the tiers determines which tier will be used next for moving the archived backup. The first tier input should always be default tier where backup will be acrhived. Each tier specifies how much time after the backup will be moved to next tier from the current tier.
					Nested schema for **tiers**:
						* `move_after` - (Integer) Specifies the time period after which the backup will be moved from current tier to next tier.
						* `move_after_unit` - (String) Specifies the unit for moving the data from current tier to next tier. This unit will be a base unit for the 'moveAfter' field specified below.
						  * Constraints: Allowable values are: `Days`, `Weeks`, `Months`, `Years`.
						* `tier_type` - (String) Specifies the AWS tier types.
						  * Constraints: Allowable values are: `kAmazonS3Standard`, `kAmazonS3StandardIA`, `kAmazonS3OneZoneIA`, `kAmazonS3IntelligentTiering`, `kAmazonS3Glacier`, `kAmazonS3GlacierDeepArchive`.
				* `azure_tiering` - (List) Specifies Azure tiers.
				Nested schema for **azure_tiering**:
					* `tiers` - (List) Specifies the tiers that are used to move the archived backup from current tier to next tier. The order of the tiers determines which tier will be used next for moving the archived backup. The first tier input should always be default tier where backup will be acrhived. Each tier specifies how much time after the backup will be moved to next tier from the current tier.
					Nested schema for **tiers**:
						* `move_after` - (Integer) Specifies the time period after which the backup will be moved from current tier to next tier.
						* `move_after_unit` - (String) Specifies the unit for moving the data from current tier to next tier. This unit will be a base unit for the 'moveAfter' field specified below.
						  * Constraints: Allowable values are: `Days`, `Weeks`, `Months`, `Years`.
						* `tier_type` - (String) Specifies the Azure tier types.
						  * Constraints: Allowable values are: `kAzureTierHot`, `kAzureTierCool`, `kAzureTierArchive`.
				* `cloud_platform` - (String) Specifies the cloud platform to enable tiering.
				  * Constraints: Allowable values are: `AWS`, `Azure`, `Oracle`, `Google`.
				* `current_tier_type` - (String) Specifies the type of the current tier where the snapshot resides. This will be specified if the run is a CAD run.
				  * Constraints: Allowable values are: `kAmazonS3Standard`, `kAmazonS3StandardIA`, `kAmazonS3OneZoneIA`, `kAmazonS3IntelligentTiering`, `kAmazonS3Glacier`, `kAmazonS3GlacierDeepArchive`, `kAzureTierHot`, `kAzureTierCool`, `kAzureTierArchive`, `kGoogleStandard`, `kGoogleRegional`, `kGoogleMultiRegional`, `kGoogleNearline`, `kGoogleColdline`, `kOracleTierStandard`, `kOracleTierArchive`.
				* `google_tiering` - (List) Specifies Google tiers.
				Nested schema for **google_tiering**:
					* `tiers` - (List) Specifies the tiers that are used to move the archived backup from current tier to next tier. The order of the tiers determines which tier will be used next for moving the archived backup. The first tier input should always be default tier where backup will be acrhived. Each tier specifies how much time after the backup will be moved to next tier from the current tier.
					Nested schema for **tiers**:
						* `move_after` - (Integer) Specifies the time period after which the backup will be moved from current tier to next tier.
						* `move_after_unit` - (String) Specifies the unit for moving the data from current tier to next tier. This unit will be a base unit for the 'moveAfter' field specified below.
						  * Constraints: Allowable values are: `Days`, `Weeks`, `Months`, `Years`.
						* `tier_type` - (String) Specifies the Google tier types.
						  * Constraints: Allowable values are: `kGoogleStandard`, `kGoogleRegional`, `kGoogleMultiRegional`, `kGoogleNearline`, `kGoogleColdline`.
				* `oracle_tiering` - (List) Specifies Oracle tiers.
				Nested schema for **oracle_tiering**:
					* `tiers` - (List) Specifies the tiers that are used to move the archived backup from current tier to next tier. The order of the tiers determines which tier will be used next for moving the archived backup. The first tier input should always be default tier where backup will be acrhived. Each tier specifies how much time after the backup will be moved to next tier from the current tier.
					Nested schema for **tiers**:
						* `move_after` - (Integer) Specifies the time period after which the backup will be moved from current tier to next tier.
						* `move_after_unit` - (String) Specifies the unit for moving the data from current tier to next tier. This unit will be a base unit for the 'moveAfter' field specified below.
						  * Constraints: Allowable values are: `Days`, `Weeks`, `Months`, `Years`.
						* `tier_type` - (String) Specifies the Oracle tier types.
						  * Constraints: Allowable values are: `kOracleTierStandard`, `kOracleTierArchive`.
			* `usage_type` - (String) Specifies the usage type for the target.
			  * Constraints: Allowable values are: `Archival`, `Tiering`, `Rpaas`.
			* `worm_properties` - (List) Specifies the WORM related properties for this archive.
			Nested schema for **worm_properties**:
				* `is_archive_worm_compliant` - (Boolean) Specifies whether this archive run is WORM compliant.
				* `worm_expiry_time_usecs` - (Integer) Specifies the time at which the WORM protection expires.
				* `worm_non_compliance_reason` - (String) Specifies reason of archive not being worm compliant.
	* `cloud_spin_info` - (List) Specifies summary information about cloud spin run.
	Nested schema for **cloud_spin_info**:
		* `cloud_spin_target_results` - (List) Cloud Spin results for each Cloud Spin target.
		Nested schema for **cloud_spin_target_results**:
			* `aws_params` - (List) Specifies various resources when converting and deploying a VM to AWS.
			Nested schema for **aws_params**:
				* `custom_tag_list` - (List) Specifies tags of various resources when converting and deploying a VM to AWS.
				Nested schema for **custom_tag_list**:
					* `key` - (String) Specifies key of the custom tag.
					* `value` - (String) Specifies value of the custom tag.
				* `region` - (Integer) Specifies id of the AWS region in which to deploy the VM.
				* `subnet_id` - (Integer) Specifies id of the subnet within above VPC.
				* `vpc_id` - (Integer) Specifies id of the Virtual Private Cloud to chose for the instance type.
			* `azure_params` - (List) Specifies various resources when converting and deploying a VM to Azure.
			Nested schema for **azure_params**:
				* `availability_set_id` - (Integer) Specifies the availability set.
				* `network_resource_group_id` - (Integer) Specifies id of the resource group for the selected virtual network.
				* `resource_group_id` - (Integer) Specifies id of the Azure resource group. Its value is globally unique within Azure.
				* `storage_account_id` - (Integer) Specifies id of the storage account that will contain the storage container within which we will create the blob that will become the VHD disk for the cloned VM.
				* `storage_container_id` - (Integer) Specifies id of the storage container within the above storage account.
				* `storage_resource_group_id` - (Integer) Specifies id of the resource group for the selected storage account.
				* `temp_vm_resource_group_id` - (Integer) Specifies id of the temporary Azure resource group.
				* `temp_vm_storage_account_id` - (Integer) Specifies id of the temporary VM storage account that will contain the storage container within which we will create the blob that will become the VHD disk for the cloned VM.
				* `temp_vm_storage_container_id` - (Integer) Specifies id of the temporary VM storage container within the above storage account.
				* `temp_vm_subnet_id` - (Integer) Specifies Id of the temporary VM subnet within the above virtual network.
				* `temp_vm_virtual_network_id` - (Integer) Specifies Id of the temporary VM Virtual Network.
			* `cloudspin_task_id` - (String) Task ID for a CloudSpin protection run.
			* `data_lock_constraints` - (List) Specifies the dataLock constraints for local or target snapshot.
			Nested schema for **data_lock_constraints**:
				* `expiry_time_usecs` - (Integer) Specifies the expiry time of attempt in Unix epoch Timestamp (in microseconds).
				* `mode` - (String) Specifies the type of WORM retention type. <br>'Compliance' implies WORM retention is set for compliance reason. <br>'Administrative' implies WORM retention is set for administrative purposes.
				  * Constraints: Allowable values are: `Compliance`, `Administrative`.
			* `end_time_usecs` - (Integer) Specifies the end time of Cloud Spin in Unix epoch Timestamp(in microseconds) for a target.
			* `expiry_time_usecs` - (Integer) Specifies the expiry time of attempt in Unix epoch Timestamp (in microseconds) for an object.
			* `id` - (Integer) Specifies the unique id of the cloud spin entity.
			* `is_manually_deleted` - (Boolean) Specifies whether the snapshot is deleted manually.
			* `message` - (String) Message about the Cloud Spin run.
			* `name` - (String) Specifies the name of the already added cloud spin target.
			* `on_legal_hold` - (Boolean) Specifies the legal hold status for a cloud spin target.
			* `progress_task_id` - (String) Progress monitor task id for Cloud Spin run.
			* `start_time_usecs` - (Integer) Specifies the start time of Cloud Spin in Unix epoch Timestamp(in microseconds) for a target.
			* `stats` - (List) Specifies statistics about Cloud Spin data.
			Nested schema for **stats**:
				* `physical_bytes_transferred` - (Integer) Specifies the physical bytes transferred.
			* `status` - (String) Status of the Cloud Spin for a target. 'Running' indicates that the run is still running. 'Canceled' indicates that the run has been canceled. 'Canceling' indicates that the run is in the process of being canceled. 'Paused' indicates that the ongoing run has been paused. 'Failed' indicates that the run has failed. 'Missed' indicates that the run was unable to take place at the scheduled time because the previous run was still happening. 'Succeeded' indicates that the run has finished successfully. 'SucceededWithWarning' indicates that the run finished successfully, but there were some warning messages. 'Skipped' indicates that the run was skipped.
			  * Constraints: Allowable values are: `Accepted`, `Running`, `Canceled`, `Canceling`, `Failed`, `Missed`, `Succeeded`, `SucceededWithWarning`, `OnHold`, `Finalizing`, `Skipped`, `Paused`.
	* `environment` - (String) Specifies the environment of the Protection Group.
	* `externally_triggered_backup_tag` - (String) The tag of externally triggered backup job.
	* `has_local_snapshot` - (Boolean) Specifies whether the run has a local snapshot. For cloud retrieved runs there may not be local snapshots.
	* `id` - (String) Specifies the ID of the Protection Group run.
	* `is_cloud_archival_direct` - (Boolean) Specifies whether the run is a CAD run if cloud archive direct feature is enabled. If this field is true, the primary backup copy will only be available at the given archived location.
	* `is_local_snapshots_deleted` - (Boolean) Specifies if snapshots for this run has been deleted.
	* `is_replication_run` - (Boolean) Specifies if this protection run is a replication run.
	* `local_backup_info` - (List) Specifies summary information about local snapshot run across all objects.
	Nested schema for **local_backup_info**:
		* `cancelled_app_objects_count` - (Integer) Specifies the count of app objects for which backup was cancelled.
		* `cancelled_objects_count` - (Integer) Specifies the count of objects for which backup was cancelled.
		* `data_lock` - (String) This field is deprecated. Use DataLockConstraints field instead.
		  * Constraints: Allowable values are: `Compliance`, `Administrative`.
		* `data_lock_constraints` - (List) Specifies the dataLock constraints for local or target snapshot.
		Nested schema for **data_lock_constraints**:
			* `expiry_time_usecs` - (Integer) Specifies the expiry time of attempt in Unix epoch Timestamp (in microseconds).
			* `mode` - (String) Specifies the type of WORM retention type. <br>'Compliance' implies WORM retention is set for compliance reason. <br>'Administrative' implies WORM retention is set for administrative purposes.
			  * Constraints: Allowable values are: `Compliance`, `Administrative`.
		* `end_time_usecs` - (Integer) Specifies the end time of backup run in Unix epoch Timestamp(in microseconds).
		* `failed_app_objects_count` - (Integer) Specifies the count of app objects for which backup failed.
		* `failed_objects_count` - (Integer) Specifies the count of objects for which backup failed.
		* `indexing_task_id` - (String) Progress monitor task for indexing.
		* `is_sla_violated` - (Boolean) Indicated if SLA has been violated for this run.
		* `local_snapshot_stats` - (List) Specifies statistics about local snapshot.
		Nested schema for **local_snapshot_stats**:
			* `bytes_read` - (Integer) Specifies total logical bytes read for creating the snapshot.
			* `bytes_written` - (Integer) Specifies total size of data in bytes written after taking backup.
			* `logical_size_bytes` - (Integer) Specifies total logical size of object(s) in bytes.
		* `local_task_id` - (String) Task ID for a local protection run.
		* `messages` - (List) Message about the backup run.
		* `progress_task_id` - (String) Progress monitor task id for local backup run.
		* `run_type` - (String) Type of Protection Group run. 'kRegular' indicates an incremental (CBT) backup. Incremental backups utilizing CBT (if supported) are captured of the target protection objects. The first run of a kRegular schedule captures all the blocks. 'kFull' indicates a full (no CBT) backup. A complete backup (all blocks) of the target protection objects are always captured and Change Block Tracking (CBT) is not utilized. 'kLog' indicates a Database Log backup. Capture the database transaction logs to allow rolling back to a specific point in time. 'kSystem' indicates system volume backup. It produces an image for bare metal recovery. 'kStorageArraySnapshot' indicates storage array snapshot backup.
		  * Constraints: Allowable values are: `kRegular`, `kFull`, `kLog`, `kSystem`, `kHydrateCDP`, `kStorageArraySnapshot`.
		* `skipped_objects_count` - (Integer) Specifies the count of objects for which backup was skipped.
		* `start_time_usecs` - (Integer) Specifies the start time of backup run in Unix epoch Timestamp(in microseconds).
		* `stats_task_id` - (String) Stats task id for local backup run.
		* `status` - (String) Status of the backup run. 'Running' indicates that the run is still running. 'Canceled' indicates that the run has been canceled. 'Canceling' indicates that the run is in the process of being canceled. 'Paused' indicates that the ongoing run has been paused. 'Failed' indicates that the run has failed. 'Missed' indicates that the run was unable to take place at the scheduled time because the previous run was still happening. 'Succeeded' indicates that the run has finished successfully. 'SucceededWithWarning' indicates that the run finished successfully, but there were some warning messages. 'Skipped' indicates that the run was skipped.
		  * Constraints: Allowable values are: `Accepted`, `Running`, `Canceled`, `Canceling`, `Failed`, `Missed`, `Succeeded`, `SucceededWithWarning`, `OnHold`, `Finalizing`, `Skipped`, `Paused`.
		* `successful_app_objects_count` - (Integer) Specifies the count of app objects for which backup was successful.
		* `successful_objects_count` - (Integer) Specifies the count of objects for which backup was successful.
	* `objects` - (List) Snapahot, replication, archival results for each object.
	Nested schema for **objects**:
		* `archival_info` - (List) Specifies information about archival run for an object.
		Nested schema for **archival_info**:
			* `archival_target_results` - (List) Archival result for an archival target.
			Nested schema for **archival_target_results**:
				* `archival_task_id` - (String) Specifies the archival task id. This is a protection group UID which only applies when archival type is 'Tape'.
				* `cancelled_app_objects_count` - (Integer) Specifies the count of app objects for which backup was cancelled.
				* `cancelled_objects_count` - (Integer) Specifies the count of objects for which backup was cancelled.
				* `data_lock_constraints` - (List) Specifies the dataLock constraints for local or target snapshot.
				Nested schema for **data_lock_constraints**:
					* `expiry_time_usecs` - (Integer) Specifies the expiry time of attempt in Unix epoch Timestamp (in microseconds).
					* `mode` - (String) Specifies the type of WORM retention type. <br>'Compliance' implies WORM retention is set for compliance reason. <br>'Administrative' implies WORM retention is set for administrative purposes.
					  * Constraints: Allowable values are: `Compliance`, `Administrative`.
				* `end_time_usecs` - (Integer) Specifies the end time of replication run in Unix epoch Timestamp(in microseconds) for an archival target.
				* `expiry_time_usecs` - (Integer) Specifies the expiry time of attempt in Unix epoch Timestamp (in microseconds).
				* `failed_app_objects_count` - (Integer) Specifies the count of app objects for which backup failed.
				* `failed_objects_count` - (Integer) Specifies the count of objects for which backup failed.
				* `indexing_task_id` - (String) Progress monitor task for indexing.
				* `is_cad_archive` - (Boolean) Whether this is CAD archive or not.
				* `is_forever_incremental` - (Boolean) Whether this is forever incremental or not.
				* `is_incremental` - (Boolean) Whether this is an incremental archive. If set to true, this is an incremental archive, otherwise this is a full archive.
				* `is_manually_deleted` - (Boolean) Specifies whether the snapshot is deleted manually.
				* `is_sla_violated` - (Boolean) Indicated if SLA has been violated for this run.
				* `message` - (String) Message about the archival run.
				* `on_legal_hold` - (Boolean) Specifies the legal hold status for a archival target.
				* `ownership_context` - (String) Specifies the ownership context for the target.
				  * Constraints: Allowable values are: `Local`, `FortKnox`.
				* `progress_task_id` - (String) Progress monitor task id for archival.
				* `queued_time_usecs` - (Integer) Specifies the time when the archival is queued for schedule in Unix epoch Timestamp(in microseconds) for a target.
				* `run_type` - (String) Type of Protection Group run. 'kRegular' indicates an incremental (CBT) backup. Incremental backups utilizing CBT (if supported) are captured of the target protection objects. The first run of a kRegular schedule captures all the blocks. 'kFull' indicates a full (no CBT) backup. A complete backup (all blocks) of the target protection objects are always captured and Change Block Tracking (CBT) is not utilized. 'kLog' indicates a Database Log backup. Capture the database transaction logs to allow rolling back to a specific point in time. 'kSystem' indicates system volume backup. It produces an image for bare metal recovery.
				  * Constraints: Allowable values are: `kRegular`, `kFull`, `kLog`, `kSystem`, `kHydrateCDP`, `kStorageArraySnapshot`.
				* `snapshot_id` - (String) Snapshot id for a successful snapshot. This field will not be set if the archival Run fails to take the snapshot.
				* `start_time_usecs` - (Integer) Specifies the start time of replication run in Unix epoch Timestamp(in microseconds) for an archival target.
				* `stats` - (List) Specifies statistics about archival data.
				Nested schema for **stats**:
					* `avg_logical_transfer_rate_bps` - (Integer) Specifies the average rate of transfer in bytes per second.
					* `backup_file_count` - (Integer) Specifies the total number of file and directory entities that are backed up in this run. Only applicable to file based backups.
					* `bytes_read` - (Integer) Specifies total logical bytes read for creating the snapshot.
					* `file_walk_done` - (Boolean) Specifies whether the file system walk is done. Only applicable to file based backups.
					* `logical_bytes_transferred` - (Integer) Specifies the logical bytes transferred.
					* `logical_size_bytes` - (Integer) Specifies the logicalSizeBytes.
					* `physical_bytes_transferred` - (Integer) Specifies the physical bytes transferred.
					* `total_file_count` - (Integer) Specifies the total number of file and directory entities visited in this backup. Only applicable to file based backups.
				* `stats_task_id` - (String) Run Stats task id for archival.
				* `status` - (String) Status of the replication run for an archival target. 'Running' indicates that the run is still running. 'Canceled' indicates that the run has been canceled. 'Canceling' indicates that the run is in the process of being canceled. 'Paused' indicates that the ongoing run has been paused. 'Failed' indicates that the run has failed. 'Missed' indicates that the run was unable to take place at the scheduled time because the previous run was still happening. 'Succeeded' indicates that the run has finished successfully. 'SucceededWithWarning' indicates that the run finished successfully, but there were some warning messages. 'Skipped' indicates that the run was skipped.
				  * Constraints: Allowable values are: `Accepted`, `Running`, `Canceled`, `Canceling`, `Failed`, `Missed`, `Succeeded`, `SucceededWithWarning`, `OnHold`, `Finalizing`, `Skipped`, `Paused`.
				* `successful_app_objects_count` - (Integer) Specifies the count of app objects for which backup was successful.
				* `successful_objects_count` - (Integer) Specifies the count of objects for which backup was successful.
				* `target_id` - (Integer) Specifies the archival target ID.
				* `target_name` - (String) Specifies the archival target name.
				* `target_type` - (String) Specifies the archival target type.
				  * Constraints: Allowable values are: `Tape`, `Cloud`, `Nas`.
				* `tier_settings` - (List) Specifies the tier info for archival.
				Nested schema for **tier_settings**:
					* `aws_tiering` - (List) Specifies aws tiers.
					Nested schema for **aws_tiering**:
						* `tiers` - (List) Specifies the tiers that are used to move the archived backup from current tier to next tier. The order of the tiers determines which tier will be used next for moving the archived backup. The first tier input should always be default tier where backup will be acrhived. Each tier specifies how much time after the backup will be moved to next tier from the current tier.
						Nested schema for **tiers**:
							* `move_after` - (Integer) Specifies the time period after which the backup will be moved from current tier to next tier.
							* `move_after_unit` - (String) Specifies the unit for moving the data from current tier to next tier. This unit will be a base unit for the 'moveAfter' field specified below.
							  * Constraints: Allowable values are: `Days`, `Weeks`, `Months`, `Years`.
							* `tier_type` - (String) Specifies the AWS tier types.
							  * Constraints: Allowable values are: `kAmazonS3Standard`, `kAmazonS3StandardIA`, `kAmazonS3OneZoneIA`, `kAmazonS3IntelligentTiering`, `kAmazonS3Glacier`, `kAmazonS3GlacierDeepArchive`.
					* `azure_tiering` - (List) Specifies Azure tiers.
					Nested schema for **azure_tiering**:
						* `tiers` - (List) Specifies the tiers that are used to move the archived backup from current tier to next tier. The order of the tiers determines which tier will be used next for moving the archived backup. The first tier input should always be default tier where backup will be acrhived. Each tier specifies how much time after the backup will be moved to next tier from the current tier.
						Nested schema for **tiers**:
							* `move_after` - (Integer) Specifies the time period after which the backup will be moved from current tier to next tier.
							* `move_after_unit` - (String) Specifies the unit for moving the data from current tier to next tier. This unit will be a base unit for the 'moveAfter' field specified below.
							  * Constraints: Allowable values are: `Days`, `Weeks`, `Months`, `Years`.
							* `tier_type` - (String) Specifies the Azure tier types.
							  * Constraints: Allowable values are: `kAzureTierHot`, `kAzureTierCool`, `kAzureTierArchive`.
					* `cloud_platform` - (String) Specifies the cloud platform to enable tiering.
					  * Constraints: Allowable values are: `AWS`, `Azure`, `Oracle`, `Google`.
					* `current_tier_type` - (String) Specifies the type of the current tier where the snapshot resides. This will be specified if the run is a CAD run.
					  * Constraints: Allowable values are: `kAmazonS3Standard`, `kAmazonS3StandardIA`, `kAmazonS3OneZoneIA`, `kAmazonS3IntelligentTiering`, `kAmazonS3Glacier`, `kAmazonS3GlacierDeepArchive`, `kAzureTierHot`, `kAzureTierCool`, `kAzureTierArchive`, `kGoogleStandard`, `kGoogleRegional`, `kGoogleMultiRegional`, `kGoogleNearline`, `kGoogleColdline`, `kOracleTierStandard`, `kOracleTierArchive`.
					* `google_tiering` - (List) Specifies Google tiers.
					Nested schema for **google_tiering**:
						* `tiers` - (List) Specifies the tiers that are used to move the archived backup from current tier to next tier. The order of the tiers determines which tier will be used next for moving the archived backup. The first tier input should always be default tier where backup will be acrhived. Each tier specifies how much time after the backup will be moved to next tier from the current tier.
						Nested schema for **tiers**:
							* `move_after` - (Integer) Specifies the time period after which the backup will be moved from current tier to next tier.
							* `move_after_unit` - (String) Specifies the unit for moving the data from current tier to next tier. This unit will be a base unit for the 'moveAfter' field specified below.
							  * Constraints: Allowable values are: `Days`, `Weeks`, `Months`, `Years`.
							* `tier_type` - (String) Specifies the Google tier types.
							  * Constraints: Allowable values are: `kGoogleStandard`, `kGoogleRegional`, `kGoogleMultiRegional`, `kGoogleNearline`, `kGoogleColdline`.
					* `oracle_tiering` - (List) Specifies Oracle tiers.
					Nested schema for **oracle_tiering**:
						* `tiers` - (List) Specifies the tiers that are used to move the archived backup from current tier to next tier. The order of the tiers determines which tier will be used next for moving the archived backup. The first tier input should always be default tier where backup will be acrhived. Each tier specifies how much time after the backup will be moved to next tier from the current tier.
						Nested schema for **tiers**:
							* `move_after` - (Integer) Specifies the time period after which the backup will be moved from current tier to next tier.
							* `move_after_unit` - (String) Specifies the unit for moving the data from current tier to next tier. This unit will be a base unit for the 'moveAfter' field specified below.
							  * Constraints: Allowable values are: `Days`, `Weeks`, `Months`, `Years`.
							* `tier_type` - (String) Specifies the Oracle tier types.
							  * Constraints: Allowable values are: `kOracleTierStandard`, `kOracleTierArchive`.
				* `usage_type` - (String) Specifies the usage type for the target.
				  * Constraints: Allowable values are: `Archival`, `Tiering`, `Rpaas`.
				* `worm_properties` - (List) Specifies the WORM related properties for this archive.
				Nested schema for **worm_properties**:
					* `is_archive_worm_compliant` - (Boolean) Specifies whether this archive run is WORM compliant.
					* `worm_expiry_time_usecs` - (Integer) Specifies the time at which the WORM protection expires.
					* `worm_non_compliance_reason` - (String) Specifies reason of archive not being worm compliant.
		* `cloud_spin_info` - (List) Specifies information about Cloud Spin run for an object.
		Nested schema for **cloud_spin_info**:
			* `cloud_spin_target_results` - (List) Cloud Spin result for a target.
			Nested schema for **cloud_spin_target_results**:
				* `aws_params` - (List) Specifies various resources when converting and deploying a VM to AWS.
				Nested schema for **aws_params**:
					* `custom_tag_list` - (List) Specifies tags of various resources when converting and deploying a VM to AWS.
					Nested schema for **custom_tag_list**:
						* `key` - (String) Specifies key of the custom tag.
						* `value` - (String) Specifies value of the custom tag.
					* `region` - (Integer) Specifies id of the AWS region in which to deploy the VM.
					* `subnet_id` - (Integer) Specifies id of the subnet within above VPC.
					* `vpc_id` - (Integer) Specifies id of the Virtual Private Cloud to chose for the instance type.
				* `azure_params` - (List) Specifies various resources when converting and deploying a VM to Azure.
				Nested schema for **azure_params**:
					* `availability_set_id` - (Integer) Specifies the availability set.
					* `network_resource_group_id` - (Integer) Specifies id of the resource group for the selected virtual network.
					* `resource_group_id` - (Integer) Specifies id of the Azure resource group. Its value is globally unique within Azure.
					* `storage_account_id` - (Integer) Specifies id of the storage account that will contain the storage container within which we will create the blob that will become the VHD disk for the cloned VM.
					* `storage_container_id` - (Integer) Specifies id of the storage container within the above storage account.
					* `storage_resource_group_id` - (Integer) Specifies id of the resource group for the selected storage account.
					* `temp_vm_resource_group_id` - (Integer) Specifies id of the temporary Azure resource group.
					* `temp_vm_storage_account_id` - (Integer) Specifies id of the temporary VM storage account that will contain the storage container within which we will create the blob that will become the VHD disk for the cloned VM.
					* `temp_vm_storage_container_id` - (Integer) Specifies id of the temporary VM storage container within the above storage account.
					* `temp_vm_subnet_id` - (Integer) Specifies Id of the temporary VM subnet within the above virtual network.
					* `temp_vm_virtual_network_id` - (Integer) Specifies Id of the temporary VM Virtual Network.
				* `cloudspin_task_id` - (String) Task ID for a CloudSpin protection run.
				* `data_lock_constraints` - (List) Specifies the dataLock constraints for local or target snapshot.
				Nested schema for **data_lock_constraints**:
					* `expiry_time_usecs` - (Integer) Specifies the expiry time of attempt in Unix epoch Timestamp (in microseconds).
					* `mode` - (String) Specifies the type of WORM retention type. <br>'Compliance' implies WORM retention is set for compliance reason. <br>'Administrative' implies WORM retention is set for administrative purposes.
					  * Constraints: Allowable values are: `Compliance`, `Administrative`.
				* `end_time_usecs` - (Integer) Specifies the end time of Cloud Spin in Unix epoch Timestamp(in microseconds) for a target.
				* `expiry_time_usecs` - (Integer) Specifies the expiry time of attempt in Unix epoch Timestamp (in microseconds) for an object.
				* `id` - (Integer) Specifies the unique id of the cloud spin entity.
				* `is_manually_deleted` - (Boolean) Specifies whether the snapshot is deleted manually.
				* `message` - (String) Message about the Cloud Spin run.
				* `name` - (String) Specifies the name of the already added cloud spin target.
				* `on_legal_hold` - (Boolean) Specifies the legal hold status for a cloud spin target.
				* `progress_task_id` - (String) Progress monitor task id for Cloud Spin run.
				* `start_time_usecs` - (Integer) Specifies the start time of Cloud Spin in Unix epoch Timestamp(in microseconds) for a target.
				* `stats` - (List) Specifies statistics about Cloud Spin data.
				Nested schema for **stats**:
					* `physical_bytes_transferred` - (Integer) Specifies the physical bytes transferred.
				* `status` - (String) Status of the Cloud Spin for a target. 'Running' indicates that the run is still running. 'Canceled' indicates that the run has been canceled. 'Canceling' indicates that the run is in the process of being canceled. 'Paused' indicates that the ongoing run has been paused. 'Failed' indicates that the run has failed. 'Missed' indicates that the run was unable to take place at the scheduled time because the previous run was still happening. 'Succeeded' indicates that the run has finished successfully. 'SucceededWithWarning' indicates that the run finished successfully, but there were some warning messages. 'Skipped' indicates that the run was skipped.
				  * Constraints: Allowable values are: `Accepted`, `Running`, `Canceled`, `Canceling`, `Failed`, `Missed`, `Succeeded`, `SucceededWithWarning`, `OnHold`, `Finalizing`, `Skipped`, `Paused`.
		* `local_snapshot_info` - (List) Specifies information about backup run for an object.
		Nested schema for **local_snapshot_info**:
			* `failed_attempts` - (List) Failed backup attempts for an object.
			Nested schema for **failed_attempts**:
				* `admitted_time_usecs` - (Integer) Specifies the time at which the backup task was admitted to run in Unix epoch Timestamp(in microseconds) for an object.
				* `end_time_usecs` - (Integer) Specifies the end time of attempt in Unix epoch Timestamp(in microseconds) for an object.
				* `message` - (String) A message about the error if encountered while performing backup.
				* `permit_grant_time_usecs` - (Integer) Specifies the time when gatekeeper permit is granted to the backup task. If the backup task is rescheduled due to errors, the field is updated to the time when permit is granted again.
				* `progress_task_id` - (String) Progress monitor task for an object.
				* `queue_duration_usecs` - (Integer) Specifies the duration between the startTime and when gatekeeper permit is granted to the backup task. If the backup task is rescheduled due to errors, the field is updated considering the time when permit is granted again. Queue duration = PermitGrantTimeUsecs - StartTimeUsecs.
				* `snapshot_creation_time_usecs` - (Integer) Specifies the time at which the source snapshot was taken in Unix epoch Timestamp(in microseconds) for an object.
				* `start_time_usecs` - (Integer) Specifies the start time of attempt in Unix epoch Timestamp(in microseconds) for an object.
				* `stats` - (List) Specifies statistics about local snapshot.
				Nested schema for **stats**:
					* `bytes_read` - (Integer) Specifies total logical bytes read for creating the snapshot.
					* `bytes_written` - (Integer) Specifies total size of data in bytes written after taking backup.
					* `logical_size_bytes` - (Integer) Specifies total logical size of object(s) in bytes.
				* `status` - (String) Status of the attempt for an object. 'Running' indicates that the run is still running. 'Canceled' indicates that the run has been canceled. 'Canceling' indicates that the run is in the process of being canceled. 'Paused' indicates that the ongoing run has been paused. 'Pausing' indicates that the ongoing run is in the process of being paused. 'Resuming' indicates that the already paused run is in the process of being running again. 'Failed' indicates that the run has failed. 'Missed' indicates that the run was unable to take place at the scheduled time because the previous run was still happening. 'Succeeded' indicates that the run has finished successfully. 'SucceededWithWarning' indicates that the run finished successfully, but there were some warning messages. 'Skipped' indicates that the run was skipped.
				  * Constraints: Allowable values are: `Accepted`, `Running`, `Canceled`, `Canceling`, `Failed`, `Missed`, `Succeeded`, `SucceededWithWarning`, `OnHold`, `Finalizing`, `Skipped`, `Paused`.
			* `snapshot_info` - (List) Snapshot info for an object.
			Nested schema for **snapshot_info**:
				* `admitted_time_usecs` - (Integer) Specifies the time at which the backup task was admitted to run in Unix epoch Timestamp(in microseconds) for an object.
				* `backup_file_count` - (Integer) The total number of file and directory entities that are backed up in this run. Only applicable to file based backups.
				* `data_lock_constraints` - (List) Specifies the dataLock constraints for local or target snapshot.
				Nested schema for **data_lock_constraints**:
					* `expiry_time_usecs` - (Integer) Specifies the expiry time of attempt in Unix epoch Timestamp (in microseconds).
					* `mode` - (String) Specifies the type of WORM retention type. <br>'Compliance' implies WORM retention is set for compliance reason. <br>'Administrative' implies WORM retention is set for administrative purposes.
					  * Constraints: Allowable values are: `Compliance`, `Administrative`.
				* `end_time_usecs` - (Integer) Specifies the end time of attempt in Unix epoch Timestamp(in microseconds) for an object.
				* `expiry_time_usecs` - (Integer) Specifies the expiry time of attempt in Unix epoch Timestamp (in microseconds) for an object.
				* `indexing_task_id` - (String) Progress monitor task for the indexing of documents in an object.
				* `is_manually_deleted` - (Boolean) Specifies whether the snapshot is deleted manually.
				* `permit_grant_time_usecs` - (Integer) Specifies the time when gatekeeper permit is granted to the backup task. If the backup task is rescheduled due to errors, the field is updated to the time when permit is granted again.
				* `progress_task_id` - (String) Progress monitor task for backup of the object.
				* `queue_duration_usecs` - (Integer) Specifies the duration between the startTime and when gatekeeper permit is granted to the backup task. If the backup task is rescheduled due to errors, the field is updated considering the time when permit is granted again. Queue duration = PermitGrantTimeUsecs - StartTimeUsecs.
				* `snapshot_creation_time_usecs` - (Integer) Specifies the time at which the source snapshot was taken in Unix epoch Timestamp(in microseconds) for an object.
				* `snapshot_id` - (String) Snapshot id for a successful snapshot. This field will not be set if the Protection Group Run has no successful attempt.
				* `start_time_usecs` - (Integer) Specifies the start time of attempt in Unix epoch Timestamp(in microseconds) for an object.
				* `stats` - (List) Specifies statistics about local snapshot.
				Nested schema for **stats**:
					* `bytes_read` - (Integer) Specifies total logical bytes read for creating the snapshot.
					* `bytes_written` - (Integer) Specifies total size of data in bytes written after taking backup.
					* `logical_size_bytes` - (Integer) Specifies total logical size of object(s) in bytes.
				* `stats_task_id` - (String) Stats task for an object.
				* `status` - (String) Status of snapshot.
				  * Constraints: Allowable values are: `kInProgress`, `kSuccessful`, `kFailed`, `kWaitingForNextAttempt`, `kWarning`, `kCurrentAttemptPaused`, `kCurrentAttemptResuming`, `kCurrentAttemptPausing`, `kWaitingForOlderBackupRun`.
				* `status_message` - (String) A message decribing the status. This will be populated currently only for kWaitingForOlderBackupRun status.
				* `total_file_count` - (Integer) The total number of file and directory entities visited in this backup. Only applicable to file based backups.
				* `warnings` - (List) Specifies a list of warning messages.
		* `object` - (List) Specifies the Object Summary.
		Nested schema for **object**:
			* `child_objects` - (List) Specifies child object details.
			Nested schema for **child_objects**:
			* `environment` - (String) Specifies the environment of the object.
			  * Constraints: Allowable values are: `kPhysical`, `kSQL`.
			* `global_id` - (String) Specifies the global id which is a unique identifier of the object.
			* `id` - (Integer) Specifies object id.
			* `logical_size_bytes` - (Integer) Specifies the logical size of object in bytes.
			* `name` - (String) Specifies the name of the object.
			* `object_hash` - (String) Specifies the hash identifier of the object.
			* `object_type` - (String) Specifies the type of the object.
			  * Constraints: Allowable values are: `kCluster`, `kVserver`, `kVolume`, `kVCenter`, `kStandaloneHost`, `kvCloudDirector`, `kFolder`, `kDatacenter`, `kComputeResource`, `kClusterComputeResource`, `kResourcePool`, `kDatastore`, `kHostSystem`, `kVirtualMachine`, `kVirtualApp`, `kStoragePod`, `kNetwork`, `kDistributedVirtualPortgroup`, `kTagCategory`, `kTag`, `kOpaqueNetwork`, `kOrganization`, `kVirtualDatacenter`, `kCatalog`, `kOrgMetadata`, `kStoragePolicy`, `kVirtualAppTemplate`, `kDomain`, `kOutlook`, `kMailbox`, `kUsers`, `kGroups`, `kSites`, `kUser`, `kGroup`, `kSite`, `kApplication`, `kGraphUser`, `kPublicFolders`, `kPublicFolder`, `kTeams`, `kTeam`, `kRootPublicFolder`, `kO365Exchange`, `kO365OneDrive`, `kO365Sharepoint`, `kKeyspace`, `kTable`, `kDatabase`, `kCollection`, `kBucket`, `kNamespace`, `kSCVMMServer`, `kStandaloneCluster`, `kHostGroup`, `kHypervHost`, `kHostCluster`, `kCustomProperty`, `kTenant`, `kSubscription`, `kResourceGroup`, `kStorageAccount`, `kStorageKey`, `kStorageContainer`, `kStorageBlob`, `kNetworkSecurityGroup`, `kVirtualNetwork`, `kSubnet`, `kComputeOptions`, `kSnapshotManagerPermit`, `kAvailabilitySet`, `kOVirtManager`, `kHost`, `kStorageDomain`, `kVNicProfile`, `kIAMUser`, `kRegion`, `kAvailabilityZone`, `kEC2Instance`, `kVPC`, `kInstanceType`, `kKeyPair`, `kRDSOptionGroup`, `kRDSParameterGroup`, `kRDSInstance`, `kRDSSubnet`, `kRDSTag`, `kAuroraTag`, `kAuroraCluster`, `kAccount`, `kSubTaskPermit`, `kS3Bucket`, `kS3Tag`, `kKmsKey`, `kProject`, `kLabel`, `kMetadata`, `kVPCConnector`, `kPrismCentral`, `kOtherHypervisorCluster`, `kZone`, `kMountPoint`, `kStorageArray`, `kFileSystem`, `kContainer`, `kFilesystem`, `kFileset`, `kPureProtectionGroup`, `kVolumeGroup`, `kStoragePool`, `kViewBox`, `kView`, `kWindowsCluster`, `kOracleRACCluster`, `kOracleAPCluster`, `kService`, `kPVC`, `kPersistentVolumeClaim`, `kPersistentVolume`, `kRootContainer`, `kDAGRootContainer`, `kExchangeNode`, `kExchangeDAGDatabaseCopy`, `kExchangeStandaloneDatabase`, `kExchangeDAG`, `kExchangeDAGDatabase`, `kDomainController`, `kInstance`, `kAAG`, `kAAGRootContainer`, `kAAGDatabase`, `kRACRootContainer`, `kTableSpace`, `kPDB`, `kObject`, `kOrg`, `kAppInstance`.
			* `os_type` - (String) Specifies the operating system type of the object.
			  * Constraints: Allowable values are: `kLinux`, `kWindows`.
			* `protection_type` - (String) Specifies the protection type of the object if any.
			  * Constraints: Allowable values are: `kAgent`, `kNative`, `kSnapshotManager`, `kRDSSnapshotManager`, `kAuroraSnapshotManager`, `kAwsS3`, `kAwsRDSPostgresBackup`, `kAwsAuroraPostgres`, `kAwsRDSPostgres`, `kAzureSQL`, `kFile`, `kVolume`.
			* `sharepoint_site_summary` - (List) Specifies the common parameters for Sharepoint site objects.
			Nested schema for **sharepoint_site_summary**:
				* `site_web_url` - (String) Specifies the web url for the Sharepoint site.
			* `source_id` - (Integer) Specifies registered source id to which object belongs.
			* `source_name` - (String) Specifies registered source name to which object belongs.
			* `uuid` - (String) Specifies the uuid which is a unique identifier of the object.
			* `v_center_summary` - (List)
			Nested schema for **v_center_summary**:
				* `is_cloud_env` - (Boolean) Specifies that registered vCenter source is a VMC (VMware Cloud) environment or not.
			* `windows_cluster_summary` - (List)
			Nested schema for **windows_cluster_summary**:
				* `cluster_source_type` - (String) Specifies the type of cluster resource this source represents.
		* `on_legal_hold` - (Boolean) Specifies if object's snapshot is on legal hold.
		* `original_backup_info` - (List) Specifies information about backup run for an object.
		Nested schema for **original_backup_info**:
			* `failed_attempts` - (List) Failed backup attempts for an object.
			Nested schema for **failed_attempts**:
				* `admitted_time_usecs` - (Integer) Specifies the time at which the backup task was admitted to run in Unix epoch Timestamp(in microseconds) for an object.
				* `end_time_usecs` - (Integer) Specifies the end time of attempt in Unix epoch Timestamp(in microseconds) for an object.
				* `message` - (String) A message about the error if encountered while performing backup.
				* `permit_grant_time_usecs` - (Integer) Specifies the time when gatekeeper permit is granted to the backup task. If the backup task is rescheduled due to errors, the field is updated to the time when permit is granted again.
				* `progress_task_id` - (String) Progress monitor task for an object.
				* `queue_duration_usecs` - (Integer) Specifies the duration between the startTime and when gatekeeper permit is granted to the backup task. If the backup task is rescheduled due to errors, the field is updated considering the time when permit is granted again. Queue duration = PermitGrantTimeUsecs - StartTimeUsecs.
				* `snapshot_creation_time_usecs` - (Integer) Specifies the time at which the source snapshot was taken in Unix epoch Timestamp(in microseconds) for an object.
				* `start_time_usecs` - (Integer) Specifies the start time of attempt in Unix epoch Timestamp(in microseconds) for an object.
				* `stats` - (List) Specifies statistics about local snapshot.
				Nested schema for **stats**:
					* `bytes_read` - (Integer) Specifies total logical bytes read for creating the snapshot.
					* `bytes_written` - (Integer) Specifies total size of data in bytes written after taking backup.
					* `logical_size_bytes` - (Integer) Specifies total logical size of object(s) in bytes.
				* `status` - (String) Status of the attempt for an object. 'Running' indicates that the run is still running. 'Canceled' indicates that the run has been canceled. 'Canceling' indicates that the run is in the process of being canceled. 'Paused' indicates that the ongoing run has been paused. 'Pausing' indicates that the ongoing run is in the process of being paused. 'Resuming' indicates that the already paused run is in the process of being running again. 'Failed' indicates that the run has failed. 'Missed' indicates that the run was unable to take place at the scheduled time because the previous run was still happening. 'Succeeded' indicates that the run has finished successfully. 'SucceededWithWarning' indicates that the run finished successfully, but there were some warning messages. 'Skipped' indicates that the run was skipped.
				  * Constraints: Allowable values are: `Accepted`, `Running`, `Canceled`, `Canceling`, `Failed`, `Missed`, `Succeeded`, `SucceededWithWarning`, `OnHold`, `Finalizing`, `Skipped`, `Paused`.
			* `snapshot_info` - (List) Snapshot info for an object.
			Nested schema for **snapshot_info**:
				* `admitted_time_usecs` - (Integer) Specifies the time at which the backup task was admitted to run in Unix epoch Timestamp(in microseconds) for an object.
				* `backup_file_count` - (Integer) The total number of file and directory entities that are backed up in this run. Only applicable to file based backups.
				* `data_lock_constraints` - (List) Specifies the dataLock constraints for local or target snapshot.
				Nested schema for **data_lock_constraints**:
					* `expiry_time_usecs` - (Integer) Specifies the expiry time of attempt in Unix epoch Timestamp (in microseconds).
					* `mode` - (String) Specifies the type of WORM retention type. <br>'Compliance' implies WORM retention is set for compliance reason. <br>'Administrative' implies WORM retention is set for administrative purposes.
					  * Constraints: Allowable values are: `Compliance`, `Administrative`.
				* `end_time_usecs` - (Integer) Specifies the end time of attempt in Unix epoch Timestamp(in microseconds) for an object.
				* `expiry_time_usecs` - (Integer) Specifies the expiry time of attempt in Unix epoch Timestamp (in microseconds) for an object.
				* `indexing_task_id` - (String) Progress monitor task for the indexing of documents in an object.
				* `is_manually_deleted` - (Boolean) Specifies whether the snapshot is deleted manually.
				* `permit_grant_time_usecs` - (Integer) Specifies the time when gatekeeper permit is granted to the backup task. If the backup task is rescheduled due to errors, the field is updated to the time when permit is granted again.
				* `progress_task_id` - (String) Progress monitor task for backup of the object.
				* `queue_duration_usecs` - (Integer) Specifies the duration between the startTime and when gatekeeper permit is granted to the backup task. If the backup task is rescheduled due to errors, the field is updated considering the time when permit is granted again. Queue duration = PermitGrantTimeUsecs - StartTimeUsecs.
				* `snapshot_creation_time_usecs` - (Integer) Specifies the time at which the source snapshot was taken in Unix epoch Timestamp(in microseconds) for an object.
				* `snapshot_id` - (String) Snapshot id for a successful snapshot. This field will not be set if the Protection Group Run has no successful attempt.
				* `start_time_usecs` - (Integer) Specifies the start time of attempt in Unix epoch Timestamp(in microseconds) for an object.
				* `stats` - (List) Specifies statistics about local snapshot.
				Nested schema for **stats**:
					* `bytes_read` - (Integer) Specifies total logical bytes read for creating the snapshot.
					* `bytes_written` - (Integer) Specifies total size of data in bytes written after taking backup.
					* `logical_size_bytes` - (Integer) Specifies total logical size of object(s) in bytes.
				* `stats_task_id` - (String) Stats task for an object.
				* `status` - (String) Status of snapshot.
				  * Constraints: Allowable values are: `kInProgress`, `kSuccessful`, `kFailed`, `kWaitingForNextAttempt`, `kWarning`, `kCurrentAttemptPaused`, `kCurrentAttemptResuming`, `kCurrentAttemptPausing`, `kWaitingForOlderBackupRun`.
				* `status_message` - (String) A message decribing the status. This will be populated currently only for kWaitingForOlderBackupRun status.
				* `total_file_count` - (Integer) The total number of file and directory entities visited in this backup. Only applicable to file based backups.
				* `warnings` - (List) Specifies a list of warning messages.
		* `replication_info` - (List) Specifies information about replication run for an object.
		Nested schema for **replication_info**:
			* `replication_target_results` - (List) Replication result for a target.
			Nested schema for **replication_target_results**:
				* `aws_target_config` - (List) Specifies the configuration for adding AWS as repilcation target.
				Nested schema for **aws_target_config**:
					* `name` - (String) Specifies the name of the AWS Replication target.
					* `region` - (Integer) Specifies id of the AWS region in which to replicate the Snapshot to. Applicable if replication target is AWS target.
					* `region_name` - (String) Specifies name of the AWS region in which to replicate the Snapshot to. Applicable if replication target is AWS target.
					* `source_id` - (Integer) Specifies the source id of the AWS protection source registered on IBM cluster.
				* `azure_target_config` - (List) Specifies the configuration for adding Azure as replication target.
				Nested schema for **azure_target_config**:
					* `name` - (String) Specifies the name of the Azure Replication target.
					* `resource_group` - (Integer) Specifies id of the Azure resource group used to filter regions in UI.
					* `resource_group_name` - (String) Specifies name of the Azure resource group used to filter regions in UI.
					* `source_id` - (Integer) Specifies the source id of the Azure protection source registered on IBM cluster.
					* `storage_account` - (Integer) Specifies id of the storage account of Azure replication target which will contain storage container.
					* `storage_account_name` - (String) Specifies name of the storage account of Azure replication target which will contain storage container.
					* `storage_container` - (Integer) Specifies id of the storage container of Azure Replication target.
					* `storage_container_name` - (String) Specifies name of the storage container of Azure Replication target.
					* `storage_resource_group` - (Integer) Specifies id of the storage resource group of Azure Replication target.
					* `storage_resource_group_name` - (String) Specifies name of the storage resource group of Azure Replication target.
				* `cluster_id` - (Integer) Specifies the id of the cluster.
				* `cluster_incarnation_id` - (Integer) Specifies the incarnation id of the cluster.
				* `cluster_name` - (String) Specifies the name of the cluster.
				* `data_lock_constraints` - (List) Specifies the dataLock constraints for local or target snapshot.
				Nested schema for **data_lock_constraints**:
					* `expiry_time_usecs` - (Integer) Specifies the expiry time of attempt in Unix epoch Timestamp (in microseconds).
					* `mode` - (String) Specifies the type of WORM retention type. <br>'Compliance' implies WORM retention is set for compliance reason. <br>'Administrative' implies WORM retention is set for administrative purposes.
					  * Constraints: Allowable values are: `Compliance`, `Administrative`.
				* `end_time_usecs` - (Integer) Specifies the end time of replication in Unix epoch Timestamp(in microseconds) for a target.
				* `entries_changed` - (Integer) Specifies the number of metadata actions completed during the protection run.
				* `expiry_time_usecs` - (Integer) Specifies the expiry time of attempt in Unix epoch Timestamp (in microseconds) for an object.
				* `is_in_bound` - (Boolean) Specifies the direction of the replication. If the snapshot is replicated to this cluster, then isInBound is true. If the snapshot is replicated from this cluster to another cluster, then isInBound is false.
				* `is_manually_deleted` - (Boolean) Specifies whether the snapshot is deleted manually.
				* `message` - (String) Message about the replication run.
				* `multi_object_replication` - (Boolean) Specifies whether view based replication was used. In this case, the view containing all objects is replicated as a whole instead of replicating on a per object basis.
				* `on_legal_hold` - (Boolean) Specifies the legal hold status for a replication target.
				* `percentage_completed` - (Integer) Specifies the progress in percentage.
				* `queued_time_usecs` - (Integer) Specifies the time when the replication is queued for schedule in Unix epoch Timestamp(in microseconds) for a target.
				* `replication_task_id` - (String) Task UID for a replication protection run. This is for tasks that are replicated from another cluster.
				* `start_time_usecs` - (Integer) Specifies the start time of replication in Unix epoch Timestamp(in microseconds) for a target.
				* `stats` - (List) Specifies statistics about replication data.
				Nested schema for **stats**:
					* `logical_bytes_transferred` - (Integer) Specifies the total logical bytes transferred.
					* `logical_size_bytes` - (Integer) Specifies the total logical size in bytes.
					* `physical_bytes_transferred` - (Integer) Specifies the total physical bytes transferred.
				* `status` - (String) Status of the replication for a target. 'Running' indicates that the run is still running. 'Canceled' indicates that the run has been canceled. 'Canceling' indicates that the run is in the process of being canceled. 'Paused' indicates that the ongoing run has been paused. 'Failed' indicates that the run has failed. 'Missed' indicates that the run was unable to take place at the scheduled time because the previous run was still happening. 'Succeeded' indicates that the run has finished successfully. 'SucceededWithWarning' indicates that the run finished successfully, but there were some warning messages. 'Skipped' indicates that the run was skipped.
				  * Constraints: Allowable values are: `Accepted`, `Running`, `Canceled`, `Canceling`, `Failed`, `Missed`, `Succeeded`, `SucceededWithWarning`, `OnHold`, `Finalizing`, `Skipped`, `Paused`.
	* `on_legal_hold` - (Boolean) Specifies if the Protection Run is on legal hold.
	* `origin_cluster_identifier` - (List) Specifies the information about a cluster.
	Nested schema for **origin_cluster_identifier**:
		* `cluster_id` - (Integer) Specifies the id of the cluster.
		* `cluster_incarnation_id` - (Integer) Specifies the incarnation id of the cluster.
		* `cluster_name` - (String) Specifies the name of the cluster.
	* `origin_protection_group_id` - (String) ProtectionGroupId to which this run belongs on the primary cluster if this run is a replication run.
	* `original_backup_info` - (List) Specifies summary information about local snapshot run across all objects.
	Nested schema for **original_backup_info**:
		* `cancelled_app_objects_count` - (Integer) Specifies the count of app objects for which backup was cancelled.
		* `cancelled_objects_count` - (Integer) Specifies the count of objects for which backup was cancelled.
		* `data_lock` - (String) This field is deprecated. Use DataLockConstraints field instead.
		  * Constraints: Allowable values are: `Compliance`, `Administrative`.
		* `data_lock_constraints` - (List) Specifies the dataLock constraints for local or target snapshot.
		Nested schema for **data_lock_constraints**:
			* `expiry_time_usecs` - (Integer) Specifies the expiry time of attempt in Unix epoch Timestamp (in microseconds).
			* `mode` - (String) Specifies the type of WORM retention type. <br>'Compliance' implies WORM retention is set for compliance reason. <br>'Administrative' implies WORM retention is set for administrative purposes.
			  * Constraints: Allowable values are: `Compliance`, `Administrative`.
		* `end_time_usecs` - (Integer) Specifies the end time of backup run in Unix epoch Timestamp(in microseconds).
		* `failed_app_objects_count` - (Integer) Specifies the count of app objects for which backup failed.
		* `failed_objects_count` - (Integer) Specifies the count of objects for which backup failed.
		* `indexing_task_id` - (String) Progress monitor task for indexing.
		* `is_sla_violated` - (Boolean) Indicated if SLA has been violated for this run.
		* `local_snapshot_stats` - (List) Specifies statistics about local snapshot.
		Nested schema for **local_snapshot_stats**:
			* `bytes_read` - (Integer) Specifies total logical bytes read for creating the snapshot.
			* `bytes_written` - (Integer) Specifies total size of data in bytes written after taking backup.
			* `logical_size_bytes` - (Integer) Specifies total logical size of object(s) in bytes.
		* `local_task_id` - (String) Task ID for a local protection run.
		* `messages` - (List) Message about the backup run.
		* `progress_task_id` - (String) Progress monitor task id for local backup run.
		* `run_type` - (String) Type of Protection Group run. 'kRegular' indicates an incremental (CBT) backup. Incremental backups utilizing CBT (if supported) are captured of the target protection objects. The first run of a kRegular schedule captures all the blocks. 'kFull' indicates a full (no CBT) backup. A complete backup (all blocks) of the target protection objects are always captured and Change Block Tracking (CBT) is not utilized. 'kLog' indicates a Database Log backup. Capture the database transaction logs to allow rolling back to a specific point in time. 'kSystem' indicates system volume backup. It produces an image for bare metal recovery. 'kStorageArraySnapshot' indicates storage array snapshot backup.
		  * Constraints: Allowable values are: `kRegular`, `kFull`, `kLog`, `kSystem`, `kHydrateCDP`, `kStorageArraySnapshot`.
		* `skipped_objects_count` - (Integer) Specifies the count of objects for which backup was skipped.
		* `start_time_usecs` - (Integer) Specifies the start time of backup run in Unix epoch Timestamp(in microseconds).
		* `stats_task_id` - (String) Stats task id for local backup run.
		* `status` - (String) Status of the backup run. 'Running' indicates that the run is still running. 'Canceled' indicates that the run has been canceled. 'Canceling' indicates that the run is in the process of being canceled. 'Paused' indicates that the ongoing run has been paused. 'Failed' indicates that the run has failed. 'Missed' indicates that the run was unable to take place at the scheduled time because the previous run was still happening. 'Succeeded' indicates that the run has finished successfully. 'SucceededWithWarning' indicates that the run finished successfully, but there were some warning messages. 'Skipped' indicates that the run was skipped.
		  * Constraints: Allowable values are: `Accepted`, `Running`, `Canceled`, `Canceling`, `Failed`, `Missed`, `Succeeded`, `SucceededWithWarning`, `OnHold`, `Finalizing`, `Skipped`, `Paused`.
		* `successful_app_objects_count` - (Integer) Specifies the count of app objects for which backup was successful.
		* `successful_objects_count` - (Integer) Specifies the count of objects for which backup was successful.
	* `permissions` - (List) Specifies the list of tenants that have permissions for this protection group run.
	Nested schema for **permissions**:
		* `created_at_time_msecs` - (Integer) Epoch time when tenant was created.
		* `deleted_at_time_msecs` - (Integer) Epoch time when tenant was last updated.
		* `description` - (String) Description about the tenant.
		* `external_vendor_metadata` - (List) Specifies the additional metadata for the tenant that is specifically set by the external vendors who are responsible for managing tenants. This field will only applicable if tenant creation is happening for a specially provisioned clusters for external vendors.
		Nested schema for **external_vendor_metadata**:
			* `ibm_tenant_metadata_params` - (List) Specifies the additional metadata for the tenant that is specifically set by the external vendor of type 'IBM'.
			Nested schema for **ibm_tenant_metadata_params**:
				* `account_id` - (String) Specifies the unique identifier of the IBM's account ID.
				* `crn` - (String) Specifies the unique CRN associated with the tenant.
				* `custom_properties` - (List) Specifies the list of custom properties associated with the tenant. External vendors can choose to set any properties inside following list. Note that the fields set inside the following will not be available for direct filtering. API callers should make sure that no sensitive information such as passwords is sent in these fields.
				Nested schema for **custom_properties**:
					* `key` - (String) Specifies the unique key for custom property.
					* `value` - (String) Specifies the value for the above custom key.
				* `liveness_mode` - (String) Specifies the current liveness mode of the tenant. This mode may change based on AZ failures when vendor chooses to failover or failback the tenants to other AZs.
				  * Constraints: Allowable values are: `Active`, `Standby`.
				* `metrics_config` - (List) Specifies the metadata for metrics configuration. The metadata defined here will be used by cluster to send the usgae metrics to IBM cloud metering service for calculating the tenant billing.
				Nested schema for **metrics_config**:
					* `cos_resource_config` - (List) Specifies the details of COS resource configuration required for posting metrics and trackinb billing information for IBM tenants.
					Nested schema for **cos_resource_config**:
						* `resource_url` - (String) Specifies the resource COS resource configuration endpoint that will be used for fetching bucket usage for a given tenant.
					* `iam_metrics_config` - (List) Specifies the IAM configuration that will be used for accessing the billing service in IBM cloud.
					Nested schema for **iam_metrics_config**:
						* `billing_api_key_secret_id` - (String) Specifies Id of the secret that contains the API key.
						* `iam_url` - (String) Specifies the IAM URL needed to fetch the operator token from IBM. The operator token is needed to make service API calls to IBM billing service.
					* `metering_config` - (List) Specifies the metering configuration that will be used for IBM cluster to send the billing details to IBM billing service.
					Nested schema for **metering_config**:
						* `part_ids` - (List) Specifies the list of part identifiers used for metrics identification.
						  * Constraints: Allowable list items are: `USAGETERABYTE`. The minimum length is `1` item.
						* `submission_interval_in_secs` - (Integer) Specifies the frequency in seconds at which the metrics will be pushed to IBM billing service from cluster.
						* `url` - (String) Specifies the base metering URL that will be used by cluster to send the billing information.
				* `ownership_mode` - (String) Specifies the current ownership mode for the tenant. The ownership of the tenant represents the active role for functioning of the tenant.
				  * Constraints: Allowable values are: `Primary`, `Secondary`.
				* `plan_id` - (String) Specifies the Plan Id associated with the tenant. This field is introduced for tracking purposes inside IBM enviournment.
				* `resource_group_id` - (String) Specifies the Resource Group ID associated with the tenant.
				* `resource_instance_id` - (String) Specifies the Resource Instance ID associated with the tenant. This field is introduced for tracking purposes inside IBM enviournment.
			* `type` - (String) Specifies the type of the external vendor. The type specific parameters must be specified the provided type.
			  * Constraints: Allowable values are: `IBM`.
		* `id` - (String) The tenant id.
		* `is_managed_on_helios` - (Boolean) Flag to indicate if tenant is managed on helios.
		* `last_updated_at_time_msecs` - (Integer) Epoch time when tenant was last updated.
		* `name` - (String) Name of the Tenant.
		* `network` - (List) Networking information about a Tenant on a Cluster.
		Nested schema for **network**:
			* `cluster_hostname` - (String) The hostname for Cohesity cluster as seen by tenants and as is routable from the tenant's network. Tenant's VLAN's hostname, if available can be used instead but it is mandatory to provide this value if there's no VLAN hostname to use. Also, when set, this field would take precedence over VLAN hostname.
			* `cluster_ips` - (List) Set of IPs as seen from the tenant's network for the Cohesity cluster. Only one from 'clusterHostname' and 'clusterIps' is needed.
			* `connector_enabled` - (Boolean) Whether connector (hybrid extender) is enabled.
		* `status` - (String) Current Status of the Tenant.
		  * Constraints: Allowable values are: `Active`, `Inactive`, `MarkedForDeletion`, `Deleted`.
	* `protection_group_id` - (String) ProtectionGroupId to which this run belongs.
	* `protection_group_instance_id` - (Integer) Protection Group instance Id. This field will be removed later.
	* `protection_group_name` - (String) Name of the Protection Group to which this run belongs.
	* `replication_info` - (List) Specifies summary information about replication run.
	Nested schema for **replication_info**:
		* `replication_target_results` - (List) Replication results for each replication target.
		Nested schema for **replication_target_results**:
			* `aws_target_config` - (List) Specifies the configuration for adding AWS as repilcation target.
			Nested schema for **aws_target_config**:
				* `name` - (String) Specifies the name of the AWS Replication target.
				* `region` - (Integer) Specifies id of the AWS region in which to replicate the Snapshot to. Applicable if replication target is AWS target.
				* `region_name` - (String) Specifies name of the AWS region in which to replicate the Snapshot to. Applicable if replication target is AWS target.
				* `source_id` - (Integer) Specifies the source id of the AWS protection source registered on IBM cluster.
			* `azure_target_config` - (List) Specifies the configuration for adding Azure as replication target.
			Nested schema for **azure_target_config**:
				* `name` - (String) Specifies the name of the Azure Replication target.
				* `resource_group` - (Integer) Specifies id of the Azure resource group used to filter regions in UI.
				* `resource_group_name` - (String) Specifies name of the Azure resource group used to filter regions in UI.
				* `source_id` - (Integer) Specifies the source id of the Azure protection source registered on IBM cluster.
				* `storage_account` - (Integer) Specifies id of the storage account of Azure replication target which will contain storage container.
				* `storage_account_name` - (String) Specifies name of the storage account of Azure replication target which will contain storage container.
				* `storage_container` - (Integer) Specifies id of the storage container of Azure Replication target.
				* `storage_container_name` - (String) Specifies name of the storage container of Azure Replication target.
				* `storage_resource_group` - (Integer) Specifies id of the storage resource group of Azure Replication target.
				* `storage_resource_group_name` - (String) Specifies name of the storage resource group of Azure Replication target.
			* `cluster_id` - (Integer) Specifies the id of the cluster.
			* `cluster_incarnation_id` - (Integer) Specifies the incarnation id of the cluster.
			* `cluster_name` - (String) Specifies the name of the cluster.
			* `data_lock_constraints` - (List) Specifies the dataLock constraints for local or target snapshot.
			Nested schema for **data_lock_constraints**:
				* `expiry_time_usecs` - (Integer) Specifies the expiry time of attempt in Unix epoch Timestamp (in microseconds).
				* `mode` - (String) Specifies the type of WORM retention type. <br>'Compliance' implies WORM retention is set for compliance reason. <br>'Administrative' implies WORM retention is set for administrative purposes.
				  * Constraints: Allowable values are: `Compliance`, `Administrative`.
			* `end_time_usecs` - (Integer) Specifies the end time of replication in Unix epoch Timestamp(in microseconds) for a target.
			* `entries_changed` - (Integer) Specifies the number of metadata actions completed during the protection run.
			* `expiry_time_usecs` - (Integer) Specifies the expiry time of attempt in Unix epoch Timestamp (in microseconds) for an object.
			* `is_in_bound` - (Boolean) Specifies the direction of the replication. If the snapshot is replicated to this cluster, then isInBound is true. If the snapshot is replicated from this cluster to another cluster, then isInBound is false.
			* `is_manually_deleted` - (Boolean) Specifies whether the snapshot is deleted manually.
			* `message` - (String) Message about the replication run.
			* `multi_object_replication` - (Boolean) Specifies whether view based replication was used. In this case, the view containing all objects is replicated as a whole instead of replicating on a per object basis.
			* `on_legal_hold` - (Boolean) Specifies the legal hold status for a replication target.
			* `percentage_completed` - (Integer) Specifies the progress in percentage.
			* `queued_time_usecs` - (Integer) Specifies the time when the replication is queued for schedule in Unix epoch Timestamp(in microseconds) for a target.
			* `replication_task_id` - (String) Task UID for a replication protection run. This is for tasks that are replicated from another cluster.
			* `start_time_usecs` - (Integer) Specifies the start time of replication in Unix epoch Timestamp(in microseconds) for a target.
			* `stats` - (List) Specifies statistics about replication data.
			Nested schema for **stats**:
				* `logical_bytes_transferred` - (Integer) Specifies the total logical bytes transferred.
				* `logical_size_bytes` - (Integer) Specifies the total logical size in bytes.
				* `physical_bytes_transferred` - (Integer) Specifies the total physical bytes transferred.
			* `status` - (String) Status of the replication for a target. 'Running' indicates that the run is still running. 'Canceled' indicates that the run has been canceled. 'Canceling' indicates that the run is in the process of being canceled. 'Paused' indicates that the ongoing run has been paused. 'Failed' indicates that the run has failed. 'Missed' indicates that the run was unable to take place at the scheduled time because the previous run was still happening. 'Succeeded' indicates that the run has finished successfully. 'SucceededWithWarning' indicates that the run finished successfully, but there were some warning messages. 'Skipped' indicates that the run was skipped.
			  * Constraints: Allowable values are: `Accepted`, `Running`, `Canceled`, `Canceling`, `Failed`, `Missed`, `Succeeded`, `SucceededWithWarning`, `OnHold`, `Finalizing`, `Skipped`, `Paused`.
* `missing_entities` - (List) Specifies the Information about missing entities.
Nested schema for **missing_entities**:
	* `id` - (Integer) Specifies the ID of the object.
	* `name` - (String) Specifies the name of the object.
	* `parent_source_id` - (Integer) Specifies the id of the parent source of the object.
	* `parent_source_name` - (String) Specifies the name of the parent source of the object.
* `num_protected_objects` - (Integer) Specifies the number of protected objects of the Protection Group.
* `permissions` - (List) Specifies the list of tenants that have permissions for this protection group.
Nested schema for **permissions**:
	* `created_at_time_msecs` - (Integer) Epoch time when tenant was created.
	* `deleted_at_time_msecs` - (Integer) Epoch time when tenant was last updated.
	* `description` - (String) Description about the tenant.
	* `external_vendor_metadata` - (List) Specifies the additional metadata for the tenant that is specifically set by the external vendors who are responsible for managing tenants. This field will only applicable if tenant creation is happening for a specially provisioned clusters for external vendors.
	Nested schema for **external_vendor_metadata**:
		* `ibm_tenant_metadata_params` - (List) Specifies the additional metadata for the tenant that is specifically set by the external vendor of type 'IBM'.
		Nested schema for **ibm_tenant_metadata_params**:
			* `account_id` - (String) Specifies the unique identifier of the IBM's account ID.
			* `crn` - (String) Specifies the unique CRN associated with the tenant.
			* `custom_properties` - (List) Specifies the list of custom properties associated with the tenant. External vendors can choose to set any properties inside following list. Note that the fields set inside the following will not be available for direct filtering. API callers should make sure that no sensitive information such as passwords is sent in these fields.
			Nested schema for **custom_properties**:
				* `key` - (String) Specifies the unique key for custom property.
				* `value` - (String) Specifies the value for the above custom key.
			* `liveness_mode` - (String) Specifies the current liveness mode of the tenant. This mode may change based on AZ failures when vendor chooses to failover or failback the tenants to other AZs.
			  * Constraints: Allowable values are: `Active`, `Standby`.
			* `metrics_config` - (List) Specifies the metadata for metrics configuration. The metadata defined here will be used by cluster to send the usgae metrics to IBM cloud metering service for calculating the tenant billing.
			Nested schema for **metrics_config**:
				* `cos_resource_config` - (List) Specifies the details of COS resource configuration required for posting metrics and trackinb billing information for IBM tenants.
				Nested schema for **cos_resource_config**:
					* `resource_url` - (String) Specifies the resource COS resource configuration endpoint that will be used for fetching bucket usage for a given tenant.
				* `iam_metrics_config` - (List) Specifies the IAM configuration that will be used for accessing the billing service in IBM cloud.
				Nested schema for **iam_metrics_config**:
					* `billing_api_key_secret_id` - (String) Specifies Id of the secret that contains the API key.
					* `iam_url` - (String) Specifies the IAM URL needed to fetch the operator token from IBM. The operator token is needed to make service API calls to IBM billing service.
				* `metering_config` - (List) Specifies the metering configuration that will be used for IBM cluster to send the billing details to IBM billing service.
				Nested schema for **metering_config**:
					* `part_ids` - (List) Specifies the list of part identifiers used for metrics identification.
					  * Constraints: Allowable list items are: `USAGETERABYTE`. The minimum length is `1` item.
					* `submission_interval_in_secs` - (Integer) Specifies the frequency in seconds at which the metrics will be pushed to IBM billing service from cluster.
					* `url` - (String) Specifies the base metering URL that will be used by cluster to send the billing information.
			* `ownership_mode` - (String) Specifies the current ownership mode for the tenant. The ownership of the tenant represents the active role for functioning of the tenant.
			  * Constraints: Allowable values are: `Primary`, `Secondary`.
			* `plan_id` - (String) Specifies the Plan Id associated with the tenant. This field is introduced for tracking purposes inside IBM enviournment.
			* `resource_group_id` - (String) Specifies the Resource Group ID associated with the tenant.
			* `resource_instance_id` - (String) Specifies the Resource Instance ID associated with the tenant. This field is introduced for tracking purposes inside IBM enviournment.
		* `type` - (String) Specifies the type of the external vendor. The type specific parameters must be specified the provided type.
		  * Constraints: Allowable values are: `IBM`.
	* `id` - (String) The tenant id.
	* `is_managed_on_helios` - (Boolean) Flag to indicate if tenant is managed on helios.
	* `last_updated_at_time_msecs` - (Integer) Epoch time when tenant was last updated.
	* `name` - (String) Name of the Tenant.
	* `network` - (List) Networking information about a Tenant on a Cluster.
	Nested schema for **network**:
		* `cluster_hostname` - (String) The hostname for Cohesity cluster as seen by tenants and as is routable from the tenant's network. Tenant's VLAN's hostname, if available can be used instead but it is mandatory to provide this value if there's no VLAN hostname to use. Also, when set, this field would take precedence over VLAN hostname.
		* `cluster_ips` - (List) Set of IPs as seen from the tenant's network for the Cohesity cluster. Only one from 'clusterHostname' and 'clusterIps' is needed.
		* `connector_enabled` - (Boolean) Whether connector (hybrid extender) is enabled.
	* `status` - (String) Current Status of the Tenant.
	  * Constraints: Allowable values are: `Active`, `Inactive`, `MarkedForDeletion`, `Deleted`.
* `region_id` - (String) Specifies the region ID.


## Import

You can import the `ibm_backup_recovery_protection_group` resource by using `id`. The ID is formed using tenantID and resourceId.
`id = <tenantId>::<group_id>`. 


#### Syntax
```
import {
	to = <ibm_backup_recovery_resource>
	id = "<tenantId>::<group_id>"
}
```

#### Example
```
resource "ibm_backup_recovery_protection_group" "backup_recovery_protection_group_instance" {
			x_ibm_tenant_id = "jhxqx715r9/"
			policy_id = ibm_backup_recovery_protection_policy.terra_policy_1.policy_id
			name = "terra-test-group-1"
			environment = "kPhysical"
			physical_params {
				protection_type = "kFile"
				file_protection_type_params {
				objects {
					id = 3
					file_paths{
						included_path = "/"
					}
				  }
				}
			}
}

import {
	to = ibm_backup_recovery_protection_group.backup_recovery_protection_group_instance
	id = "jhxqx715r9/::5170815044477768:1732541085048:246"
}
```<|MERGE_RESOLUTION|>--- conflicted
+++ resolved
@@ -378,7 +378,6 @@
 * `environment` - (Required, String) Specifies the environment of the Protection Group.
   * Constraints: Allowable values are: `kPhysical`, `kSQL`.
 * `is_paused` - (Optional, Boolean) Specifies if the the Protection Group is paused. New runs are not scheduled for the paused Protection Groups. Active run if any is not impacted.
-<<<<<<< HEAD
 * `kubernetes_params` - (Optional, List) Specifies the parameters which are related to Kubernetes Protection Groups.
 Nested schema for **kubernetes_params**:
 	* `enable_indexing` - (Optional, Boolean) Specifies if indexing of files and folders is allowed or not while backing up namespace. If allowed files and folder can be recovered.
@@ -450,11 +449,9 @@
 		* `interface_name` - (Optional, String) Interface group to use for backup/restore. If this is not specified, primary interface group for the cluster will be used.
 		* `vlan_id` - (Optional, Integer) If this is set, then the Cohesity host name or the IP address associated with this VLAN is used for mounting Cohesity's view on the remote host.
 	* `volume_backup_failure` - (Optional, Boolean) Specifies whether to process with backup if volumes backup fails.
-=======
 * `endpoint_type` - (Optional, String) Backup Recovery Endpoint type. By default set to "public".
 * `instance_id` - (Optional, String) Backup Recovery instance ID. If provided here along with region, the provider constructs the endpoint URL using them, which overrides any value set through environment variables or the `endpoints.json` file.
 * `region` - (Optional, String) Backup Recovery region. If provided here along with instance_id, the provider constructs the endpoint URL using them, which overrides any value set through environment variables or the `endpoints.json` file.  
->>>>>>> 7d2dec4f
 * `last_modified_timestamp_usecs` - (Optional, Integer) Specifies the last time this protection group was updated. If this is passed into a PUT request, then the backend will validate that the timestamp passed in matches the time that the protection group was actually last modified. If the two timestamps do not match, then the request will be rejected with a stale error.
 * `mssql_params` - (Optional, List) Specifies the parameters specific to MSSQL Protection Group.
 Nested schema for **mssql_params**:
