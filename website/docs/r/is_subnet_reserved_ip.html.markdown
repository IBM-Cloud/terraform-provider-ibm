---
subcategory: "VPC infrastructure"
layout: "ibm"
page_title: "IBM : ibm_is_subnet_reserved_ip"
description: |-
  Manages IBM Subnet reserved IP
---

# ibm_is_subnet_reserved_ip

Provides a subnet reserved IP resource. This allows Subnet reserved IP to be created, updated, and deleted.

## Example Usage

In the following example, you can create a Reserved IP:

```hcl
    // Create a VPC
    resource "ibm_is_vpc" "vpc1" {
        name = "my-vpc"
    }

    // Create a subnet
    resource "ibm_is_subnet" "subnet1" {
        name                     = "my-subnet"
        vpc                      = ibm_is_vpc.vpc1.id
        zone                     = "us-south-1"
        total_ipv4_address_count = 256
    }

    // Create the resrved IP in the following ways

    // Only with Subnet ID
    resource "ibm_is_subnet_reserved_ip" "res_ip" {
        subnet = ibm_is_subnet.subnet1.id
    }

    // Subnet ID with a given name
    resource "ibm_is_subnet_reserved_ip" "res_ip_name" {
        subnet = ibm_is_subnet.subnet1.id
        name = "my-subnet-reserved-ip"
    }

    // Subnet ID with auto_delete
    resource "ibm_is_subnet_reserved_ip" "res_ip_auto_delete" {
        subnet = ibm_is_subnet.subnet1.id
        auto_delete = true
    }

    // Subnet ID with both name and auto_delete
    resource "ibm_is_subnet_reserved_ip" "res_ip_auto_delete_name" {
        subnet = ibm_is_subnet.subnet1.id
        name = "my-subnet-reserved-ip"
        auto_delete = true
    }

    // Create a virtual endpoint gateway and set as a target for reserved IP

    resource "ibm_is_virtual_endpoint_gateway" "endpoint_gateway" {
        name = "my-endpoint-gateway-1"
        target {
            name          = "ibm-ntp-server"
            resource_type = "provider_infrastructure_service"
        }
        vpc = ibm_is_vpc.vpc1.id
    }

    resource "ibm_is_subnet_reserved_ip" "reserved_ip_1" {
        subnet = ibm_is_subnet.subnet1.id
        name = "%s"
        target = ibm_is_virtual_endpoint_gateway.endpoint_gateway.id
    }

```

## Argument Reference

The following arguments are supported:

* `subnet` - (Required, Forces new resource, string) The subnet id for the reserved IP.
* `name` - (Optional, string) The name of the reserved IP.
    **NOTE**: Raise error if name is given with a prefix `ibm-`.
* `auto_delete` - (Optional, boolean) If reserved IP is auto deleted.
* `target` - The id for the target endpoint gateway for the reserved IP.



## Attribure Reference

* `id` - The combination of the subnet ID and reserved IP ID seperated by '/'.
* `reserved_ip` - This refers to only the reserved IP.
* `created_at` -The date and time that the reserved IP was created.",
* `href` - The URL for this reserved IP.
* `owner` - The owner of a reserved IP, defining whether it is managed by the user or the provider.
* `resource_type` - The resource type.
* `address` - The IP address.
* `target` - The id for the target endpoint gateway for the reserved IP.
<<<<<<< HEAD
=======

>>>>>>> a6f955ae
## Import

ibm_is_subnet_reserved_ip can be imported using subnet ID and reserved IP ID seperated by '/' eg

```hcl
terraform import ibm_is_subnet_reserved_ip.example 0716-13315ad8-d355-4041-bb60-67430d393607/0716-617de4d8-5e2f-4d4a-b0d6-d221bc230c04
```<|MERGE_RESOLUTION|>--- conflicted
+++ resolved
@@ -95,10 +95,7 @@
 * `resource_type` - The resource type.
 * `address` - The IP address.
 * `target` - The id for the target endpoint gateway for the reserved IP.
-<<<<<<< HEAD
-=======
 
->>>>>>> a6f955ae
 ## Import
 
 ibm_is_subnet_reserved_ip can be imported using subnet ID and reserved IP ID seperated by '/' eg
