<<<<<<< HEAD
---
layout: "ibm"
page_title: "IBM : firewall"
sidebar_current: "docs-ibm-resource-firewall"
description: |-
  Manages rules for IBM Firewall.
---

# ibm\_firewall

Provides a firewall in IBM. One firewall protects one public VLAN and provides in-bound network packet filtering.

You can order or find firewalls in the SoftLayer Customer Portal by navigating to **Network > IP Management > VLANs** and clicking the **Gateway/Firewall** column.

For more information about how to configure a firewall, see the [docs](https://knowledgelayer.softlayer.com/procedure/configure-hardware-firewall-dedicated).

## Example Usage

```hcl
resource "ibm_firewall" "testfw" {
  ha_enabled = false
  public_vlan_id = 12345678
  tags = [
     "collectd",
     "mesos-master"
   ]
}
```

## Argument Reference

The following arguments are supported:

* `ha_enabled` - (Required, boolean) Specifies whether the local load balancer needs to be HA-enabled.
* `public_vlan_id` - (Required, integer) The target public VLAN ID that you want the firewall to protect. You can find accepted values [here](https://control.softlayer.com/network/vlans). Click the desired VLAN and note the ID number in the resulting URL. You can also [refer to a VLAN by name using a data source](../d/network_vlan.html).
* `tags` - (Optional, array of strings) Set tages on the firewall. Permitted characters include: A-Z, 0-9, whitespace, _ (underscore), - (hyphen), . (period), and : (colon). All other characters are removed.
=======
---
layout: "ibm"
page_title: "IBM : firewall"
sidebar_current: "docs-ibm-resource-firewall"
description: |-
  Manages rules for IBM Firewall.
---

# ibm\_firewall

Represents firewall resources in IBM. One firewall protects one public VLAN and provides in-bound network packet filtering. 

You can order or find firewalls in the SoftLayer Customer Portal. Navigate to **Network > IP Management > VLANs** and view the  **Gateway/Firewall** column. 

For more information about how to configure a firewall, see the [docs](https://knowledgelayer.softlayer.com/procedure/configure-hardware-firewall-dedicated).

```hcl
resource "ibm_firewall" "testfw" {
  ha_enabled = false
  public_vlan_id = 12345678
  tags = [
     "collectd",
     "mesos-master"
   ]
}
```

## Argument Reference

The following arguments are supported:

* `ha_enabled` - (Required, boolean) Set whether the local load balancer needs to be HA enabled or not.
* `public_vlan_id` - (Required, integer) Target public VLAN ID to be protected by the firewall. Accepted values can be found [here](https://control.softlayer.com/network/vlans). Click the desired VLAN and note the ID on the resulting URL. Or, you can [refer to a VLAN by name using a data source](../d/network_vlan.html).
* `tags` - (Optional, array of strings) Set tags on the firewall. Permitted characters include: A-Z, 0-9, whitespace, _ (underscore), - (hyphen), . (period), and : (colon). All other characters are removed.
>>>>>>> 807abb8d
<|MERGE_RESOLUTION|>--- conflicted
+++ resolved
@@ -1,73 +1,36 @@
-<<<<<<< HEAD
----
-layout: "ibm"
-page_title: "IBM : firewall"
-sidebar_current: "docs-ibm-resource-firewall"
-description: |-
-  Manages rules for IBM Firewall.
----
-
-# ibm\_firewall
-
-Provides a firewall in IBM. One firewall protects one public VLAN and provides in-bound network packet filtering.
-
-You can order or find firewalls in the SoftLayer Customer Portal by navigating to **Network > IP Management > VLANs** and clicking the **Gateway/Firewall** column.
-
-For more information about how to configure a firewall, see the [docs](https://knowledgelayer.softlayer.com/procedure/configure-hardware-firewall-dedicated).
-
-## Example Usage
-
-```hcl
-resource "ibm_firewall" "testfw" {
-  ha_enabled = false
-  public_vlan_id = 12345678
-  tags = [
-     "collectd",
-     "mesos-master"
-   ]
-}
-```
-
-## Argument Reference
-
-The following arguments are supported:
-
-* `ha_enabled` - (Required, boolean) Specifies whether the local load balancer needs to be HA-enabled.
-* `public_vlan_id` - (Required, integer) The target public VLAN ID that you want the firewall to protect. You can find accepted values [here](https://control.softlayer.com/network/vlans). Click the desired VLAN and note the ID number in the resulting URL. You can also [refer to a VLAN by name using a data source](../d/network_vlan.html).
-* `tags` - (Optional, array of strings) Set tages on the firewall. Permitted characters include: A-Z, 0-9, whitespace, _ (underscore), - (hyphen), . (period), and : (colon). All other characters are removed.
-=======
----
-layout: "ibm"
-page_title: "IBM : firewall"
-sidebar_current: "docs-ibm-resource-firewall"
-description: |-
-  Manages rules for IBM Firewall.
----
-
-# ibm\_firewall
-
-Represents firewall resources in IBM. One firewall protects one public VLAN and provides in-bound network packet filtering. 
-
-You can order or find firewalls in the SoftLayer Customer Portal. Navigate to **Network > IP Management > VLANs** and view the  **Gateway/Firewall** column. 
-
-For more information about how to configure a firewall, see the [docs](https://knowledgelayer.softlayer.com/procedure/configure-hardware-firewall-dedicated).
-
-```hcl
-resource "ibm_firewall" "testfw" {
-  ha_enabled = false
-  public_vlan_id = 12345678
-  tags = [
-     "collectd",
-     "mesos-master"
-   ]
-}
-```
-
-## Argument Reference
-
-The following arguments are supported:
-
-* `ha_enabled` - (Required, boolean) Set whether the local load balancer needs to be HA enabled or not.
-* `public_vlan_id` - (Required, integer) Target public VLAN ID to be protected by the firewall. Accepted values can be found [here](https://control.softlayer.com/network/vlans). Click the desired VLAN and note the ID on the resulting URL. Or, you can [refer to a VLAN by name using a data source](../d/network_vlan.html).
-* `tags` - (Optional, array of strings) Set tags on the firewall. Permitted characters include: A-Z, 0-9, whitespace, _ (underscore), - (hyphen), . (period), and : (colon). All other characters are removed.
->>>>>>> 807abb8d
+---
+layout: "ibm"
+page_title: "IBM : firewall"
+sidebar_current: "docs-ibm-resource-firewall"
+description: |-
+  Manages rules for IBM Firewall.
+---
+
+# ibm\_firewall
+
+Provides a firewall in IBM. One firewall protects one public VLAN and provides in-bound network packet filtering.
+
+You can order or find firewalls in the SoftLayer Customer Portal by navigating to **Network > IP Management > VLANs** and clicking the **Gateway/Firewall** column.
+
+For more information about how to configure a firewall, see the [docs](https://knowledgelayer.softlayer.com/procedure/configure-hardware-firewall-dedicated).
+
+## Example Usage
+
+```hcl
+resource "ibm_firewall" "testfw" {
+  ha_enabled = false
+  public_vlan_id = 12345678
+  tags = [
+     "collectd",
+     "mesos-master"
+   ]
+}
+```
+
+## Argument Reference
+
+The following arguments are supported:
+
+* `ha_enabled` - (Required, boolean) Specifies whether the local load balancer needs to be HA-enabled.
+* `public_vlan_id` - (Required, integer) The target public VLAN ID that you want the firewall to protect. You can find accepted values [here](https://control.softlayer.com/network/vlans). Click the desired VLAN and note the ID number in the resulting URL. You can also [refer to a VLAN by name using a data source](../d/network_vlan.html).
+* `tags` - (Optional, array of strings) Tags associated with the firewall. Permitted characters include: A-Z, 0-9, whitespace, _ (underscore), - (hyphen), . (period), and : (colon). All other characters are removed.