--- conflicted
+++ resolved
@@ -69,15 +69,9 @@
 ## Argument reference
 Review the argument references that you can specify for your resource. 
 
-<<<<<<< HEAD
-- `dns` - (Optional, List) The DNS configuration for this load balancer.
 
-  Nested scheme for `dns`:
-  - `instance_crn` - (Required, String) The CRN of the DNS instance associated with the DNS zone
-  - `zone_id` - (Required, String) The unique identifier of the DNS zone.
   ~> **Note**
   
-=======
 - `access_tags`  - (Optional, List of Strings) A list of access management tags to attach to the load balancer.
 
   ~> **Note:** 
@@ -85,7 +79,12 @@
   **&#x2022;** For more information, about creating access tags, see [working with tags](https://cloud.ibm.com/docs/account?topic=account-tag&interface=ui#create-access-console).</br>
   **&#x2022;** You must have the access listed in the [Granting users access to tag resources](https://cloud.ibm.com/docs/account?topic=account-access) for `access_tags`</br>
   **&#x2022;** `access_tags` must be in the format `key:value`.
->>>>>>> d767f75d
+- `dns` - (Optional, List) The DNS configuration for this load balancer.
+
+  Nested scheme for `dns`:
+  - `instance_crn` - (Required, String) The CRN of the DNS instance associated with the DNS zone
+  - `zone_id` - (Required, String) The unique identifier of the DNS zone.
+  
 - `logging`- (Optional, Bool) Enable or disable datapath logging for the load balancer. This is applicable only for application load balancer. Supported values are **true** or **false**. Default value is **false**.
 - `name` - (Required, String) The name of the VPC load balancer.
 - `profile` - (Optional, Forces new resource, String) For a Network Load Balancer, this attribute is required and should be set to `network-fixed`. For Application Load Balancer, profile is not a required attribute.
