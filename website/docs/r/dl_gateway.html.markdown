---
subcategory: "Direct Link Gateway"
layout: "ibm"
page_title: "IBM : dl_gateway"
description: |-
  Manages IBM Direct Link Gateway.
---

# ibm_dl_gateway

Create, update, or delete a Direct Link Gateway by using the Direct Link Gateway resource. For more information, see [about Direct Link](https://cloud.ibm.com/docs/dl?topic=dl-dl-about).


## Example usage to create Direct Link of dedicated type
In the following example, you can create Direct Link of dedicated type:

```terraform
data "ibm_dl_routers" "test_dl_routers" {
		offering_type = "dedicated"
		location_name = "dal10"
	}

resource ibm_dl_gateway test_dl_gateway {
  bgp_asn =  64999
  global = true 
  metered = false
  name = "Gateway1"
  resource_group = "bf823d4f45b64ceaa4671bee0479346e"
  speed_mbps = 1000 
  type =  "dedicated" 
  cross_connect_router = data.ibm_dl_routers.test_dl_routers.cross_connect_routers[0].router_name
  location_name = data.ibm_dl_routers.test_dl_routers.location_name
  customer_name = "Customer1" 
  carrier_name = "Carrier1"

} 
```

## Sample usage to create Direct Link of connect type
In the following example, you can create Direct Link of connect type:


```terraform
data "ibm_dl_ports" "test_ds_dl_ports" {
 
 }
resource "ibm_dl_gateway" "test_dl_connect" {
  bgp_asn =  64999
  global = true
  metered = false
  name = "dl-connect-gw-1"
  speed_mbps = 1000
  type =  "connect"
  port =  data.ibm_dl_ports.test_ds_dl_ports.ports[0].port_id
}
```

## Argument reference
Review the argument reference that you can specify for your resource. 

- `authentication_key` - (Optional, String) BGP MD5 authentication key.
<<<<<<< HEAD
- `bfd_interval` - (String) Minimum interval in milliseconds at which the local routing device transmits hello packets and then expects to receive a reply from a neighbor with which it has established a BFD session.
- `bfd_multiplier` - (String) The number of hello packets not received by a neighbor that causes the originating interface to be declared down.
- `bgp_asn`- (Required, Forces new resource, Integer) The BGP ASN of the gateway to be created. For example, `64999`.
=======
- `bgp_asn`- (Required, Integer) The BGP ASN of the gateway to be created. For example, `64999`.
>>>>>>> c870752a
- `bgp_base_cidr` - (Optional, String) (Deprecated) The BGP base CIDR of the gateway to be created. See `bgp_ibm_cidr` and `bgp_cer_cidr` for details on how to create a gateway by using  automatic or explicit IP assignment. Any `bgp_base_cidr` value set will be ignored.
- `bgp_cer_cidr` - (Optional, String) The BGP customer edge router CIDR. Specify a value within `bgp_base_cidr`.  For auto IP assignment, omit `bgp_cer_cidr` and `bgp_ibm_cidr`. IBM will automatically select values for `bgp_cer_cidr` and `bgp_ibm_cidr`.
- `bgp_ibm_cidr` - (Optional, String) The BGP IBM CIDR. For auto IP assignment, omit `bgp_cer_cidr` and `bgp_ibm_cidr`. IBM will automatically select values for `bgp_cer_cidr` and `bgp_ibm_cidr`.
- `carrier_name` - (Required, Forces new resource, String) The carrier name is required for `dedicated` type. Constraints are 1 ≤ length ≤ 128, Value must match regular expression ^[a-z][A-Z][0-9][ -_]$. For example, `myCarrierName`.
- `connection_mode` - (Optional, String) Type of network connection that you want to bind to your direct link. Allowed values are `direct` and `transit`.
- `cross_connect_router` - (Required, Forces new resource, String) The cross connect router required for `dedicated` type. For example, `xcr01.dal03`.
- `customer_name` - (Required, Forces new resource, String) The customer name is required for `dedicated` type. Constraints are 1 ≤ length ≤ 128, Value must match regular expression ^[a-z][A-Z][0-9][ -_]$. For example, `newCustomerName`.
- `global`- (Bool) Required-Gateway with global routing as **true** can connect networks outside your associated region.
- `location_name` - (Required, Forces new resource, String) The gateway location is required for `dedicated` type. For example, `dal03`.
- `name` - (Required, String) The unique user-defined name for the gateway. For example, `myGateway`.No.
- `metered`- (Required, Bool) Metered billing option. If set **true** gateway usage is billed per GB. Otherwise, flat rate is charged for the gateway.
- `port` - (Required, Forces new resource, String) The gateway port for type is connect gateways. This parameter is required for Direct Link connect type.
- `resource_group` - (Optional, Forces new resource, String) The resource group. If unspecified, the account's default resource group is used.
- `speed_mbps`- (Required, Integer) The gateway speed in MBPS. For example, `10.254.30.78/30`.
- `type` - (Required, Forces new resource, String) The gateway type, allowed values are `dedicated` and `connect`.

## Attribute reference
In addition to all argument references list, you can access the following attribute references after your resource is created.

- `bgp_asn` - (String) The IBM BGP ASN.
- `bgp_status` - (String) The gateway BGP status.
- `completion_notice_reject_reason` - (String) The reason for completion notice rejection.
- `crn` - (String) The CRN of the gateway.
- `created_at` - (String) The date and time resource created.
- `id` - (String) The unique ID of the gateway.
- `location_display_name` - (String) The gateway location long name.
- `link_status` - (String) The gateway link status. You can include only on `type=dedicated` gateways. For example, `down`, `up`.
- `name` - (String) The unique user-defined name for the gateway.
- `operational_status` - (String) The gateway operational status. For gateways pending LOA approval, patch operational_status to the appropriate value to approve or reject its LOA. For example, `loa_accepted`.
- `port` - (String) The gateway port for `type=connect` gateways.
- `provider_api_managed` - (String) Indicates whether gateway changes need to be made via a provider portal.
- `resource_group` - (String) The resource group reference.
- `vlan` - (String) The VLAN allocated for the gateway. You can set only for `type=connect` gateways created directly through the IBM portal.

**Note**
The `Operational_status(Gateway operational status)` and `loa_reject_reason(LOA reject reason)` cannot be updated by using Terraform as the status and reason keeps changing with the different workflow actions.


## Import
The `ibm_dl_gateway` resource can be imported by using gateway ID. 

**Syntax**

```
$ terraform import ibm_dl_gateway.example <gateway_ID>
```

**Example**

```
$ terraform import ibm_dl_gateway.example 5ffda12064634723b079acdb018ef308
```
<|MERGE_RESOLUTION|>--- conflicted
+++ resolved
@@ -59,13 +59,9 @@
 Review the argument reference that you can specify for your resource. 
 
 - `authentication_key` - (Optional, String) BGP MD5 authentication key.
-<<<<<<< HEAD
 - `bfd_interval` - (String) Minimum interval in milliseconds at which the local routing device transmits hello packets and then expects to receive a reply from a neighbor with which it has established a BFD session.
 - `bfd_multiplier` - (String) The number of hello packets not received by a neighbor that causes the originating interface to be declared down.
-- `bgp_asn`- (Required, Forces new resource, Integer) The BGP ASN of the gateway to be created. For example, `64999`.
-=======
 - `bgp_asn`- (Required, Integer) The BGP ASN of the gateway to be created. For example, `64999`.
->>>>>>> c870752a
 - `bgp_base_cidr` - (Optional, String) (Deprecated) The BGP base CIDR of the gateway to be created. See `bgp_ibm_cidr` and `bgp_cer_cidr` for details on how to create a gateway by using  automatic or explicit IP assignment. Any `bgp_base_cidr` value set will be ignored.
 - `bgp_cer_cidr` - (Optional, String) The BGP customer edge router CIDR. Specify a value within `bgp_base_cidr`.  For auto IP assignment, omit `bgp_cer_cidr` and `bgp_ibm_cidr`. IBM will automatically select values for `bgp_cer_cidr` and `bgp_ibm_cidr`.
 - `bgp_ibm_cidr` - (Optional, String) The BGP IBM CIDR. For auto IP assignment, omit `bgp_cer_cidr` and `bgp_ibm_cidr`. IBM will automatically select values for `bgp_cer_cidr` and `bgp_ibm_cidr`.
