--- conflicted
+++ resolved
@@ -78,10 +78,6 @@
   - **Note**: Provisioning VTL instances is temporarily disabled.
 - `pi_memory` - (Optional, Float) The amount of memory that you want to assign to your instance in gigabytes.
   - Required when not creating SAP instances. Conflicts with `pi_sap_profile_id`.
-<<<<<<< HEAD
-- `pi_migratable`- (Optional, Boolean) Indicates the VM is migrated or not.
-=======
->>>>>>> 458df8e9
 - `pi_network` - (Required, List of Map) List of one or more networks to attach to the instance.
 
   The `pi_network` block supports:
