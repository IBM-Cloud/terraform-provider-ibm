---

subcategory: "VPC infrastructure"
layout: "ibm"
page_title: "IBM : vpc-routing-tables"
description: |-
  Manages IBM IS VPC routing tables.
---

# ibm_is_vpc_routing_table
Create, update, or delete an VPC routing tables. For more information, about VPC routes, see [routing tables for VPC](https://cloud.ibm.com/docs/vpc?topic=vpc-about-custom-routes).

**Note:** 
VPC infrastructure services are a regional specific based endpoint, by default targets to `us-south`. Please make sure to target right region in the provider block as shown in the `provider.tf` file, if VPC service is created in region other than `us-south`.

**provider.tf**

```terraform
provider "ibm" {
  region = "eu-gb"
}
```


## Example usage

```terraform
resource "ibm_is_vpc" "example" {
  name = "example-vpc"
}
resource "ibm_is_vpc_routing_table" "example" {
  vpc                           = ibm_is_vpc.example.id
  name                          = "example-vpc-routing-table"
  route_direct_link_ingress     = true
  route_transit_gateway_ingress = false
  route_vpc_zone_ingress        = false
}

```

<<<<<<< HEAD
## Example usage: Advertising routes

=======
# Example usage for accept_routes_from_resource_type
>>>>>>> 995b5a5b
```terraform
resource "ibm_is_vpc" "example" {
  name = "example-vpc"
}
<<<<<<< HEAD
resource "ibm_is_vpc_routing_table" "is_vpc_routing_table_instance" {
  vpc                           = ibm_is_vpc.example.id
  name                          = "example-vpc-routing-table"
  route_direct_link_ingress     = true
  route_transit_gateway_ingress = false
  route_vpc_zone_ingress        = false
  advertise_routes_to           = transit_gateway

}

```


## Argument reference
Review the argument references that you can specify for your resource. 

- `advertise_routes_to` - (Optional, List) The ingress sources to advertise routes to. Routes in the table with `advertise` enabled will be advertised to these sources.

  ->**Options** An ingress source that routes can be advertised to:</br>
        **&#x2022;** `direct_link` (requires `route_direct_link_ingress` be set to `true`)</br>
        **&#x2022;** `transit_gateway` (requires `route_transit_gateway_ingress` be set to `true`)

=======
resource "ibm_is_vpc_routing_table" "example" {
  vpc                              = ibm_is_vpc.example.id
  name                             = "example-vpc-routing-table"
  route_direct_link_ingress        = true
  route_transit_gateway_ingress    = false
  route_vpc_zone_ingress           = false
  accept_routes_from_resource_type = ["vpn_server"]
}

```
## Argument reference
Review the argument references that you can specify for your resource. 
- `accept_routes_from_resource_type` - (Optional, List) The resource type filter specifying the resources that may create routes in this routing table. Ex: `vpn_server`, `vpn_gateway`
>>>>>>> 995b5a5b
- `created_at` - (Timestamp)  The date and time when the routing table was created.
- `name` - (Optional, String) The routing table name.
- `route_direct_link_ingress` - (Optional, Bool)  If set to **true**, the routing table is used to route traffic that originates from Direct Link to the VPC. To succeed, the VPC must not already have a routing table with the property set to **true**.
- `route_internet_ingress` - (Optional, Bool) If set to **true**, this routing table will be used to route traffic that originates from the internet. For this to succeed, the VPC must not already have a routing table with this property set to **true**.
- `route_transit_gateway_ingress` - (Optional, Bool) If set to **true**, the routing table is used to route traffic that originates from Transit Gateway to the VPC. To succeed, the VPC must not already have a routing table with the property set to **true**.
- `route_vpc_zone_ingress` - (Optional, Bool) If set to true, the routing table is used to route traffic that originates from subnets in other zones in the VPC. To succeed, the VPC must not already have a routing table with the property set to **true**.
- `vpc` - (Required, Forces new resource, String) The VPC ID. 

## Attribute reference
In addition to all argument reference list, you can access the following attribute reference after your resource is created.

- `href` - (String) The routing table URL.
- `id` - (String) The unique identifier of the routing table. The ID is composed of `<vpc_id>/<vpc_routing_table_id>`.
- `is_default` - (String)  Indicates the default routing table for this VPC.
- `lifecycle_state` - (String) The lifecycle state of the routing table.
- `resource_type` - (String) The resource type.
- `routing_table` - (String) The unique routing table identifier.
- `routes` - (List) The routes for the routing table.

  Nested scheme for `routes`:
  - `id` - (String) The unique ID of the route.
  - `name`-  (String) The user-defined name of the route.
- `subnets` - (List) The subnets to which routing table is attached.

  Nested scheme for `subnets`:
  - `id` - (String) The unique ID of the subnet.
  - `name` - (String) The user defined name of the subnet.

## Import
The `ibm_is_vpc_routing_table` resource can be imported by using VPC ID and VPC Route table ID.

**Example**

```
$ terraform import ibm_is_vpc_routing_table.example 56738c92-4631-4eb5-8938-8af9211a6ea4/fc2667e0-9e6f-4993-a0fd-cabab477c4d1
```<|MERGE_RESOLUTION|>--- conflicted
+++ resolved
@@ -38,17 +38,11 @@
 
 ```
 
-<<<<<<< HEAD
 ## Example usage: Advertising routes
-
-=======
-# Example usage for accept_routes_from_resource_type
->>>>>>> 995b5a5b
-```terraform
+```
 resource "ibm_is_vpc" "example" {
   name = "example-vpc"
 }
-<<<<<<< HEAD
 resource "ibm_is_vpc_routing_table" "is_vpc_routing_table_instance" {
   vpc                           = ibm_is_vpc.example.id
   name                          = "example-vpc-routing-table"
@@ -58,7 +52,21 @@
   advertise_routes_to           = transit_gateway
 
 }
+```
+# Example usage for accept_routes_from_resource_type
+```terraform
+resource "ibm_is_vpc" "example" {
+  name = "example-vpc"
+}
 
+resource "ibm_is_vpc_routing_table" "example" {
+  vpc                              = ibm_is_vpc.example.id
+  name                             = "example-vpc-routing-table"
+  route_direct_link_ingress        = true
+  route_transit_gateway_ingress    = false
+  route_vpc_zone_ingress           = false
+  accept_routes_from_resource_type = ["vpn_server"]
+}
 ```
 
 
@@ -70,22 +78,7 @@
   ->**Options** An ingress source that routes can be advertised to:</br>
         **&#x2022;** `direct_link` (requires `route_direct_link_ingress` be set to `true`)</br>
         **&#x2022;** `transit_gateway` (requires `route_transit_gateway_ingress` be set to `true`)
-
-=======
-resource "ibm_is_vpc_routing_table" "example" {
-  vpc                              = ibm_is_vpc.example.id
-  name                             = "example-vpc-routing-table"
-  route_direct_link_ingress        = true
-  route_transit_gateway_ingress    = false
-  route_vpc_zone_ingress           = false
-  accept_routes_from_resource_type = ["vpn_server"]
-}
-
-```
-## Argument reference
-Review the argument references that you can specify for your resource. 
 - `accept_routes_from_resource_type` - (Optional, List) The resource type filter specifying the resources that may create routes in this routing table. Ex: `vpn_server`, `vpn_gateway`
->>>>>>> 995b5a5b
 - `created_at` - (Timestamp)  The date and time when the routing table was created.
 - `name` - (Optional, String) The routing table name.
 - `route_direct_link_ingress` - (Optional, Bool)  If set to **true**, the routing table is used to route traffic that originates from Direct Link to the VPC. To succeed, the VPC must not already have a routing table with the property set to **true**.
