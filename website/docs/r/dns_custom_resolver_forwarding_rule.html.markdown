---
subcategory: "DNS Services"
layout: "ibm"
page_title: "IBM : Forwarding Rule"
description: |-
  Manages forwarding rule.
---

# ibm_dns_custom_resolver_forwarding_rule

<<<<<<< HEAD
Provides a resource for ibm_dns_custom_resolver_forwarding_rule. This allows Forwarding Rule to be created, updated and deleted.For more information, about Forwarding Rules, see [create-forwarding-rule](https://cloud.ibm.com/apidocs/dns-svcs#create-forwarding-rule).
=======
Provides a resource for DNS custom resolver forwarding rule. This allows forwarding rule to be created, updated and deleted. For more information, about forwarding rules, see [create-forwarding-rule](https://cloud.ibm.com/apidocs/dns-svcs#create-forwarding-rule).
>>>>>>> 6f6d2cbc

## Example usage

```terraform
data "ibm_resource_group" "rg" {
  name = "default"
}

resource "ibm_resource_instance" "test-pdns-instance" {
  name              = "test-pdns"
  resource_group_id = data.ibm_resource_group.rg.id
  location          = "global"
  service           = "dns-svcs"
  plan              = "standard-dns"
}

resource "ibm_dns_custom_resolver" "test" {
  name        = "testCR-TF"
  instance_id = ibm_resource_instance.test-pdns-instance.guid
  description = "testdescription-CR"
  locations {
    subnet_crn  = "crn:v1:staging:public:is:us-south-1:a/01652b251c3ae2787110a995d8db0135::subnet:0716-6c3a997d-72b2-47f6-8788-6bd95e1bdb03"
    enabled     = true
  }
}

resource "ibm_dns_custom_resolver_forwarding_rule" "dns_custom_resolver_forwarding_rule" {
  instance_id = ibm_resource_instance.test-pdns-instance.guid
  resolver_id = ibm_dns_custom_resolver.test.custom_resolver_id
  description = "test forward rule"
  type = "zone"
  match = "test.example.com"
  forward_to = ["168.20.22.122"]
}
```

## Argument reference

Review the argument reference that you can specify for your resource.

* `instance_id` - (Required, String) The GUID of the private DNS service instance.
* `resolver_id` - (Required, String) The unique identifier of a custom resolver.
* `description` - (Optional, String) Descriptive text of the forwarding rule.
* `type` - (Optional, String) Type of the forwarding rule.
  * Constraints: Allowable values are: `zone`, `hostname`.
* `match` - (Optional, String) The matching zone or hostname.
* `forward_to` - (Optional, List) The upstream DNS servers will be forwarded to.

## Attribute Reference

In addition to all argument reference list, you can access the following attribute references after your resource is created.

<<<<<<< HEAD
* `id` - (String) The unique identifier of the ibm_dns_custom_resolver_forwarding_rule.
* `created_on` - (String) the time when a forwarding rule is created, RFC3339 format.
* `modified_on` -(String) the recent time when a forwarding rule is modified, RFC3339 format.
=======
* `id` - (String) The unique identifier of the DNS custom resolver forwarding rule.
* `created_on` - (String) The time when a forwarding rule is created, RFC3339 format.
* `modified_on` -(String) The recent time when a forwarding rule is modified, RFC3339 format.
>>>>>>> 6f6d2cbc

## Import

You can import the `ibm_dns_custom_resolver_forwarding_rule` resource by using `id`.
The `id` property can be formed from `instance_id`, `resolver_id`, and `rule_id` in the following format:

```
<instance_id>/<resolver_id>/<rule_id>
```
* `instance_id`: A String. The GUID of the private DNS service instance.
* `resolver_id`: A String. The unique identifier of a custom resolver.
* `rule_id`: A String. The unique identifier of a forwarding rule.

```
$ terraform import ibm_dns_custom_resolver_forwarding_rule.ibm_dns_custom_resolver_forwarding_rule <instance_id>/<resolver_id>/<rule_id>
```<|MERGE_RESOLUTION|>--- conflicted
+++ resolved
@@ -8,11 +8,7 @@
 
 # ibm_dns_custom_resolver_forwarding_rule
 
-<<<<<<< HEAD
 Provides a resource for ibm_dns_custom_resolver_forwarding_rule. This allows Forwarding Rule to be created, updated and deleted.For more information, about Forwarding Rules, see [create-forwarding-rule](https://cloud.ibm.com/apidocs/dns-svcs#create-forwarding-rule).
-=======
-Provides a resource for DNS custom resolver forwarding rule. This allows forwarding rule to be created, updated and deleted. For more information, about forwarding rules, see [create-forwarding-rule](https://cloud.ibm.com/apidocs/dns-svcs#create-forwarding-rule).
->>>>>>> 6f6d2cbc
 
 ## Example usage
 
@@ -65,15 +61,9 @@
 
 In addition to all argument reference list, you can access the following attribute references after your resource is created.
 
-<<<<<<< HEAD
-* `id` - (String) The unique identifier of the ibm_dns_custom_resolver_forwarding_rule.
-* `created_on` - (String) the time when a forwarding rule is created, RFC3339 format.
-* `modified_on` -(String) the recent time when a forwarding rule is modified, RFC3339 format.
-=======
 * `id` - (String) The unique identifier of the DNS custom resolver forwarding rule.
 * `created_on` - (String) The time when a forwarding rule is created, RFC3339 format.
 * `modified_on` -(String) The recent time when a forwarding rule is modified, RFC3339 format.
->>>>>>> 6f6d2cbc
 
 ## Import
 
