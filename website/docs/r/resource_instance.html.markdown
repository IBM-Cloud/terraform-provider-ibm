---

subcategory: "Resource management"
layout: "ibm"
page_title: "IBM : resource_instance"
description: |-
  Manages IBM resource instance.
---

# ibm_resource_instance
Create, update, or delete an IAM enabled service instance. For more information, about resource instance, see [assigning access to resources](https://cloud.ibm.com/docs/account?topic=account-access-getstarted). 

## Example usage

```terraform
data "ibm_resource_group" "group" {
  name = "test"
}

resource "ibm_resource_instance" "resource_instance" {
  name              = "test"
  service           = "cloud-object-storage"
  plan              = "lite"
  location          = "global"
  resource_group_id = data.ibm_resource_group.group.id
  tags              = ["tag1", "tag2"]

  //User can increase timeouts
  timeouts {
    create = "15m"
    update = "15m"
    delete = "15m"
  }
}
```
### Example to provision a Hyper Protect DBaaS service instance
The following example enables you to create a service instance of IBM Cloud Hyper Protect DBaaS for MongoDB. For detailed argument reference, see the tables in the [Hyper Protect DBaaS for MongoDB documentation](https://cloud.ibm.com/docs/hyper-protect-dbaas-for-mongodb?topic=hyper-protect-dbaas-for-mongodb-create-service&interface=cli#cli-create-service), or the [Hyper Protect DBaaS for PostgreSQL documentation](https://cloud.ibm.com/docs/hyper-protect-dbaas-for-postgresql?topic=hyper-protect-dbaas-for-postgresql-create-service&interface=cli#cli-create-service) to create PostgreSQL service instances.

```terraform
data "ibm_resource_group" "group" {
  name = "default"
}
resource "ibm_resource_instance" "myhpdbcluster" {
  name = "0001-mongodb"
  service = "hyperp-dbaas-mongodb"
  plan = "mongodb-flexible"
  location = "us-south"
  resource_group_id = data.ibm_resource_group.group.id
 //User can increase timeouts
 timeouts {
   create = "15m"
   update = "15m"
   delete = "15m"
 }
 parameters = {
   name: "cluster01",
   admin_name: "admin",
   password: "Hyperprotectdbaas0001"
   confirm_password: "Hyperprotectdbaas0001",
   db_version: "4.4"
   cpu: "1",
   kms_instance: "crn:v1:staging:public:kms:us-south:a/23a24a3e3fe7a115473f07be1c44bdb5:9eeb285a-88e4-4378-b7cf-dbdcd97b5e4e::",
   kms_key: "ee742940-d87c-48de-abc9-d26a6184ba5a",
   memory: "2gib",
   private_endpoint_type: "vpe",
   service-endpoints: "public-and-private",
   storage: "5gib"
 }
}
```

<<<<<<< HEAD
### Example to provision a Watson Query service instance
The following example enables you to create a service instance of IBM Watson Query. For detailed argument reference, see the tables in the [Watson Query documentation](https://cloud.ibm.com/docs/data-virtualization?topic=data-virtualization-provisioning).

```terraform
data "ibm_resource_group" "group" {
  name = "default"
}
resource "ibm_resource_instance" "wq_instance_1" {
  name              = "terraform-integration-1"
  service           = "data-virtualization"
  plan              = "data-virtualization-enterprise" # "data-virtualization-enterprise-dev","data-virtualization-enterprise-preprod","data-virtualization-enterprise-dev-stable"
  location          = "us-south" # "eu-gb", "eu-de", "jp-tok"
  resource_group_id = data.ibm_resource_group.group.id

  timeouts {
    create = "15m"
    update = "15m"
    delete = "15m"
  }

}
```

=======
### Example to provision a Analytics Engine using parameters_json argument
```terraform
resource "ibm_resource_instance" "instance" {
  name            = "MyServiceInstance"
  plan            = "standard-hourly"
  location        = "us-south"
  service         = "ibmanalyticsengine"
  parameters_json = <<PARAMETERS_JSON
    {
      "num_compute_nodes": "1",
      "hardware_config": "default",
      "software_package": "ae-1.2-hadoop-spark",
      "autoscale_policy": {
      "task_nodes": {
        "num_min_nodes": 1,
        "num_max_nodes": 10,
        "scaleup_rule": {
          "sustained_demand_period_minutes": "10",
          "percentage_of_demand": "50"
        },
        "scaledown_rule": {
          "sustained_excess_period_minutes": "20",
          "percentage_of_excess": "25"
        }
      }
    }
  }
    PARAMETERS_JSON
  tags = [
    "my-tag"
  ]
  timeouts {
    create = "30m"
    update = "15m"
    delete = "15m"
  }
}
```
>>>>>>> d7f5453a
## Timeouts

The `ibm_resource_instance` resource provides the following [Timeouts](https://www.terraform.io/docs/language/resources/syntax.html) configuration options:

- **create** - (Default 10 minutes) Used for Creating Instance.
- **update** - (Default 10 minutes) Used for Updating Instance.
- **delete** - (Default 10 minutes) Used for Deleting Instance.

## Argument reference
Review the argument references that you can specify for your resource. 

- `location` - (Required, Forces new resource, String) Target location or environment to create the resource instance.
- `parameters` (Optional, Map) Arbitrary parameters to create instance. The value must be a JSON object. Conflicts with `parameters_json`.
- `parameters_json` (Optional,String) Arbitrary parameters to create instance. The value must be a JSON string. Conflicts with `parameters`.
- `plan` - (Required, String) The name of the plan type supported by service. You can retrieve the value by running the `ibmcloud catalog service <servicename>` command.
- `name` - (Required, String) A descriptive name used to identify the resource instance.
- `resource_group_id` - (Optional, Forces new resource, String) The ID of the resource group where you want to create the service. You can retrieve the value from data source `ibm_resource_group`. If not provided creates the service in default resource group.
- `tags` (Optional, Array of Strings) Tags associated with the instance.
- `service` - (Required, Forces new resource, String) The name of the service offering. You can retrieve the value by installing the `catalogs-management` command line plug-in and running the `ibmcloud catalog service-marketplace` or `ibmcloud catalog search` command. For more information, about IBM Cloud catalog service marketplace, refer [IBM Cloud catalog service marketplace](https://cloud.ibm.com/docs/cli?topic=cli-ibmcloud_catalog#ibmcloud_catalog_service_marketplace).
- `service_endpoints` - (Optional, String) Types of the service endpoints that can be set to a resource instance. Possible values are `public`, `private`, `public-and-private`.

## Attribute reference
In addition to all argument reference list, you can access the following attribute reference after your resource is created.

- `account_id` - (String) An alpha-numeric value identifying the account ID.
- `allow_cleanup` - (String) A boolean that dictates if the resource instance should be deleted (cleaned up) during the processing of a region instance delete call.
- `created_at` - (Timestamp) The date when the instance  created.
- `created_by` - (String) The subject who created the instance.
- `dashboard_url` - (String) The dashboard URL of the new resource instance.
- `deleted_at` - (Timestamp) The date when the instance was deleted.
- `deleted_by` - (String) The subject who deleted the instance.
- `extensions` - (String) The extended metadata as a map associated with the resource instance.
- `guid` - (String) The GUID of the resource instance.
- `id` - (String) The unique identifier of the new resource instance.
- `last_operation` - (String) The status of the last operation requested on the instance.
- `locked` - (String) A boolean that dictates if the resource instance should be deleted (cleaned up) during the processing of a region instance delete call.
- `plan_history` - (String) The plan history of the instance.
- `resource_group_crn` - (String) The long ID (full CRN) of the resource group.
- `resource_id` - (String) The unique ID of the offering. This value is provided by and stored in the global catalog.
- `resource_plan_id` - (String) The unique ID of the plan associated with the offering. This value is provided by and stored in the global catalog.
- `resource_aliases_url` - (String) The relative path to the resource aliases for the instance.
- `resource_bindings_url` - (String) The relative path to the resource bindings for the instance.
- `resource_keys_url` - (String)  The relative path to the resource keys for the instance.
- `restored_at` - (Timestamp) The date when the instance under reclamation restored.
- `restored_by` - (String) The subject who restored the instance back from reclamation.
- `status` - (String) The status of resource instance.
- `sub_type` - (String) The sub-type of instance, for example, `cfaas`.
- `state` - (String) The current state of the instance. For example, if the instance is deleted, it will return removed.
- `scheduled_reclaim_at` - (Timestamp) The date when the instance scheduled for reclamation.
- `scheduled_reclaim_by` - (String) The subject who initiated the instance reclamation.
- `target_crn` - (String) The full deployment CRN as defined in the global catalog. The Cloud Resource Name (CRN) of the deployment location where the instance is provisioned.
- `type` - (String) The type of the instance. For example, `service_instance`.
- `update_at` - (Timestamp) The date when the instance last updated.
- `update_by` - (String) The subject who updated the instance.<|MERGE_RESOLUTION|>--- conflicted
+++ resolved
@@ -69,7 +69,6 @@
 }
 ```
 
-<<<<<<< HEAD
 ### Example to provision a Watson Query service instance
 The following example enables you to create a service instance of IBM Watson Query. For detailed argument reference, see the tables in the [Watson Query documentation](https://cloud.ibm.com/docs/data-virtualization?topic=data-virtualization-provisioning).
 
@@ -93,7 +92,7 @@
 }
 ```
 
-=======
+
 ### Example to provision a Analytics Engine using parameters_json argument
 ```terraform
 resource "ibm_resource_instance" "instance" {
@@ -132,7 +131,7 @@
   }
 }
 ```
->>>>>>> d7f5453a
+
 ## Timeouts
 
 The `ibm_resource_instance` resource provides the following [Timeouts](https://www.terraform.io/docs/language/resources/syntax.html) configuration options:
