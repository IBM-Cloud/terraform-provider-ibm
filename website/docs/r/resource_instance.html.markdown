---
layout: "ibm"
page_title: "IBM : resource_instance"
sidebar_current: "docs-ibm-resource-resource-instance"
description: |-
  Manages IBM Resource Instance.
---

# ibm\_resource_instance

Provides a Resource Instance resource. This allows Resource Instances to be created, updated, and deleted.

## Example Usage

```hcl
data "ibm_resource_group" "group" {
  name = "test"
}

resource "ibm_resource_instance" "resource_instance" {
  name              = "test"
  service           = "cloud-object-storage"
  plan              = "lite"
  location          = "global"
  resource_group_id = data.ibm_resource_group.group.id
  tags              = ["tag1", "tag2"]

  parameters = {
    "HMAC" = true
  }

  //User can increase timeouts
  timeouts {
    create = "15m"
    update = "15m"
    delete = "15m"
  }
}
```

## Timeouts

ibm_resource_instance provides the following [Timeouts](https://www.terraform.io/docs/configuration/resources.html#timeouts) configuration options:

* `create` - (Default 10 minutes) Used for Creating Instance.
* `update` - (Default 10 minutes) Used for Updating Instance.
* `delete` - (Default 10 minutes) Used for Deleting Instance.


## Argument Reference

The following arguments are supported:

* `name` - (Required, string) A descriptive name used to identify the resource instance.
* `service` - (Required,Forces new resource, string) The name of the service offering. You can retrieve the value by running the `ibmcloud catalog service-marketplace` or `ibmcloud catalog search` command in the [IBM Cloud CLI](https://cloud.ibm.com/docs/cli?topic=cloud-cli-getting-started).
* `plan` - (Required, string) The name of the plan type supported by service. You can retrieve the value by running the `ibmcloud catalog service <servicename>` command in the [IBM Cloud CLI](https://cloud.ibm.com/docs/cli?topic=cloud-cli-getting-started).
* `location` - (Required,Forces new resource, string) Target location or environment to create the resource instance.
* `resource_group_id` - (Optional,Forces new resource,string) The ID of the resource group where you want to create the service. You can retrieve the value from data source `ibm_resource_group`. If not provided creates the service in default resource group.
* `tags` - (Optional, array of strings) Tags associated with the instance.
* `parameters` - (Optional,Forces new resource,map) Arbitrary parameters to create instance. The value must be a JSON object.
* `service_endpoints` - (Optional, string) Types of the service endpoints that can be set to a resource instance. Possible values are 'public', 'private', 'public-and-private'.

## Attribute Reference

The following attributes are exported:

* `id` - The unique identifier of the new resource instance.
* `status` - Status of resource instance.
* `guid`- Guid of the resource instance.
<<<<<<< HEAD
* `extensions` - The extended metadata as a map associated with the resource instance.
=======
* `dashboard_url`- The dashboard url of the new resource instance.
>>>>>>> bd026730
<|MERGE_RESOLUTION|>--- conflicted
+++ resolved
@@ -67,8 +67,5 @@
 * `id` - The unique identifier of the new resource instance.
 * `status` - Status of resource instance.
 * `guid`- Guid of the resource instance.
-<<<<<<< HEAD
+* `dashboard_url`- The dashboard url of the new resource instance.
 * `extensions` - The extended metadata as a map associated with the resource instance.
-=======
-* `dashboard_url`- The dashboard url of the new resource instance.
->>>>>>> bd026730
