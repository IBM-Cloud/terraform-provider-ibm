---
subcategory: "Satellite"
layout: "ibm"
page_title: "IBM : satellite_location"
description: |-
  Manages IBM Cloud Satellite location.
---

# ibm_satellite_location

Create, update, or delete [IBM Cloud Satellite Location](https://cloud.ibm.com/docs/satellite?topic=satellite-locations). Set up an IBM Cloud Satellite location to represent a data center that you fill with your own infrastructure resources, and start running IBM Cloud services on your own infrastructure.
Create, update, or delete [IBM Cloud Satellite Host](https://cloud.ibm.com/docs/satellite?topic=satellite-locations). Set up an IBM Cloud Satellite location to represent a data center in your infrastructure resources, and start running IBM Cloud services on your own infrastructure.


## Example usage

### Sample to create location

```terraform
data "ibm_resource_group" "group" {
    name = "Default"
}

resource "ibm_satellite_location" "create_location" {
  location          = var.location
  zones             = var.location_zones
  managed_from      = var.managed_from
  resource_group_id = data.ibm_resource_group.group.id
}

```

###  Sample to create location by using COS bucket

```terraform
resource "ibm_satellite_location" "create_location" {
  location      = var.location
  zones         = var.location_zones
  managed_from  = var.managed_from  

  cos_config {
    bucket  = var.cos_bucket
  }
}
```

## Timeouts

The `ibm_satellite_location` provides the following [Timeouts](https://www.terraform.io/docs/language/resources/syntax.html) configuration options:

- **create** - (Default 30 minutes) Used for creating Instance.
- **update** - (Default 10 minutes) Used for updating Instance.
- **delete** - (Default 60 minutes) Used for deleting Instance.


## Argument reference
Review the argument references that you can specify for your resource. 

- `cos_config` - (Optional, List) The IBM Cloud Object Storage bucket configuration details. Nested cos_config blocks have the following structure.

  Nested scheme for `cos_config`:
  - `bucket`- (Optional, String) The name of the IBM Cloud Object Storage bucket that you want to use to back up the control plane data.
	- `endpoint` - (Optional, String) The IBM Cloud Object Storage bucket endpoint.
  - `region`- (Optional, String) The name of a region, such as `us-south` or `eu-gb`.
- `cos_credentials`- (Optional, List) The IBM Cloud Object Storage authorization keys. Nested `cos_credentials` blocks have the following structure.

  Nested scheme for `cos_credentials`:
  - `access_key-id` - (Required, String)The `HMAC` secret access key ID.
  - `secret_access_key`-  (Optional, String) The `HMAC` secret access key.
- `description` - (Optional, String)  A description of the new Satellite location.
- `is_location_exist`- (Optional, Bool) Determines the location has to be created or not.
- `location` - (Required, String) The name of the location to be created or pass existing location name.
- `logging_account_id` - (Optional, String) The account ID for IBM Log Analysis with LogDNA log forwarding.
<<<<<<< HEAD
- `managed_from` - (Required, String) The IBM Cloud metro from which the Satellite location is managed. To list available multizone regions, run `ibmcloud ks locations`. such as `wdc04`, `wdc06`, or `lon04`.
=======
- `managed_from` - (Required, String) The IBM Cloud regions that you can choose from to manage your Satellite location. To list available multizone regions, run `ibmcloud ks locations`. For more information, refer to [supported IBM Cloud locations](https://cloud.ibm.com/docs/satellite?topic=satellite-sat-regions).
>>>>>>> ea0912f4
- `zones`- Array of Strings - Optional- The names for the host zones. For high availability, allocate your hosts across these three zones based on your infrastructure provider zones. For example, `us-east-1`, `us-east-2`, `us-east-3` .


## Attribute reference
In addition to all argument reference list, you can access the following attribute reference after your resource is created.

- `crn` - (String) The CRN for this satellite location.
- `created_on` - (Timestamp) The created time of the satellite location.
- `id` - (String) The unique identifier of the location.
- `ingress_hostname` - (String) The Ingress hostname.
- `ingress_secret` - (String) The Ingress secret.
- `host_attached_count` - (Timestamp) The total number of hosts that are attached to the Satellite location.
- `host_available_count` - (Timestamp) The available number of hosts that can be assigned to a cluster resource in the Satellite location.
- `resource_group_name` - (String) The name of the resource group.

## Import

The `ibm_satellite_location` resource can be imported by using the location ID or name.

**Syntax**

```
$ terraform import ibm_satellite_location.location location
```

**Example**

```
$ terraform import ibm_satellite_location.location satellite-location
```<|MERGE_RESOLUTION|>--- conflicted
+++ resolved
@@ -71,11 +71,7 @@
 - `is_location_exist`- (Optional, Bool) Determines the location has to be created or not.
 - `location` - (Required, String) The name of the location to be created or pass existing location name.
 - `logging_account_id` - (Optional, String) The account ID for IBM Log Analysis with LogDNA log forwarding.
-<<<<<<< HEAD
-- `managed_from` - (Required, String) The IBM Cloud metro from which the Satellite location is managed. To list available multizone regions, run `ibmcloud ks locations`. such as `wdc04`, `wdc06`, or `lon04`.
-=======
 - `managed_from` - (Required, String) The IBM Cloud regions that you can choose from to manage your Satellite location. To list available multizone regions, run `ibmcloud ks locations`. For more information, refer to [supported IBM Cloud locations](https://cloud.ibm.com/docs/satellite?topic=satellite-sat-regions).
->>>>>>> ea0912f4
 - `zones`- Array of Strings - Optional- The names for the host zones. For high availability, allocate your hosts across these three zones based on your infrastructure provider zones. For example, `us-east-1`, `us-east-2`, `us-east-3` .
 
 
