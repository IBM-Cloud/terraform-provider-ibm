--- conflicted
+++ resolved
@@ -6,11 +6,7 @@
   Manages IBM Cloud satellite cluster worker pool.
 ---
 
-<<<<<<< HEAD
 # ibm_satellite_cluster_worker_pool
-=======
-# ibm_satellite\_cluster\_worker\_pool
->>>>>>> a1365fd6
 
 Create, update, or delete the Satellite cluster worker pool. The worker pool will be attached to the specified cluster[IBM Cloud Satellite Cluster Worker Pool](https://cloud.ibm.com/docs/satellite?topic=satellite-hosts#host-autoassign-ov).
 
@@ -53,57 +49,44 @@
 
 The `ibm_satellite_cluster_worker_pool` provides the following [Timeouts](https://www.terraform.io/docs/language/resources/syntax.html) configuration options:
 
-* `create` - (Default 120 minutes) Used for creating Instance.
-* `read`   - (Default 10 minutes) Used for reading Instance.
-* `update` - (Default 120 minutes) Used for updating Instance.
-* `delete` - (Default 90 minutes) Used for deleting Instance.
+- `create` - (Default 120 minutes) Used for creating Instance.
+- `read`   - (Default 10 minutes) Used for reading Instance.
+- `update` - (Default 120 minutes) Used for updating Instance.
+- `delete` - (Default 90 minutes) Used for deleting Instance.
 
 
 ## Argument reference
-<<<<<<< HEAD
-<<<<<<< HEAD
-=======
->>>>>>> a1365fd6
 
 Review the argument references that you can specify for your resource. 
-=======
->>>>>>> doc fix: TF issues fixed
 
-* `name` - (Required, Forces new resource, String) The name of the worker pool.
-* `cluster` - (Required, Forces new resource, String) The name or id of the cluster.
-* `worker_count` - (Optional, Integer) The number of worker nodes per zone in the worker pool.
-* `flavor` - (Optional, String) The flavor defines the amount of virtual CPU, memory, and disk space that is set up in each worker node.
-* `isolation` - (Optional, String) Isolation for the worker node.
-* `disk_encryption` - (Optional, String) Disk encryption for worker node.
-* `zones` - (Required, List) A nested block describing the zones of this worker_pool. 
+- `name` - (Required, Forces new resource, String) The name of the worker pool.
+- `cluster` - (Required, Forces new resource, String) The name or id of the cluster.
+- `worker_count` - (Optional, Integer) The number of worker nodes per zone in the worker pool.
+- `flavor` - (Optional, String) The flavor defines the amount of virtual CPU, memory, and disk space that is set up in each worker node.
+- `isolation` - (Optional, String) Isolation for the worker node.
+- `disk_encryption` - (Optional, String) Disk encryption for worker node.
+- `zones` - (Required, List) A nested block describing the zones of this worker_pool. 
 
   Nested scheme for `zones`:
-  * `id` - (Required, String) The name of the zone.
-* `host_labels` - (Optional, Array of Strings) Key-value pairs to label the host, such as cpu=4 to describe the host capabilities.
-* `worker_pool_labels` - Labels on all the workers in the worker pool.
-* `resource_group_id` - (Optional, Forces new resource, String) The ID of the resource group.  You can retrieve the value from data source 
-* `entitlement` - (Optional, String) The openshift cluster entitlement avoids the OCP licence charges incurred. Use cloud paks with OCP Licence entitlement to add the Openshift cluster worker pool.
+  - `id` - (Required, String) The name of the zone.
+- `host_labels` - (Optional, Array of Strings) Key-value pairs to label the host, such as cpu=4 to describe the host capabilities.
+- `worker_pool_labels` - Labels on all the workers in the worker pool.
+- `resource_group_id` - (Optional, Forces new resource, String) The ID of the resource group.  You can retrieve the value from data source 
+- `entitlement` - (Optional, String) The openshift cluster entitlement avoids the OCP licence charges incurred. Use cloud paks with OCP Licence entitlement to add the Openshift cluster worker pool.
 
-<<<<<<< HEAD
-=======
- 
-<<<<<<< HEAD
->>>>>>> doc fix: TF issues fixed
-=======
->>>>>>> a1365fd6
 ## Attribute reference
 
 In addition to all argument reference list, you can access the following attribute reference after your resource is created.
 
-* `id` - The unique identifier of the worker pool resource. The `id` is composed of \<cluster_name_id\>/\<worker_pool_id\>.<br/>
+- `id` - The unique identifier of the worker pool resource. The `id` is composed of \<cluster_name_id\>/\<worker_pool_id\>.<br/>
 
 **Note**
 
 Host assignment to workerpool:
 
-*  When you attach a host to a Satellite location, the host automatically assigned to worker pools in satellite resources.
+-  When you attach a host to a Satellite location, the host automatically assigned to worker pools in satellite resources.
    Auto-assignment works based on matching host labels (https://cloud.ibm.com/docs/satellite?topic=satellite-hosts#host-autoassign-ov).
-*  For manual assignment, Use `ibm_satellite_host` resource to assign the host to workerpools.
+-  For manual assignment, Use `ibm_satellite_host` resource to assign the host to workerpools.
 
 ## Import
 
