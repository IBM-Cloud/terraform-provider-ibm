--- conflicted
+++ resolved
@@ -58,24 +58,10 @@
 
 //In the following example, you can create a load balancer pool with `app_cookie` session persistence:
 
-<<<<<<< HEAD
-```hcl
+```terraform
 resource "ibm_is_lb_pool" "example" {
-  name                                = "example-pool"
-  lb                                  = ibm_is_lb.example.id
-  algorithm                           = "round_robin"
-  protocol                            = "https"
-  health_delay                        = 60
-  health_retries                      = 5
-  health_timeout                      = 30
-  health_type                         = "https"
-  proxy_protocol                      = "v1"
-  session_persistence_type            = "app_cookie"
-=======
-```terraform
-resource "ibm_is_lb_pool" "testacc_pool" {
-  name           = "test-pool"
-  lb             = "addfd-gg4r4-12345"
+  name           = "example-pool"
+  lb             = ibm_is_lb.example.id
   algorithm      = "round_robin"
   protocol       = "https"
   health_delay   = 60
@@ -84,7 +70,6 @@
   health_type    = "https"
   proxy_protocol = "v1"
   session_persistence_type = "app_cookie"
->>>>>>> d7cd0bef
   session_persistence_app_cookie_name = "cookie1"
 }
 
@@ -92,23 +77,10 @@
 
 //In the following example, you can create a load balancer pool with `http_cookie` session persistence:
 
-<<<<<<< HEAD
-```hcl
+```terraform
 resource "ibm_is_lb_pool" "example" {
-  name                     = "example-pool"
-  lb                       = ibm_is_lb.example.id
-  algorithm                = "round_robin"
-  protocol                 = "https"
-  health_delay             = 60
-  health_retries           = 5
-  health_timeout           = 30
-  health_type              = "https"
-  proxy_protocol           = "v1"
-=======
-```terraform
-resource "ibm_is_lb_pool" "testacc_pool" {
-  name           = "test-pool"
-  lb             = "addfd-gg4r4-12345"
+  name           = "example-pool"
+  lb             = ibm_is_lb.example.id
   algorithm      = "round_robin"
   protocol       = "https"
   health_delay   = 60
@@ -116,7 +88,6 @@
   health_timeout = 30
   health_type    = "https"
   proxy_protocol = "v1"
->>>>>>> d7cd0bef
   session_persistence_type = "http_cookie"
 }
 
@@ -124,23 +95,10 @@
 
 //In the following example, you can create a load balancer pool with `source_ip` session persistence:
 
-<<<<<<< HEAD
-```hcl
+```terraform
 resource "ibm_is_lb_pool" "example" {
-  name                     = "example-pool"
-  lb                       = ibm_is_lb.example.id
-  algorithm                = "round_robin"
-  protocol                 = "https"
-  health_delay             = 60
-  health_retries           = 5
-  health_timeout           = 30
-  health_type              = "https"
-  proxy_protocol           = "v1"
-=======
-```terraform
-resource "ibm_is_lb_pool" "testacc_pool" {
-  name           = "test-pool"
-  lb             = "addfd-gg4r4-12345"
+  name           = "example-pool"
+  lb             = ibm_is_lb.example.id
   algorithm      = "round_robin"
   protocol       = "https"
   health_delay   = 60
@@ -148,7 +106,6 @@
   health_timeout = 30
   health_type    = "https"
   proxy_protocol = "v1"
->>>>>>> d7cd0bef
   session_persistence_type = "source_ip"
 }
 ```
