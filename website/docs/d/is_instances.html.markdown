---
subcategory: "VPC infrastructure"
layout: "ibm"
page_title: "IBM : Instances"
description: |-
  Manages IBM Cloud virtual server instances.
---

# ibm_is_instances
Retrieve information of an existing  IBM Cloud virtual server instances as a read-only data source. For more information, about virtual server instances, see [about virtual server instances for VPC](https://cloud.ibm.com/docs/vpc?topic=vpc-about-advanced-virtual-servers).


## Example usage

```terraform

data "ibm_is_instances" "ds_instances" {
}

```

```terraform

data "ibm_is_instances" "ds_instances1" {
  vpc_name = "testacc_vpc"
}

```
<<<<<<< HEAD
## Argument Reference

The following arguments are supported:

* `vpc_name` - (optional, string) Name of the vpc to filter the instances attached to it.
* `vpc` - (optional, string) VPC ID to filter the instances attached to it.
* `vpc_crn` - (optional, string) VPC CRN to filter the instances attached to it.
* `resource_group` - (optional, string) Resource Group ID to filter the instances attached to it.

## Attribute Reference

In addition to all arguments above, the following attributes are exported:

* `instances` - List of all instances in the IBM Cloud Infrastructure.
  * `id` - The id of the instance.
  * `memory` - Memory of the instance.
  * `status` - Status of the instance.
  * `image` - Image used in the instance.
  * `disks` - Collection of the instance's disks. Nested `disks` blocks have the following structure:
	  * `created_at` - The date and time that the disk was created.
	  * `href` - The URL for this instance disk.
	  * `id` - The unique identifier for this instance disk.
	  * `interface_type` - The disk interface used for attaching the disk.The enumerated values for this property are expected to expand in the future. When processing this property, check for and log unknown values. Optionally halt processing and surface the error, or bypass the resource on which the unexpected property value was encountered.
	  * `name` - The user-defined name for this disk.
	  * `resource_type` - The resource type.
	  * `size` - The size of the disk in GB (gigabytes).
  * `zone` - zone of the instance.
  * `vpc` - vpc id of the instance.
  * `resource_group` - resource group id of the instance.
  * `vcpu` - A nested block describing the VCPU configuration of this instance.
  Nested `vcpu` blocks have the following structure:
    * `architecture` - The architecture of the instance.
    * `count` - The number of VCPUs assigned to the instance.
  * `primary_network_interface` - A nested block describing the primary network interface of this instance.
  Nested `primary_network_interface` blocks have the following structure:
    * `id` - The id of the network interface.
    * `name` - The name of the network interface.
    * `subnet` -  ID of the subnet.
    * `security_groups` -  List of security groups.
    * `primary_ipv4_address` - The primary IPv4 address.
  * `network_interfaces` - A nested block describing the additional network interface of this instance.
  Nested `network_interfaces` blocks have the following structure:
    * `id` - The id of the network interface.
    * `name` - The name of the network interface.
    * `subnet` -  ID of the subnet.
    * `security_groups` -  List of security groups.
    * `primary_ipv4_address` - The primary IPv4 address.
  * `boot_volume` - A nested block describing the boot volume.
  Nested `boot_volume` blocks have the following structure:
    * `id` -  The id of the boot volume attachment.
    * `name` - The name of the boot volume.
    * `device` -  The boot volume device Name.
    * `volume_id` - The id of the boot volume attachment's volume
    * `volume_crn` - The CRN/encryption of the boot volume attachment's volume
  * `volume_attachments` - A nested block describing the volume attachments.  
  Nested `volume_attachments` block have the following structure:
    * `id` - The id of the volume attachment
    * `name` -  The name of the volume attachment
    * `volume_id` - The id of the volume attachment's volume
    * `volume_name` -  The name of the volume attachment's volume
    * `volume_crn` -  The CRN of the volume attachment's volume
=======

## Argument reference
The input parameters that you need to specify for the data source. 

- `vpc` - (Optional, String) The VPC ID to filter the instances attached.
- `vpc_name` - (Optional, String) The name of the VPC to filter the instances attached.


## Attribute reference
In addition to all argument reference list, you can access the following attribute references after your data source is created.

- `instances`- (List of Object) A list of Virtual Servers for VPC instances that exist in your account.
   
   Nested scheme for `instances`:
	- `boot_volume`- (List) A list of boot volumes that were created for the instance.

	  Nested scheme for `boot_volume`:
		- `device` - (String) The name of the device that is associated with the boot volume.
		- `id` - (String) The ID of the boot volume attachment.
		- `name` - (String) The name of the boot volume.
		- `volume_id` - (String) The ID of the volume that is associated with the boot volume attachment.
		- `volume_crn` - (String) The CRN of the volume that is associated with the boot volume attachment.
	- `disks` - (List) Collection of the instance's disks. Nested `disks` blocks has the following structure:

	  Nested scheme for `disks`:
		- `created_at` - (Timestamp) The date and time that the disk was created.
	  	- `href` - (String) The URL for this instance disk.
	  	- `id` - (String) The unique identifier for this instance disk.
	  	- `interface_type` - (String) The disk interface used for attaching the disk.The enumerated values for this property are expected to expand in the future. When processing this property, check for and log unknown values. Optionally halt processing and surface the error, or bypass the resource on which the unexpected property value was encountered.
	  	- `name` - (String) The user-defined name for this disk.
	  	- `resource_type` - (String) The resource type.
	  	- `size` - (String) The size of the disk in GB (gigabytes).
	- `id` - (String) The ID that was assigned to the Virtual Servers for VPC instance.
	- `image` - (String) The ID of the virtual server image that is used in the instance.
	- `memory`- (Integer) The amount of memory that was allocated to the instance.
	- `network_interfaces`- (List) A list of more network interfaces that the instance uses.

	  Nested scheme for `network_interfaces`:
		- `id` - (String) The ID of the more network interface.
		- `name` - (String) The name of the more network interface.
		- `primary_ipv4_address` - (String) The IPv4 address range that the subnet uses.
		- `subnet` - (String) The ID of the subnet that is used in the more network interface.
		- `security_groups` (List)A list of security groups that were created for the interface.
	- `primary_network_interface`- (List) A list of primary network interfaces that were created for the instance. 

	  Nested scheme for `primary_network_interface`:
		- `id` - (String) The ID of the primary network interface.
		- `name` - (String) The name of the primary network interface.
		- `subnet` - (String) The ID of the subnet that is used in the primary network interface.
		- `security_groups` (List)A list of security groups that were created for the interface.
		- `primary_ipv4_address` - (String) The IPv4 address range that the subnet uses.- `resource_group` - (String) The name of the resource group where the instance was created.
	- `status` - (String) The status of the instance.
	- `volume_attachments`- (List) A list of volume attachments that were created for the instance.

	  Nested scheme for `volume_attachments`: 
		- `crn` - (String) The CRN of the volume that is associated with the volume attachment.
		- `id` - (String) The ID of the volume attachment.
		- `name` - (String) The name of the volume attachment.
		- `volume_id` - (String) The ID of the volume that is associated with the volume attachment.
		- `volume_name` - (String) The name of the volume that is associated with the volume attachment.
	- `vcpu`- (List) A list of virtual CPUs that were allocated to the instance.

	  Nested scheme for `vcpu`:
		- `architecture` - (String) The architecture of the virtual CPU.
		- `count`- (Integer) The number of virtual CPUs that are allocated to the instance.
	- `vpc` - (String) The ID of the VPC that the instance belongs to.
	- `zone` - (String) The zone where the instance was created.
>>>>>>> 764dca11
<|MERGE_RESOLUTION|>--- conflicted
+++ resolved
@@ -26,76 +26,14 @@
 }
 
 ```
-<<<<<<< HEAD
-## Argument Reference
-
-The following arguments are supported:
-
-* `vpc_name` - (optional, string) Name of the vpc to filter the instances attached to it.
-* `vpc` - (optional, string) VPC ID to filter the instances attached to it.
-* `vpc_crn` - (optional, string) VPC CRN to filter the instances attached to it.
-* `resource_group` - (optional, string) Resource Group ID to filter the instances attached to it.
-
-## Attribute Reference
-
-In addition to all arguments above, the following attributes are exported:
-
-* `instances` - List of all instances in the IBM Cloud Infrastructure.
-  * `id` - The id of the instance.
-  * `memory` - Memory of the instance.
-  * `status` - Status of the instance.
-  * `image` - Image used in the instance.
-  * `disks` - Collection of the instance's disks. Nested `disks` blocks have the following structure:
-	  * `created_at` - The date and time that the disk was created.
-	  * `href` - The URL for this instance disk.
-	  * `id` - The unique identifier for this instance disk.
-	  * `interface_type` - The disk interface used for attaching the disk.The enumerated values for this property are expected to expand in the future. When processing this property, check for and log unknown values. Optionally halt processing and surface the error, or bypass the resource on which the unexpected property value was encountered.
-	  * `name` - The user-defined name for this disk.
-	  * `resource_type` - The resource type.
-	  * `size` - The size of the disk in GB (gigabytes).
-  * `zone` - zone of the instance.
-  * `vpc` - vpc id of the instance.
-  * `resource_group` - resource group id of the instance.
-  * `vcpu` - A nested block describing the VCPU configuration of this instance.
-  Nested `vcpu` blocks have the following structure:
-    * `architecture` - The architecture of the instance.
-    * `count` - The number of VCPUs assigned to the instance.
-  * `primary_network_interface` - A nested block describing the primary network interface of this instance.
-  Nested `primary_network_interface` blocks have the following structure:
-    * `id` - The id of the network interface.
-    * `name` - The name of the network interface.
-    * `subnet` -  ID of the subnet.
-    * `security_groups` -  List of security groups.
-    * `primary_ipv4_address` - The primary IPv4 address.
-  * `network_interfaces` - A nested block describing the additional network interface of this instance.
-  Nested `network_interfaces` blocks have the following structure:
-    * `id` - The id of the network interface.
-    * `name` - The name of the network interface.
-    * `subnet` -  ID of the subnet.
-    * `security_groups` -  List of security groups.
-    * `primary_ipv4_address` - The primary IPv4 address.
-  * `boot_volume` - A nested block describing the boot volume.
-  Nested `boot_volume` blocks have the following structure:
-    * `id` -  The id of the boot volume attachment.
-    * `name` - The name of the boot volume.
-    * `device` -  The boot volume device Name.
-    * `volume_id` - The id of the boot volume attachment's volume
-    * `volume_crn` - The CRN/encryption of the boot volume attachment's volume
-  * `volume_attachments` - A nested block describing the volume attachments.  
-  Nested `volume_attachments` block have the following structure:
-    * `id` - The id of the volume attachment
-    * `name` -  The name of the volume attachment
-    * `volume_id` - The id of the volume attachment's volume
-    * `volume_name` -  The name of the volume attachment's volume
-    * `volume_crn` -  The CRN of the volume attachment's volume
-=======
 
 ## Argument reference
 The input parameters that you need to specify for the data source. 
 
 - `vpc` - (Optional, String) The VPC ID to filter the instances attached.
 - `vpc_name` - (Optional, String) The name of the VPC to filter the instances attached.
-
+- `vpc_crn` - (optional, string) VPC CRN to filter the instances attached to it.
+- `resource_group` - (optional, string) Resource Group ID to filter the instances attached to it.
 
 ## Attribute reference
 In addition to all argument reference list, you can access the following attribute references after your data source is created.
@@ -156,4 +94,3 @@
 		- `count`- (Integer) The number of virtual CPUs that are allocated to the instance.
 	- `vpc` - (String) The ID of the VPC that the instance belongs to.
 	- `zone` - (String) The zone where the instance was created.
->>>>>>> 764dca11
