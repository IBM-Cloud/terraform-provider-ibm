---
subcategory: "Object Storage"
layout: "ibm"
page_title: "IBM : Cloud Object Storage Bucket"
description: |-
  Get information about IBM Cloud Object Storage bucket.
---


# ibm_cos_bucket

Retrieves an IBM Cloud Object Storage bucket. It also allows object storage buckets to be updated and deleted. The ibmcloud_api_key used by Terraform must have been granted sufficient IAM rights to create and modify IBM Cloud Object Storage buckets and have access to the Resource Group the Cloud Object Storage bucket will be associated with. See https://cloud.ibm.com/docs/cloud-object-storage?topic=cloud-object-storage-iam for more details on setting IAM and Access Group rights to manage COS buckets.

## Example usage

```terraform
data "ibm_resource_group" "cos_group" {
  name = "cos-resource-group"
}

data "ibm_resource_instance" "cos_instance" {
  name              = "cos-instance"
  resource_group_id = data.ibm_resource_group.cos_group.id
  service           = "cloud-object-storage"
}

data "ibm_cos_bucket" "standard-ams03" {
  bucket_name          = "a-standard-bucket-at-ams"
  resource_instance_id = data.ibm_resource_instance.cos_instance.id
  bucket_type          = "single_site_location"
  bucket_region        = "ams03"
}

output "bucket_private_endpoint" {
  value = data.ibm_cos_bucket.standard-ams03.s3_endpoint_private
}
```

# COS Satellite bucket

Retrieves a COS Satellite bucket. See https://cloud.ibm.com/docs/cloud-object-storage?topic=cloud-object-storage-about-cos-satellite for more details on Object Storage for Satellite. 
We are using existing COS instance to create bucket so there is no need to create any COS instance via terraform

**Note:**
Object Storage for Satellite does not support all features, please refer to the documentation section [What features are currently supported?](https://cloud.ibm.com/docs/cloud-object-storage?topic=cloud-object-storage-about-cos-satellite#about-cos-satellite-supported) for a full list of supported features.
`Object Versioning`, `Object Expiration`, `Object Tagging` are supported, `Firewall` is not yet supported.

## Example usage

```terraform
data "ibm_satellite_location" "location" {
  location  = var.location
}

data "ibm_cos_bucket" "cos-bucket-sat" {
  bucket_name           = "cos-sat-terraform"
  resource_instance_id  = data.ibm_resource_instance.cos_instance.id
  satellite_location_id  = data.ibm_satellite_location.location.id
}
```

# ibm_cos_bucket_replication_rule

Retrieves information of replication configuration on an existing bucket. For more information about configuration options, see [Replicating objects](https://cloud.ibm.com/docs/cloud-object-storage?topic=cloud-object-storage-replication-overview). 

To configure a replication policy on a bucket, you must enable object versioning on both source and destination buckets by using the [Versioning objects](https://cloud.ibm.com/docs/cloud-object-storage?topic=cloud-object-storage-versioning).

# Key Protect Enabled COS bucket

Retrieves a COS bucket enabled with Key protect root key for data encryption.
https://registry.terraform.io/providers/IBM-Cloud/ibm/latest/docs/data-sources/kms_key



# Hyper Protect Crypto Services (HPCS) Enabled COS bucket
Retrieves a COS bucket enabled with data encryption using root key that is  created and managed by Hyper Protect Crypto Services.
```
data "ibm_kms_key" "test" {
  instance_id = "guid-of-hs-crypto-instance"
  key_name = "name-of-key"
}
OR
data "ibm_kms_key" "test" {
  instance_id = "guid-of-hs-crypto-instance"
  alias = "alias_name"
}
OR
data "ibm_kms_key" "test" {
  instance_id = "guid-of-hs-crypto-instance"
  limit = 100
  key_name = "name-of-key"
}
resource "ibm_cos_bucket" "smart-us-south" {
  bucket_name          = "atest-bucket"
  resource_instance_id = "cos-instance-id"
  region_location      = "us-south"
  storage_class        = "smart"
  kms_key_crn          = data.ibm_kms_key.test.key.0.crn
}

```

# ibm_cos_object_lock_configuration

Retrieves an IBM Cloud Object Storage bucket Object Lock configuration set on the bucket. Allows Object Lock configuration to be updated or deleted. Object Lock cannot be disabled once enabled on a bucket.

## Example usage

```terraform
data "ibm_resource_group" "cos_group" {
  name = "cos-resource-group"
}

data "ibm_cos_bucket" "object_lock_bucket" {
  bucket_name          = "bucket-name"
  resource_instance_id = data.ibm_resource_instance.cos_instance.id
  bucket_type          = "region_location"
  bucket_region        = "bucket-region"
}

```

## Argument reference
Review the argument references that you can specify for your data source. 

- `bucket_name` - (Required, string) The name of the bucket.
- `bucket_region` - (Optional, string) The region of the bucket.
- `bucket_type` - (Optional, string) The type of the bucket. Supported values are `single_site_location`, `region_location`, and `cross_region_location`.
- `endpoint_type` - (Optional, string) The type of the endpoint either `public` or `private` or `direct` to be used for the buckets. Default value is `public`.
- `resource_instance_id` - (Required, string) The ID of the IBM Cloud Object Storage service instance for which you want to create a bucket.
- `storage_class`- (Optional, string)  Storage class of the bucket. Supported values are `standard`, `vault`, `cold`, `smart` for `standard` and `lite` COS plans, `onerate_active` for `cos-one-rate-plan` COS instance.
- `satellite_location_id` - (Optional, string) satellite location id. Provided by end users.
- `object_lock` - (Optional, string) Specifies Object Lock status.

## Attribute reference
In addition to all argument reference list, you can access the following attribute references after your data source is created. 
- `allowed_ip`-  (string) List of `IPv4` or `IPv6` addresses in CIDR notation to be affected by firewall.
- `activity_tracking` (List) Nested block with the following structure.

  Nested scheme for `activity_tracking`:
  - `activity_tracker_crn` - (string)When the `activity_tracker_crn` is not populated, then enabled events are sent to the Activity Tracker instance associated to the container's location unless otherwise specified in the Activity Tracker Event Routing service configuration.If `activity_tracker_crn` is populated, then enabled events are sent to the Activity Tracker instance specified and bucket management events are always enabled.

  - `read_data_events` - (bool)  If set to **true**, all object read events (i.e. downloads) will be sent to Activity Tracker.
  - `write_data_events`- (bool) If set to **true**, all object write events (that is `uploads`) is sent to Activity Tracker.
  - `management_events`- (bool) If set to **true**, all bucket management events will be sent to Activity Tracker.This field only applies if `activity_tracker_crn` is not populated. 

- `archive_rule` (List) Nested block with the following structure.

  Nested scheme for `archive_rule`:
  - `days` - (string)  Specifies the number of days when the specific rule action takes effect.
  - `enable`- (bool) Specifies archive rule status either `enable` or `disable` for a bucket.
  - `rule_id` - (string)  Unique identifier for the rule. Archive rules allow you to set a specific time frame after which objects transition to archive.
  - `type` - (string)  Specifies the storage class or archive type to which you want the object to transition. Supported values are `Glacier` or `Accelerated`.
- `abort_incomplete_multipart_upload_days` (List) Nested block with the following structure.
  
  Nested scheme for `abort_incomplete_multipart_upload_days`:
  - `days_after_initiation` - (Integer) Specifies the number of days that govern the automatic cancellation of part upload. Clean up incomplete multi-part uploads after a period of time. Must be a value greater than 0.
  - `enable` - (bool) A rule can either be `enabled` or `disabled`. A rule is active only when enabled.
  - `prefix` - (string)  A rule with a prefix will only apply to the objects that match. You can use multiple rules for different actions for different prefixes within the same bucket.
  - `rule_id` - (string) Unique identifier for the rule. Rules allow you to set a specific time frame after which objects are deleted. Set Rule ID for cos bucket.
- `crn` - (string) The CRN of the bucket.
- `cross_region_location` - (string) The location to create a cross-regional bucket.
- `expire_rule` (List) Nested block with the following structure.

  Nested scheme for `expire_rule`:
  - `days` - (string)  Specifies the number of days when the specific rule action takes effect.
  - `date` - (string)  After the specifies date , the current version of objects in your bucket expires.
  - `enable`- (bool) Specifies expire rule status either `enable` or `disable` for a bucket.
  - `expired_object_delete_marker` - (bool) Expired object delete markers can be automatically cleaned up to improve performance in your bucket. This cannot be used alongside version expiration.
  - `prefix` - (string)  Specifies a prefix filter to apply to only a subset of objects with names that match the prefix.
  - `rule_id` - (string)  Unique identifier for the rule. Expire rules allow you to set a specific time frame after which objects are deleted.
- `hard_quota` - (string) Maximum bytes for the bucket.
- `id` - (string) The ID of the bucket.
- `kms_key_crn` - (string) The CRN of the IBM Key Protect instance where a root key is already provisioned. 
  **Note:**

 `key_protect` attribute has been renamed as `kms_key_crn` , hence it is recommended to all the new users to use `kms_key_crn`.Although the support for older attribute name `key_protect` will be continued for existing customers.

- `metrics_monitoring`- (List) Nested block with the following structure.
   
  Nested scheme for `metrics_monitoring`:
  - `metrics_monitoring_crn` - (string)When the `metrics_monitoring_crn` is not populated, then enabled metrics are sent to the monitoring instance associated to the container's location unless otherwise specified in the Metrics Router service configuration.If `metrics_monitoring_crn` is populated, then enabled events are sent to the Metrics Monitoring instance specified.
  
  -	`request_metrics_enabled` - (bool) If set to **true**, all request metrics (i.e. `rest.object.head`) will be sent to the monitoring service..
  - `usage_metrics_enabled`- (bool) If set to **true**, all usage metrics (i.e. `bytes_used`) will be sent to the monitoring service.
- `noncurrent_version_expiration` (List) Nested block with the following structure.
  
  Nested scheme for `noncurrent_version_expiration`:
  - `enable` - (bool) A rule can either be `enabled` or `disabled`. A rule is active only when enabled.
  - `noncurrent_days` - (Int) Configuration parameter in your policy that says how long to retain a non-current version before deleting it. Must be greater than 0.
  - `prefix` - (string) The rule applies to any objects with keys that match this prefix. You can use multiple rules for different actions for different prefixes within the same bucket.
  - `rule_id` - (string) Unique identifier for the rule. Rules allow you to remove versions from objects. Set Rule ID for cos bucket.
- `object_versioning` - (List) Nestedblock have the following structure:

  Nested scheme for `object_verionining`:
  - `enable` - (string) Specifies versioning status either enable or suspended for the objects in the bucket.
- `region_location` - (string) The location to create a regional bucket.
- `resource_instance_id` - (string) The ID of {site.data.keyword.cos_full_notm}} instance. 
- `retention_rule` - (List) Nested block have the following structure:

  Nested scheme for `retention rule`:
  - `default` - (string) default retention period are defined by this policy and apply to all objects in the bucket.
  - `maximum` - (string) Specifies maximum duration of time an object can be kept unmodified in the bucket.
  - `minimum` - (string) Specifies minimum duration of time an object must be kept unmodified in the bucket.
  - `permanent` - (string) Specifies a permanent retention status either enable or disable for a bucket.
- `replication_rule`- (List) Nested block have the following structure:

  Nested scheme for `replication_rule`:
  - `rule_id`- (string) The rule id.
  - `enable`-  (bool) Specifies whether the rule is enabled. Specify true for Enabling it  or false for Disabling it.
  - `prefix`- (string) An object key name prefix that identifies the subset of objects to which the rule applies.
  - `priority`- (Int) A priority is associated with each rule. The rule will be applied in a higher priority if there are multiple rules configured. The higher the number, the higher the priority
  - `deletemarker_replication_status`-  (bool) Specifies whether Object storage replicates delete markers. Specify true for Enabling it  or false for Disabling it.
  - `destination_bucket_crn`-  (string) The CRN of your destination bucket that you want to replicate to.

- `object_lock_configuration`- (Required, List) Nested block have the following structure:
  
  Nested scheme for `object_lock_configuration`:
  - `object_lock_enabled`- (string) Indicates whether this bucket has an Object Lock configuration enabled. Defaults to Enabled. Valid values: Enabled.
  - `object_lock_rule`- (List) Object Lock rule has following arguement:
  
  Nested scheme for `object_lock_rule`:
  - `default_retention`- (Required) Configuration block for specifying the default Object Lock retention settings for new objects placed in the specified bucket
  Nested scheme for `default_retention`:
  - `mode`- (string)  Default Object Lock retention mode you want to apply to new objects placed in the specified bucket. Supported values: COMPLIANCE.
  - `days`- (Int) Specifies number of days after which the object can be deleted from the COS bucket.
  - `years`- (Int) Specifies number of years after which the object can be deleted from the COS bucket.
**Note:**

 Either days or years should be provided for default retention, both cannot be used simultaneoulsy.

 - `website_endpoint` - (string) Website endpoint, if the bucket is configured with a website. If not, this will be an empty string.

<<<<<<< HEAD
- `single_site_location` - (String) The location to create a single site bucket.
- `storage_class` - (String) The storage class of the bucket.
- `s3_endpoint_public` - (String) Public endpoint for cos bucket.
- `s3_endpoint_private` - (String) Private endpoint for cos bucket.
- `s3_endpoint_direct` - (String) Direct endpoint for cos bucket.
**Note:**

Since the current endpoints file schema does not support "direct", the user must define direct url under "private" for "IBMCLOUD_COS_CONFIG_ENDPOINT" and "IBMCLOUD_COS_ENDPOINT".


**Example**:

```json
{
    "IBMCLOUD_COS_CONFIG_ENDPOINT":{
        "public":{
            "us-south":"https://config.cloud-object-storage.cloud.ibm.com/v1"
        },
        "private":{
            "us-south":"https://config.direct.cloud-object-storage.cloud.ibm.com/v1"
        }
    }
}
```

OR 

```json
{
    "IBMCLOUD_COS_CONFIG_ENDPOINT":{
        "public":{
            "us-south":"https://config.cloud-object-storage.cloud.ibm.com/v1"
        },
        "private":{
            "us-south":"https://config.private.cloud-object-storage.cloud.ibm.com/v1"
        }
    }
}
```
=======
- `single_site_location` - (string) The location to create a single site bucket.
- `storage_class` - (string) The storage class of the bucket.
- `s3_endpoint_public` - (string) Public endpoint for cos bucket.
- `s3_endpoint_private` - (string) Private endpoint for cos bucket.
- `s3_endpoint_direct` - (string) Direct endpoint for cos bucket.
>>>>>>> 6bf96883
<|MERGE_RESOLUTION|>--- conflicted
+++ resolved
@@ -231,7 +231,6 @@
 
  - `website_endpoint` - (string) Website endpoint, if the bucket is configured with a website. If not, this will be an empty string.
 
-<<<<<<< HEAD
 - `single_site_location` - (String) The location to create a single site bucket.
 - `storage_class` - (String) The storage class of the bucket.
 - `s3_endpoint_public` - (String) Public endpoint for cos bucket.
@@ -270,11 +269,4 @@
         }
     }
 }
-```
-=======
-- `single_site_location` - (string) The location to create a single site bucket.
-- `storage_class` - (string) The storage class of the bucket.
-- `s3_endpoint_public` - (string) Public endpoint for cos bucket.
-- `s3_endpoint_private` - (string) Private endpoint for cos bucket.
-- `s3_endpoint_direct` - (string) Direct endpoint for cos bucket.
->>>>>>> 6bf96883
+```