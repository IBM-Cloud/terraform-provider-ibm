---
subcategory: "VPC infrastructure"
layout: "ibm"
page_title: "IBM : network_acls"
description: |-
<<<<<<< HEAD
<<<<<<< HEAD
  Get information about IBM Network ACL collection.
=======
  Get information about IBM Cloud network ACL.
>>>>>>> doc fix: TF issues fixed
=======
  Get information about IBM Cloud network ACL.
>>>>>>> a1365fd6
---

# ibm_is_network_acls
Retrieve information of an network ACL collection. For more information, about network ACLs, see [about network ACLs](https://cloud.ibm.com/docs/vpc?topic=vpc-using-acls.

<<<<<<< HEAD
<<<<<<< HEAD
Retrieve information about an existing Network ACL collection. For more information, about Network ACLs, see [About network ACLs](https://cloud.ibm.com/docs/vpc?topic=vpc-using-acls).

## Example usage

=======
## Example usage

>>>>>>> doc fix: TF issues fixed
=======
## Example usage

>>>>>>> a1365fd6
```terraform
resource "ibm_is_vpc" "example" {
  name = "vpctest"
}

resource "ibm_is_network_acl" "example" {
  name = "is-example-acl"
  vpc  = ibm_is_vpc.example.id
}

data "ibm_is_network_acls" "example" {
}
```

## Argument reference
<<<<<<< HEAD
<<<<<<< HEAD

Review the argument reference that you can specify for your resource.
=======
>>>>>>> doc fix: TF issues fixed
=======
>>>>>>> a1365fd6

- `resource_group` - (Optional, String) Filters the collection to resources within one of the resource groups identified in a comma-separated list of resource group identifiers.

## Attribute reference

In addition to all argument references listed, you can access the following attribute references after your data source is created.

- `network_acls` - (List) Collection of network ACLs.

  Nested scheme for `network_acls`:
  - `created_at` - (String) The date and time that the network ACL was created.
  - `crn` - (String) The CRN for this network ACL.
  - `href` - (String) The URL for this network ACL.
  - `id` - (String) The unique identifier for this network ACL.
  - `name` - (String) The user-defined name for this network ACL.
  - `resource_group` - (List) The resource group for this network ACL.

  	Nested scheme for `resource_group`:
  	- `href` - (String) The URL for this resource group.
  	- `id` - (String) The unique identifier for this resource group.
  	- `name` - (String) The user-defined name for this resource group.
  - `rules` - (Array of Strings) A list of rules for a network ACL.

    Nested scheme for `rules`:
	- `name` - (String) The user-defined name for this rule.
  	- `action` - (String)  `Allow` or `deny` matching network traffic.
  	- `source` - (String) The source IP address or CIDR block.
  	- `destination` - (String) The destination IP address or CIDR block.
  	- `direction` - (String) Indicates whether the traffic to be matched is `inbound` or `outbound`.
  	- `icmp`- (List) The protocol ICMP.

   	  Nested scheme for `icmp`:
	  - `code` - (Integer) The ICMP traffic code to allow. Valid values from 0 to 255. If unspecified, all codes are allowed. This can only be specified if type is also specified.
   	  - `type` - (Integer) The ICMP traffic type to allow. Valid values from 0 to 254. If unspecified, all types are allowed by this rule.
   	- `tcp`- (List) The TCP protocol.
	   
  	  Nested scheme for `tcp`:
	  - `port_max` - (Integer) The highest port in the range of ports to be matched; if unspecified, `65535` is used.
  	  - `port_min` - (Integer) The lowest port in the range of ports to be matched, if unspecified, `1` is used as default.
  	  - `source_port_max` - (Integer) The highest port in the range of ports to be matched; if unspecified, `65535` is used as default.
  	  - `source_port_min` - (Integer) The lowest port in the range of ports to be matched; if unspecified, `1` is used as default.
  	- `udp`- (List) The UDP protocol.

	  Nested scheme for `udp`:
	  - `port_max` - (Integer) The highest port in the range of ports to be matched; if unspecified, `65535` is used.
  	  - `port_min` - (Integer) The lowest port in the range of ports to be matched; if unspecified, `1` is used.
  	  - `source_port_max` - (Integer) The highest port in the range of ports to be matched; if unspecified, `65535` is used.
  	  - `source_port_min` - (Integer) The lowest port in the range of ports to be matched; if unspecified, `1` is used.
  - `subnets` - (List) The subnets to which this network ACL is attached.

  	Nested scheme for `subnets`:
  	- `crn` - (String) The CRN for this subnet.
  	- `deleted` - (List) If present, this property indicates the referenced resource has been deleted and provides some supplementary information.

  		Nested scheme for `deleted`:
  		- `more_info` - (String) Link to documentation about deleted resources.
  	- `href` - (String) The URL for this subnet.
  	- `id` - (String) The unique identifier for this subnet.
  	- `name` - (String) The user-defined name for this subnet.
  - `vpc` - (List) The VPC this network ACL is a part of.

  	Nested scheme for `vpc`:
  	- `crn` - (String) The CRN for this VPC.
  	- `deleted` - (List) If present, this property indicates the referenced resource has been deleted and provides some supplementary information.

  		Nested scheme for `deleted`:
  		- `more_info` - (String) Link to documentation about deleted resources.
  	- `href` - (String) The URL for this VPC.
  	- `id` - (String) The unique identifier for this VPC.
  	- `name` - (String) The unique user-defined name for this VPC.<|MERGE_RESOLUTION|>--- conflicted
+++ resolved
@@ -3,34 +3,26 @@
 layout: "ibm"
 page_title: "IBM : network_acls"
 description: |-
-<<<<<<< HEAD
-<<<<<<< HEAD
-  Get information about IBM Network ACL collection.
-=======
-  Get information about IBM Cloud network ACL.
->>>>>>> doc fix: TF issues fixed
-=======
-  Get information about IBM Cloud network ACL.
->>>>>>> a1365fd6
+  Get information about IBM Network ACLs.
+
 ---
 
 # ibm_is_network_acls
-Retrieve information of an network ACL collection. For more information, about network ACLs, see [about network ACLs](https://cloud.ibm.com/docs/vpc?topic=vpc-using-acls.
+Retrieve information about an existing Network ACLs. For more information, about Network ACLs, see [About network ACLs](https://cloud.ibm.com/docs/vpc?topic=vpc-using-acls).
 
-<<<<<<< HEAD
-<<<<<<< HEAD
-Retrieve information about an existing Network ACL collection. For more information, about Network ACLs, see [About network ACLs](https://cloud.ibm.com/docs/vpc?topic=vpc-using-acls).
+**Note:** 
+VPC infrastructure services are a regional specific based endpoint, by default targets to `us-south`. Please make sure to target right region in the provider block as shown in the `provider.tf` file, if VPC service is created in region other than `us-south`.
+
+**provider.tf**
+
+```terraform
+provider "ibm" {
+  region = "eu-gb"
+}
+```
 
 ## Example usage
 
-=======
-## Example usage
-
->>>>>>> doc fix: TF issues fixed
-=======
-## Example usage
-
->>>>>>> a1365fd6
 ```terraform
 resource "ibm_is_vpc" "example" {
   name = "vpctest"
@@ -46,14 +38,7 @@
 ```
 
 ## Argument reference
-<<<<<<< HEAD
-<<<<<<< HEAD
-
 Review the argument reference that you can specify for your resource.
-=======
->>>>>>> doc fix: TF issues fixed
-=======
->>>>>>> a1365fd6
 
 - `resource_group` - (Optional, String) Filters the collection to resources within one of the resource groups identified in a comma-separated list of resource group identifiers.
 
