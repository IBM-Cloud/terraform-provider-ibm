---
subcategory: "VPC infrastructure"
layout: "ibm"
page_title: "IBM : Subnets"
description: |-
  Manages IBM Cloud infrastructure subnets.
---

# ibm_is_subnets
Retrieve information about of an existing VPC subnets in an IBM Cloud account. For more information, about infrastructure subnets, see [attaching subnets to a routing table](https://cloud.ibm.com/docs/vpc?topic=vpc-attach-subnets-routing-table).

## Example usage

```hcl
data "ibm_resource_group" "resourceGroup" {
  name = "Default"
}

resource "ibm_is_vpc" "testacc_vpc" {
  name = "test"
}

resource "ibm_is_vpc_routing_table" "test_cr_route_table1" {
  name = "test-cr-route-table1"
  vpc  = ibm_is_vpc.testacc_vpc.id
}

resource "ibm_is_subnet" "testacc_subnet" {
  name            = "test_subnet"
  vpc             = ibm_is_vpc.testacc_vpc.id
  zone            = "us-south-1"
  ipv4_cidr_block = "192.168.0.0/1"
  routing_table   = ibm_is_vpc_routing_table.test_cr_route_table1.routing_table
  resource_group  = data.ibm_resource_group.resourceGroup.id
}

data "ibm_is_subnets" "ds_subnets_resource_group" {
  resource_group = data.ibm_resource_group.resourceGroup.id
}

data "ibm_is_subnets" "ds_subnets_routing_table_name" {
  routing_table_name = ibm_is_vpc_routing_table.test_cr_route_table1.name
}

data "ibm_is_subnets" "ds_subnets_routing_table" {
  routing_table = ibm_is_vpc_routing_table.test_cr_route_table1.id
}

data "ibm_is_subnets" "ds_subnets" {
}
```
<<<<<<< HEAD

## Argument Reference

The following arguments are supported:

* `resource_group` - (Optional, string) The id of the resource group.
* `routing_table` - (Optional, string) The id of the routing table.
* `routing_table_name` - (Optional, string) The name of the routing table.

## Attribute Reference

In addition to all arguments above, the following attributes are exported:

* `subnets` - List of all subnets in the IBM Cloud Infrastructure.
  * `name` - The name for this subnet.
  * `id` - The unique identifier for this subnet.
  * `ipv4_cidr_block` - The IPv4 CIDR block for this subnet.
  * `ipv6_cidr_block` - The IPv6 CIDR block for this subnet when used.
  * `status` - The status of this subnet.
  * `crn` - The CRN for this image.
  * `available_ipv4_address_count` - Amount of addresses available within this subnet.
  * `total_ipv4_address_count` - Amount of addresses used within this subnet.
  * `network_acl` - Security group attached to this subnet.
  * `public_gateway` - Public gateway attached to this subnet.
  * `resource_group` - Resource group where this subnet is created.
  * `vpc` - VPC where this subnet is created.
  * `zone` - Zone where this subnet is created.
=======
## Attribute reference
You can access the following attribute references after your data source is created. 

- `subnets` - (List) A list of subnets in the IBM Cloud infrastructure.

  Nested scheme for `subnets`:
    - `available_ipv4_address_count`- (Integer) The number of IPv4 addresses that are available in the subnet.
	- `crn` - (String) The CRN of the subnet.
	- `id` - (String) The ID of the subnet.
	- `ipv4_cidr_block` - (String) The IPv4 CIDR block of this subnet.
	- `ipv6_cidr_block` - (String) The IPv6 CIDR block of this subnet.
	- `name` - (String) The name of the subnet.
	- `network_acl` - (String) The access control list (ACL) that is attached to the subnet.
    - `public_gateway`- (Bool) If set to **true**, a public gateway is attached to the subnet. If set to **false**, no public gateway for this subnet exists.
	- `resource_group` - (String) The resource group that the subnet belongs to.
    - `total_ipv4_address_count`- (Integer) The total number of IPv4 addresses in the subnet.
    - `status` - (String) The status of the subnet.
	- `vpc` - (String) The ID of the VPC that this subnet belongs to.
	- `zone` - (String) The zone where the subnet was created.
>>>>>>> 764dca11
<|MERGE_RESOLUTION|>--- conflicted
+++ resolved
@@ -49,7 +49,6 @@
 data "ibm_is_subnets" "ds_subnets" {
 }
 ```
-<<<<<<< HEAD
 
 ## Argument Reference
 
@@ -59,25 +58,6 @@
 * `routing_table` - (Optional, string) The id of the routing table.
 * `routing_table_name` - (Optional, string) The name of the routing table.
 
-## Attribute Reference
-
-In addition to all arguments above, the following attributes are exported:
-
-* `subnets` - List of all subnets in the IBM Cloud Infrastructure.
-  * `name` - The name for this subnet.
-  * `id` - The unique identifier for this subnet.
-  * `ipv4_cidr_block` - The IPv4 CIDR block for this subnet.
-  * `ipv6_cidr_block` - The IPv6 CIDR block for this subnet when used.
-  * `status` - The status of this subnet.
-  * `crn` - The CRN for this image.
-  * `available_ipv4_address_count` - Amount of addresses available within this subnet.
-  * `total_ipv4_address_count` - Amount of addresses used within this subnet.
-  * `network_acl` - Security group attached to this subnet.
-  * `public_gateway` - Public gateway attached to this subnet.
-  * `resource_group` - Resource group where this subnet is created.
-  * `vpc` - VPC where this subnet is created.
-  * `zone` - Zone where this subnet is created.
-=======
 ## Attribute reference
 You can access the following attribute references after your data source is created. 
 
@@ -96,5 +76,4 @@
     - `total_ipv4_address_count`- (Integer) The total number of IPv4 addresses in the subnet.
     - `status` - (String) The status of the subnet.
 	- `vpc` - (String) The ID of the VPC that this subnet belongs to.
-	- `zone` - (String) The zone where the subnet was created.
->>>>>>> 764dca11
+	- `zone` - (String) The zone where the subnet was created.