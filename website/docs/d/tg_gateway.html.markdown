
subcategory: "Transit Gateway"
layout: "ibm"
page_title: "IBM : tg_gateway"
description: |-
  Manages IBM Cloud Infrastructure Transit Gateway.
---

# ibm_tg_gateway
Retrieve information of an existing IBM Cloud infrastructure transit gateway as a read only data source. For more information, about Transit Gateway, see [getting started with IBM Cloud Transit Gateway](https://cloud.ibm.com/docs/transit-gateway?topic=transit-gateway-getting-started).


## Example usage

---
```terraform
resource "ibm_tg_gateway" "new_tg_gw" {
  name           = "transit-gateway-1"
  location       = "us-south"
  global         = true
  resource_group = "30951d2dff914dafb26455a88c0c0092"
}

data "ibm_tg_gateway" "ds_tggateway" {
  name = ibm_tg_gateway.new_tg_gw.name
}
```
---
<<<<<<< HEAD
=======

>>>>>>> 7f3a4e02
## Argument reference
Review the argument references that you can specify for your data source. 

- `name` - (Required, String) The name of the gateway.

## Attribute reference
In addition to the argument reference list, you can access the following attribute references after your data source is created. 

- `created_at` - (Timestamp) The date and time resource is created.
- `crn` - (String) The CRN of the gateway.
- `global` - (String) The gateways with global routing true to connect to the networks outside the associated region.
- `id` - (String) The unique identifier of this gateway.
- `location` - (String) The gateway location.
- `resource_group` - (String) The resource group identifier.
- `connections` - (String) A list of connections in the gateway

  Nested scheme for `connections`:
	- `created_at` - (String) The date and time the connection is created.
	- `id` - (String) The unique identifier for the transit gateway connection to network either `vpc`,  `classic`.
  - `base_connection_id` - (String) The ID of a network_type `classic` connection a tunnel is configured over.  This field applies to network type `gre_tunnel` or `unbound_gre_tunnel` connections.
  - `base_network_type` - (String) The type of network the unbound gre tunnel is targeting. This field is required for network type `unbound_gre_tunnel`.
  - `name` - (String) The user-defined name for the transit gateway connection.
<<<<<<< HEAD
  - `network_type` - (String) The type of network connected with the connection. Possible values are `classic`, `directlink`, `vpc`, `gre_tunnel`, `unbound_gre_tunnel`, or `power_virtual_server`).
=======
  - `network_type` - (String) The type of network connected with the connection. Possible values are `classic`, `directlink`, `vpc`, `gre_tunnel`, or `unbound_gre_tunnel`, or `power_virtual_server`).
>>>>>>> 7f3a4e02
  - `network_account_id` - (String) The ID of the network connected account. This is used if the network is in a different account than the gateway.
  - `network_id` - (String) The ID of the network being connected with the connection.
  - `local_bgp_asn` - (Integer) The local network BGP ASN. This field only applies to network type '`gre_tunnel` connections.
  - `local_gateway_ip` - (String) The local gateway IP address.  This field is required for and only applicable to `gre_tunnel` connection types.
  - `local_tunnel_ip` - (String) The local tunnel IP address. This field is required for and only applicable to type gre_tunnel connections.
  - `mtu` - (Integer) GRE tunnel MTU. This field only applies to network type `gre_tunnel` and `unbound_gre_tunnel` connections.
  - `remote_bgp_asn` - (Integer) The remote network BGP ASN (will be generated for the connection if not specified). This field only applies to network type `gre_tunnel` and `unbound_gre_tunnel` connections.
  - `remote_gateway_ip` - (String) The remote gateway IP address. This field only applies to network type `gre_tunnel` and `unbound_gre_tunnel` connections.
  - `remote_tunnel_ip` - (String) The remote tunnel IP address. This field only applies to network type `gre_tunnel` and `unbound_gre_tunnel` connections.
	- `status` - (String) The current configuration state of the connection. Possible values are `attached`, `failed,` `pending`, `deleting`.
	- `updated_at` - (String) The date and time the connection is last updated.
  - `zone` - (String) The location of the GRE tunnel. This field only applies to network type `gre_tunnel` and `unbound_gre_tunnel` connections.
- `status` - (String) The gateway status.
- `updated_at` - (Timestamp) The date and time resource is last updated.<|MERGE_RESOLUTION|>--- conflicted
+++ resolved
@@ -1,4 +1,3 @@
-
 subcategory: "Transit Gateway"
 layout: "ibm"
 page_title: "IBM : tg_gateway"
@@ -26,10 +25,6 @@
 }
 ```
 ---
-<<<<<<< HEAD
-=======
-
->>>>>>> 7f3a4e02
 ## Argument reference
 Review the argument references that you can specify for your data source. 
 
@@ -52,11 +47,7 @@
   - `base_connection_id` - (String) The ID of a network_type `classic` connection a tunnel is configured over.  This field applies to network type `gre_tunnel` or `unbound_gre_tunnel` connections.
   - `base_network_type` - (String) The type of network the unbound gre tunnel is targeting. This field is required for network type `unbound_gre_tunnel`.
   - `name` - (String) The user-defined name for the transit gateway connection.
-<<<<<<< HEAD
-  - `network_type` - (String) The type of network connected with the connection. Possible values are `classic`, `directlink`, `vpc`, `gre_tunnel`, `unbound_gre_tunnel`, or `power_virtual_server`).
-=======
   - `network_type` - (String) The type of network connected with the connection. Possible values are `classic`, `directlink`, `vpc`, `gre_tunnel`, or `unbound_gre_tunnel`, or `power_virtual_server`).
->>>>>>> 7f3a4e02
   - `network_account_id` - (String) The ID of the network connected account. This is used if the network is in a different account than the gateway.
   - `network_id` - (String) The ID of the network being connected with the connection.
   - `local_bgp_asn` - (Integer) The local network BGP ASN. This field only applies to network type '`gre_tunnel` connections.
