--- conflicted
+++ resolved
@@ -32,7 +32,6 @@
 
 * `id` - The unique identifier of the atracker_targets.
 * `targets` - (List) A list of target resources.
-<<<<<<< HEAD
 Nested schema for **targets**:
 	* `api_version` - (Integer) The API version of the target.
 	  * Constraints: The maximum value is `2`. The minimum value is `2`.
@@ -42,20 +41,6 @@
 		  * Constraints: The maximum length is `1000` characters. The minimum length is `3` characters. The value must match regular expression `/^[a-zA-Z0-9 -._:\/]+$/`.
 	* `cos_endpoint` - (List) Property values for a Cloud Object Storage Endpoint in responses.
 	Nested schema for **cos_endpoint**:
-=======
-Nested scheme for **targets**:
-	* `id` - (String) The uuid of the target resource.
-	* `name` - (String) The name of the target resource.
-	* `crn` - (String) The crn of the target resource.
-	* `target_type` - (String) The type of the target.
-	  * Constraints: Allowable values are: `cloud_object_storage`, `logdna` (**DEPRECATED**), `event_streams`, `cloud_logs`.
-	* `encrypt_key` - (String) The encryption key that is used to encrypt events before Activity Tracker services buffer them on storage. This credential is masked in the response.
-	* `region` - (String) Included this optional field if you used it to create a target in a different region other than the one you are connected.
-	* `cos_endpoint` - (List) Property values for a Cloud Object Storage Endpoint.
-	Nested scheme for **cos_endpoint**:
-		* `api_key` - (String) The IAM API key that has writer access to the Cloud Object Storage instance. This credential is masked in the response. This is required if service_to_service is not enabled.
-		  * Constraints: The maximum length is `1000` characters. The minimum length is `3` characters. The value must match regular expression `/^[a-zA-Z0-9 -._:]+$/`.
->>>>>>> 2e1512d9
 		* `bucket` - (String) The bucket name under the Cloud Object Storage instance.
 		  * Constraints: The maximum length is `1000` characters. The minimum length is `3` characters. The value must match regular expression `/^[a-zA-Z0-9 -._:\/]+$/`.
 		* `endpoint` - (String) The host name of the Cloud Object Storage endpoint.
@@ -63,19 +48,11 @@
 		* `service_to_service_enabled` - (Boolean) Determines if IBM Cloud Activity Tracker Event Routing has service to service authentication enabled. Set this flag to true if service to service is enabled and do not supply an apikey.
 		* `target_crn` - (String) The CRN of the Cloud Object Storage instance.
 		  * Constraints: The maximum length is `1000` characters. The minimum length is `3` characters. The value must match regular expression `/^[a-zA-Z0-9 -._:\/]+$/`.
-<<<<<<< HEAD
 	* `created_at` - (String) The timestamp of the target creation time.
 	* `crn` - (String) The crn of the target resource.
 	* `eventstreams_endpoint` - (List) Property values for the Event Streams Endpoint in responses.
 	Nested schema for **eventstreams_endpoint**:
 		* `api_key` - (String) The user password (api key) for the message hub topic in the Event Streams instance.
-=======
-	* `logdna_endpoint` - **DEPRECATED** (List) Property values for a LogDNA Endpoint. This attribute is no longer in use and will be removed in the next major version of the provider.
-	Nested scheme for **logdna_endpoint**:
-		* `ingestion_key` - (String) The LogDNA ingestion key is used for routing logs to a specific LogDNA instance.
-		  * Constraints: The maximum length is `1000` characters. The minimum length is `3` characters. The value must match regular expression `/^[a-zA-Z0-9 -._:\/]+$/`.
-		* `target_crn` - (String) The CRN of the LogDNA instance.
->>>>>>> 2e1512d9
 		  * Constraints: The maximum length is `1000` characters. The minimum length is `3` characters. The value must match regular expression `/^[a-zA-Z0-9 -._:\/]+$/`.
 		* `brokers` - (List) List of broker endpoints.
 		  * Constraints: The list items must match regular expression `/^[a-zA-Z0-9 -._:]+$/`.
@@ -95,4 +72,4 @@
 	Nested schema for **write_status**:
 		* `last_failure` - (String) The timestamp of the failure.
 		* `reason_for_last_failure` - (String) Detailed description of the cause of the failure.
-		* `status` - (String) The status such as failed or success.
+		* `status` - (String) The status such as failed or success.