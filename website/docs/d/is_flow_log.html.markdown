--- conflicted
+++ resolved
@@ -3,11 +3,7 @@
 layout: "ibm"
 page_title: "IBM : ibm_is_flow_log"
 description: |-
-<<<<<<< HEAD
-  Get information about FlowLogCollector
-=======
   Get information about Flow Log Collector
->>>>>>> d7cd0bef
 ---
 
 # ibm_is_flow_log
@@ -57,38 +53,18 @@
 - `resource_group` - (List) The resource group for this flow log collector.
 
 	Nested scheme for `resource_group`:
-<<<<<<< HEAD
-	- `href` - (Required, String) The URL for this resource group.
-	- `id` - (Required, String) The unique identifier for this resource group.
-	- `name` - (Required, String) The user-defined name for this resource group.
-=======
     - `href` - (Required, String) The URL for this resource group.
     - `id` - (Required, String) The unique identifier for this resource group.
     - `name` - (Required, String) The user-defined name for this resource group.
->>>>>>> d7cd0bef
 
 - `storage_bucket` - (Required, List) The Cloud Object Storage bucket where the collected flows are logged.
   
 	Nested scheme for `storage_bucket`:
-<<<<<<< HEAD
-	- `name` - (Required, String) The globally unique name of this COS bucket.
-=======
     - `name` - (Required, String) The globally unique name of this Cloud Object Storage bucket.
->>>>>>> d7cd0bef
 
 - `target` - (List) The target this collector is collecting flow logs for. If the target is an instance,subnet, or VPC, flow logs will not be collected for any network interfaces within the target that are themselves the target of a more specific flow log collector.
 
 	Nested scheme for `target`:
-<<<<<<< HEAD
-	- `crn` - (String) The CRN for this virtual server instance.
-	- `deleted` - (List) If present, this property indicates the referenced resource has been deleted and provides some supplementary information.
-		Nested scheme for `deleted`:
-		- `more_info` - (String) Link to documentation about deleted resources.
-	- `href` - (String) The URL for this network interface.
-	- `id` - (String) The unique identifier for this network interface.
-	- `name` - (String) The user-defined name for this network interface.
-	- `resource_type` - (String) The resource type. Allowable values are: `network_interface`.
-=======
     - `crn` - (String) The CRN for this virtual server instance.
     - `deleted` - (List) If present, this property indicates the referenced resource has been deleted and provides some supplementary information.
 	
@@ -98,7 +74,6 @@
 	- `id` - (String) The unique identifier for this network interface.
    	- `name` - (String) The user-defined name for this network interface.
   	- `resource_type` - (String) The resource type. Allowable values are: `network_interface`.
->>>>>>> d7cd0bef
 
 - `vpc` - (List) The VPC this flow log collector is associated with.
 	
@@ -107,11 +82,7 @@
 	- `deleted` - (List) If present, this property indicates the referenced resource has been deleted and provides some supplementary information.
 		
 		Nested scheme for `deleted`:
-<<<<<<< HEAD
-		- `more_info` - (String) Link to documentation about deleted resources.
-=======
   		-`more_info` - (String) Link to documentation about deleted resources.
->>>>>>> d7cd0bef
 	- `href` - (String) The URL for this VPC.
 	- `id` - (String) The unique identifier for this VPC.
 	- `name` - (String) The unique user-defined name for this VPC.