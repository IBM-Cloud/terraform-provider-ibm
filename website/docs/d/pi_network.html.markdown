--- conflicted
+++ resolved
@@ -51,11 +51,4 @@
 - `type` - (String) The type of network.
 - `used_ip_count` - (Float) The number of used IP addresses.
 - `used_ip_percent` - (Float) The percentage of IP addresses used.
-<<<<<<< HEAD
-- `vlan_id` - (String) The VLAN ID that the network is connected to.
-- `jumbo` - (Deprecated, Bool) MTU Jumbo option of the network (for multi-zone locations only).
-- `mtu` - (Bool) Maximum Transmission Unit option of the network.
-- `access_config` - (String) The network communication configuration option of the network (for satellite locations only).
-=======
-- `vlan_id` - (String) The VLAN ID that the network is connected to.
->>>>>>> 134c7bd2
+- `vlan_id` - (String) The VLAN ID that the network is connected to.