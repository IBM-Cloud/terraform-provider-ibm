--- conflicted
+++ resolved
@@ -56,7 +56,6 @@
 	  * Constraints: The value must match regular expression `/^\\d+:\\d+:\\d+$/`.
 	* `is_multi_stage_restore` - (Boolean) Specifies whether the current recovery operation is a multi-stage restore operation. This is currently used by VMware recoveres for the migration/hot-standby use case.
 	* `is_parent_recovery` - (Boolean) Specifies whether the current recovery operation has created child recoveries. This is currently used in SQL recovery where multiple child recoveries can be tracked under a common/parent recovery.
-<<<<<<< HEAD
 	* `kubernetes_params` - (List) Specifies the recovery options specific to Kubernetes environment.
 	Nested schema for **kubernetes_params**:
 		* `download_file_and_folder_params` - (List) Specifies the parameters to download files and folders.
@@ -437,11 +436,9 @@
 				* `interface_name` - (String) Interface group to use for Recovery.
 		* `recovery_action` - (String) Specifies the type of recover action to be performed.
 		  * Constraints: Allowable values are: `RecoverNamespaces`, `RecoverFiles`, `DownloadFilesAndFolders`.
-=======
 	* `endpoint_type` - (Optional, String) Backup Recovery Endpoint type. By default set to "public".
 * `instance_id` - (Optional, String) Backup Recovery instance ID. If provided here along with region, the provider constructs the endpoint URL using them, which overrides any value set through environment variables or the `endpoints.json` file.
 * `region` - (Optional, String) Backup Recovery region. If provided here along with instance_id, the provider constructs the endpoint URL using them, which overrides any value set through environment variables or the `endpoints.json` file.  
->>>>>>> 7d2dec4f
 	* `messages` - (List) Specifies messages about the recovery.
 	* `mssql_params` - (List) Specifies the recovery options specific to Sql environment.
 	Nested schema for **mssql_params**:
