---
subcategory: "Key Management Service"
layout: "ibm"
page_title: "IBM : kms-key"
description: |-
  Manages an IBM hs-crypto or key-protect key.
---

# ibm_kms_key
Retrieves the list of keys from the Hyper Protect Crypto Services (HPCS) and Key Protect services by using the key name or alias. The region parameter in the `provider.tf` file must be set. If region parameter is not specified, `us-south` is used by default. If the region in the `provider.tf` file is different from the Key Protect instance, the instance cannot be retrieved by  Terraform and the  Terraform action fails. For more information, about hs-crypto or key-protect keys, see [getting started tutorial](https://cloud.ibm.com/docs/key-protect?topic=key-protect-getting-started-tutorial).

## Example usage

```terraform
data "ibm_kms_key" "test" {
  instance_id = "guid-of-keyprotect-or hs-crypto-instance"
  key_name = "name-of-key"
}
OR
data "ibm_kms_key" "test" {
  instance_id = "guid-of-keyprotect-or hs-crypto-instance"
  alias = "alias_name"
}
OR
data "ibm_kms_key" "test" {
  instance_id = "guid-of-keyprotect-or hs-crypto-instance"
  limit = 100
  key_name = "name-of-key"
}
resource "ibm_cos_bucket" "flex-us-south" {
  bucket_name          = "atest-bucket"
  resource_instance_id = "cos-instance-id"
  region_location      = "us-south"
  storage_class        = "flex"
  key_protect          = data.ibm_kms_key.test.key.0.crn
}
```

**Note**
<<<<<<< HEAD
1) Data of the key can be retrieved either using a key name or an alias name (if created for the key or keys) .
2) limit is an optional parameter used with the keyname, which iterates and fetches the key till the limit given. When the limit is not passed then the first 2000 keys are fetched according to SDK default behaviour. 
=======

Data of the key can be retrieved either using a key name or an alias name (if created for the key or keys) .
>>>>>>> 2e8175a1

## Argument reference
Review the argument references that you can specify for your data source.  

- `alias` - (Optional, String) The alias of the key. If you want to retrieve the key by using the key name, use the `key_name` option. You must provide either the `key_name` or `alias`.
- `endpoint_type` - (Optional, String) The type of the public or private endpoint to be used for fetching keys.
- `instance_id` - (Required, String) The key-protect instance ID.
- `key_name` - (Optional, String) The name of the key. If you want to retrieve the key by using the key alias, use the `alias` option. You must provide either the `key_name` or `alias`.
<<<<<<< HEAD
- `key_id` - (Required, In conflict with alias_name,key_name, string) The keyID of the key to be fetched.
- `limit` - (Optional, int) The limit till the keys need to be fetched in the instance.

## Attribute reference
In addition to all argument reference list, you can access the following attribute references after your data source is created.

- `keys` - (String) Lists the Keys of HPCS or Key-protect instance.

  Nested scheme for `keys`:
  - `aliases` - (String) A list of alias names that are assigned to the key.
  - `crn` - (String) The CRN of the key.
  - `id` - (String) The unique ID for the key.
  - `key_ring_id` - (String) The ID of the key ring that the key belongs to.
  - `name` - (String) The name for the key.
  - `policy` - (String) The policies associated with the key.

    Nested scheme for `policy`:
    - `dual_auth_delete` - (String) The data associated with the dual authorization delete policy.

      Nested scheme for `dual_auth_delete`:
      - `created_by` - (String) The unique ID for the resource that created the policy.
      - `creation_date` - (Timestamp) The date the policy was created. The date format follows RFC 3339.
      - `enabled` - (String) If set to **true**, Key Protect enables a dual authorization policy on the key.
      - `id` - (String) The v4 UUID used to uniquely identify the policy resource, as specified by RFC 4122.
      - `last_update_date` - (Timestamp)  The date when the policy last replaced or modified. The date format follows RFC 3339.
      - `updated_by` - (String) The unique ID for the resource that updated the policy.
      - `rotation` - (String) The key rotation time interval in months, with a minimum of 1, and a maximum of 12.

      Nested scheme for `rotation`:
      - `created_by` - (String) The unique ID for the resource that created the policy.
      - `creation_date` - (Timestamp) The date the policy was created. The date format follows RFC 3339.
      - `id` - (String) The v4 UUID used to uniquely identify the policy resource, as specified by RFC 4122.
      - `interval_month` - (String) The key rotation time interval in months.
      - `last_update_date` - (Timestamp)  The date when the policy last replaced or modified. The date format follows RFC 3339.
      - `updated_by` - (String) The unique ID for the resource that updated the policy.
   - `standard_key` - (String) Set the flag **true** for standard key, and **false** for root key. Default value is **false**.






=======
>>>>>>> 2e8175a1

## Attribute reference
In addition to all argument reference list, you can access the following attribute references after your data source is created.

<<<<<<< HEAD
Review the argument references that you can specify for your data source. 


- `alias` - (Optional, String) The alias of the key. If you want to retrieve the key by using the key name, use the `key_name` option. You must provide either the `key_name` or `alias`.
- `endpoint_type` - (Optional, String) The type of the public or private endpoint to be used for fetching keys.
- `instance_id` - (Required, String) The key-protect instance ID.
- `key_name` - (Optional, String) The name of the key. If you want to retrieve the key by using the key alias, use the `alias` option. You must provide either the `key_name` or `alias`.


## Attribute Reference
In addition to all argument reference list, you can access the following attribute references after your data source is created.

- `keys` - (String) Lists the Keys of HPCS or Key-protect instance.

  Nested scheme for `keys`:
  - `aliases` - (String) A list of alias names that are assigned to the key.
  - `crn` - (String) The CRN of the key.
  - `id` - (String) The unique ID for the key.
  - `key_ring_id` - (String) The ID of the key ring that the key belongs to.
  - `name` - (String) The name for the key.
  - `policy` - (String) The policies associated with the key.

    Nested scheme for `policy`:
    - `dual_auth_delete` - (String) The data associated with the dual authorization delete policy.

      Nested scheme for `dual_auth_delete`:
      - `created_by` - (String) The unique ID for the resource that created the policy.
      - `creation_date` - (Timestamp) The date the policy was created. The date format follows RFC 3339.
      - `enabled` - (String) If set to **true**, Key Protect enables a dual authorization policy on the key.
      - `id` - (String) The v4 UUID used to uniquely identify the policy resource, as specified by RFC 4122.
      - `last_update_date` - (Timestamp)  The date when the policy last replaced or modified. The date format follows RFC 3339.
      - `updated_by` - (String) The unique ID for the resource that updated the policy.
      - `rotation` - (String) The key rotation time interval in months, with a minimum of 1, and a maximum of 12.

=======
- `keys` - (String) Lists the Keys of HPCS or Key-protect instance.

  Nested scheme for `keys`:
  - `aliases` - (String) A list of alias names that are assigned to the key.
  - `crn` - (String) The CRN of the key.
  - `id` - (String) The unique ID for the key.
  - `key_ring_id` - (String) The ID of the key ring that the key belongs to.
  - `name` - (String) The name for the key.
  - `policy` - (String) The policies associated with the key.

    Nested scheme for `policy`:
    - `dual_auth_delete` - (String) The data associated with the dual authorization delete policy.

      Nested scheme for `dual_auth_delete`:
      - `created_by` - (String) The unique ID for the resource that created the policy.
      - `creation_date` - (Timestamp) The date the policy was created. The date format follows RFC 3339.
      - `enabled` - (String) If set to **true**, Key Protect enables a dual authorization policy on the key.
      - `id` - (String) The v4 UUID used to uniquely identify the policy resource, as specified by RFC 4122.
      - `last_update_date` - (Timestamp)  The date when the policy last replaced or modified. The date format follows RFC 3339.
      - `updated_by` - (String) The unique ID for the resource that updated the policy.
      - `rotation` - (String) The key rotation time interval in months, with a minimum of 1, and a maximum of 12.

>>>>>>> 2e8175a1
      Nested scheme for `rotation`:
      - `created_by` - (String) The unique ID for the resource that created the policy.
      - `creation_date` - (Timestamp) The date the policy was created. The date format follows RFC 3339.
      - `id` - (String) The v4 UUID used to uniquely identify the policy resource, as specified by RFC 4122.
      - `interval_month` - (String) The key rotation time interval in months.
      - `last_update_date` - (Timestamp)  The date when the policy last replaced or modified. The date format follows RFC 3339.
      - `updated_by` - (String) The unique ID for the resource that updated the policy.
   - `standard_key` - (String) Set the flag **true** for standard key, and **false** for root key. Default value is **false**.<|MERGE_RESOLUTION|>--- conflicted
+++ resolved
@@ -37,13 +37,9 @@
 ```
 
 **Note**
-<<<<<<< HEAD
+
 1) Data of the key can be retrieved either using a key name or an alias name (if created for the key or keys) .
 2) limit is an optional parameter used with the keyname, which iterates and fetches the key till the limit given. When the limit is not passed then the first 2000 keys are fetched according to SDK default behaviour. 
-=======
-
-Data of the key can be retrieved either using a key name or an alias name (if created for the key or keys) .
->>>>>>> 2e8175a1
 
 ## Argument reference
 Review the argument references that you can specify for your data source.  
@@ -52,7 +48,6 @@
 - `endpoint_type` - (Optional, String) The type of the public or private endpoint to be used for fetching keys.
 - `instance_id` - (Required, String) The key-protect instance ID.
 - `key_name` - (Optional, String) The name of the key. If you want to retrieve the key by using the key alias, use the `alias` option. You must provide either the `key_name` or `alias`.
-<<<<<<< HEAD
 - `key_id` - (Required, In conflict with alias_name,key_name, string) The keyID of the key to be fetched.
 - `limit` - (Optional, int) The limit till the keys need to be fetched in the instance.
 
@@ -95,13 +90,14 @@
 
 
 
-=======
->>>>>>> 2e8175a1
 
-## Attribute reference
-In addition to all argument reference list, you can access the following attribute references after your data source is created.
 
-<<<<<<< HEAD
+- `alias` - (Optional, String) The alias of the key. If you want to retrieve the key by using the key name, use the `key_name` option. You must provide either the `key_name` or `alias`.
+- `endpoint_type` - (Optional, String) The type of the public or private endpoint to be used for fetching keys.
+- `instance_id` - (Required, String) The key-protect instance ID.
+- `key_name` - (Optional, String) The name of the key. If you want to retrieve the key by using the key alias, use the `alias` option. You must provide either the `key_name` or `alias`.
+
+
 Review the argument references that you can specify for your data source. 
 
 
@@ -127,28 +123,6 @@
     Nested scheme for `policy`:
     - `dual_auth_delete` - (String) The data associated with the dual authorization delete policy.
 
-      Nested scheme for `dual_auth_delete`:
-      - `created_by` - (String) The unique ID for the resource that created the policy.
-      - `creation_date` - (Timestamp) The date the policy was created. The date format follows RFC 3339.
-      - `enabled` - (String) If set to **true**, Key Protect enables a dual authorization policy on the key.
-      - `id` - (String) The v4 UUID used to uniquely identify the policy resource, as specified by RFC 4122.
-      - `last_update_date` - (Timestamp)  The date when the policy last replaced or modified. The date format follows RFC 3339.
-      - `updated_by` - (String) The unique ID for the resource that updated the policy.
-      - `rotation` - (String) The key rotation time interval in months, with a minimum of 1, and a maximum of 12.
-
-=======
-- `keys` - (String) Lists the Keys of HPCS or Key-protect instance.
-
-  Nested scheme for `keys`:
-  - `aliases` - (String) A list of alias names that are assigned to the key.
-  - `crn` - (String) The CRN of the key.
-  - `id` - (String) The unique ID for the key.
-  - `key_ring_id` - (String) The ID of the key ring that the key belongs to.
-  - `name` - (String) The name for the key.
-  - `policy` - (String) The policies associated with the key.
-
-    Nested scheme for `policy`:
-    - `dual_auth_delete` - (String) The data associated with the dual authorization delete policy.
 
       Nested scheme for `dual_auth_delete`:
       - `created_by` - (String) The unique ID for the resource that created the policy.
@@ -159,7 +133,6 @@
       - `updated_by` - (String) The unique ID for the resource that updated the policy.
       - `rotation` - (String) The key rotation time interval in months, with a minimum of 1, and a maximum of 12.
 
->>>>>>> 2e8175a1
       Nested scheme for `rotation`:
       - `created_by` - (String) The unique ID for the resource that created the policy.
       - `creation_date` - (Timestamp) The date the policy was created. The date format follows RFC 3339.
