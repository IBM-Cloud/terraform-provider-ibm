---
subcategory: "Satellite"
layout: "ibm"
page_title: "IBM : satellite_cluster"
description: |-
  Get information about an IBM Cloud satellite cluster.
---

# ibm_satellite_cluster

Retrieve information about an existing Satellite cluster. You can then reference the fields of the data source in other resources within the same configuration using interpolation syntax. For more information, about Satellite cluster, see [Setting up clusters to use with Satellite Config](https://cloud.ibm.com/docs/satellite?topic=satellite-setup-clusters-satconfig).


## Example usage

```terraform
data "ibm_satellite_cluster" "cluster" {
  name  = var.cluster
}
```

## Argument reference

<<<<<<< HEAD
Review the argument reference that you can specify for your data source.

- `name` - (Required, String) The name or ID of the Satellite cluster.

## Attributes reference

In addition to all argument references list, you can access the following attribute references after your resource is created.

- `id`  - (String) The unique identifier of the location.
- `location`  - (String) The name or ID of the location.
- `state`  - (String) The state of cluster.
- `status`  - (String) The status of cluster.
- `server_url`  -  (String) The URL of the master.
- `health`  -  (String) The health of cluster master.
- `crn` -  (String) The CRN for this satellite cluster.
- `kube_version` - (String) The Kubernetes version, including at least the `major.minor` version. To see available versions, run `ibmcloud ks versions`.
- `worker_count` - (String) The number of workers that are attached to the cluster.
- `workers` - (String) The IDs of the workers that are attached to the cluster.
- `worker_pools`- (List) The collection of worker nodes in a cluster.

  Nested scheme for `worker_pools`:
    - `name`- (String) The name of the worker pool.
    - `flavor`- (String) The flavor of the worker node.
    - `worker_count`- (String) The total number of workers.
    - `isolation`- (String) The isolation for the worker node.
    - `id`- (String) The ID of the cluster.
    - `default_worker_pool_labels`- (String) The labels on the default workerpool.
    - `host_labels`- (String) The host labels of the workers.
    - `zones`- (List) A nested block describing the zones of this worker_pool. 
    
      Nested scheme for `zones`:
        - `zone`- (String) The name of the zone.
        - ` workercount`- (String) The number of worker nodes in the current worker pool.
- `ingress_hostname` - (String) The Ingress hostname.
- `ingress_secret` - (String) The Ingress secret.
- `private_service_endpoint_url` - (String) The private service endpoint URL.
- `public_service_endpoint_url` - (String) The public service endpoint URL.
- `public_service_endpoint` - (Bool) Is public service endpoint enabled to make the master publicly accessible.
- `private_service_endpoint` - (Bool) Is private service endpoint enabled to make the master privately accessible.
- `resource_group_id` - (String) The ID of the resource group.
- `resource_group_name` - (String) The name of the resource group.
- `tags` - (String) The tags associated with cluster.
=======
The following arguments are supported:

* `name` - (Required, string) The name or ID of the satellite cluster.

## Attributes Reference

In addition to all arguments above, the following attributes are exported:

* `id`  - The unique identifier of the location.
* `location`  - Name or id of the location.
* `state`  - State of cluster.
* `status`  - Status of cluster.
* `server_url`  -  Url of the master
* `health`  -  Health of cluster master
* `crn` - The CRN for this satellite cluster.
* `kube_version` - The Kubernetes version, including at least the major.minor version.To see available versions, run 'ibmcloud ks versions'.
* `worker_count` - The number of workers that are attached to the cluster.
* `workers` - The IDs of the workers that are attached to the cluster.
* `worker_pools`- Collection of worker nodes in a cluster
    * `name`- Name of the worker pool
    * `flavor`- Flavor of the worker node
    * `worker_count`- Total number of workers
    * `isolation`- Isolation for the worker node
    * `id`- Id of the cluster
    * `default_worker_pool_labels`- Labels on the default workerpool
    * `host_labels`- Host Labels of the workers
    * `zones`- A nested block describing the zones of this worker_pool. Nested zones blocks have the following structure:
        * `zone`- The name of the zone
        * ` workercount`- The number of worker nodes in the current worker pool
* `ingress_hostname` - The Ingress hostname.
* `ingress_secret` - The Ingress secret.
* `private_service_endpoint_url` - Private service endpoint url.
* `public_service_endpoint_url` - Public service endpoint url.
* `public_service_endpoint` - Is public service endpoint enabled to make the master publicly accessible.
* `private_service_endpoint` - Is private service endpoint enabled to make the master privately accessible.
* `resource_group_id` - The ID of the resource group.
* `resource_group_name` - The name of the resource group.
* `tags` - Tags associated with cluster.
>>>>>>> a1365fd6
<|MERGE_RESOLUTION|>--- conflicted
+++ resolved
@@ -10,7 +10,6 @@
 
 Retrieve information about an existing Satellite cluster. You can then reference the fields of the data source in other resources within the same configuration using interpolation syntax. For more information, about Satellite cluster, see [Setting up clusters to use with Satellite Config](https://cloud.ibm.com/docs/satellite?topic=satellite-setup-clusters-satconfig).
 
-
 ## Example usage
 
 ```terraform
@@ -21,7 +20,6 @@
 
 ## Argument reference
 
-<<<<<<< HEAD
 Review the argument reference that you can specify for your data source.
 
 - `name` - (Required, String) The name or ID of the Satellite cluster.
@@ -64,43 +62,3 @@
 - `resource_group_id` - (String) The ID of the resource group.
 - `resource_group_name` - (String) The name of the resource group.
 - `tags` - (String) The tags associated with cluster.
-=======
-The following arguments are supported:
-
-* `name` - (Required, string) The name or ID of the satellite cluster.
-
-## Attributes Reference
-
-In addition to all arguments above, the following attributes are exported:
-
-* `id`  - The unique identifier of the location.
-* `location`  - Name or id of the location.
-* `state`  - State of cluster.
-* `status`  - Status of cluster.
-* `server_url`  -  Url of the master
-* `health`  -  Health of cluster master
-* `crn` - The CRN for this satellite cluster.
-* `kube_version` - The Kubernetes version, including at least the major.minor version.To see available versions, run 'ibmcloud ks versions'.
-* `worker_count` - The number of workers that are attached to the cluster.
-* `workers` - The IDs of the workers that are attached to the cluster.
-* `worker_pools`- Collection of worker nodes in a cluster
-    * `name`- Name of the worker pool
-    * `flavor`- Flavor of the worker node
-    * `worker_count`- Total number of workers
-    * `isolation`- Isolation for the worker node
-    * `id`- Id of the cluster
-    * `default_worker_pool_labels`- Labels on the default workerpool
-    * `host_labels`- Host Labels of the workers
-    * `zones`- A nested block describing the zones of this worker_pool. Nested zones blocks have the following structure:
-        * `zone`- The name of the zone
-        * ` workercount`- The number of worker nodes in the current worker pool
-* `ingress_hostname` - The Ingress hostname.
-* `ingress_secret` - The Ingress secret.
-* `private_service_endpoint_url` - Private service endpoint url.
-* `public_service_endpoint_url` - Public service endpoint url.
-* `public_service_endpoint` - Is public service endpoint enabled to make the master publicly accessible.
-* `private_service_endpoint` - Is private service endpoint enabled to make the master privately accessible.
-* `resource_group_id` - The ID of the resource group.
-* `resource_group_name` - The name of the resource group.
-* `tags` - Tags associated with cluster.
->>>>>>> a1365fd6
