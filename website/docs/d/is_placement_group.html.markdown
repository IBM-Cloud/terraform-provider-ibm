--- conflicted
+++ resolved
@@ -14,11 +14,6 @@
 
 **provider.tf**
 
-<<<<<<< HEAD
-```hcl
-data "ibm_is_placement_group" "example" {
-  name = ibm_is_placement_group.example.name
-=======
 ```terraform
 provider "ibm" {
   region = "eu-gb"
@@ -28,9 +23,8 @@
 ## Example usage
 
 ```terraform
-data "is_placement_group" "is_placement_group" {
-	id = "id"
->>>>>>> d7cd0bef
+data "is_placement_group" "example" {
+  name = ibm_is_placement_group.example.name
 }
 ```
 
