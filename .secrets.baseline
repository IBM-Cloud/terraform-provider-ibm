--- conflicted
+++ resolved
@@ -3,11 +3,7 @@
     "files": "go.sum|^.secrets.baseline$",
     "lines": null
   },
-<<<<<<< HEAD
-  "generated_at": "2022-06-06T13:10:14Z",
-=======
   "generated_at": "2022-05-17T20:25:11Z",
->>>>>>> f7692b10
   "plugins_used": [
     {
       "name": "AWSKeyDetector"
@@ -706,11 +702,7 @@
         "hashed_secret": "c8b6f5ef11b9223ac35a5663975a466ebe7ebba9",
         "is_secret": false,
         "is_verified": false,
-<<<<<<< HEAD
-        "line_number": 1239,
-=======
         "line_number": 1240,
->>>>>>> f7692b10
         "type": "Secret Keyword",
         "verified_result": null
       },
@@ -718,11 +710,7 @@
         "hashed_secret": "8abf4899c01104241510ba87685ad4de76b0c437",
         "is_secret": false,
         "is_verified": false,
-<<<<<<< HEAD
-        "line_number": 1245,
-=======
         "line_number": 1246,
->>>>>>> f7692b10
         "type": "Secret Keyword",
         "verified_result": null
       }
