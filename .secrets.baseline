--- conflicted
+++ resolved
@@ -3,11 +3,7 @@
     "files": "go.sum|^.secrets.baseline$",
     "lines": null
   },
-<<<<<<< HEAD
-  "generated_at": "2021-11-18T17:23:41Z",
-=======
   "generated_at": "2021-11-23T15:07:42Z",
->>>>>>> 77f4ef92
   "plugins_used": [
     {
       "name": "AWSKeyDetector"
@@ -629,11 +625,7 @@
         "hashed_secret": "c427f185ddcb2440be9b77c8e45f1cd487a2e790",
         "is_secret": false,
         "is_verified": false,
-<<<<<<< HEAD
-        "line_number": 1221,
-=======
         "line_number": 1209,
->>>>>>> 77f4ef92
         "type": "Base64 High Entropy String",
         "verified_result": null
       },
@@ -641,11 +633,7 @@
         "hashed_secret": "1f614c2eb6b3da22d89bd1b9fd47d7cb7c8fc670",
         "is_secret": false,
         "is_verified": false,
-<<<<<<< HEAD
-        "line_number": 2694,
-=======
         "line_number": 2656,
->>>>>>> 77f4ef92
         "type": "Secret Keyword",
         "verified_result": null
       },
@@ -653,23 +641,15 @@
         "hashed_secret": "7abfce65b8504403afc25c9790f358d513dfbcc6",
         "is_secret": false,
         "is_verified": false,
-<<<<<<< HEAD
+        "line_number": 2669,
+        "type": "Secret Keyword",
+        "verified_result": null
+      },
+      {
+        "hashed_secret": "0c2d85bf9a9b1579b16f220a4ea8c3d62b2e24b1",
+        "is_secret": false,
+        "is_verified": false,
         "line_number": 2707,
-=======
-        "line_number": 2669,
->>>>>>> 77f4ef92
-        "type": "Secret Keyword",
-        "verified_result": null
-      },
-      {
-        "hashed_secret": "0c2d85bf9a9b1579b16f220a4ea8c3d62b2e24b1",
-        "is_secret": false,
-        "is_verified": false,
-<<<<<<< HEAD
-        "line_number": 2745,
-=======
-        "line_number": 2707,
->>>>>>> 77f4ef92
         "type": "Secret Keyword",
         "verified_result": null
       }
@@ -985,11 +965,7 @@
         "hashed_secret": "c8b6f5ef11b9223ac35a5663975a466ebe7ebba9",
         "is_secret": false,
         "is_verified": false,
-<<<<<<< HEAD
-        "line_number": 1023,
-=======
         "line_number": 972,
->>>>>>> 77f4ef92
         "type": "Secret Keyword",
         "verified_result": null
       },
