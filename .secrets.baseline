--- conflicted
+++ resolved
@@ -3,11 +3,7 @@
     "files": "go.sum|^.secrets.baseline$",
     "lines": null
   },
-<<<<<<< HEAD
-  "generated_at": "2021-03-18T14:55:43Z",
-=======
   "generated_at": "2021-05-04T10:36:20Z",
->>>>>>> 22d90625
   "plugins_used": [
     {
       "name": "AWSKeyDetector"
@@ -743,11 +739,7 @@
         "hashed_secret": "c5f98d8912a37f6faaaa98d0df6668062f0417df",
         "is_secret": false,
         "is_verified": false,
-<<<<<<< HEAD
-        "line_number": 101,
-=======
         "line_number": 105,
->>>>>>> 22d90625
         "type": "Secret Keyword",
         "verified_result": null
       },
@@ -755,11 +747,7 @@
         "hashed_secret": "9184b0c38101bf24d78b2bb0d044deb1d33696fc",
         "is_secret": false,
         "is_verified": false,
-<<<<<<< HEAD
-        "line_number": 102,
-=======
         "line_number": 106,
->>>>>>> 22d90625
         "type": "Secret Keyword",
         "verified_result": null
       },
@@ -767,11 +755,7 @@
         "hashed_secret": "c427f185ddcb2440be9b77c8e45f1cd487a2e790",
         "is_secret": false,
         "is_verified": false,
-<<<<<<< HEAD
-        "line_number": 1044,
-=======
         "line_number": 1093,
->>>>>>> 22d90625
         "type": "Base64 High Entropy String",
         "verified_result": null
       },
@@ -779,11 +763,7 @@
         "hashed_secret": "1f614c2eb6b3da22d89bd1b9fd47d7cb7c8fc670",
         "is_secret": false,
         "is_verified": false,
-<<<<<<< HEAD
-        "line_number": 1705,
-=======
         "line_number": 2006,
->>>>>>> 22d90625
         "type": "Secret Keyword",
         "verified_result": null
       },
@@ -791,11 +771,7 @@
         "hashed_secret": "7abfce65b8504403afc25c9790f358d513dfbcc6",
         "is_secret": false,
         "is_verified": false,
-<<<<<<< HEAD
-        "line_number": 1718,
-=======
         "line_number": 2019,
->>>>>>> 22d90625
         "type": "Secret Keyword",
         "verified_result": null
       },
@@ -803,11 +779,7 @@
         "hashed_secret": "0c2d85bf9a9b1579b16f220a4ea8c3d62b2e24b1",
         "is_secret": false,
         "is_verified": false,
-<<<<<<< HEAD
-        "line_number": 1753,
-=======
         "line_number": 2054,
->>>>>>> 22d90625
         "type": "Secret Keyword",
         "verified_result": null
       }
@@ -919,11 +891,7 @@
         "hashed_secret": "c8b6f5ef11b9223ac35a5663975a466ebe7ebba9",
         "is_secret": false,
         "is_verified": false,
-<<<<<<< HEAD
-        "line_number": 672,
-=======
         "line_number": 734,
->>>>>>> 22d90625
         "type": "Secret Keyword",
         "verified_result": null
       },
@@ -931,11 +899,7 @@
         "hashed_secret": "8abf4899c01104241510ba87685ad4de76b0c437",
         "is_secret": false,
         "is_verified": false,
-<<<<<<< HEAD
-        "line_number": 678,
-=======
         "line_number": 740,
->>>>>>> 22d90625
         "type": "Secret Keyword",
         "verified_result": null
       }
@@ -1113,11 +1077,7 @@
         "hashed_secret": "b732fb611fd46a38e8667f9972e0cde777fbe37f",
         "is_secret": false,
         "is_verified": false,
-<<<<<<< HEAD
-        "line_number": 1176,
-=======
         "line_number": 1178,
->>>>>>> 22d90625
         "type": "Secret Keyword",
         "verified_result": null
       }
@@ -1630,8 +1590,6 @@
         "is_secret": false,
         "is_verified": false,
         "line_number": 21,
-<<<<<<< HEAD
-=======
         "type": "Hex High Entropy String",
         "verified_result": null
       }
@@ -1642,7 +1600,6 @@
         "is_secret": false,
         "is_verified": false,
         "line_number": 21,
->>>>>>> 22d90625
         "type": "Hex High Entropy String",
         "verified_result": null
       }
@@ -1736,11 +1693,7 @@
       }
     ]
   },
-<<<<<<< HEAD
-  "version": "0.13.1+ibm.31.dss",
-=======
   "version": "0.13.1+ibm.32.dss",
->>>>>>> 22d90625
   "word_list": {
     "file": null,
     "hash": null
