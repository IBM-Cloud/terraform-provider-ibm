--- conflicted
+++ resolved
@@ -3,11 +3,7 @@
     "files": "go.sum|^.secrets.baseline$|metadata",
     "lines": null
   },
-<<<<<<< HEAD
-  "generated_at": "2022-10-27T16:43:32Z",
-=======
   "generated_at": "2022-10-25T13:19:25Z",
->>>>>>> 261585d7
   "plugins_used": [
     {
       "name": "AWSKeyDetector"
@@ -654,11 +650,7 @@
         "hashed_secret": "813274ccae5b6b509379ab56982d862f7b5969b6",
         "is_secret": false,
         "is_verified": false,
-<<<<<<< HEAD
-        "line_number": 775,
-=======
         "line_number": 791,
->>>>>>> 261585d7
         "type": "Base64 High Entropy String",
         "verified_result": null
       }
@@ -738,11 +730,7 @@
         "hashed_secret": "c8b6f5ef11b9223ac35a5663975a466ebe7ebba9",
         "is_secret": false,
         "is_verified": false,
-<<<<<<< HEAD
-        "line_number": 1521,
-=======
         "line_number": 1520,
->>>>>>> 261585d7
         "type": "Secret Keyword",
         "verified_result": null
       },
@@ -750,11 +738,7 @@
         "hashed_secret": "8abf4899c01104241510ba87685ad4de76b0c437",
         "is_secret": false,
         "is_verified": false,
-<<<<<<< HEAD
-        "line_number": 1527,
-=======
         "line_number": 1526,
->>>>>>> 261585d7
         "type": "Secret Keyword",
         "verified_result": null
       }
@@ -3552,11 +3536,7 @@
       }
     ]
   },
-<<<<<<< HEAD
-  "version": "0.13.1+ibm.47.dss",
-=======
   "version": "0.13.1+ibm.52.dss",
->>>>>>> 261585d7
   "word_list": {
     "file": null,
     "hash": null
