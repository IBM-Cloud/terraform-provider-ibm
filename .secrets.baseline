--- conflicted
+++ resolved
@@ -3,11 +3,7 @@
     "files": "go.sum|^.secrets.baseline$|metadata",
     "lines": null
   },
-<<<<<<< HEAD
-  "generated_at": "2023-01-30T20:56:12Z",
-=======
   "generated_at": "2023-01-30T19:41:28Z",
->>>>>>> b1fc6cd0
   "plugins_used": [
     {
       "name": "AWSKeyDetector"
@@ -666,11 +662,7 @@
         "hashed_secret": "813274ccae5b6b509379ab56982d862f7b5969b6",
         "is_secret": false,
         "is_verified": false,
-<<<<<<< HEAD
-        "line_number": 878,
-=======
         "line_number": 872,
->>>>>>> b1fc6cd0
         "type": "Base64 High Entropy String",
         "verified_result": null
       }
@@ -740,11 +732,7 @@
         "hashed_secret": "da8cae6284528565678de15e03d461e23fe22538",
         "is_secret": false,
         "is_verified": false,
-<<<<<<< HEAD
-        "line_number": 1534,
-=======
         "line_number": 1518,
->>>>>>> b1fc6cd0
         "type": "Secret Keyword",
         "verified_result": null
       }
@@ -754,11 +742,7 @@
         "hashed_secret": "c8b6f5ef11b9223ac35a5663975a466ebe7ebba9",
         "is_secret": false,
         "is_verified": false,
-<<<<<<< HEAD
-        "line_number": 1545,
-=======
         "line_number": 1553,
->>>>>>> b1fc6cd0
         "type": "Secret Keyword",
         "verified_result": null
       },
@@ -766,11 +750,7 @@
         "hashed_secret": "8abf4899c01104241510ba87685ad4de76b0c437",
         "is_secret": false,
         "is_verified": false,
-<<<<<<< HEAD
-        "line_number": 1551,
-=======
         "line_number": 1559,
->>>>>>> b1fc6cd0
         "type": "Secret Keyword",
         "verified_result": null
       }
@@ -3624,11 +3604,7 @@
       }
     ]
   },
-<<<<<<< HEAD
-  "version": "0.13.1+ibm.53.dss",
-=======
   "version": "0.13.1+ibm.46.dss",
->>>>>>> b1fc6cd0
   "word_list": {
     "file": null,
     "hash": null
