--- conflicted
+++ resolved
@@ -3,11 +3,7 @@
     "files": "go.mod|go.sum|.*.map|^.secrets.baseline$",
     "lines": null
   },
-<<<<<<< HEAD
-  "generated_at": "2024-01-12T15:54:59Z",
-=======
-  "generated_at": "2024-01-17T17:15:00Z",
->>>>>>> d9ed8579
+  "generated_at": "2024-01-19T14:53:56Z",
   "plugins_used": [
     {
       "name": "AWSKeyDetector"
@@ -684,7 +680,7 @@
         "hashed_secret": "34f3e72c9e8f331c6c12a39b4ca27d46880ab2cd",
         "is_secret": false,
         "is_verified": false,
-        "line_number": 85,
+        "line_number": 61,
         "type": "Secret Keyword",
         "verified_result": null
       },
@@ -692,7 +688,7 @@
         "hashed_secret": "f4aa5360c26e2a4e2d45e095bd597e84c497fbcd",
         "is_secret": false,
         "is_verified": false,
-        "line_number": 130,
+        "line_number": 106,
         "type": "Secret Keyword",
         "verified_result": null
       },
@@ -700,7 +696,7 @@
         "hashed_secret": "912accc17209bb36cb22d76d430ef9e9ec99dd4c",
         "is_secret": false,
         "is_verified": false,
-        "line_number": 188,
+        "line_number": 164,
         "type": "Secret Keyword",
         "verified_result": null
       },
@@ -708,7 +704,7 @@
         "hashed_secret": "514edd121688f936809a62aecd24419c7eaa772b",
         "is_secret": false,
         "is_verified": false,
-        "line_number": 275,
+        "line_number": 251,
         "type": "Secret Keyword",
         "verified_result": null
       },
@@ -716,7 +712,7 @@
         "hashed_secret": "fa33d07da58b52eee9f13b88e9cda8b98f1c19b6",
         "is_secret": false,
         "is_verified": false,
-        "line_number": 286,
+        "line_number": 262,
         "type": "Secret Keyword",
         "verified_result": null
       },
@@ -724,7 +720,7 @@
         "hashed_secret": "5926151b9a84e25fbc262e88ef6c1d58f0c95548",
         "is_secret": false,
         "is_verified": false,
-        "line_number": 298,
+        "line_number": 274,
         "type": "Secret Keyword",
         "verified_result": null
       }
@@ -764,11 +760,7 @@
         "hashed_secret": "731438016c5ab94431f61820f35e3ae5f8ad6004",
         "is_secret": false,
         "is_verified": false,
-<<<<<<< HEAD
-        "line_number": 432,
-=======
-        "line_number": 434,
->>>>>>> d9ed8579
+        "line_number": 438,
         "type": "Secret Keyword",
         "verified_result": null
       },
@@ -776,11 +768,7 @@
         "hashed_secret": "12da2e35d6b50c902c014f1ab9e3032650368df7",
         "is_secret": false,
         "is_verified": false,
-<<<<<<< HEAD
-        "line_number": 438,
-=======
-        "line_number": 440,
->>>>>>> d9ed8579
+        "line_number": 444,
         "type": "Secret Keyword",
         "verified_result": null
       },
@@ -788,11 +776,7 @@
         "hashed_secret": "813274ccae5b6b509379ab56982d862f7b5969b6",
         "is_secret": false,
         "is_verified": false,
-<<<<<<< HEAD
-        "line_number": 1161,
-=======
-        "line_number": 1175,
->>>>>>> d9ed8579
+        "line_number": 1179,
         "type": "Base64 High Entropy String",
         "verified_result": null
       }
@@ -862,11 +846,7 @@
         "hashed_secret": "da8cae6284528565678de15e03d461e23fe22538",
         "is_secret": false,
         "is_verified": false,
-<<<<<<< HEAD
-        "line_number": 1869,
-=======
-        "line_number": 1884,
->>>>>>> d9ed8579
+        "line_number": 1895,
         "type": "Secret Keyword",
         "verified_result": null
       },
@@ -874,11 +854,7 @@
         "hashed_secret": "1a0334cfa65f4be58b9d914b8e96e9d9478bfbac",
         "is_secret": false,
         "is_verified": false,
-<<<<<<< HEAD
-        "line_number": 3250,
-=======
-        "line_number": 3265,
->>>>>>> d9ed8579
+        "line_number": 3276,
         "type": "Secret Keyword",
         "verified_result": null
       }
@@ -888,7 +864,7 @@
         "hashed_secret": "c8b6f5ef11b9223ac35a5663975a466ebe7ebba9",
         "is_secret": false,
         "is_verified": false,
-        "line_number": 1840,
+        "line_number": 1842,
         "type": "Secret Keyword",
         "verified_result": null
       },
@@ -896,7 +872,7 @@
         "hashed_secret": "8abf4899c01104241510ba87685ad4de76b0c437",
         "is_secret": false,
         "is_verified": false,
-        "line_number": 1846,
+        "line_number": 1848,
         "type": "Secret Keyword",
         "verified_result": null
       }
@@ -2144,7 +2120,7 @@
         "hashed_secret": "2317aa72dafa0a07f05af47baa2e388f95dcf6f3",
         "is_secret": false,
         "is_verified": false,
-        "line_number": 826,
+        "line_number": 832,
         "type": "Secret Keyword",
         "verified_result": null
       }
@@ -2154,7 +2130,7 @@
         "hashed_secret": "2317aa72dafa0a07f05af47baa2e388f95dcf6f3",
         "is_secret": false,
         "is_verified": false,
-        "line_number": 219,
+        "line_number": 216,
         "type": "Secret Keyword",
         "verified_result": null
       }
@@ -2988,11 +2964,7 @@
         "hashed_secret": "92f08f2d9a0dc3f0d4cb3796435a48508cf59ecd",
         "is_secret": false,
         "is_verified": false,
-<<<<<<< HEAD
-        "line_number": 1115,
-=======
         "line_number": 1107,
->>>>>>> d9ed8579
         "type": "Secret Keyword",
         "verified_result": null
       }
@@ -3020,7 +2992,7 @@
         "hashed_secret": "92f08f2d9a0dc3f0d4cb3796435a48508cf59ecd",
         "is_secret": false,
         "is_verified": false,
-        "line_number": 513,
+        "line_number": 509,
         "type": "Secret Keyword",
         "verified_result": null
       }
@@ -3166,7 +3138,7 @@
         "hashed_secret": "09c0dfbba1f2b2576cfbac116e13b0258bc26bfa",
         "is_secret": false,
         "is_verified": false,
-        "line_number": 468,
+        "line_number": 470,
         "type": "Secret Keyword",
         "verified_result": null
       },
@@ -3174,7 +3146,7 @@
         "hashed_secret": "d282ab8a33d987146dda0381b4effdf2d91c0d65",
         "is_secret": false,
         "is_verified": false,
-        "line_number": 474,
+        "line_number": 476,
         "type": "Secret Keyword",
         "verified_result": null
       }
@@ -3471,6 +3443,34 @@
         "is_secret": false,
         "is_verified": false,
         "line_number": 874,
+        "type": "Secret Keyword",
+        "verified_result": null
+      }
+    ],
+    "ibm/service/secretsmanager/data_source_ibm_sm_service_credentials_secret.go": [
+      {
+        "hashed_secret": "3046d9f6cfaaeea6eed9bb7a4ab010fe49b0cfd4",
+        "is_secret": false,
+        "is_verified": false,
+        "line_number": 196,
+        "type": "Secret Keyword",
+        "verified_result": null
+      },
+      {
+        "hashed_secret": "b732fb611fd46a38e8667f9972e0cde777fbe37f",
+        "is_secret": false,
+        "is_verified": false,
+        "line_number": 387,
+        "type": "Secret Keyword",
+        "verified_result": null
+      }
+    ],
+    "ibm/service/secretsmanager/data_source_ibm_sm_service_credentials_secret_metadata.go": [
+      {
+        "hashed_secret": "3046d9f6cfaaeea6eed9bb7a4ab010fe49b0cfd4",
+        "is_secret": false,
+        "is_verified": false,
+        "line_number": 179,
         "type": "Secret Keyword",
         "verified_result": null
       }
@@ -3783,8 +3783,6 @@
         "verified_result": null
       }
     ],
-<<<<<<< HEAD
-=======
     "ibm/service/secretsmanager/resource_ibm_sm_service_credentials_secret.go": [
       {
         "hashed_secret": "3046d9f6cfaaeea6eed9bb7a4ab010fe49b0cfd4",
@@ -3803,7 +3801,6 @@
         "verified_result": null
       }
     ],
->>>>>>> d9ed8579
     "ibm/service/secretsmanager/resource_ibm_sm_username_password_secret.go": [
       {
         "hashed_secret": "3046d9f6cfaaeea6eed9bb7a4ab010fe49b0cfd4",
@@ -4960,8 +4957,6 @@
         "verified_result": null
       }
     ],
-<<<<<<< HEAD
-=======
     "website/docs/r/sm_service_credentials_secret.html.markdown": [
       {
         "hashed_secret": "d47dcacc720a39e236679ac3e311a0d58bb6519e",
@@ -4980,7 +4975,6 @@
         "verified_result": null
       }
     ],
->>>>>>> d9ed8579
     "website/docs/r/sm_username_password_secret.html.markdown": [
       {
         "hashed_secret": "e3efaa78f2f6ca38f70ded91b232d8dac947315d",
