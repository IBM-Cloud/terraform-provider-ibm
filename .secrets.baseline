--- conflicted
+++ resolved
@@ -3,11 +3,7 @@
     "files": "go.mod|go.sum|.*.map|^.secrets.baseline$",
     "lines": null
   },
-<<<<<<< HEAD
-  "generated_at": "2023-06-19T07:56:47Z",
-=======
   "generated_at": "2023-06-20T13:14:07Z",
->>>>>>> ee789c10
   "plugins_used": [
     {
       "name": "ArtifactoryDetector"
@@ -812,23 +808,15 @@
         "hashed_secret": "c8b6f5ef11b9223ac35a5663975a466ebe7ebba9",
         "is_secret": false,
         "is_verified": false,
-<<<<<<< HEAD
+        "line_number": 1713,
+        "type": "Secret Keyword",
+        "verified_result": null
+      },
+      {
+        "hashed_secret": "8abf4899c01104241510ba87685ad4de76b0c437",
+        "is_secret": false,
+        "is_verified": false,
         "line_number": 1719,
-=======
-        "line_number": 1713,
->>>>>>> ee789c10
-        "type": "Secret Keyword",
-        "verified_result": null
-      },
-      {
-        "hashed_secret": "8abf4899c01104241510ba87685ad4de76b0c437",
-        "is_secret": false,
-        "is_verified": false,
-<<<<<<< HEAD
-        "line_number": 1725,
-=======
-        "line_number": 1719,
->>>>>>> ee789c10
         "type": "Secret Keyword",
         "verified_result": null
       }
@@ -5172,11 +5160,7 @@
       }
     ]
   },
-<<<<<<< HEAD
-  "version": "0.13.1+ibm.60.dss",
-=======
   "version": "0.13.1+ibm.56.dss",
->>>>>>> ee789c10
   "word_list": {
     "file": null,
     "hash": null
