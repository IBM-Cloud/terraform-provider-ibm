--- conflicted
+++ resolved
@@ -3,11 +3,7 @@
     "files": "go.mod|go.sum|.*.map|^.secrets.baseline$",
     "lines": null
   },
-<<<<<<< HEAD
-  "generated_at": "2023-03-14T10:45:52Z",
-=======
   "generated_at": "2023-03-15T13:54:53Z",
->>>>>>> 0cef8ae0
   "plugins_used": [
     {
       "name": "ArtifactoryDetector"
@@ -708,11 +704,7 @@
         "hashed_secret": "813274ccae5b6b509379ab56982d862f7b5969b6",
         "is_secret": false,
         "is_verified": false,
-<<<<<<< HEAD
-        "line_number": 912,
-=======
         "line_number": 907,
->>>>>>> 0cef8ae0
         "type": "Base64 High Entropy String",
         "verified_result": null
       }
@@ -792,11 +784,7 @@
         "hashed_secret": "c8b6f5ef11b9223ac35a5663975a466ebe7ebba9",
         "is_secret": false,
         "is_verified": false,
-<<<<<<< HEAD
-        "line_number": 1628,
-=======
         "line_number": 1610,
->>>>>>> 0cef8ae0
         "type": "Secret Keyword",
         "verified_result": null
       },
@@ -804,11 +792,7 @@
         "hashed_secret": "8abf4899c01104241510ba87685ad4de76b0c437",
         "is_secret": false,
         "is_verified": false,
-<<<<<<< HEAD
-        "line_number": 1634,
-=======
         "line_number": 1616,
->>>>>>> 0cef8ae0
         "type": "Secret Keyword",
         "verified_result": null
       }
@@ -4608,11 +4592,7 @@
         "hashed_secret": "d47dcacc720a39e236679ac3e311a0d58bb6519e",
         "is_secret": false,
         "is_verified": false,
-<<<<<<< HEAD
-        "line_number": 152,
-=======
         "line_number": 156,
->>>>>>> 0cef8ae0
         "type": "Secret Keyword",
         "verified_result": null
       },
@@ -4620,11 +4600,7 @@
         "hashed_secret": "e66e7d67fdf3c596c435fc7828b13205e4950a0f",
         "is_secret": false,
         "is_verified": false,
-<<<<<<< HEAD
-        "line_number": 154,
-=======
         "line_number": 158,
->>>>>>> 0cef8ae0
         "type": "Secret Keyword",
         "verified_result": null
       }
