--- conflicted
+++ resolved
@@ -3,11 +3,7 @@
     "files": "go.mod|go.sum|.*.map|^.secrets.baseline$",
     "lines": null
   },
-<<<<<<< HEAD
-  "generated_at": "2024-01-03T15:09:26Z",
-=======
   "generated_at": "2023-12-26T12:35:45Z",
->>>>>>> 160caa0f
   "plugins_used": [
     {
       "name": "AWSKeyDetector"
@@ -764,11 +760,7 @@
         "hashed_secret": "731438016c5ab94431f61820f35e3ae5f8ad6004",
         "is_secret": false,
         "is_verified": false,
-<<<<<<< HEAD
-        "line_number": 417,
-=======
         "line_number": 428,
->>>>>>> 160caa0f
         "type": "Secret Keyword",
         "verified_result": null
       },
@@ -776,11 +768,7 @@
         "hashed_secret": "12da2e35d6b50c902c014f1ab9e3032650368df7",
         "is_secret": false,
         "is_verified": false,
-<<<<<<< HEAD
-        "line_number": 423,
-=======
         "line_number": 434,
->>>>>>> 160caa0f
         "type": "Secret Keyword",
         "verified_result": null
       },
@@ -788,11 +776,7 @@
         "hashed_secret": "813274ccae5b6b509379ab56982d862f7b5969b6",
         "is_secret": false,
         "is_verified": false,
-<<<<<<< HEAD
-        "line_number": 1134,
-=======
         "line_number": 1157,
->>>>>>> 160caa0f
         "type": "Base64 High Entropy String",
         "verified_result": null
       }
@@ -880,11 +864,7 @@
         "hashed_secret": "c8b6f5ef11b9223ac35a5663975a466ebe7ebba9",
         "is_secret": false,
         "is_verified": false,
-<<<<<<< HEAD
-        "line_number": 1816,
-=======
         "line_number": 1838,
->>>>>>> 160caa0f
         "type": "Secret Keyword",
         "verified_result": null
       },
@@ -892,11 +872,7 @@
         "hashed_secret": "8abf4899c01104241510ba87685ad4de76b0c437",
         "is_secret": false,
         "is_verified": false,
-<<<<<<< HEAD
-        "line_number": 1822,
-=======
         "line_number": 1844,
->>>>>>> 160caa0f
         "type": "Secret Keyword",
         "verified_result": null
       }
