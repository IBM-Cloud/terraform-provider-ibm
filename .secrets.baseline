--- conflicted
+++ resolved
@@ -3,11 +3,7 @@
     "files": "go.mod|go.sum|.*.map|^.secrets.baseline$",
     "lines": null
   },
-<<<<<<< HEAD
   "generated_at": "2023-03-29T15:22:03Z",
-=======
-  "generated_at": "2023-03-29T09:49:02Z",
->>>>>>> f45723c0
   "plugins_used": [
     {
       "name": "ArtifactoryDetector"
@@ -718,11 +714,7 @@
         "hashed_secret": "9184b0c38101bf24d78b2bb0d044deb1d33696fc",
         "is_secret": false,
         "is_verified": false,
-<<<<<<< HEAD
         "line_number": 133,
-=======
-        "line_number": 132,
->>>>>>> f45723c0
         "type": "Secret Keyword",
         "verified_result": null
       },
@@ -730,11 +722,7 @@
         "hashed_secret": "c427f185ddcb2440be9b77c8e45f1cd487a2e790",
         "is_secret": false,
         "is_verified": false,
-<<<<<<< HEAD
         "line_number": 1448,
-=======
-        "line_number": 1437,
->>>>>>> f45723c0
         "type": "Base64 High Entropy String",
         "verified_result": null
       },
@@ -742,11 +730,7 @@
         "hashed_secret": "1f7e33de15e22de9d2eaf502df284ed25ca40018",
         "is_secret": false,
         "is_verified": false,
-<<<<<<< HEAD
         "line_number": 1516,
-=======
-        "line_number": 1505,
->>>>>>> f45723c0
         "type": "Secret Keyword",
         "verified_result": null
       },
@@ -754,11 +738,7 @@
         "hashed_secret": "1f614c2eb6b3da22d89bd1b9fd47d7cb7c8fc670",
         "is_secret": false,
         "is_verified": false,
-<<<<<<< HEAD
         "line_number": 3364,
-=======
-        "line_number": 3335,
->>>>>>> f45723c0
         "type": "Secret Keyword",
         "verified_result": null
       },
@@ -766,11 +746,7 @@
         "hashed_secret": "7abfce65b8504403afc25c9790f358d513dfbcc6",
         "is_secret": false,
         "is_verified": false,
-<<<<<<< HEAD
         "line_number": 3377,
-=======
-        "line_number": 3348,
->>>>>>> f45723c0
         "type": "Secret Keyword",
         "verified_result": null
       },
@@ -778,11 +754,7 @@
         "hashed_secret": "0c2d85bf9a9b1579b16f220a4ea8c3d62b2e24b1",
         "is_secret": false,
         "is_verified": false,
-<<<<<<< HEAD
         "line_number": 3418,
-=======
-        "line_number": 3389,
->>>>>>> f45723c0
         "type": "Secret Keyword",
         "verified_result": null
       }
@@ -812,11 +784,7 @@
         "hashed_secret": "c8b6f5ef11b9223ac35a5663975a466ebe7ebba9",
         "is_secret": false,
         "is_verified": false,
-<<<<<<< HEAD
         "line_number": 1652,
-=======
-        "line_number": 1641,
->>>>>>> f45723c0
         "type": "Secret Keyword",
         "verified_result": null
       },
@@ -824,11 +792,7 @@
         "hashed_secret": "8abf4899c01104241510ba87685ad4de76b0c437",
         "is_secret": false,
         "is_verified": false,
-<<<<<<< HEAD
         "line_number": 1658,
-=======
-        "line_number": 1647,
->>>>>>> f45723c0
         "type": "Secret Keyword",
         "verified_result": null
       }
