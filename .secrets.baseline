--- conflicted
+++ resolved
@@ -3,11 +3,7 @@
     "files": "go.sum|^.secrets.baseline$",
     "lines": null
   },
-<<<<<<< HEAD
-  "generated_at": "2022-06-30T12:28:51Z",
-=======
-  "generated_at": "2022-06-23T19:24:50Z",
->>>>>>> 5865989a
+  "generated_at": "2022-06-30T12:32:37Z",
   "plugins_used": [
     {
       "name": "AWSKeyDetector"
@@ -664,11 +660,7 @@
         "hashed_secret": "813274ccae5b6b509379ab56982d862f7b5969b6",
         "is_secret": false,
         "is_verified": false,
-<<<<<<< HEAD
         "line_number": 738,
-=======
-        "line_number": 729,
->>>>>>> 5865989a
         "type": "Base64 High Entropy String",
         "verified_result": null
       }
@@ -738,11 +730,7 @@
         "hashed_secret": "c8b6f5ef11b9223ac35a5663975a466ebe7ebba9",
         "is_secret": false,
         "is_verified": false,
-<<<<<<< HEAD
         "line_number": 1368,
-=======
-        "line_number": 1255,
->>>>>>> 5865989a
         "type": "Secret Keyword",
         "verified_result": null
       },
@@ -750,11 +738,7 @@
         "hashed_secret": "8abf4899c01104241510ba87685ad4de76b0c437",
         "is_secret": false,
         "is_verified": false,
-<<<<<<< HEAD
         "line_number": 1374,
-=======
-        "line_number": 1261,
->>>>>>> 5865989a
         "type": "Secret Keyword",
         "verified_result": null
       }
@@ -2398,7 +2382,7 @@
         "hashed_secret": "d47dcacc720a39e236679ac3e311a0d58bb6519e",
         "is_secret": false,
         "is_verified": false,
-        "line_number": 125,
+        "line_number": 116,
         "type": "Secret Keyword",
         "verified_result": null
       },
@@ -2406,7 +2390,7 @@
         "hashed_secret": "e66e7d67fdf3c596c435fc7828b13205e4950a0f",
         "is_secret": false,
         "is_verified": false,
-        "line_number": 127,
+        "line_number": 118,
         "type": "Secret Keyword",
         "verified_result": null
       }
@@ -2424,7 +2408,7 @@
         "hashed_secret": "d47dcacc720a39e236679ac3e311a0d58bb6519e",
         "is_secret": false,
         "is_verified": false,
-        "line_number": 123,
+        "line_number": 114,
         "type": "Secret Keyword",
         "verified_result": null
       },
@@ -2432,7 +2416,7 @@
         "hashed_secret": "e66e7d67fdf3c596c435fc7828b13205e4950a0f",
         "is_secret": false,
         "is_verified": false,
-        "line_number": 125,
+        "line_number": 116,
         "type": "Secret Keyword",
         "verified_result": null
       }
