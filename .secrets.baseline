--- conflicted
+++ resolved
@@ -3,11 +3,7 @@
     "files": "go.mod|go.sum|.*.map|^.secrets.baseline$",
     "lines": null
   },
-<<<<<<< HEAD
   "generated_at": "2025-09-19T09:28:12Z",
-=======
-  "generated_at": "2025-09-16T08:11:13Z",
->>>>>>> 359664e5
   "plugins_used": [
     {
       "name": "AWSKeyDetector"
