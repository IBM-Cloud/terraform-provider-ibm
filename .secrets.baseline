--- conflicted
+++ resolved
@@ -3,11 +3,7 @@
     "files": "go.sum|^.secrets.baseline$",
     "lines": null
   },
-<<<<<<< HEAD
-  "generated_at": "2022-07-12T09:20:15Z",
-=======
   "generated_at": "2022-07-13T10:12:14Z",
->>>>>>> d7216213
   "plugins_used": [
     {
       "name": "AWSKeyDetector"
@@ -734,11 +730,7 @@
         "hashed_secret": "c8b6f5ef11b9223ac35a5663975a466ebe7ebba9",
         "is_secret": false,
         "is_verified": false,
-<<<<<<< HEAD
-        "line_number": 1374,
-=======
         "line_number": 1384,
->>>>>>> d7216213
         "type": "Secret Keyword",
         "verified_result": null
       },
@@ -746,11 +738,7 @@
         "hashed_secret": "8abf4899c01104241510ba87685ad4de76b0c437",
         "is_secret": false,
         "is_verified": false,
-<<<<<<< HEAD
-        "line_number": 1380,
-=======
         "line_number": 1390,
->>>>>>> d7216213
         "type": "Secret Keyword",
         "verified_result": null
       }
