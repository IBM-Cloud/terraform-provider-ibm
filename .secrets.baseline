--- conflicted
+++ resolved
@@ -3,11 +3,7 @@
     "files": "go.sum|^.secrets.baseline$|metadata",
     "lines": null
   },
-<<<<<<< HEAD
-  "generated_at": "2022-10-18T17:40:55Z",
-=======
   "generated_at": "2022-10-25T13:19:25Z",
->>>>>>> c11aeb6c
   "plugins_used": [
     {
       "name": "AWSKeyDetector"
@@ -654,11 +650,7 @@
         "hashed_secret": "813274ccae5b6b509379ab56982d862f7b5969b6",
         "is_secret": false,
         "is_verified": false,
-<<<<<<< HEAD
-        "line_number": 775,
-=======
         "line_number": 791,
->>>>>>> c11aeb6c
         "type": "Base64 High Entropy String",
         "verified_result": null
       }
@@ -738,11 +730,7 @@
         "hashed_secret": "c8b6f5ef11b9223ac35a5663975a466ebe7ebba9",
         "is_secret": false,
         "is_verified": false,
-<<<<<<< HEAD
-        "line_number": 1478,
-=======
         "line_number": 1520,
->>>>>>> c11aeb6c
         "type": "Secret Keyword",
         "verified_result": null
       },
@@ -750,11 +738,7 @@
         "hashed_secret": "8abf4899c01104241510ba87685ad4de76b0c437",
         "is_secret": false,
         "is_verified": false,
-<<<<<<< HEAD
-        "line_number": 1484,
-=======
         "line_number": 1526,
->>>>>>> c11aeb6c
         "type": "Secret Keyword",
         "verified_result": null
       }
@@ -1762,11 +1746,7 @@
         "hashed_secret": "3046d9f6cfaaeea6eed9bb7a4ab010fe49b0cfd4",
         "is_secret": false,
         "is_verified": false,
-<<<<<<< HEAD
-        "line_number": 1568,
-=======
         "line_number": 1570,
->>>>>>> c11aeb6c
         "type": "Secret Keyword",
         "verified_result": null
       },
@@ -1774,11 +1754,7 @@
         "hashed_secret": "2c7d1e61c036dc18b2e9b3e6392c8e59c8437f23",
         "is_secret": false,
         "is_verified": false,
-<<<<<<< HEAD
-        "line_number": 1914,
-=======
         "line_number": 1923,
->>>>>>> c11aeb6c
         "type": "Secret Keyword",
         "verified_result": null
       }
@@ -1788,11 +1764,7 @@
         "hashed_secret": "deab23f996709b4e3d14e5499d1cc2de677bfaa8",
         "is_secret": false,
         "is_verified": false,
-<<<<<<< HEAD
-        "line_number": 1482,
-=======
         "line_number": 1487,
->>>>>>> c11aeb6c
         "type": "Secret Keyword",
         "verified_result": null
       },
@@ -1800,11 +1772,7 @@
         "hashed_secret": "20a25bac21219ffff1904bde871ded4027eca2f8",
         "is_secret": false,
         "is_verified": false,
-<<<<<<< HEAD
-        "line_number": 2084,
-=======
         "line_number": 2085,
->>>>>>> c11aeb6c
         "type": "Secret Keyword",
         "verified_result": null
       },
@@ -1812,11 +1780,7 @@
         "hashed_secret": "b732fb611fd46a38e8667f9972e0cde777fbe37f",
         "is_secret": false,
         "is_verified": false,
-<<<<<<< HEAD
-        "line_number": 2103,
-=======
         "line_number": 2104,
->>>>>>> c11aeb6c
         "type": "Secret Keyword",
         "verified_result": null
       },
@@ -1824,11 +1788,7 @@
         "hashed_secret": "1f5e25be9b575e9f5d39c82dfd1d9f4d73f1975c",
         "is_secret": false,
         "is_verified": false,
-<<<<<<< HEAD
-        "line_number": 2463,
-=======
         "line_number": 2376,
->>>>>>> c11aeb6c
         "type": "Secret Keyword",
         "verified_result": null
       }
