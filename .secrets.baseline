--- conflicted
+++ resolved
@@ -3,11 +3,7 @@
     "files": "go.sum|^.secrets.baseline$",
     "lines": null
   },
-<<<<<<< HEAD
-  "generated_at": "2021-12-28T09:29:22Z",
-=======
   "generated_at": "2022-01-05T05:23:43Z",
->>>>>>> 45721aee
   "plugins_used": [
     {
       "name": "AWSKeyDetector"
@@ -2207,11 +2203,7 @@
       }
     ]
   },
-<<<<<<< HEAD
-  "version": "0.13.1+ibm.47.dss",
-=======
   "version": "0.13.1+ibm.31.dss",
->>>>>>> 45721aee
   "word_list": {
     "file": null,
     "hash": null
