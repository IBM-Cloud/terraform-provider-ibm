--- conflicted
+++ resolved
@@ -3,11 +3,7 @@
     "files": "go.mod|go.sum|.*.map|^.secrets.baseline$",
     "lines": null
   },
-<<<<<<< HEAD
-  "generated_at": "2023-11-29T19:03:04Z",
-=======
-  "generated_at": "2023-12-26T12:35:45Z",
->>>>>>> dfb2339c
+  "generated_at": "2024-01-12T15:54:59Z",
   "plugins_used": [
     {
       "name": "AWSKeyDetector"
@@ -764,7 +760,7 @@
         "hashed_secret": "731438016c5ab94431f61820f35e3ae5f8ad6004",
         "is_secret": false,
         "is_verified": false,
-        "line_number": 428,
+        "line_number": 432,
         "type": "Secret Keyword",
         "verified_result": null
       },
@@ -772,7 +768,7 @@
         "hashed_secret": "12da2e35d6b50c902c014f1ab9e3032650368df7",
         "is_secret": false,
         "is_verified": false,
-        "line_number": 434,
+        "line_number": 438,
         "type": "Secret Keyword",
         "verified_result": null
       },
@@ -780,7 +776,7 @@
         "hashed_secret": "813274ccae5b6b509379ab56982d862f7b5969b6",
         "is_secret": false,
         "is_verified": false,
-        "line_number": 1157,
+        "line_number": 1161,
         "type": "Base64 High Entropy String",
         "verified_result": null
       }
@@ -798,7 +794,7 @@
         "hashed_secret": "c427f185ddcb2440be9b77c8e45f1cd487a2e790",
         "is_secret": false,
         "is_verified": false,
-        "line_number": 1451,
+        "line_number": 1454,
         "type": "Base64 High Entropy String",
         "verified_result": null
       },
@@ -806,7 +802,7 @@
         "hashed_secret": "1f7e33de15e22de9d2eaf502df284ed25ca40018",
         "is_secret": false,
         "is_verified": false,
-        "line_number": 1518,
+        "line_number": 1521,
         "type": "Secret Keyword",
         "verified_result": null
       },
@@ -814,7 +810,7 @@
         "hashed_secret": "1f614c2eb6b3da22d89bd1b9fd47d7cb7c8fc670",
         "is_secret": false,
         "is_verified": false,
-        "line_number": 3338,
+        "line_number": 3342,
         "type": "Secret Keyword",
         "verified_result": null
       },
@@ -822,7 +818,7 @@
         "hashed_secret": "7abfce65b8504403afc25c9790f358d513dfbcc6",
         "is_secret": false,
         "is_verified": false,
-        "line_number": 3351,
+        "line_number": 3355,
         "type": "Secret Keyword",
         "verified_result": null
       },
@@ -830,7 +826,7 @@
         "hashed_secret": "0c2d85bf9a9b1579b16f220a4ea8c3d62b2e24b1",
         "is_secret": false,
         "is_verified": false,
-        "line_number": 3392,
+        "line_number": 3396,
         "type": "Secret Keyword",
         "verified_result": null
       }
@@ -2060,11 +2056,7 @@
         "hashed_secret": "deab23f996709b4e3d14e5499d1cc2de677bfaa8",
         "is_secret": false,
         "is_verified": false,
-<<<<<<< HEAD
-        "line_number": 1383,
-=======
-        "line_number": 1372,
->>>>>>> dfb2339c
+        "line_number": 1421,
         "type": "Secret Keyword",
         "verified_result": null
       },
@@ -2072,11 +2064,7 @@
         "hashed_secret": "20a25bac21219ffff1904bde871ded4027eca2f8",
         "is_secret": false,
         "is_verified": false,
-<<<<<<< HEAD
-        "line_number": 1978,
-=======
-        "line_number": 1962,
->>>>>>> dfb2339c
+        "line_number": 2017,
         "type": "Secret Keyword",
         "verified_result": null
       },
@@ -2084,11 +2072,7 @@
         "hashed_secret": "b732fb611fd46a38e8667f9972e0cde777fbe37f",
         "is_secret": false,
         "is_verified": false,
-<<<<<<< HEAD
-        "line_number": 1997,
-=======
-        "line_number": 1981,
->>>>>>> dfb2339c
+        "line_number": 2036,
         "type": "Secret Keyword",
         "verified_result": null
       },
@@ -2096,11 +2080,7 @@
         "hashed_secret": "1f5e25be9b575e9f5d39c82dfd1d9f4d73f1975c",
         "is_secret": false,
         "is_verified": false,
-<<<<<<< HEAD
-        "line_number": 2210,
-=======
-        "line_number": 2194,
->>>>>>> dfb2339c
+        "line_number": 2249,
         "type": "Secret Keyword",
         "verified_result": null
       }
@@ -2120,7 +2100,7 @@
         "hashed_secret": "2317aa72dafa0a07f05af47baa2e388f95dcf6f3",
         "is_secret": false,
         "is_verified": false,
-        "line_number": 205,
+        "line_number": 202,
         "type": "Secret Keyword",
         "verified_result": null
       }
@@ -2130,7 +2110,7 @@
         "hashed_secret": "2317aa72dafa0a07f05af47baa2e388f95dcf6f3",
         "is_secret": false,
         "is_verified": false,
-        "line_number": 823,
+        "line_number": 784,
         "type": "Secret Keyword",
         "verified_result": null
       }
@@ -2140,7 +2120,7 @@
         "hashed_secret": "2317aa72dafa0a07f05af47baa2e388f95dcf6f3",
         "is_secret": false,
         "is_verified": false,
-        "line_number": 778,
+        "line_number": 826,
         "type": "Secret Keyword",
         "verified_result": null
       }
@@ -2150,7 +2130,7 @@
         "hashed_secret": "2317aa72dafa0a07f05af47baa2e388f95dcf6f3",
         "is_secret": false,
         "is_verified": false,
-        "line_number": 213,
+        "line_number": 219,
         "type": "Secret Keyword",
         "verified_result": null
       }
@@ -2160,7 +2140,7 @@
         "hashed_secret": "8cbbbfad0206e5953901f679b0d26d583c4f5ffe",
         "is_secret": false,
         "is_verified": false,
-        "line_number": 271,
+        "line_number": 268,
         "type": "Secret Keyword",
         "verified_result": null
       },
@@ -2168,7 +2148,7 @@
         "hashed_secret": "2317aa72dafa0a07f05af47baa2e388f95dcf6f3",
         "is_secret": false,
         "is_verified": false,
-        "line_number": 336,
+        "line_number": 333,
         "type": "Secret Keyword",
         "verified_result": null
       }
@@ -2178,7 +2158,7 @@
         "hashed_secret": "5667b8489a17faa9ef54941db31ed762be280bec",
         "is_secret": false,
         "is_verified": false,
-        "line_number": 157,
+        "line_number": 154,
         "type": "Secret Keyword",
         "verified_result": null
       },
@@ -2186,7 +2166,7 @@
         "hashed_secret": "2317aa72dafa0a07f05af47baa2e388f95dcf6f3",
         "is_secret": false,
         "is_verified": false,
-        "line_number": 189,
+        "line_number": 186,
         "type": "Secret Keyword",
         "verified_result": null
       }
@@ -2196,7 +2176,7 @@
         "hashed_secret": "2317aa72dafa0a07f05af47baa2e388f95dcf6f3",
         "is_secret": false,
         "is_verified": false,
-        "line_number": 214,
+        "line_number": 220,
         "type": "Secret Keyword",
         "verified_result": null
       }
@@ -2206,7 +2186,7 @@
         "hashed_secret": "2317aa72dafa0a07f05af47baa2e388f95dcf6f3",
         "is_secret": false,
         "is_verified": false,
-        "line_number": 150,
+        "line_number": 156,
         "type": "Secret Keyword",
         "verified_result": null
       }
@@ -2216,7 +2196,7 @@
         "hashed_secret": "728e83f156932be9b1dc48a5c3f7a3bfbeeb08ce",
         "is_secret": false,
         "is_verified": false,
-        "line_number": 490,
+        "line_number": 496,
         "type": "Secret Keyword",
         "verified_result": null
       },
@@ -2224,7 +2204,7 @@
         "hashed_secret": "2317aa72dafa0a07f05af47baa2e388f95dcf6f3",
         "is_secret": false,
         "is_verified": false,
-        "line_number": 658,
+        "line_number": 673,
         "type": "Secret Keyword",
         "verified_result": null
       }
@@ -2234,7 +2214,7 @@
         "hashed_secret": "2317aa72dafa0a07f05af47baa2e388f95dcf6f3",
         "is_secret": false,
         "is_verified": false,
-        "line_number": 223,
+        "line_number": 229,
         "type": "Secret Keyword",
         "verified_result": null
       }
@@ -2244,7 +2224,7 @@
         "hashed_secret": "2317aa72dafa0a07f05af47baa2e388f95dcf6f3",
         "is_secret": false,
         "is_verified": false,
-        "line_number": 273,
+        "line_number": 282,
         "type": "Secret Keyword",
         "verified_result": null
       },
@@ -2252,7 +2232,7 @@
         "hashed_secret": "44cdfc3615970ada14420caaaa5c5745fca06002",
         "is_secret": false,
         "is_verified": false,
-        "line_number": 277,
+        "line_number": 300,
         "type": "Secret Keyword",
         "verified_result": null
       }
@@ -2984,7 +2964,7 @@
         "hashed_secret": "92f08f2d9a0dc3f0d4cb3796435a48508cf59ecd",
         "is_secret": false,
         "is_verified": false,
-        "line_number": 1091,
+        "line_number": 1115,
         "type": "Secret Keyword",
         "verified_result": null
       }
@@ -3012,7 +2992,7 @@
         "hashed_secret": "92f08f2d9a0dc3f0d4cb3796435a48508cf59ecd",
         "is_secret": false,
         "is_verified": false,
-        "line_number": 509,
+        "line_number": 513,
         "type": "Secret Keyword",
         "verified_result": null
       }
@@ -3497,34 +3477,6 @@
         "verified_result": null
       }
     ],
-    "ibm/service/secretsmanager/data_source_ibm_sm_service_credentials_secret.go": [
-      {
-        "hashed_secret": "3046d9f6cfaaeea6eed9bb7a4ab010fe49b0cfd4",
-        "is_secret": false,
-        "is_verified": false,
-        "line_number": 196,
-        "type": "Secret Keyword",
-        "verified_result": null
-      },
-      {
-        "hashed_secret": "b732fb611fd46a38e8667f9972e0cde777fbe37f",
-        "is_secret": false,
-        "is_verified": false,
-        "line_number": 387,
-        "type": "Secret Keyword",
-        "verified_result": null
-      }
-    ],
-    "ibm/service/secretsmanager/data_source_ibm_sm_service_credentials_secret_metadata.go": [
-      {
-        "hashed_secret": "3046d9f6cfaaeea6eed9bb7a4ab010fe49b0cfd4",
-        "is_secret": false,
-        "is_verified": false,
-        "line_number": 179,
-        "type": "Secret Keyword",
-        "verified_result": null
-      }
-    ],
     "ibm/service/secretsmanager/data_source_ibm_sm_username_password_secret.go": [
       {
         "hashed_secret": "3046d9f6cfaaeea6eed9bb7a4ab010fe49b0cfd4",
@@ -3833,42 +3785,6 @@
         "verified_result": null
       }
     ],
-    "ibm/service/secretsmanager/resource_ibm_sm_service_credentials_secret.go": [
-      {
-        "hashed_secret": "3046d9f6cfaaeea6eed9bb7a4ab010fe49b0cfd4",
-        "is_secret": false,
-        "is_verified": false,
-        "line_number": 190,
-        "type": "Secret Keyword",
-        "verified_result": null
-      },
-      {
-        "hashed_secret": "b732fb611fd46a38e8667f9972e0cde777fbe37f",
-        "is_secret": false,
-        "is_verified": false,
-        "line_number": 443,
-        "type": "Secret Keyword",
-        "verified_result": null
-      }
-    ],
-    "ibm/service/secretsmanager/resource_ibm_sm_service_credentilas_secret.go": [
-      {
-        "hashed_secret": "3046d9f6cfaaeea6eed9bb7a4ab010fe49b0cfd4",
-        "is_secret": false,
-        "is_verified": false,
-        "line_number": 190,
-        "type": "Secret Keyword",
-        "verified_result": null
-      },
-      {
-        "hashed_secret": "b732fb611fd46a38e8667f9972e0cde777fbe37f",
-        "is_secret": false,
-        "is_verified": false,
-        "line_number": 443,
-        "type": "Secret Keyword",
-        "verified_result": null
-      }
-    ],
     "ibm/service/secretsmanager/resource_ibm_sm_username_password_secret.go": [
       {
         "hashed_secret": "3046d9f6cfaaeea6eed9bb7a4ab010fe49b0cfd4",
@@ -5021,24 +4937,6 @@
         "is_secret": false,
         "is_verified": false,
         "line_number": 79,
-        "type": "Secret Keyword",
-        "verified_result": null
-      }
-    ],
-    "website/docs/r/sm_service_credentials_secret.html.markdown": [
-      {
-        "hashed_secret": "d47dcacc720a39e236679ac3e311a0d58bb6519e",
-        "is_secret": false,
-        "is_verified": false,
-        "line_number": 191,
-        "type": "Secret Keyword",
-        "verified_result": null
-      },
-      {
-        "hashed_secret": "e66e7d67fdf3c596c435fc7828b13205e4950a0f",
-        "is_secret": false,
-        "is_verified": false,
-        "line_number": 193,
         "type": "Secret Keyword",
         "verified_result": null
       }
