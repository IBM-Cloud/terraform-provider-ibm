--- conflicted
+++ resolved
@@ -3,11 +3,7 @@
     "files": "go.mod|go.sum|.*.map|^.secrets.baseline$",
     "lines": null
   },
-<<<<<<< HEAD
-  "generated_at": "2023-12-11T16:26:19Z",
-=======
   "generated_at": "2023-12-14T01:01:48Z",
->>>>>>> 617aba37
   "plugins_used": [
     {
       "name": "AWSKeyDetector"
@@ -780,11 +776,7 @@
         "hashed_secret": "813274ccae5b6b509379ab56982d862f7b5969b6",
         "is_secret": false,
         "is_verified": false,
-<<<<<<< HEAD
-        "line_number": 1128,
-=======
         "line_number": 1143,
->>>>>>> 617aba37
         "type": "Base64 High Entropy String",
         "verified_result": null
       }
@@ -872,11 +864,7 @@
         "hashed_secret": "c8b6f5ef11b9223ac35a5663975a466ebe7ebba9",
         "is_secret": false,
         "is_verified": false,
-<<<<<<< HEAD
-        "line_number": 1806,
-=======
         "line_number": 1838,
->>>>>>> 617aba37
         "type": "Secret Keyword",
         "verified_result": null
       },
@@ -884,11 +872,7 @@
         "hashed_secret": "8abf4899c01104241510ba87685ad4de76b0c437",
         "is_secret": false,
         "is_verified": false,
-<<<<<<< HEAD
-        "line_number": 1812,
-=======
         "line_number": 1844,
->>>>>>> 617aba37
         "type": "Secret Keyword",
         "verified_result": null
       }
@@ -3829,11 +3813,7 @@
         "verified_result": null
       }
     ],
-<<<<<<< HEAD
-    "ibm/service/secretsmanager/resource_ibm_sm_service_credentilas_secret.go": [
-=======
     "ibm/service/secretsmanager/resource_ibm_sm_service_credentials_secret.go": [
->>>>>>> 617aba37
       {
         "hashed_secret": "3046d9f6cfaaeea6eed9bb7a4ab010fe49b0cfd4",
         "is_secret": false,
