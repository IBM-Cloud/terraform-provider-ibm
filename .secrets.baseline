--- conflicted
+++ resolved
@@ -3,11 +3,7 @@
     "files": "go.mod|go.sum|.*.map|^.secrets.baseline$",
     "lines": null
   },
-<<<<<<< HEAD
   "generated_at": "2025-02-24T07:17:36Z",
-=======
-  "generated_at": "2025-02-18T10:20:14Z",
->>>>>>> 96880f67
   "plugins_used": [
     {
       "name": "ArtifactoryDetector"
