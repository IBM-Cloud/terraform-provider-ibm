--- conflicted
+++ resolved
@@ -3,11 +3,7 @@
     "files": "go.mod|go.sum|.*.map|^.secrets.baseline$",
     "lines": null
   },
-<<<<<<< HEAD
-  "generated_at": "2023-10-26T17:41:33Z",
-=======
   "generated_at": "2023-10-18T18:46:12Z",
->>>>>>> c66b8630
   "plugins_used": [
     {
       "name": "AWSKeyDetector"
@@ -2074,11 +2070,7 @@
         "hashed_secret": "deab23f996709b4e3d14e5499d1cc2de677bfaa8",
         "is_secret": false,
         "is_verified": false,
-<<<<<<< HEAD
-        "line_number": 1563,
-=======
         "line_number": 1559,
->>>>>>> c66b8630
         "type": "Secret Keyword",
         "verified_result": null
       },
@@ -2086,11 +2078,7 @@
         "hashed_secret": "20a25bac21219ffff1904bde871ded4027eca2f8",
         "is_secret": false,
         "is_verified": false,
-<<<<<<< HEAD
-        "line_number": 2216,
-=======
         "line_number": 2212,
->>>>>>> c66b8630
         "type": "Secret Keyword",
         "verified_result": null
       },
@@ -2098,11 +2086,7 @@
         "hashed_secret": "b732fb611fd46a38e8667f9972e0cde777fbe37f",
         "is_secret": false,
         "is_verified": false,
-<<<<<<< HEAD
-        "line_number": 2235,
-=======
         "line_number": 2231,
->>>>>>> c66b8630
         "type": "Secret Keyword",
         "verified_result": null
       },
@@ -2110,11 +2094,7 @@
         "hashed_secret": "1f5e25be9b575e9f5d39c82dfd1d9f4d73f1975c",
         "is_secret": false,
         "is_verified": false,
-<<<<<<< HEAD
-        "line_number": 2500,
-=======
         "line_number": 2496,
->>>>>>> c66b8630
         "type": "Secret Keyword",
         "verified_result": null
       }
@@ -3696,11 +3676,7 @@
         "hashed_secret": "f855f5027fd8fdb2df3f6a6f1cf858fffcbedb0c",
         "is_secret": false,
         "is_verified": false,
-<<<<<<< HEAD
-        "line_number": 89160,
-=======
         "line_number": 93883,
->>>>>>> c66b8630
         "type": "Secret Keyword",
         "verified_result": null
       },
@@ -3708,11 +3684,7 @@
         "hashed_secret": "5fb0fa884132a8724a8d7cba55853737e442adbd",
         "is_secret": false,
         "is_verified": false,
-<<<<<<< HEAD
-        "line_number": 111481,
-=======
         "line_number": 116309,
->>>>>>> c66b8630
         "type": "Secret Keyword",
         "verified_result": null
       },
@@ -3720,11 +3692,7 @@
         "hashed_secret": "1e5c2f367f02e47a8c160cda1cd9d91decbac441",
         "is_secret": false,
         "is_verified": false,
-<<<<<<< HEAD
-        "line_number": 141026,
-=======
         "line_number": 147225,
->>>>>>> c66b8630
         "type": "Secret Keyword",
         "verified_result": null
       }
