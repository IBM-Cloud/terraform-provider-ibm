--- conflicted
+++ resolved
@@ -746,12 +746,7 @@
         "hashed_secret": "7abfce65b8504403afc25c9790f358d513dfbcc6",
         "is_secret": false,
         "is_verified": false,
-<<<<<<< HEAD
         "line_number": 3378,
-=======
-        "line_number": 3331,
-
->>>>>>> 77806a39
         "type": "Secret Keyword",
         "verified_result": null
       },
@@ -4516,28 +4511,37 @@
         "verified_result": null
       }
     ],
-<<<<<<< HEAD
+    "website/docs/r/project_instance.html.markdown": [
+      {
+        "hashed_secret": "d47dcacc720a39e236679ac3e311a0d58bb6519e",
+        "is_secret": false,
+        "is_verified": false,
+        "line_number": 134,
+        "type": "Secret Keyword",
+        "verified_result": null
+      },
+      {
+        "hashed_secret": "e66e7d67fdf3c596c435fc7828b13205e4950a0f",
+        "is_secret": false,
+        "is_verified": false,
+        "line_number": 136,
+        "type": "Secret Keyword",
+        "verified_result": null
+      }
+    ],
     "website/docs/r/metrics_router_route.html.markdown": [
-=======
-    "website/docs/r/project_instance.html.markdown": [
->>>>>>> 77806a39
-      {
-        "hashed_secret": "d47dcacc720a39e236679ac3e311a0d58bb6519e",
-        "is_secret": false,
-        "is_verified": false,
-<<<<<<< HEAD
+      {
+        "hashed_secret": "d47dcacc720a39e236679ac3e311a0d58bb6519e",
+        "is_secret": false,
+        "is_verified": false,
         "line_number": 99,
-=======
-        "line_number": 134,
->>>>>>> 77806a39
-        "type": "Secret Keyword",
-        "verified_result": null
-      },
-      {
-        "hashed_secret": "e66e7d67fdf3c596c435fc7828b13205e4950a0f",
-        "is_secret": false,
-        "is_verified": false,
-<<<<<<< HEAD
+        "type": "Secret Keyword",
+        "verified_result": null
+      },
+      {
+        "hashed_secret": "e66e7d67fdf3c596c435fc7828b13205e4950a0f",
+        "is_secret": false,
+        "is_verified": false,
         "line_number": 101,
         "type": "Secret Keyword",
         "verified_result": null
@@ -4575,9 +4579,6 @@
         "is_secret": false,
         "is_verified": false,
         "line_number": 79,
-=======
-        "line_number": 136,
->>>>>>> 77806a39
         "type": "Secret Keyword",
         "verified_result": null
       }
