--- conflicted
+++ resolved
@@ -3,11 +3,7 @@
     "files": "go.mod|go.sum|.*.map|^.secrets.baseline$",
     "lines": null
   },
-<<<<<<< HEAD
-  "generated_at": "2024-06-10T10:39:14Z",
-=======
   "generated_at": "2024-06-12T11:20:44Z",
->>>>>>> c0b9360a
   "plugins_used": [
     {
       "name": "ArtifactoryDetector"
