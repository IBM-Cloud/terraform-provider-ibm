--- conflicted
+++ resolved
@@ -20,11 +20,7 @@
     steps:
       -
         name: Checkout
-<<<<<<< HEAD
-        uses: actions/checkout@v4.1.3
-=======
         uses: actions/checkout@v4.1.4
->>>>>>> 97069950
       -
         name: Unshallow
         run: git fetch --prune --unshallow
