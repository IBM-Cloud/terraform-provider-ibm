# This GitHub action can publish assets for release when a tag is created.
# Currently its setup to run on any tag that matches the pattern "v*" (ie. v0.1.0).
#
# This uses an action (paultyng/ghaction-import-gpg) that assumes you set your 
# private key in the `GPG_PRIVATE_KEY` secret and passphrase in the `PASSPHRASE`
# secret. If you would rather own your own GPG handling, please fork this action
# or use an alternative one for key handling.
#
# You will need to pass the `--batch` flag to `gpg` in your signing step 
# in `goreleaser` to indicate this is being used in a non-interactive mode.
#
name: release
on:
  push:
    tags:
      - 'v*'
jobs:
  goreleaser:
    runs-on: ubuntu-latest
    steps:
      -
        name: Checkout
        uses: actions/checkout@v2
      -
        name: Unshallow
        run: git fetch --prune --unshallow
      -
        name: Set up Go
        uses: actions/setup-go@v2
        with:
          go-version: 1.16
      -
        name: Import GPG key
        id: import_gpg
        uses: crazy-max/ghaction-import-gpg@v5.0.0
<<<<<<< HEAD
        env:
=======
        with:
>>>>>>> 5d0b8e43
          # These secrets will need to be configured for the repository:
          gpg_private_key: ${{ secrets.GPG_PRIVATE_KEY }}
          passphrase: ${{ secrets.PASSPHRASE }}
      -
        name: Run GoReleaser
        uses: goreleaser/goreleaser-action@v2
        with:
          version: latest
          args: release --rm-dist
        env:
          GPG_FINGERPRINT: ${{ steps.import_gpg.outputs.fingerprint }}
          # GitHub sets this automatically
          GITHUB_TOKEN: ${{ secrets.GITHUB_TOKEN }}<|MERGE_RESOLUTION|>--- conflicted
+++ resolved
@@ -33,11 +33,7 @@
         name: Import GPG key
         id: import_gpg
         uses: crazy-max/ghaction-import-gpg@v5.0.0
-<<<<<<< HEAD
-        env:
-=======
         with:
->>>>>>> 5d0b8e43
           # These secrets will need to be configured for the repository:
           gpg_private_key: ${{ secrets.GPG_PRIVATE_KEY }}
           passphrase: ${{ secrets.PASSPHRASE }}
