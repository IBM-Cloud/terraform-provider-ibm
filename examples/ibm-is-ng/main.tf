resource "ibm_is_vpc" "vpc1" {
  name = "vpc1"
}

resource "ibm_is_vpc_address_prefix" "testacc_vpc_address_prefix" {
  name        = "vpcaddressprefix"
  zone        = var.zone1
  vpc         = ibm_is_vpc.vpc1.id
	cidr        = var.cidr1
	is_default  = true
}

resource "ibm_is_subnet" "subnet1" {
  name            = "subnet1"
  vpc             = ibm_is_vpc.vpc1.id
  zone            = var.zone1
  ipv4_cidr_block = "10.240.0.0/28"
}

resource "ibm_is_instance_template" "instancetemplate1" {
  name    = "testtemplate"
  image   = "r006-14140f94-fcc4-11e9-96e7-a72723715315"
  profile = "bx2-8x32"

  primary_network_interface {
    subnet = ibm_is_subnet.subnet2.id
    allow_ip_spoofing = true
  }

  vpc  = ibm_is_vpc.vpc2.id
  zone = "us-south-2"
  keys = [ibm_is_ssh_key.sshkey.id]

  boot_volume {
    name                             = "testbootvol"
    delete_volume_on_instance_delete = true
  }
  volume_attachments {
      delete_volume_on_instance_delete = true
      name                             = "volatt-01"
      volume_prototype {
          iops = 3000
          profile = "general-purpose"
          capacity = 200
      }
  }
}

resource "ibm_is_instance_template" "instancetemplate2" {
  name    = "testtemplate1"
  image   = "r006-14140f94-fcc4-11e9-96e7-a72723715315"
  profile = "bx2-8x32"

  primary_network_interface {
    subnet = ibm_is_subnet.subnet2.id
    allow_ip_spoofing = true
  }

  vpc  = ibm_is_vpc.vpc2.id
  zone = "us-south-2"
  keys = [ibm_is_ssh_key.sshkey.id]

  boot_volume {
    name                             = "testbootvol"
    delete_volume_on_instance_delete = true
  }
   volume_attachments {
        delete_volume_on_instance_delete = true
        name                             = "volatt-01"
        volume                           = ibm_is_volume.vol1.id
    }
}

// datasource for instance template
data "ibm_is_instance_template" "instancetemplates" {
	identifier = ibm_is_instance_template.instancetemplate2.id
}

// Load balancer with private DNS
resource "ibm_is_lb" "example" {
  name    = "example-load-balancer"
  subnets = [ibm_is_subnet.subnet1.id]
  profile = "network-fixed"
  dns   {
    instance_crn = "crn:v1:staging:public:dns-svcs:global:a/exxxxxxxxxxxxx-xxxxxxxxxxxxxxxxx:5xxxxxxx-xxxxx-xxxxxxxxxxxxxxx-xxxxxxxxxxxxxxx::"
    zone_id = "bxxxxx-xxxx-xxxx-xxxx-xxxxxxxxx"
  }
}

resource "ibm_is_lb" "lb2" {
  name    = "mylb"
  subnets = [ibm_is_subnet.subnet1.id]
}

resource "ibm_is_lb_listener" "lb_listener2" {
  lb       = ibm_is_lb.lb2.id
  port     = "9086"
  protocol = "http"
}
resource "ibm_is_lb_listener_policy" "lb_listener_policy" {
  lb                      = ibm_is_lb.lb2.id
  listener                = ibm_is_lb_listener.lb_listener2.listener_id
  action                  = "redirect"
  priority                = 2
  name                    = "mylistenerpolicy"
  target_http_status_code = 302
  target_url              = "https://www.google.com"
  rules {
    condition = "contains"
    type      = "header"
    field     = "1"
    value     = "2"
  }
}

resource "ibm_is_lb_listener_policy_rule" "lb_listener_policy_rule" {
  lb        = ibm_is_lb.lb2.id
  listener  = ibm_is_lb_listener.lb_listener2.listener_id
  policy    = ibm_is_lb_listener_policy.lb_listener_policy.policy_id
  condition = "equals"
  type      = "header"
  field     = "MY-APP-HEADER"
  value     = "UpdateVal"
}

resource "ibm_is_lb_pool" "testacc_pool" {
  name           = "test_pool"
  lb             = ibm_is_lb.lb2.id
  algorithm      = "round_robin"
  protocol       = "https"
  health_delay   = 60
  health_retries = 5
  health_timeout = 30
  health_type    = "https"
  proxy_protocol = "v1"
  session_persistence_type = "app_cookie"
  session_persistence_app_cookie_name = "cookie1"
}

resource "ibm_is_lb_pool" "testacc_pool" {
  name           = "test_pool"
  lb             = ibm_is_lb.lb2.id
  algorithm      = "round_robin"
  protocol       = "https"
  health_delay   = 60
  health_retries = 5
  health_timeout = 30
  health_type    = "https"
  proxy_protocol = "v1"
  session_persistence_type = "http_cookie"
}

resource "ibm_is_lb_pool" "testacc_pool" {
  name           = "test_pool"
  lb             = ibm_is_lb.lb2.id
  algorithm      = "round_robin"
  protocol       = "https"
  health_delay   = 60
  health_retries = 5
  health_timeout = 30
  health_type    = "https"
  proxy_protocol = "v1"
  session_persistence_type = "source_ip"
}

data "ibm_is_lb_listener" "is_lb_listener" {
	lb = "${ibm_is_lb.lb2.id}"
	listener_id = ibm_is_lb_listener.lb_listener2.listener_id
}
data "ibm_is_lb_listeners" "is_lb_listeners" {
	lb = "${ibm_is_lb.lb2.id}"
}

data "ibm_is_lb_listener_policy" "is_lb_listener_policy" {
	lb = "${ibm_is_lb.lb2.id}"
	listener = ibm_is_lb_listener.lb_listener2.listener_id
	policy_id = ibm_is_lb_listener_policy.lb_listener_policy.policy_id
}
data "ibm_is_lb_listener_policies" "is_lb_listener_policies" {
	lb = "${ibm_is_lb.lb2.id}"
	listener = "${ibm_is_lb_listener.lb_listener2.listener_id}"
}

data "ibm_is_lb_listener_policy_rule" "is_lb_listener_policy_rule" {
	lb = "${ibm_is_lb.lb2.id}"
	listener = "${ibm_is_lb_listener.lb_listener2.listener_id}"
	policy = "${ibm_is_lb_listener_policy.lb_listener_policy.policy_id}"
	rule = "${ibm_is_lb_listener_policy_rule.lb_listener_policy_rule.rule}"
}

data "ibm_is_lb_listener_policy_rules" "is_lb_listener_policy_rules" {
	lb = "${ibm_is_lb.lb2.id}"
	listener = "${ibm_is_lb_listener.lb_listener2.listener_id}"
	policy = "${ibm_is_lb_listener_policy.lb_listener_policy.policy_id}"
}

resource "ibm_is_vpn_gateway" "VPNGateway1" {
  name   = "vpn1"
  subnet = ibm_is_subnet.subnet1.id
}

resource "ibm_is_vpn_gateway_connection" "VPNGatewayConnection1" {
  name          = "vpnconn1"
  vpn_gateway   = ibm_is_vpn_gateway.VPNGateway1.id
  peer_address  = ibm_is_vpn_gateway.VPNGateway1.public_ip_address
  preshared_key = "VPNDemoPassword"
  local_cidrs   = [ibm_is_subnet.subnet1.ipv4_cidr_block]
  peer_cidrs    = [ibm_is_subnet.subnet2.ipv4_cidr_block]
  ipsec_policy  = ibm_is_ipsec_policy.example.id
}

resource "ibm_is_ssh_key" "sshkey" {
  name       = "ssh1"
  public_key = file(var.ssh_public_key)
}

resource "ibm_is_instance" "instance1" {
  name    = "instance1"
  image   = var.image
  profile = var.profile

  primary_network_interface {
    subnet = ibm_is_subnet.subnet1.id
  }

  vpc       = ibm_is_vpc.vpc1.id
  zone      = var.zone1
  keys      = [ibm_is_ssh_key.sshkey.id]
}

data "ibm_is_instance" "ds_instance" {
  name = ibm_is_instance.instance1.name
  private_key = file("~/.ssh/id_rsa")
  passphrase = ""
}


resource "ibm_is_instance_network_interface" "is_instance_network_interface" {
  instance = ibm_is_instance.instance1.id
  subnet = ibm_is_subnet.subnet1.id
  allow_ip_spoofing = true
  name = "my-network-interface"
  primary_ipv4_address = "10.0.0.5"
}

data "ibm_is_instance_network_interface" "is_instance_network_interface" {
	instance_name = ibm_is_instance.instance1.name
	network_interface_name = ibm_is_instance_network_interface.is_instance_network_interface.name
}

data "ibm_is_instance_network_interfaces" "is_instance_network_interfaces" {
	instance_name = ibm_is_instance.instance1.name
}

resource "ibm_is_floating_ip" "floatingip1" {
  name   = "fip1"
  target = ibm_is_instance.instance1.primary_network_interface[0].id
}

resource "ibm_is_security_group_rule" "sg1_tcp_rule" {
  depends_on = [ibm_is_floating_ip.floatingip1]
  group      = ibm_is_vpc.vpc1.default_security_group
  direction  = "inbound"
  remote     = "0.0.0.0/0"

  tcp {
    port_min = 22
    port_max = 22
  }
}

resource "ibm_is_security_group_rule" "sg1_icmp_rule" {
  depends_on = [ibm_is_floating_ip.floatingip1]
  group      = ibm_is_vpc.vpc1.default_security_group
  direction  = "inbound"
  remote     = "0.0.0.0/0"

  icmp {
    code = 0
    type = 8
  }
}

resource "ibm_is_security_group_rule" "sg1_app_tcp_rule" {
  depends_on = [ibm_is_floating_ip.floatingip1]
  group      = ibm_is_vpc.vpc1.default_security_group
  direction  = "inbound"
  remote     = "0.0.0.0/0"

  tcp {
    port_min = 80
    port_max = 80
  }
}

resource "ibm_is_vpc" "vpc2" {
  name = "vpc2"
}

resource "ibm_is_subnet" "subnet2" {
  name            = "subnet2"
  vpc             = ibm_is_vpc.vpc2.id
  zone            = var.zone2
  ipv4_cidr_block = "10.240.64.0/28"
}

resource "ibm_is_ipsec_policy" "example" {
  name                     = "test-ipsec"
  authentication_algorithm = "sha256"
  encryption_algorithm     = "aes128"
  pfs                      = "disabled"
}

resource "ibm_is_ike_policy" "example" {
  name                     = "test-ike"
  authentication_algorithm = "sha256"
  encryption_algorithm     = "aes128"
  dh_group                 = 14
  ike_version              = 1
}

resource "ibm_is_vpn_gateway" "VPNGateway2" {
  name   = "vpn2"
  subnet = ibm_is_subnet.subnet2.id
}

resource "ibm_is_vpn_gateway_connection" "VPNGatewayConnection2" {
  name           = "vpnconn2"
  vpn_gateway    = ibm_is_vpn_gateway.VPNGateway2.id
  peer_address   = ibm_is_vpn_gateway.VPNGateway2.public_ip_address
  preshared_key  = "VPNDemoPassword"
  local_cidrs    = [ibm_is_subnet.subnet2.ipv4_cidr_block]
  peer_cidrs     = [ibm_is_subnet.subnet1.ipv4_cidr_block]
  admin_state_up = true
  ike_policy     = ibm_is_ike_policy.example.id
}

resource "ibm_is_instance" "instance2" {
  name    = "instance2"
  image   = var.image
  profile = var.profile

  primary_network_interface {
    subnet = ibm_is_subnet.subnet2.id
  }
  dedicated_host = ibm_is_dedicated_host.is_dedicated_host.id
  vpc       = ibm_is_vpc.vpc2.id
  zone      = var.zone2
  keys      = [ibm_is_ssh_key.sshkey.id]
}

resource "ibm_is_instance" "instance3" {
  name    = "instance3"
  image   = var.image
  profile = var.profile

  primary_network_interface {
    subnet = ibm_is_subnet.subnet2.id
  }
  dedicated_host_group = ibm_is_dedicated_host_group.dh_group01.id
  vpc       = ibm_is_vpc.vpc2.id
  zone      = var.zone2
  keys      = [ibm_is_ssh_key.sshkey.id]
}


resource "ibm_is_floating_ip" "floatingip2" {
  name   = "fip2"
  target = ibm_is_instance.instance2.primary_network_interface[0].id
}

resource "ibm_is_security_group_rule" "sg2_tcp_rule" {
  depends_on = [ibm_is_floating_ip.floatingip2]
  group      = ibm_is_vpc.vpc2.default_security_group
  direction  = "inbound"
  remote     = "0.0.0.0/0"

  tcp {
    port_min = 22
    port_max = 22
  }
}

resource "ibm_is_security_group_rule" "sg2_icmp_rule" {
  depends_on = [ibm_is_floating_ip.floatingip2]
  group      = ibm_is_vpc.vpc2.default_security_group
  direction  = "inbound"
  remote     = "0.0.0.0/0"

  icmp {
    code = 0
    type = 8
  }
}

resource "ibm_is_security_group_rule" "sg2_app_tcp_rule" {
  depends_on = [ibm_is_floating_ip.floatingip2]
  group      = ibm_is_vpc.vpc2.default_security_group
  direction  = "inbound"
  remote     = "0.0.0.0/0"

  tcp {
    port_min = 80
    port_max = 80
  }
}

resource "ibm_is_volume" "vol1" {
  name    = "vol1"
  profile = "10iops-tier"
  zone    = var.zone1
}

resource "ibm_is_volume" "vol2" {
  name     = "vol2"
  profile  = "custom"
  zone     = var.zone1
  iops     = 1000
  capacity = 200
}

resource "ibm_is_network_acl" "isExampleACL" {
  name = "is-example-acl"
  vpc = ibm_is_vpc.vpc1.id
  rules {
    name        = "outbound"
    action      = "allow"
    source      = "0.0.0.0/0"
    destination = "0.0.0.0/0"
    direction   = "outbound"
    tcp {
      port_max        = 65535
      port_min        = 1
      source_port_max = 60000
      source_port_min = 22
    }
  }
  rules {
    name        = "inbound"
    action      = "allow"
    source      = "0.0.0.0/0"
    destination = "0.0.0.0/0"
    direction   = "inbound"
    tcp {
      port_max        = 65535
      port_min        = 1
      source_port_max = 60000
      source_port_min = 22
    }
  }
}

resource "ibm_is_network_acl_rule" "isExampleACLRule" {
  network_acl = ibm_is_network_acl.isExampleACL.id
  name           = "isexample-rule"
  action         = "allow"
  source         = "0.0.0.0/0"
  destination    = "0.0.0.0/0"
  direction      = "outbound"
  icmp {
    code = 1
    type = 1
  }
}

data "ibm_is_network_acl_rule" "testacc_dsnaclrule" {
  network_acl = ibm_is_network_acl.isExampleACL.id
  name = ibm_is_network_acl_rule.isExampleACL.name
}

data "ibm_is_network_acl_rules" "testacc_dsnaclrules" {
  network_acl = ibm_is_network_acl.isExampleACL.id
}

data "ibm_is_network_acl" "is_network_acl" {
	network_acl = ibm_is_network_acl.isExampleACL.id
}

data "ibm_is_network_acl" "is_network_acl1" {
	name = ibm_is_network_acl.isExampleACL.name
	vpc_name = ibm_is_vpc.vpc1.name
}

data "ibm_is_network_acls" "is_network_acls" {
}

resource "ibm_is_public_gateway" "publicgateway1" {
  name = "gateway1"
  vpc  = ibm_is_vpc.vpc1.id
  zone = var.zone1
}

// subnet public gateway attachment
resource "ibm_is_subnet_public_gateway_attachment" "example" {
  subnet      	  = ibm_is_subnet.subnet1.id
  public_gateway 	= ibm_is_public_gateway.publicgateway1.id
}

data "ibm_is_public_gateway" "testacc_dspgw"{
  name = ibm_is_public_gateway.publicgateway1.name
}

data "ibm_is_public_gateways" "publicgateways"{
}

data "ibm_is_vpc" "vpc1" {
  name = ibm_is_vpc.vpc1.name
}

// added for vpcs datasource
data "ibm_is_vpc" "vpcs"{
}

data "ibm_is_volume_profile" "volprofile"{
  name = "general-purpose"
}

data "ibm_is_volume_profiles" "volprofiles"{
}

data "ibm_resource_group" "default" {
name = "Default" ///give your resource grp
}

resource "ibm_is_dedicated_host_group" "dh_group01" {
  family = "balanced"
  class = "bx2d"
  zone = "us-south-1"
  name = "my-dh-group-01"
  resource_group = data.ibm_resource_group.default.id
}
data "ibm_is_dedicated_host_group" "dgroup" {
	name = ibm_is_dedicated_host_group.dh_group01.name
}
resource "ibm_is_dedicated_host" "is_dedicated_host" {
  profile = "bx2d-host-152x608"
  name = "my-dedicated-host-01"
	host_group = ibm_is_dedicated_host_group.dh_group01.id
  resource_group = data.ibm_resource_group.default.id
}

data "ibm_is_dedicated_host_groups" "dgroups" {
}

data "ibm_is_dedicated_host_profile" "ibm_is_dedicated_host_profile" {
	name = "bx2d-host-152x608"
} 

data "ibm_is_dedicated_host_profiles" "ibm_is_dedicated_host_profiles" {
} 


data "ibm_is_dedicated_hosts" "dhosts" {

}

data "ibm_is_dedicated_host" "dhost" {
  name = ibm_is_dedicated_host.is_dedicated_host.name
  host_group = data.ibm_is_dedicated_host_group.dgroup.id
}

resource "ibm_is_volume" "vol3" {
  name    = "vol3"
  profile = "10iops-tier"
  zone    = var.zone1
}

// creating an instance with volumes
resource "ibm_is_instance" "instance4" {
  name    = "instance4"
  image   = var.image
  profile = var.profile

  volumes = [ ibm_is_volume.vol3.id ]

  primary_network_interface {
    subnet = ibm_is_subnet.subnet1.id
  }

  vpc       = ibm_is_vpc.vpc1.id
  zone      = var.zone1
  keys      = [ibm_is_ssh_key.sshkey.id]
}

// creating a snapshot from boot volume with clone
resource "ibm_is_snapshot" "b_snapshot" {
  name          = "my-snapshot-boot"
  source_volume = ibm_is_instance.instance4.volume_attachments[0].volume_id
  clones        = [var.zone1]
  tags          = ["tags1"]
}

// creating a snapshot from data volume
resource "ibm_is_snapshot" "d_snapshot" {
  name          = "my-snapshot-data"
  source_volume = ibm_is_instance.instance4.volume_attachments[1].volume_id
  tags          = ["tags1"]
}

// data source for snapshot by name
data "ibm_is_snapshot" "ds_snapshot" {
	name = "my-snapshot-boot"
}

// data source for snapshots
data "ibm_is_snapshots" "ds_snapshots" {
}

// data source for snapshot clones
data "ibm_is_snapshot_clones" "ds_snapshot_clones" {
  snapshot = ibm_is_snapshot.b_snapshot.id
}

// data source for snapshot clones
data "ibm_is_snapshot_clones" "ds_snapshot_clone" {
  snapshot = ibm_is_snapshot.b_snapshot.id
  zone     = var.zone1
}

// restoring a boot volume from snapshot in a new instance
resource "ibm_is_instance" "instance5" {
  name    = "instance5"
  profile = var.profile
  boot_volume {
    name     = "boot-restore"
    snapshot = ibm_is_snapshot.b_snapshot.id
  }
  auto_delete_volume = true
  primary_network_interface {
    subnet = ibm_is_subnet.subnet2.id
  }
  vpc  = ibm_is_vpc.vpc2.id
  zone = "us-south-2"
  keys = [ibm_is_ssh_key.sshkey.id]
}

// creating a volume 
resource "ibm_is_volume" "vol5" {
  name    = "vol5"
  profile = "10iops-tier"
  zone    = "us-south-2"
  tags    = ["tag1"]
}

// creating a volume attachment on an existing instance using an existing volume
resource "ibm_is_instance_volume_attachment" "att1" {
  instance                            = ibm_is_instance.instance5.id
  volume                              = ibm_is_volume.vol5.id
  name                                = "vol-att-1"
  delete_volume_on_attachment_delete  = false
  delete_volume_on_instance_delete    = false
}

// creating a volume attachment on an existing instance using a new volume
resource "ibm_is_instance_volume_attachment" "att2" {
  instance                            = ibm_is_instance.instance5.id
  name                                = "vol-att-2"
  profile                             = "general-purpose"
  snapshot                            = ibm_is_snapshot.d_snapshot.id
  delete_volume_on_instance_delete    = true
  delete_volume_on_attachment_delete  = true
  volume_name                         = "vol4-restore"
}

// data source for volume attachment
data "ibm_is_instance_volume_attachment" "ds_vol_att" {
  instance  = ibm_is_instance.instance5.id
  name      = ibm_is_instance_volume_attachment.att2.name
}

// data source for volume attachments
data "ibm_is_instance_volume_attachment" "ds_vol_atts" {
  instance = ibm_is_instance.instance5.id
}

// creating an instance using an existing instance template
resource "ibm_is_instance" "instance6" {
  name              = "instance4"
  instance_template   = ibm_is_instance_template.instancetemplate1.id
}

resource "ibm_is_image" "image1" {
  href             = var.image_cos_url
  name             = "my-img-1"
  operating_system = var.image_operating_system
}

resource "ibm_is_image" "image2" {
  source_volume = data.ibm_is_instance.instance1.volume_attachments.0.volume_id
  name          = "my-img-1"
}

data "ibm_is_image" "dsimage" {
  name = ibm_is_image.image1.name
}

data "ibm_is_images" "dsimages" {
}

resource "ibm_is_instance_disk_management" "disks"{
  instance = ibm_is_instance.instance1.id 
  disks {
    name = "mydisk01"
    id = ibm_is_instance.instance1.disks.0.id
  }
}

data "ibm_is_instance_disks" "disk1" {
  instance = ibm_is_instance.instance1.id
}

// reserved ips

resource "ibm_is_instance" "instance7" {
  name    = "instance5"
  profile = var.profile
  boot_volume {
    name     = "boot-restore"
    snapshot = ibm_is_snapshot.b_snapshot.id
  }
  auto_delete_volume = true
  primary_network_interface {
    primary_ip {
      address = "10.0.0.5"
      auto_delete = true
    } 
    name        = "test-reserved-ip"
    subnet      = ibm_is_subnet.subnet2.id
  }
  vpc  = ibm_is_vpc.vpc2.id
  zone = "us-south-2"
  keys = [ibm_is_ssh_key.sshkey.id]
}

// catalog images 

data "ibm_is_images" "imageslist" {
  catalog_managed = true
}
resource "ibm_is_instance" "instance8" {
  name    = "instance8"
  profile = var.profile
  auto_delete_volume = true
  primary_network_interface {
    primary_ip {
      name = "example-reserved-ip"
      auto_delete = true
    } 
    name        = "test-reserved-ip"
    subnet      = ibm_is_subnet.subnet2.id
  }
  catalog_offering {
    version_crn = data.ibm_is_images.imageslist.images.0.catalog_offering.0.version.0.crn
  }
  vpc  = ibm_is_vpc.vpc2.id
  zone = "us-south-2"
  keys = [ibm_is_ssh_key.sshkey.id]
}

resource "ibm_is_instance_template" "instancetemplate3" {
  name    = "instancetemplate-3"
  catalog_offering {
    version_crn = data.ibm_is_images.imageslist.images.0.catalog_offering.0.version.0.crn
  }
  profile = var.profile

  primary_network_interface {
    subnet = ibm_is_subnet.subnet2.id
  }

  vpc       = ibm_is_vpc.vpc2.id
  zone      = "us-south-2"
  keys      = [ibm_is_ssh_key.sshkey.id]
}


data "ibm_is_instance_network_interface_reserved_ip" "data_reserved_ip" {
  instance = ibm_is_instance.test_instance.id
  network_interface = ibm_is_instance.test_instance.network_interfaces.0.id
  reserved_ip = ibm_is_instance.test_instance.network_interfaces.0.ips.0.id
}

data "ibm_is_instance_network_interface_reserved_ips" "data_reserved_ips" {
  instance = ibm_is_instance.test_instance.id
  network_interface = ibm_is_instance.test_instance.network_interfaces.0.id
}

data "ibm_is_instance_disk" "disk1" {
  instance = ibm_is_instance.instance1.id
  disk = data.ibm_is_instance_disks.disk1.disks.0.id
}

data "ibm_is_dedicated_host_disks" "dhdisks" {
  dedicated_host = data.ibm_is_dedicated_host.dhost.id
}

data "ibm_is_dedicated_host_disk" "dhdisk" {
  dedicated_host = data.ibm_is_dedicated_host.dhost.id
  disk = ibm_is_dedicated_host_disk_management.disks.disks.0.id
}

resource "ibm_is_dedicated_host_disk_management" "disks" {
  dedicated_host = data.ibm_is_dedicated_host.dhost.id
  disks  {
    name = "newdisk01"
    id = data.ibm_is_dedicated_host.dhost.disks.0.id
  
  }
  disks  {
    name = "newdisk02"
    id = data.ibm_is_dedicated_host.dhost.disks.1.id
  
  }
}

data "ibm_is_operating_system" "os"{
  name = "red-8-amd64"
}

data "ibm_is_operating_systems" "oslist"{
}

#### BARE METAL SERVER


resource "ibm_is_bare_metal_server" "bms" {
  profile = "bx2-metal-192x768"
  name = "my-bms"
  image = "r134-31c8ca90-2623-48d7-8cf7-737be6fc4c3e"
  zone = "us-south-3"
  keys = [ibm_is_ssh_key.sshkey.id]
  primary_network_interface {
    subnet     = ibm_is_subnet.subnet1.id
  }
  vpc = ibm_is_vpc.vpc1.id
}

resource ibm_is_bare_metal_server_disk this {
  bare_metal_server = ibm_is_bare_metal_server.bms.id
  disk              = ibm_is_bare_metal_server.bms.disks.0.id
  name              = "bms-disk-update"
}

resource ibm_is_bare_metal_server_action this {
  bare_metal_server = ibm_is_bare_metal_server.bms.id
  action            = "stop"
  stop_type         = "hard"
}

data ibm_is_bare_metal_server_profiles this  {
}

data ibm_is_bare_metal_server_profile this {
	name = data.ibm_is_bare_metal_server_profiles.this.profiles.0.name
}

data ibm_is_bare_metal_server_disk this {
	bare_metal_server = ibm_is_bare_metal_server.this.id
	disk = ibm_is_bare_metal_server.this.disks.0.id
}

data ibm_is_bare_metal_server_disks this {
	bare_metal_server = ibm_is_bare_metal_server.this.id
} 

resource ibm_is_bare_metal_server_network_interface bms_nic {
  bare_metal_server = ibm_is_bare_metal_server.bms.id

  subnet = ibm_is_subnet.subnet1.id
  name   = "eth2"
  allow_ip_spoofing = true
  allowed_vlans = [101, 102]
}

resource ibm_is_bare_metal_server_network_interface_allow_float bms_vlan_nic {
 bare_metal_server  = ibm_is_bare_metal_server.bms.id

  subnet            = ibm_is_subnet.subnet1.id
  name              = "eth2"
  vlan              = 102
}

resource ibm_is_bare_metal_server_network_interface bms_nic2 {
  bare_metal_server = ibm_is_bare_metal_server.bms.id

  subnet = ibm_is_subnet.subnet1.id
  name   = "eth2"
  allow_ip_spoofing = true
  vlan = 101
}

resource ibm_is_floating_ip testacc_fip {
  name = "testaccfip"
  zone = ibm_is_subnet.subnet1.zone
}

resource ibm_is_bare_metal_server_network_interface_floating_ip bms_nic_fip {
  bare_metal_server = ibm_is_bare_metal_server.bms.id
  network_interface = ibm_is_bare_metal_server_network_interface.bms_nic2.id
  floating_ip       = ibm_is_floating_ip.testacc_fip.id
}

data ibm_is_bare_metal_server_network_interface this {
  bare_metal_server = ibm_is_bare_metal_server.this.id
  network_interface = ibm_is_bare_metal_server.this.primary_network_interface.id
}

data ibm_is_bare_metal_server_network_interfaces this {
  bare_metal_server = ibm_is_bare_metal_server.this.id
}

data ibm_is_bare_metal_server this {
  identifier = ibm_is_bare_metal_server.this.id
}

data ibm_is_bare_metal_servers this {
}
 
data ibm_is_bare_metal_server_initialization this {
  bare_metal_server = ibm_is_bare_metal_server.this.id
}

resource "ibm_is_floating_ip" "floatingipbms" {
  name   = "fip1"
  zone    = ibm_is_subnet.subnet1.zone
}

data "ibm_is_bare_metal_server_network_interface_floating_ip" "this" {
  bare_metal_server = ibm_is_bare_metal_server.this.id
  network_interface = ibm_is_bare_metal_server.this.primary_network_interface[0].id
  floating_ip       = ibm_is_floating_ip.floatingipbms.id
}

data "ibm_is_bare_metal_server_network_interface_floating_ips" "this" {
  bare_metal_server = ibm_is_bare_metal_server.this.id
  network_interface = ibm_is_bare_metal_server.this.primary_network_interface[0].id
}

resource "ibm_is_placement_group" "is_placement_group" {
  strategy = "%s"
  name = "%s"
  resource_group = data.ibm_resource_group.default.id
}

data "ibm_is_placement_group" "is_placement_group" {
  name = ibm_is_placement_group.is_placement_group.name
}

data "ibm_is_placement_groups" "is_placement_groups" {
}

## List regions 
data "ibm_is_regions" "regions" {
}

data "ibm_is_vpc_address_prefix" "example" {
  vpc = ibm_is_vpc.vpc1.id
  address_prefix = ibm_is_vpc_address_prefix.testacc_vpc_address_prefix.address_prefix
}

data "ibm_is_vpc_address_prefix" "example-1" {
  vpc_name = ibm_is_vpc.vpc1.name
  address_prefix = ibm_is_vpc_address_prefix.testacc_vpc_address_prefix.address_prefix
}

data "ibm_is_vpc_address_prefix" "example-2" {
  vpc = ibm_is_vpc.vpc1.id
  address_prefix_name = ibm_is_vpc_address_prefix.testacc_vpc_address_prefix.name
}

data "ibm_is_vpc_address_prefix" "example-3" {
  vpc_name = ibm_is_vpc.vpc1.name
  address_prefix_name = ibm_is_vpc_address_prefix.testacc_vpc_address_prefix.name
}
  
## Security Groups/Rules/Rule
// Create is_security_groups data source
data "ibm_is_security_groups" "example" {
}

// Create is_security_group data source
resource "ibm_is_security_group" "example" {
  name = "example-security-group"
  vpc  = ibm_is_vpc.vpc1.id
}

resource "ibm_is_security_group_rule" "exampleudp" {
  depends_on = [
      ibm_is_security_group.example,
  ]
  group     = ibm_is_security_group.example.id
  direction = "inbound"
  remote    = "127.0.0.1"
  udp {
    port_min = 805
    port_max = 807
  }
}

data "ibm_is_security_group_rule" "example" {
  depends_on = [
      ibm_is_security_group_rule.exampleudp,
  ]
    security_group_rule = ibm_is_security_group_rule.exampleudp.rule_id
    security_group = ibm_is_security_group.example.id
}

// Create is_security_group_rules data source
resource "ibm_is_security_group_rule" "exampletcp" {
  group     = ibm_is_security_group.example.id
  direction = "outbound"
  remote    = "127.0.0.1"
  tcp {
    port_min = 8080
    port_max = 8080
  }
  depends_on = [
    ibm_is_security_group.example,
  ]
}

data "ibm_is_security_group_rules" "example" {
  depends_on = [
    ibm_is_security_group_rule.exampletcp,
  ]
} 
  
data "ibm_is_vpn_gateway" "example" {
  vpn_gateway = ibm_is_vpn_gateway.example.id
}
data "ibm_is_vpn_gateway" "example-1" {
  vpn_gateway_name = ibm_is_vpn_gateway.example.name
}
data "ibm_is_vpn_gateway_connection" "example" {
  vpn_gateway = ibm_is_vpn_gateway.example.id
  vpn_gateway_connection = ibm_is_vpn_gateway_connection.example.gateway_connection
}
data "ibm_is_vpn_gateway_connection" "example-1" {
  vpn_gateway = ibm_is_vpn_gateway.example-1.id
  vpn_gateway_connection_name = ibm_is_vpn_gateway_connection.example.name
}
data "ibm_is_vpn_gateway_connection" "example-2" {
  vpn_gateway_name = ibm_is_vpn_gateway.example.name
  vpn_gateway_connection = ibm_is_vpn_gateway_connection.example.gateway_connection
}
data "ibm_is_vpn_gateway_connection" "example-3" {
  vpn_gateway_name = ibm_is_vpn_gateway.example.name
  vpn_gateway_connection_name = ibm_is_vpn_gateway_connection.example.name
}
data "ibm_is_ike_policies" "example" {
}

data "ibm_is_ipsec_policies" "example" {
}

data "ibm_is_ike_policy" "example" {
  ike_policy = ibm_is_ike_policy.example.id
}

data "ibm_is_ipsec_policy" "example1" {
  ipsec_policy = ibm_is_ipsec_policy.example.id
}

data "ibm_is_ike_policy" "example2" {
  name = "my-ike-policy"
}

data "ibm_is_ipsec_policy" "example3" {
  name = "my-ipsec-policy"
}

# List ssh keys 
data "ibm_is_ssh_keys" "example" {
}

# List ssh keys by Resource group id
data "ibm_is_ssh_keys" "example" {
  resource_group = data.ibm_resource_group.default.id
}

# List volumes
data "ibm_is_volumes" "example-volumes" {
}

# List Volumes by Name 
data "ibm_is_volumes" "example" {
  volume_name = "worrier-mailable-timpani-scowling"
}

# List Volumes by Zone name
data "ibm_is_volumes" "example" {
  zone_name = "us-south-1"
}

## Backup Policy
resource "ibm_is_backup_policy" "is_backup_policy" {
  match_user_tags = ["tag1"]
  name            = "my-backup-policy"
}

resource "ibm_is_backup_policy_plan" "is_backup_policy_plan" {
  backup_policy_id = ibm_is_backup_policy.is_backup_policy.id
  cron_spec        = "30 09 * * *"
  active           = false
  attach_user_tags = ["tag2"]
  copy_user_tags = true
  deletion_trigger {
    delete_after      = 20
    delete_over_count = "20"
  }
  name = "my-backup-policy-plan-1"
}
resource "ibm_is_backup_policy_plan" "is_backup_policy_plan_clone" {
  backup_policy_id = ibm_is_backup_policy.is_backup_policy.id
  cron_spec        = "30 09 * * *"
  active           = false
  attach_user_tags = ["tag2"]
  copy_user_tags = true
  deletion_trigger {
    delete_after      = 20
    delete_over_count = "20"
  }
  name = "my-backup-policy-plan-1"
  clone_policy {
    zones 			= ["us-south-1", "us-south-2"]
    max_snapshots 	= 3
  }
}

data "ibm_is_backup_policies" "is_backup_policies" {
}

data "ibm_is_backup_policy" "is_backup_policy" {
  name = "my-backup-policy"
}

data "ibm_is_backup_policy_plans" "is_backup_policy_plans" {
  backup_policy_id = ibm_is_backup_policy.is_backup_policy.id
}

data "ibm_is_backup_policy_plan" "is_backup_policy_plan" {
  backup_policy_id = ibm_is_backup_policy.is_backup_policy.id
  name             = "my-backup-policy-plan"
}

// Vpn Server
resource "ibm_is_vpn_server" "is_vpn_server" {
  certificate_crn = var.is_certificate_crn
  client_authentication {
    method    = "certificate"
    client_ca = var.is_client_ca
  }
  client_ip_pool         = "10.5.0.0/21"
  subnets                = [ibm_is_subnet.subnet1.id]
  client_dns_server_ips  = ["192.168.3.4"]
  client_idle_timeout    = 2800
  enable_split_tunneling = false
  name                   = "example-vpn-server"
  port                   = 443
  protocol               = "udp"
}

resource "ibm_is_vpn_server_route" "is_vpn_server_route" {
  vpn_server_id = ibm_is_vpn_server.is_vpn_server.vpn_server
  destination   = "172.16.0.0/16"
  action        = "translate"
  name          = "example-vpn-server-route"
}

data "ibm_is_backup_policy_job" "is_backup_policy_job" {
  backup_policy_id = ibm_is_backup_policy.is_backup_policy.id
  identifier       = ""
}

data "ibm_is_backup_policy_jobs" "is_backup_policy_jobs" {
  backup_policy_plan_id = ibm_is_backup_policy.is_backup_policy.backup_policy_plan_id
  backup_policy_id      = ibm_is_backup_policy.is_backup_policy.id
}

data "ibm_is_vpn_server" "is_vpn_server" {
	identifier = ibm_is_vpn_server.is_vpn_server.vpn_server
}
data "ibm_is_vpn_servers" "is_vpn_servers" {
}

data "ibm_is_vpn_server_routes" "is_vpn_server_routes" {
	vpn_server_id = ibm_is_vpn_server.is_vpn_server.vpn_server
}

data "ibm_is_vpn_server_route" "is_vpn_server_route" {
	vpn_server_id = ibm_is_vpn_server.is_vpn_server.vpn_server
	identifier = ibm_is_vpn_server_route.is_vpn_server_route.vpn_route
}
data "ibm_is_vpn_server_clients" "is_vpn_server_clients" {
	vpn_server_id = ibm_is_vpn_server.is_vpn_server.vpn_server
}
data "ibm_is_vpn_server_client" "is_vpn_server_client" {
	vpn_server_id = ibm_is_vpn_server.is_vpn_server.vpn_server
	identifier = "0726-61b2f53f-1e95-42a7-94ab-55de8f8cbdd5"
}
resource "ibm_is_image_export_job" "example" {
  image = ibm_is_image.image1.id
  name = "my-image-export"
  storage_bucket {
    name = "bucket-27200-lwx4cfvcue"
  }
}

data "ibm_is_image_export_jobs" "example" {
  image = ibm_is_image_export_job.example.image
}

data "ibm_is_image_export_job" "example" {
  image = ibm_is_image_export_job.example.image
  image_export_job = ibm_is_image_export_job.example.image_export_job
}
resource "ibm_is_vpc" "vpc" {
  name = "my-vpc"
}
resource "ibm_is_share" "share" {
  zone = "us-south-1"
  size = 30000
  name = "my-share"
  profile = "tier-3iops"
  tags        = ["share1", "share3"]
  access_tags = ["access:dev"]
}

resource "ibm_is_share" "sharereplica" {
  zone = "us-south-2"
  name = "my-share-replica"
  profile = "tier-3iops"
  replication_cron_spec = "0 */5 * * *"
  source_share = ibm_is_share.share.id
  tags        = ["share1", "share3"]
  access_tags = ["access:dev"]
}

resource "ibm_is_share_target" "is_share_target" {
  share = ibm_is_share.is_share.id
  vpc   = ibm_is_vpc.vpc1.id
  name  = "my-share-target"
}

data "ibm_is_share_target" "is_share_target" {
  share        = ibm_is_share.is_share.id
  share_target = ibm_is_share_target.is_share_target.share_target
}

data "ibm_is_share_targets" "is_share_targets" {
  share = ibm_is_share.is_share.id
}

resource "ibm_is_share_mount_target" "is_share_mount_target" {
  share = ibm_is_share.is_share.id
  vpc   = ibm_is_vpc.vpc1.id
  name  = "my-share-target-1"
}

data "ibm_is_share_mount_target" "is_share_mount_target" {
  share        = ibm_is_share.is_share.id
  mount_target = ibm_is_share_mount_target.is_share_target.mount_target
}

data "ibm_is_share_mount_targets" "is_share_mount_targets" {
  share = ibm_is_share.is_share.id
}

data "ibm_is_share" "is_share" {
  share = ibm_is_share.is_share.id
}

data "ibm_is_shares" "is_shares" {
}

<<<<<<< HEAD
// snapshot cross region

provider "ibm" {
  alias				       = "eu-de"
  region             = "eu-de"
}

resource "ibm_is_snapshot" "b_snapshot_copy" {
  provider            = ibm.eu-de
  name                = "my-snapshot-boot-copy"
  source_snapshot_crn = ibm_is_snapshot.b_snapshot.crn
=======

// image deprecate and obsolete

resource "ibm_is_image_deprecate" "example" {
  image     = ibm_is_image.image1.id
}

resource "ibm_is_image_obsolete" "example" {
  image     = ibm_is_image.image1.id
>>>>>>> 201ffe70
}<|MERGE_RESOLUTION|>--- conflicted
+++ resolved
@@ -1273,7 +1273,6 @@
 data "ibm_is_shares" "is_shares" {
 }
 
-<<<<<<< HEAD
 // snapshot cross region
 
 provider "ibm" {
@@ -1285,7 +1284,7 @@
   provider            = ibm.eu-de
   name                = "my-snapshot-boot-copy"
   source_snapshot_crn = ibm_is_snapshot.b_snapshot.crn
-=======
+}
 
 // image deprecate and obsolete
 
@@ -1295,5 +1294,4 @@
 
 resource "ibm_is_image_obsolete" "example" {
   image     = ibm_is_image.image1.id
->>>>>>> 201ffe70
 }