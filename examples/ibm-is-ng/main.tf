resource "ibm_is_vpc" "vpc1" {
  name = "vpc1"
}

resource "ibm_is_vpc_address_prefix" "testacc_vpc_address_prefix" {
  name        = "vpcaddressprefix"
  zone        = var.zone1
  vpc         = ibm_is_vpc.vpc1.id
	cidr        = var.cidr1
	is_default  = true
}

resource "ibm_is_vpc_route" "route1" {
  name        = "route1"
  vpc         = ibm_is_vpc.vpc1.id
  zone        = var.zone1
  destination = "192.168.4.0/24"
  next_hop    = "10.240.0.4"
  depends_on  = [ibm_is_subnet.subnet1]
}

resource "ibm_is_subnet" "subnet1" {
  name            = "subnet1"
  vpc             = ibm_is_vpc.vpc1.id
  zone            = var.zone1
  ipv4_cidr_block = "10.240.0.0/28"
}

resource "ibm_is_instance_template" "instancetemplate1" {
  name    = "testtemplate"
  image   = "r006-14140f94-fcc4-11e9-96e7-a72723715315"
  profile = "bx2-8x32"

  primary_network_interface {
    subnet = ibm_is_subnet.subnet2.id
    allow_ip_spoofing = true
  }

  vpc  = ibm_is_vpc.vpc2.id
  zone = "us-south-2"
  keys = [ibm_is_ssh_key.sshkey.id]

  boot_volume {
    name                             = "testbootvol"
    delete_volume_on_instance_delete = true
  }
  volume_attachments {
      delete_volume_on_instance_delete = true
      name                             = "volatt-01"
      volume_prototype {
          iops = 3000
          profile = "general-purpose"
          capacity = 200
      }
  }
}

resource "ibm_is_instance_template" "instancetemplate2" {
  name    = "testtemplate1"
  image   = "r006-14140f94-fcc4-11e9-96e7-a72723715315"
  profile = "bx2-8x32"

  primary_network_interface {
    subnet = ibm_is_subnet.subnet2.id
    allow_ip_spoofing = true
  }

  vpc  = ibm_is_vpc.vpc2.id
  zone = "us-south-2"
  keys = [ibm_is_ssh_key.sshkey.id]

  boot_volume {
    name                             = "testbootvol"
    delete_volume_on_instance_delete = true
  }
   volume_attachments {
        delete_volume_on_instance_delete = true
        name                             = "volatt-01"
        volume                           = ibm_is_volume.vol1.id
    }
}

// datasource for instance template
data "ibm_is_instance_template" "instancetemplates" {
	identifier = ibm_is_instance_template.instancetemplate2.id
}

resource "ibm_is_lb" "lb2" {
  name    = "mylb"
  subnets = [ibm_is_subnet.subnet1.id]
}

resource "ibm_is_lb_listener" "lb_listener2" {
  lb       = ibm_is_lb.lb2.id
  port     = "9086"
  protocol = "http"
}
resource "ibm_is_lb_listener_policy" "lb_listener_policy" {
  lb                      = ibm_is_lb.lb2.id
  listener                = ibm_is_lb_listener.lb_listener2.listener_id
  action                  = "redirect"
  priority                = 2
  name                    = "mylistenerpolicy"
  target_http_status_code = 302
  target_url              = "https://www.google.com"
  rules {
    condition = "contains"
    type      = "header"
    field     = "1"
    value     = "2"
  }
}

resource "ibm_is_lb_listener_policy_rule" "lb_listener_policy_rule" {
  lb        = ibm_is_lb.lb2.id
  listener  = ibm_is_lb_listener.lb_listener2.listener_id
  policy    = ibm_is_lb_listener_policy.lb_listener_policy.policy_id
  condition = "equals"
  type      = "header"
  field     = "MY-APP-HEADER"
  value     = "UpdateVal"
}

resource "ibm_is_lb_pool" "testacc_pool" {
  name           = "test_pool"
  lb             = ibm_is_lb.lb2.id
  algorithm      = "round_robin"
  protocol       = "https"
  health_delay   = 60
  health_retries = 5
  health_timeout = 30
  health_type    = "https"
  proxy_protocol = "v1"
  session_persistence_type = "app_cookie"
  session_persistence_app_cookie_name = "cookie1"
}

resource "ibm_is_lb_pool" "testacc_pool" {
  name           = "test_pool"
  lb             = ibm_is_lb.lb2.id
  algorithm      = "round_robin"
  protocol       = "https"
  health_delay   = 60
  health_retries = 5
  health_timeout = 30
  health_type    = "https"
  proxy_protocol = "v1"
  session_persistence_type = "http_cookie"
}

resource "ibm_is_lb_pool" "testacc_pool" {
  name           = "test_pool"
  lb             = ibm_is_lb.lb2.id
  algorithm      = "round_robin"
  protocol       = "https"
  health_delay   = 60
  health_retries = 5
  health_timeout = 30
  health_type    = "https"
  proxy_protocol = "v1"
  session_persistence_type = "source_ip"
}

data "ibm_is_lb_listener" "is_lb_listener" {
	lb = "${ibm_is_lb.lb2.id}"
	listener_id = ibm_is_lb_listener.lb_listener2.listener_id
}
data "ibm_is_lb_listeners" "is_lb_listeners" {
	lb = "${ibm_is_lb.lb2.id}"
}

data "ibm_is_lb_listener_policy" "is_lb_listener_policy" {
	lb = "${ibm_is_lb.lb2.id}"
	listener = ibm_is_lb_listener.lb_listener2.listener_id
	policy_id = ibm_is_lb_listener_policy.lb_listener_policy.policy_id
}
data "ibm_is_lb_listener_policies" "is_lb_listener_policies" {
	lb = "${ibm_is_lb.lb2.id}"
	listener = "${ibm_is_lb_listener.lb_listener2.listener_id}"
}

data "ibm_is_lb_listener_policy_rule" "is_lb_listener_policy_rule" {
	lb = "${ibm_is_lb.lb2.id}"
	listener = "${ibm_is_lb_listener.lb_listener2.listener_id}"
	policy = "${ibm_is_lb_listener_policy.lb_listener_policy.policy_id}"
	rule = "${ibm_is_lb_listener_policy_rule.lb_listener_policy_rule.rule}"
}

data "ibm_is_lb_listener_policy_rules" "is_lb_listener_policy_rules" {
	lb = "${ibm_is_lb.lb2.id}"
	listener = "${ibm_is_lb_listener.lb_listener2.listener_id}"
	policy = "${ibm_is_lb_listener_policy.lb_listener_policy.policy_id}"
}

resource "ibm_is_vpn_gateway" "VPNGateway1" {
  name   = "vpn1"
  subnet = ibm_is_subnet.subnet1.id
}

resource "ibm_is_vpn_gateway_connection" "VPNGatewayConnection1" {
  name          = "vpnconn1"
  vpn_gateway   = ibm_is_vpn_gateway.VPNGateway1.id
  peer_address  = ibm_is_vpn_gateway.VPNGateway1.public_ip_address
  preshared_key = "VPNDemoPassword"
  local_cidrs   = [ibm_is_subnet.subnet1.ipv4_cidr_block]
  peer_cidrs    = [ibm_is_subnet.subnet2.ipv4_cidr_block]
  ipsec_policy  = ibm_is_ipsec_policy.example.id
}

resource "ibm_is_ssh_key" "sshkey" {
  name       = "ssh1"
  public_key = file(var.ssh_public_key)
}

resource "ibm_is_instance" "instance1" {
  name    = "instance1"
  image   = var.image
  profile = var.profile

  primary_network_interface {
    subnet = ibm_is_subnet.subnet1.id
  }

  vpc       = ibm_is_vpc.vpc1.id
  zone      = var.zone1
  keys      = [ibm_is_ssh_key.sshkey.id]
}

data "ibm_is_instance" "ds_instance" {
  name = ibm_is_instance.instance1.name
  private_key = file("~/.ssh/id_rsa")
  passphrase = ""
}


resource "ibm_is_instance_network_interface" "is_instance_network_interface" {
  instance = ibm_is_instance.instance1.id
  subnet = ibm_is_subnet.subnet1.id
  allow_ip_spoofing = true
  name = "my-network-interface"
  primary_ipv4_address = "10.0.0.5"
}

data "ibm_is_instance_network_interface" "is_instance_network_interface" {
	instance_name = ibm_is_instance.instance1.name
	network_interface_name = ibm_is_instance_network_interface.is_instance_network_interface.name
}

data "ibm_is_instance_network_interfaces" "is_instance_network_interfaces" {
	instance_name = ibm_is_instance.instance1.name
}

resource "ibm_is_floating_ip" "floatingip1" {
  name   = "fip1"
  target = ibm_is_instance.instance1.primary_network_interface[0].id
}

resource "ibm_is_security_group_rule" "sg1_tcp_rule" {
  depends_on = [ibm_is_floating_ip.floatingip1]
  group      = ibm_is_vpc.vpc1.default_security_group
  direction  = "inbound"
  remote     = "0.0.0.0/0"

  tcp {
    port_min = 22
    port_max = 22
  }
}

resource "ibm_is_security_group_rule" "sg1_icmp_rule" {
  depends_on = [ibm_is_floating_ip.floatingip1]
  group      = ibm_is_vpc.vpc1.default_security_group
  direction  = "inbound"
  remote     = "0.0.0.0/0"

  icmp {
    code = 0
    type = 8
  }
}

resource "ibm_is_security_group_rule" "sg1_app_tcp_rule" {
  depends_on = [ibm_is_floating_ip.floatingip1]
  group      = ibm_is_vpc.vpc1.default_security_group
  direction  = "inbound"
  remote     = "0.0.0.0/0"

  tcp {
    port_min = 80
    port_max = 80
  }
}

resource "ibm_is_vpc" "vpc2" {
  name = "vpc2"
}

resource "ibm_is_subnet" "subnet2" {
  name            = "subnet2"
  vpc             = ibm_is_vpc.vpc2.id
  zone            = var.zone2
  ipv4_cidr_block = "10.240.64.0/28"
}

resource "ibm_is_ipsec_policy" "example" {
  name                     = "test-ipsec"
  authentication_algorithm = "md5"
  encryption_algorithm     = "triple_des"
  pfs                      = "disabled"
}

resource "ibm_is_ike_policy" "example" {
  name                     = "test-ike"
  authentication_algorithm = "md5"
  encryption_algorithm     = "triple_des"
  dh_group                 = 2
  ike_version              = 1
}

resource "ibm_is_vpn_gateway" "VPNGateway2" {
  name   = "vpn2"
  subnet = ibm_is_subnet.subnet2.id
}

resource "ibm_is_vpn_gateway_connection" "VPNGatewayConnection2" {
  name           = "vpnconn2"
  vpn_gateway    = ibm_is_vpn_gateway.VPNGateway2.id
  peer_address   = ibm_is_vpn_gateway.VPNGateway2.public_ip_address
  preshared_key  = "VPNDemoPassword"
  local_cidrs    = [ibm_is_subnet.subnet2.ipv4_cidr_block]
  peer_cidrs     = [ibm_is_subnet.subnet1.ipv4_cidr_block]
  admin_state_up = true
  ike_policy     = ibm_is_ike_policy.example.id
}

resource "ibm_is_instance" "instance2" {
  name    = "instance2"
  image   = var.image
  profile = var.profile

  primary_network_interface {
    subnet = ibm_is_subnet.subnet2.id
  }
  dedicated_host = ibm_is_dedicated_host.is_dedicated_host.id
  vpc       = ibm_is_vpc.vpc2.id
  zone      = var.zone2
  keys      = [ibm_is_ssh_key.sshkey.id]
}

resource "ibm_is_instance" "instance3" {
  name    = "instance3"
  image   = var.image
  profile = var.profile

  primary_network_interface {
    subnet = ibm_is_subnet.subnet2.id
  }
  dedicated_host_group = ibm_is_dedicated_host_group.dh_group01.id
  vpc       = ibm_is_vpc.vpc2.id
  zone      = var.zone2
  keys      = [ibm_is_ssh_key.sshkey.id]
}


resource "ibm_is_floating_ip" "floatingip2" {
  name   = "fip2"
  target = ibm_is_instance.instance2.primary_network_interface[0].id
}

resource "ibm_is_security_group_rule" "sg2_tcp_rule" {
  depends_on = [ibm_is_floating_ip.floatingip2]
  group      = ibm_is_vpc.vpc2.default_security_group
  direction  = "inbound"
  remote     = "0.0.0.0/0"

  tcp {
    port_min = 22
    port_max = 22
  }
}

resource "ibm_is_security_group_rule" "sg2_icmp_rule" {
  depends_on = [ibm_is_floating_ip.floatingip2]
  group      = ibm_is_vpc.vpc2.default_security_group
  direction  = "inbound"
  remote     = "0.0.0.0/0"

  icmp {
    code = 0
    type = 8
  }
}

resource "ibm_is_security_group_rule" "sg2_app_tcp_rule" {
  depends_on = [ibm_is_floating_ip.floatingip2]
  group      = ibm_is_vpc.vpc2.default_security_group
  direction  = "inbound"
  remote     = "0.0.0.0/0"

  tcp {
    port_min = 80
    port_max = 80
  }
}

resource "ibm_is_volume" "vol1" {
  name    = "vol1"
  profile = "10iops-tier"
  zone    = var.zone1
}

resource "ibm_is_volume" "vol2" {
  name     = "vol2"
  profile  = "custom"
  zone     = var.zone1
  iops     = 1000
  capacity = 200
}

resource "ibm_is_network_acl" "isExampleACL" {
  name = "is-example-acl"
  vpc = ibm_is_vpc.vpc1.id
  rules {
    name        = "outbound"
    action      = "allow"
    source      = "0.0.0.0/0"
    destination = "0.0.0.0/0"
    direction   = "outbound"
    tcp {
      port_max        = 65535
      port_min        = 1
      source_port_max = 60000
      source_port_min = 22
    }
  }
  rules {
    name        = "inbound"
    action      = "allow"
    source      = "0.0.0.0/0"
    destination = "0.0.0.0/0"
    direction   = "inbound"
    tcp {
      port_max        = 65535
      port_min        = 1
      source_port_max = 60000
      source_port_min = 22
    }
  }
}

resource "ibm_is_network_acl_rule" "isExampleACLRule" {
  network_acl = ibm_is_network_acl.isExampleACL.id
  name           = "isexample-rule"
  action         = "allow"
  source         = "0.0.0.0/0"
  destination    = "0.0.0.0/0"
  direction      = "outbound"
  icmp {
    code = 1
    type = 1
  }
}

data "ibm_is_network_acl_rule" "testacc_dsnaclrule" {
  network_acl = ibm_is_network_acl.isExampleACL.id
  name = ibm_is_network_acl_rule.isExampleACL.name
}

data "ibm_is_network_acl_rules" "testacc_dsnaclrules" {
  network_acl = ibm_is_network_acl.isExampleACL.id
}

data "ibm_is_network_acl" "is_network_acl" {
	network_acl = ibm_is_network_acl.isExampleACL.id
}

data "ibm_is_network_acl" "is_network_acl1" {
	name = ibm_is_network_acl.isExampleACL.name
	vpc_name = ibm_is_vpc.vpc1.name
}

data "ibm_is_network_acls" "is_network_acls" {
}

resource "ibm_is_public_gateway" "publicgateway1" {
  name = "gateway1"
  vpc  = ibm_is_vpc.vpc1.id
  zone = var.zone1
}

// subnet public gateway attachment
resource "ibm_is_subnet_public_gateway_attachment" "example" {
  subnet      	  = ibm_is_subnet.subnet1.id
  public_gateway 	= ibm_is_public_gateway.publicgateway1.id
}

data "ibm_is_public_gateway" "testacc_dspgw"{
  name = ibm_is_public_gateway.publicgateway1.name
}

data "ibm_is_public_gateways" "publicgateways"{
}

data "ibm_is_vpc" "vpc1" {
  name = ibm_is_vpc.vpc1.name
}

// added for vpcs datasource
data "ibm_is_vpc" "vpcs"{
}

data "ibm_is_volume_profile" "volprofile"{
  name = "general-purpose"
}

data "ibm_is_volume_profiles" "volprofiles"{
}

data "ibm_resource_group" "default" {
name = "Default" ///give your resource grp
}

resource "ibm_is_dedicated_host_group" "dh_group01" {
  family = "balanced"
  class = "bx2d"
  zone = "us-south-1"
  name = "my-dh-group-01"
  resource_group = data.ibm_resource_group.default.id
}
data "ibm_is_dedicated_host_group" "dgroup" {
	name = ibm_is_dedicated_host_group.dh_group01.name
}
resource "ibm_is_dedicated_host" "is_dedicated_host" {
  profile = "bx2d-host-152x608"
  name = "my-dedicated-host-01"
	host_group = ibm_is_dedicated_host_group.dh_group01.id
  resource_group = data.ibm_resource_group.default.id
}

data "ibm_is_dedicated_host_groups" "dgroups" {
}

data "ibm_is_dedicated_host_profile" "ibm_is_dedicated_host_profile" {
	name = "bx2d-host-152x608"
} 

data "ibm_is_dedicated_host_profiles" "ibm_is_dedicated_host_profiles" {
} 


data "ibm_is_dedicated_hosts" "dhosts" {

}

data "ibm_is_dedicated_host" "dhost" {
  name = ibm_is_dedicated_host.is_dedicated_host.name
  host_group = data.ibm_is_dedicated_host_group.dgroup.id
}

resource "ibm_is_volume" "vol3" {
  name    = "vol3"
  profile = "10iops-tier"
  zone    = var.zone1
}

// creating an instance with volumes
resource "ibm_is_instance" "instance4" {
  name    = "instance4"
  image   = var.image
  profile = var.profile

  volumes = [ ibm_is_volume.vol3.id ]

  primary_network_interface {
    subnet = ibm_is_subnet.subnet1.id
  }

  vpc       = ibm_is_vpc.vpc1.id
  zone      = var.zone1
  keys      = [ibm_is_ssh_key.sshkey.id]
}

// creating a snapshot from boot volume with clone
resource "ibm_is_snapshot" "b_snapshot" {
  name          = "my-snapshot-boot"
  source_volume = ibm_is_instance.instance4.volume_attachments[0].volume_id
  clones        = [var.zone1]
  tags          = ["tags1"]
}

// creating a snapshot from data volume
resource "ibm_is_snapshot" "d_snapshot" {
  name          = "my-snapshot-data"
  source_volume = ibm_is_instance.instance4.volume_attachments[1].volume_id
  tags          = ["tags1"]
}

// data source for snapshot by name
data "ibm_is_snapshot" "ds_snapshot" {
	name = "my-snapshot-boot"
}

// data source for snapshots
data "ibm_is_snapshots" "ds_snapshots" {
}

// data source for snapshot clones
data "ibm_is_snapshot_clones" "ds_snapshot_clones" {
  snapshot = ibm_is_snapshot.b_snapshot.id
}

// data source for snapshot clones
data "ibm_is_snapshot_clones" "ds_snapshot_clone" {
  snapshot = ibm_is_snapshot.b_snapshot.id
  zone     = var.zone1
}

// restoring a boot volume from snapshot in a new instance
resource "ibm_is_instance" "instance5" {
  name    = "instance5"
  profile = var.profile
  boot_volume {
    name     = "boot-restore"
    snapshot = ibm_is_snapshot.b_snapshot.id
  }
  auto_delete_volume = true
  primary_network_interface {
    subnet = ibm_is_subnet.subnet2.id
  }
  vpc  = ibm_is_vpc.vpc2.id
  zone = "us-south-2"
  keys = [ibm_is_ssh_key.sshkey.id]
}

// creating a volume 
resource "ibm_is_volume" "vol5" {
  name    = "vol5"
  profile = "10iops-tier"
  zone    = "us-south-2"
  tags    = ["tag1"]
}

// creating a volume attachment on an existing instance using an existing volume
resource "ibm_is_instance_volume_attachment" "att1" {
  instance                            = ibm_is_instance.instance5.id
  volume                              = ibm_is_volume.vol5.id
  name                                = "vol-att-1"
  delete_volume_on_attachment_delete  = false
  delete_volume_on_instance_delete    = false
}

// creating a volume attachment on an existing instance using a new volume
resource "ibm_is_instance_volume_attachment" "att2" {
  instance                            = ibm_is_instance.instance5.id
  name                                = "vol-att-2"
  profile                             = "general-purpose"
  snapshot                            = ibm_is_snapshot.d_snapshot.id
  delete_volume_on_instance_delete    = true
  delete_volume_on_attachment_delete  = true
  volume_name                         = "vol4-restore"
}

// data source for volume attachment
data "ibm_is_instance_volume_attachment" "ds_vol_att" {
  instance  = ibm_is_instance.instance5.id
  name      = ibm_is_instance_volume_attachment.att2.name
}

// data source for volume attachments
data "ibm_is_instance_volume_attachment" "ds_vol_atts" {
  instance = ibm_is_instance.instance5.id
}

// creating an instance using an existing instance template
resource "ibm_is_instance" "instance6" {
  name              = "instance4"
  instance_template   = ibm_is_instance_template.instancetemplate1.id
}

resource "ibm_is_image" "image1" {
  href             = var.image_cos_url
  name             = "my-img-1"
  operating_system = var.image_operating_system
}

resource "ibm_is_image" "image2" {
  source_volume = data.ibm_is_instance.instance1.volume_attachments.0.volume_id
  name          = "my-img-1"
}

data "ibm_is_image" "dsimage" {
  name = ibm_is_image.image1.name
}

data "ibm_is_images" "dsimages" {
}

resource "ibm_is_instance_disk_management" "disks"{
  instance = ibm_is_instance.instance1.id 
  disks {
    name = "mydisk01"
    id = ibm_is_instance.instance1.disks.0.id
  }
}

data "ibm_is_instance_disks" "disk1" {
  instance = ibm_is_instance.instance1.id
}

// reserved ips

resource "ibm_is_instance" "instance7" {
  name    = "instance5"
  profile = var.profile
  boot_volume {
    name     = "boot-restore"
    snapshot = ibm_is_snapshot.b_snapshot.id
  }
  auto_delete_volume = true
  primary_network_interface {
    primary_ip {
      address = "10.0.0.5"
      auto_delete = true
    } 
    name        = "test-reserved-ip"
    subnet      = ibm_is_subnet.subnet2.id
  }
  vpc  = ibm_is_vpc.vpc2.id
  zone = "us-south-2"
  keys = [ibm_is_ssh_key.sshkey.id]
}

// catalog images 

data "ibm_is_images" "imageslist" {
  catalog_managed = true
}
resource "ibm_is_instance" "instance8" {
  name    = "instance8"
  profile = var.profile
  auto_delete_volume = true
  primary_network_interface {
    primary_ip {
      name = "example-reserved-ip"
      auto_delete = true
    } 
    name        = "test-reserved-ip"
    subnet      = ibm_is_subnet.subnet2.id
  }
  catalog_offering {
    version_crn = data.ibm_is_images.imageslist.images.0.catalog_offering.0.version.0.crn
  }
  vpc  = ibm_is_vpc.vpc2.id
  zone = "us-south-2"
  keys = [ibm_is_ssh_key.sshkey.id]
}

resource "ibm_is_instance_template" "instancetemplate3" {
  name    = "instancetemplate-3"
  catalog_offering {
    version_crn = data.ibm_is_images.imageslist.images.0.catalog_offering.0.version.0.crn
  }
  profile = var.profile

  primary_network_interface {
    subnet = ibm_is_subnet.subnet2.id
  }

  vpc       = ibm_is_vpc.vpc2.id
  zone      = "us-south-2"
  keys      = [ibm_is_ssh_key.sshkey.id]
}


data "ibm_is_instance_network_interface_reserved_ip" "data_reserved_ip" {
  instance = ibm_is_instance.test_instance.id
  network_interface = ibm_is_instance.test_instance.network_interfaces.0.id
  reserved_ip = ibm_is_instance.test_instance.network_interfaces.0.ips.0.id
}

data "ibm_is_instance_network_interface_reserved_ips" "data_reserved_ips" {
  instance = ibm_is_instance.test_instance.id
  network_interface = ibm_is_instance.test_instance.network_interfaces.0.id
}

data "ibm_is_instance_disk" "disk1" {
  instance = ibm_is_instance.instance1.id
  disk = data.ibm_is_instance_disks.disk1.disks.0.id
}

data "ibm_is_dedicated_host_disks" "dhdisks" {
  dedicated_host = data.ibm_is_dedicated_host.dhost.id
}

data "ibm_is_dedicated_host_disk" "dhdisk" {
  dedicated_host = data.ibm_is_dedicated_host.dhost.id
  disk = ibm_is_dedicated_host_disk_management.disks.disks.0.id
}

resource "ibm_is_dedicated_host_disk_management" "disks" {
  dedicated_host = data.ibm_is_dedicated_host.dhost.id
  disks  {
    name = "newdisk01"
    id = data.ibm_is_dedicated_host.dhost.disks.0.id
  
  }
  disks  {
    name = "newdisk02"
    id = data.ibm_is_dedicated_host.dhost.disks.1.id
  
  }
}

data "ibm_is_operating_system" "os"{
  name = "red-8-amd64"
}

data "ibm_is_operating_systems" "oslist"{
}

#### BARE METAL SERVER


resource "ibm_is_bare_metal_server" "bms" {
  profile = "bx2-metal-192x768"
  name = "my-bms"
  image = "r134-31c8ca90-2623-48d7-8cf7-737be6fc4c3e"
  zone = "us-south-3"
  keys = [ibm_is_ssh_key.sshkey.id]
  primary_network_interface {
    subnet     = ibm_is_subnet.subnet1.id
  }
  vpc = ibm_is_vpc.vpc1.id
}

resource ibm_is_bare_metal_server_disk this {
  bare_metal_server = ibm_is_bare_metal_server.bms.id
  disk              = ibm_is_bare_metal_server.bms.disks.0.id
  name              = "bms-disk-update"
}

resource ibm_is_bare_metal_server_action this {
  bare_metal_server = ibm_is_bare_metal_server.bms.id
  action            = "stop"
  stop_type         = "hard"
}

data ibm_is_bare_metal_server_profiles this  {
}

data ibm_is_bare_metal_server_profile this {
	name = data.ibm_is_bare_metal_server_profiles.this.profiles.0.name
}

data ibm_is_bare_metal_server_disk this {
	bare_metal_server = ibm_is_bare_metal_server.this.id
	disk = ibm_is_bare_metal_server.this.disks.0.id
}

data ibm_is_bare_metal_server_disks this {
	bare_metal_server = ibm_is_bare_metal_server.this.id
} 

resource ibm_is_bare_metal_server_network_interface bms_nic {
  bare_metal_server = ibm_is_bare_metal_server.bms.id

  subnet = ibm_is_subnet.subnet1.id
  name   = "eth2"
  allow_ip_spoofing = true
  allowed_vlans = [101, 102]
}

resource ibm_is_bare_metal_server_network_interface_allow_float bms_vlan_nic {
 bare_metal_server  = ibm_is_bare_metal_server.bms.id

  subnet            = ibm_is_subnet.subnet1.id
  name              = "eth2"
  vlan              = 102
}

resource ibm_is_bare_metal_server_network_interface bms_nic2 {
  bare_metal_server = ibm_is_bare_metal_server.bms.id

  subnet = ibm_is_subnet.subnet1.id
  name   = "eth2"
  allow_ip_spoofing = true
  vlan = 101
}

resource ibm_is_floating_ip testacc_fip {
  name = "testaccfip"
  zone = ibm_is_subnet.subnet1.zone
}

resource ibm_is_bare_metal_server_network_interface_floating_ip bms_nic_fip {
  bare_metal_server = ibm_is_bare_metal_server.bms.id
  network_interface = ibm_is_bare_metal_server_network_interface.bms_nic2.id
  floating_ip       = ibm_is_floating_ip.testacc_fip.id
}

data ibm_is_bare_metal_server_network_interface this {
  bare_metal_server = ibm_is_bare_metal_server.this.id
  network_interface = ibm_is_bare_metal_server.this.primary_network_interface.id
}

data ibm_is_bare_metal_server_network_interfaces this {
  bare_metal_server = ibm_is_bare_metal_server.this.id
}

data ibm_is_bare_metal_server this {
  identifier = ibm_is_bare_metal_server.this.id
}

data ibm_is_bare_metal_servers this {
}
 
data ibm_is_bare_metal_server_initialization this {
  bare_metal_server = ibm_is_bare_metal_server.this.id
}

resource "ibm_is_floating_ip" "floatingipbms" {
  name   = "fip1"
  zone    = ibm_is_subnet.subnet1.zone
}

data "ibm_is_bare_metal_server_network_interface_floating_ip" "this" {
  bare_metal_server = ibm_is_bare_metal_server.this.id
  network_interface = ibm_is_bare_metal_server.this.primary_network_interface[0].id
  floating_ip       = ibm_is_floating_ip.floatingipbms.id
}

data "ibm_is_bare_metal_server_network_interface_floating_ips" "this" {
  bare_metal_server = ibm_is_bare_metal_server.this.id
  network_interface = ibm_is_bare_metal_server.this.primary_network_interface[0].id
}

resource "ibm_is_placement_group" "is_placement_group" {
  strategy = "%s"
  name = "%s"
  resource_group = data.ibm_resource_group.default.id
}

data "ibm_is_placement_group" "is_placement_group" {
  name = ibm_is_placement_group.is_placement_group.name
}

data "ibm_is_placement_groups" "is_placement_groups" {
}

## List regions 
data "ibm_is_regions" "regions" {
}

data "ibm_is_vpc_address_prefix" "example" {
  vpc = ibm_is_vpc.vpc1.id
  address_prefix = ibm_is_vpc_address_prefix.testacc_vpc_address_prefix.address_prefix
}

data "ibm_is_vpc_address_prefix" "example-1" {
  vpc_name = ibm_is_vpc.vpc1.name
  address_prefix = ibm_is_vpc_address_prefix.testacc_vpc_address_prefix.address_prefix
}

data "ibm_is_vpc_address_prefix" "example-2" {
  vpc = ibm_is_vpc.vpc1.id
  address_prefix_name = ibm_is_vpc_address_prefix.testacc_vpc_address_prefix.name
}

data "ibm_is_vpc_address_prefix" "example-3" {
  vpc_name = ibm_is_vpc.vpc1.name
  address_prefix_name = ibm_is_vpc_address_prefix.testacc_vpc_address_prefix.name
}
  
## Security Groups/Rules/Rule
// Create is_security_groups data source
data "ibm_is_security_groups" "example" {
}

// Create is_security_group data source
resource "ibm_is_security_group" "example" {
  name = "example-security-group"
  vpc  = ibm_is_vpc.vpc1.id
}

resource "ibm_is_security_group_rule" "exampleudp" {
  depends_on = [
      ibm_is_security_group.example,
  ]
  group     = ibm_is_security_group.example.id
  direction = "inbound"
  remote    = "127.0.0.1"
  udp {
    port_min = 805
    port_max = 807
  }
}

data "ibm_is_security_group_rule" "example" {
  depends_on = [
      ibm_is_security_group_rule.exampleudp,
  ]
    security_group_rule = ibm_is_security_group_rule.exampleudp.rule_id
    security_group = ibm_is_security_group.example.id
}

// Create is_security_group_rules data source
resource "ibm_is_security_group_rule" "exampletcp" {
  group     = ibm_is_security_group.example.id
  direction = "outbound"
  remote    = "127.0.0.1"
  tcp {
    port_min = 8080
    port_max = 8080
  }
  depends_on = [
    ibm_is_security_group.example,
  ]
}

data "ibm_is_security_group_rules" "example" {
  depends_on = [
    ibm_is_security_group_rule.exampletcp,
  ]
} 
  
data "ibm_is_vpn_gateway" "example" {
  vpn_gateway = ibm_is_vpn_gateway.example.id
}
data "ibm_is_vpn_gateway" "example-1" {
  vpn_gateway_name = ibm_is_vpn_gateway.example.name
}
data "ibm_is_vpn_gateway_connection" "example" {
  vpn_gateway = ibm_is_vpn_gateway.example.id
  vpn_gateway_connection = ibm_is_vpn_gateway_connection.example.gateway_connection
}
data "ibm_is_vpn_gateway_connection" "example-1" {
  vpn_gateway = ibm_is_vpn_gateway.example-1.id
  vpn_gateway_connection_name = ibm_is_vpn_gateway_connection.example.name
}
data "ibm_is_vpn_gateway_connection" "example-2" {
  vpn_gateway_name = ibm_is_vpn_gateway.example.name
  vpn_gateway_connection = ibm_is_vpn_gateway_connection.example.gateway_connection
}
data "ibm_is_vpn_gateway_connection" "example-3" {
  vpn_gateway_name = ibm_is_vpn_gateway.example.name
  vpn_gateway_connection_name = ibm_is_vpn_gateway_connection.example.name
}
data "ibm_is_ike_policies" "example" {
}

data "ibm_is_ipsec_policies" "example" {
}

data "ibm_is_ike_policy" "example" {
  ike_policy = ibm_is_ike_policy.example.id
}

data "ibm_is_ipsec_policy" "example1" {
  ipsec_policy = ibm_is_ipsec_policy.example.id
}

data "ibm_is_ike_policy" "example2" {
  name = "my-ike-policy"
}

data "ibm_is_ipsec_policy" "example3" {
  name = "my-ipsec-policy"
}

# List ssh keys 
data "ibm_is_ssh_keys" "example" {
}

# List ssh keys by Resource group id
data "ibm_is_ssh_keys" "example" {
  resource_group = data.ibm_resource_group.default.id
}

# List volumes
data "ibm_is_volumes" "example-volumes" {
}

# List Volumes by Name 
data "ibm_is_volumes" "example" {
  volume_name = "worrier-mailable-timpani-scowling"
}

# List Volumes by Zone name
data "ibm_is_volumes" "example" {
  zone_name = "us-south-1"
}

## Backup Policy
resource "ibm_is_backup_policy" "is_backup_policy" {
  match_user_tags = ["tag1"]
  name            = "my-backup-policy"
}

resource "ibm_is_backup_policy_plan" "is_backup_policy_plan" {
  backup_policy_id = ibm_is_backup_policy.is_backup_policy.id
  cron_spec        = "30 09 * * *"
  active           = false
  attach_user_tags = ["tag2"]
  copy_user_tags = true
  deletion_trigger {
    delete_after      = 20
    delete_over_count = "20"
  }
  name = "my-backup-policy-plan-1"
}
resource "ibm_is_backup_policy_plan" "is_backup_policy_plan_clone" {
  backup_policy_id = ibm_is_backup_policy.is_backup_policy.id
  cron_spec        = "30 09 * * *"
  active           = false
  attach_user_tags = ["tag2"]
  copy_user_tags = true
  deletion_trigger {
    delete_after      = 20
    delete_over_count = "20"
  }
  name = "my-backup-policy-plan-1"
  clone_policy {
    zones 			= ["us-south-1", "us-south-2"]
    max_snapshots 	= 3
  }
}

data "ibm_is_backup_policies" "is_backup_policies" {
}

data "ibm_is_backup_policy" "is_backup_policy" {
  name = "my-backup-policy"
}

data "ibm_is_backup_policy_plans" "is_backup_policy_plans" {
  backup_policy_id = ibm_is_backup_policy.is_backup_policy.id
}

data "ibm_is_backup_policy_plan" "is_backup_policy_plan" {
  backup_policy_id = ibm_is_backup_policy.is_backup_policy.id
  name             = "my-backup-policy-plan"
}

// Vpn Server
resource "ibm_is_vpn_server" "is_vpn_server" {
  certificate_crn = var.is_certificate_crn
  client_authentication {
    method    = "certificate"
    client_ca = var.is_client_ca
  }
  client_ip_pool         = "10.5.0.0/21"
  subnets                = [ibm_is_subnet.subnet1.id]
  client_dns_server_ips  = ["192.168.3.4"]
  client_idle_timeout    = 2800
  enable_split_tunneling = false
  name                   = "example-vpn-server"
  port                   = 443
  protocol               = "udp"
}

resource "ibm_is_vpn_server_route" "is_vpn_server_route" {
  vpn_server_id = ibm_is_vpn_server.is_vpn_server.vpn_server
  destination   = "172.16.0.0/16"
  action        = "translate"
  name          = "example-vpn-server-route"
}

data "ibm_is_backup_policy_job" "is_backup_policy_job" {
  backup_policy_id = ibm_is_backup_policy.is_backup_policy.id
  identifier       = ""
}

data "ibm_is_backup_policy_jobs" "is_backup_policy_jobs" {
  backup_policy_plan_id = ibm_is_backup_policy.is_backup_policy.backup_policy_plan_id
  backup_policy_id      = ibm_is_backup_policy.is_backup_policy.id
}

data "ibm_is_vpn_server" "is_vpn_server" {
	identifier = ibm_is_vpn_server.is_vpn_server.vpn_server
}
data "ibm_is_vpn_servers" "is_vpn_servers" {
}

data "ibm_is_vpn_server_routes" "is_vpn_server_routes" {
	vpn_server_id = ibm_is_vpn_server.is_vpn_server.vpn_server
}

data "ibm_is_vpn_server_route" "is_vpn_server_route" {
	vpn_server_id = ibm_is_vpn_server.is_vpn_server.vpn_server
	identifier = ibm_is_vpn_server_route.is_vpn_server_route.vpn_route
}
data "ibm_is_vpn_server_clients" "is_vpn_server_clients" {
	vpn_server_id = ibm_is_vpn_server.is_vpn_server.vpn_server
}
data "ibm_is_vpn_server_client" "is_vpn_server_client" {
	vpn_server_id = ibm_is_vpn_server.is_vpn_server.vpn_server
	identifier = "0726-61b2f53f-1e95-42a7-94ab-55de8f8cbdd5"
}
<<<<<<< HEAD

// vsi boot volume

resource "ibm_is_instance_boot_volume" "vol1" {
  volume  = ibm_is_instance.boot_volume.0.volume_id
  name    = "vol1"
  profile = "10iops-tier"
  zone    = var.zone1
=======
resource "ibm_is_vpc" "vpc" {
  name = "my-vpc"
}
resource "ibm_is_share" "share" {
  zone = "us-south-1"
  size = 30000
  name = "my-share"
  profile = "tier-3iops"
  tags        = ["share1", "share3"]
  access_tags = ["access:dev"]
}

resource "ibm_is_share" "sharereplica" {
  zone = "us-south-2"
  name = "my-share-replica"
  profile = "tier-3iops"
  replication_cron_spec = "0 */5 * * *"
  source_share = ibm_is_share.share.id
  tags        = ["share1", "share3"]
  access_tags = ["access:dev"]
}

resource "ibm_is_share_target" "is_share_target" {
  share = ibm_is_share.is_share.id
  vpc   = ibm_is_vpc.vpc1.id
  name  = "my-share-target"
}

data "ibm_is_share_target" "is_share_target" {
  share        = ibm_is_share.is_share.id
  share_target = ibm_is_share_target.is_share_target.share_target
}

data "ibm_is_share_targets" "is_share_targets" {
  share = ibm_is_share.is_share.id
}

data "ibm_is_share" "is_share" {
  share = ibm_is_share.is_share.id
}

data "ibm_is_shares" "is_shares" {
>>>>>>> fb66ec51
}<|MERGE_RESOLUTION|>--- conflicted
+++ resolved
@@ -1196,16 +1196,6 @@
 	vpn_server_id = ibm_is_vpn_server.is_vpn_server.vpn_server
 	identifier = "0726-61b2f53f-1e95-42a7-94ab-55de8f8cbdd5"
 }
-<<<<<<< HEAD
-
-// vsi boot volume
-
-resource "ibm_is_instance_boot_volume" "vol1" {
-  volume  = ibm_is_instance.boot_volume.0.volume_id
-  name    = "vol1"
-  profile = "10iops-tier"
-  zone    = var.zone1
-=======
 resource "ibm_is_vpc" "vpc" {
   name = "my-vpc"
 }
@@ -1248,5 +1238,14 @@
 }
 
 data "ibm_is_shares" "is_shares" {
->>>>>>> fb66ec51
+}
+
+
+// vsi boot volume
+
+resource "ibm_is_instance_boot_volume" "vol1" {
+  volume  = ibm_is_instance.boot_volume.0.volume_id
+  name    = "vol1"
+  profile = "10iops-tier"
+  zone    = var.zone1
 }