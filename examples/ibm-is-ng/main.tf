--- conflicted
+++ resolved
@@ -1198,22 +1198,6 @@
 	vpn_server_id = ibm_is_vpn_server.is_vpn_server.vpn_server
 	identifier = "0726-61b2f53f-1e95-42a7-94ab-55de8f8cbdd5"
 }
-<<<<<<< HEAD
-resource "ibm_is_vpc" "vpc" {
-  name = "my-vpc"
-}
-resource "ibm_is_share" "is_share" {
-  name = "myshare"
-	profile = "tier-3iops"
-	resource_group = data.ibm_resource_group.default.id
-	size = 32000
-	mount_targets {
-		vpc = ibm_is_vpc.vpc.id
-	}
-	zone = "us-south-2"
-  tags = ["tag1", "tag2"]
-  access_tags = ["accesstag1", "accesstag2"]
-=======
 resource "ibm_is_image_export_job" "example" {
   image = ibm_is_image.image1.id
   name = "my-image-export"
@@ -1250,31 +1234,10 @@
   source_share = ibm_is_share.share.id
   tags        = ["share1", "share3"]
   access_tags = ["access:dev"]
->>>>>>> 03e22f8f
 }
 
 resource "ibm_is_share_target" "is_share_target" {
   share = ibm_is_share.is_share.id
-<<<<<<< HEAD
-  vpc = ibm_is_vpc.vpc1.id
-  name = "my-share-target"
-}
-
-data "ibm_is_share_target" "is_share_target" {
-	share = ibm_is_share.is_share.id
-	share_target = ibm_is_share_target.is_share_target.share_target
-}
-
-data "ibm_is_share_targets" "is_share_targets" {
-	share = ibm_is_share.is_share.id
-}
-
-data "ibm_is_share" "is_share" {
-	share = ibm_is_share.is_share.id
-}
-
-data "is_shares" "is_shares" {
-=======
   vpc   = ibm_is_vpc.vpc1.id
   name  = "my-share-target"
 }
@@ -1308,5 +1271,4 @@
 }
 
 data "ibm_is_shares" "is_shares" {
->>>>>>> 03e22f8f
 }