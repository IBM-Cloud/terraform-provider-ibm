--- conflicted
+++ resolved
@@ -1258,7 +1258,6 @@
 data "ibm_is_shares" "is_shares" {
 }
 
-<<<<<<< HEAD
 // vni
 resource "ibm_is_virtual_network_interface" "is_virtual_network_interface_instance" {
   allow_ip_spoofing = var.is_virtual_network_interface_allow_ip_spoofing
@@ -1307,7 +1306,7 @@
 
 data "ibm_is_virtual_network_interface_floating_ips" "vni_fips" {
   virtual_network_interface = <vni_id>
-=======
+}
 // snapshot cross region
 
 provider "ibm" {
@@ -1329,5 +1328,4 @@
 
 resource "ibm_is_image_obsolete" "example" {
   image     = ibm_is_image.image1.id
->>>>>>> a443d9ba
 }