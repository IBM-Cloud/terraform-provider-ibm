resource "ibm_is_vpc" "vpc1" {
  name = "vpc1"
}

resource "ibm_is_vpc_address_prefix" "testacc_vpc_address_prefix" {
  name        = "vpcaddressprefix"
  zone        = var.zone1
  vpc         = ibm_is_vpc.vpc1.id
	cidr        = var.cidr1
	is_default  = true
}

resource "ibm_is_vpc_route" "route1" {
  name        = "route1"
  vpc         = ibm_is_vpc.vpc1.id
  zone        = var.zone1
  destination = "192.168.4.0/24"
  next_hop    = "10.240.0.4"
  depends_on  = [ibm_is_subnet.subnet1]
}

resource "ibm_is_subnet" "subnet1" {
  name            = "subnet1"
  vpc             = ibm_is_vpc.vpc1.id
  zone            = var.zone1
  ipv4_cidr_block = "10.240.0.0/28"
}

resource "ibm_is_instance_template" "instancetemplate1" {
  name    = "testtemplate"
  image   = "r006-14140f94-fcc4-11e9-96e7-a72723715315"
  profile = "bx2-8x32"

  primary_network_interface {
    subnet = ibm_is_subnet.subnet2.id
    allow_ip_spoofing = true
  }

  vpc  = ibm_is_vpc.vpc2.id
  zone = "us-south-2"
  keys = [ibm_is_ssh_key.sshkey.id]

  boot_volume {
    name                             = "testbootvol"
    delete_volume_on_instance_delete = true
  }
  volume_attachments {
      delete_volume_on_instance_delete = true
      name                             = "volatt-01"
      volume_prototype {
          iops = 3000
          profile = "general-purpose"
          capacity = 200
      }
  }
}

resource "ibm_is_instance_template" "instancetemplate2" {
  name    = "testtemplate1"
  image   = "r006-14140f94-fcc4-11e9-96e7-a72723715315"
  profile = "bx2-8x32"

  primary_network_interface {
    subnet = ibm_is_subnet.subnet2.id
    allow_ip_spoofing = true
  }

  vpc  = ibm_is_vpc.vpc2.id
  zone = "us-south-2"
  keys = [ibm_is_ssh_key.sshkey.id]

  boot_volume {
    name                             = "testbootvol"
    delete_volume_on_instance_delete = true
  }
   volume_attachments {
        delete_volume_on_instance_delete = true
        name                             = "volatt-01"
        volume                           = ibm_is_volume.vol1.id
    }
}

// datasource for instance template
data "ibm_is_instance_template" "instancetemplates" {
	identifier = ibm_is_instance_template.instancetemplate2.id
}

resource "ibm_is_lb" "lb2" {
  name    = "mylb"
  subnets = [ibm_is_subnet.subnet1.id]
}

resource "ibm_is_lb_listener" "lb_listener2" {
  lb       = ibm_is_lb.lb2.id
  port     = "9086"
  protocol = "http"
}
resource "ibm_is_lb_listener_policy" "lb_listener_policy" {
  lb                      = ibm_is_lb.lb2.id
  listener                = ibm_is_lb_listener.lb_listener2.listener_id
  action                  = "redirect"
  priority                = 2
  name                    = "mylistenerpolicy"
  target_http_status_code = 302
  target_url              = "https://www.google.com"
  rules {
    condition = "contains"
    type      = "header"
    field     = "1"
    value     = "2"
  }
}

resource "ibm_is_lb_listener_policy_rule" "lb_listener_policy_rule" {
  lb        = ibm_is_lb.lb2.id
  listener  = ibm_is_lb_listener.lb_listener2.listener_id
  policy    = ibm_is_lb_listener_policy.lb_listener_policy.policy_id
  condition = "equals"
  type      = "header"
  field     = "MY-APP-HEADER"
  value     = "UpdateVal"
}

resource "ibm_is_lb_pool" "testacc_pool" {
  name           = "test_pool"
  lb             = ibm_is_lb.lb2.id
  algorithm      = "round_robin"
  protocol       = "https"
  health_delay   = 60
  health_retries = 5
  health_timeout = 30
  health_type    = "https"
  proxy_protocol = "v1"
  session_persistence_type = "app_cookie"
  session_persistence_app_cookie_name = "cookie1"
}

resource "ibm_is_lb_pool" "testacc_pool" {
  name           = "test_pool"
  lb             = ibm_is_lb.lb2.id
  algorithm      = "round_robin"
  protocol       = "https"
  health_delay   = 60
  health_retries = 5
  health_timeout = 30
  health_type    = "https"
  proxy_protocol = "v1"
  session_persistence_type = "http_cookie"
}

resource "ibm_is_lb_pool" "testacc_pool" {
  name           = "test_pool"
  lb             = ibm_is_lb.lb2.id
  algorithm      = "round_robin"
  protocol       = "https"
  health_delay   = 60
  health_retries = 5
  health_timeout = 30
  health_type    = "https"
  proxy_protocol = "v1"
  session_persistence_type = "source_ip"
}

data "ibm_is_lb_listener" "is_lb_listener" {
	lb = "${ibm_is_lb.lb2.id}"
	listener_id = ibm_is_lb_listener.lb_listener2.listener_id
}
data "ibm_is_lb_listeners" "is_lb_listeners" {
	lb = "${ibm_is_lb.lb2.id}"
}

data "ibm_is_lb_listener_policy" "is_lb_listener_policy" {
	lb = "${ibm_is_lb.lb2.id}"
	listener = ibm_is_lb_listener.lb_listener2.listener_id
	policy_id = ibm_is_lb_listener_policy.lb_listener_policy.policy_id
}
data "ibm_is_lb_listener_policies" "is_lb_listener_policies" {
	lb = "${ibm_is_lb.lb2.id}"
	listener = "${ibm_is_lb_listener.lb_listener2.listener_id}"
}

data "ibm_is_lb_listener_policy_rule" "is_lb_listener_policy_rule" {
	lb = "${ibm_is_lb.lb2.id}"
	listener = "${ibm_is_lb_listener.lb_listener2.listener_id}"
	policy = "${ibm_is_lb_listener_policy.lb_listener_policy.policy_id}"
	rule = "${ibm_is_lb_listener_policy_rule.lb_listener_policy_rule.rule}"
}

data "ibm_is_lb_listener_policy_rules" "is_lb_listener_policy_rules" {
	lb = "${ibm_is_lb.lb2.id}"
	listener = "${ibm_is_lb_listener.lb_listener2.listener_id}"
	policy = "${ibm_is_lb_listener_policy.lb_listener_policy.policy_id}"
}

resource "ibm_is_vpn_gateway" "VPNGateway1" {
  name   = "vpn1"
  subnet = ibm_is_subnet.subnet1.id
}

resource "ibm_is_vpn_gateway_connection" "VPNGatewayConnection1" {
  name          = "vpnconn1"
  vpn_gateway   = ibm_is_vpn_gateway.VPNGateway1.id
  peer_address  = ibm_is_vpn_gateway.VPNGateway1.public_ip_address
  preshared_key = "VPNDemoPassword"
  local_cidrs   = [ibm_is_subnet.subnet1.ipv4_cidr_block]
  peer_cidrs    = [ibm_is_subnet.subnet2.ipv4_cidr_block]
  ipsec_policy  = ibm_is_ipsec_policy.example.id
}

resource "ibm_is_ssh_key" "sshkey" {
  name       = "ssh1"
  public_key = file(var.ssh_public_key)
}

resource "ibm_is_instance" "instance1" {
  name    = "instance1"
  image   = var.image
  profile = var.profile

  primary_network_interface {
    subnet = ibm_is_subnet.subnet1.id
  }

  vpc       = ibm_is_vpc.vpc1.id
  zone      = var.zone1
  keys      = [ibm_is_ssh_key.sshkey.id]
}

data "ibm_is_instance" "ds_instance" {
  name = ibm_is_instance.instance1.name
  private_key = file("~/.ssh/id_rsa")
  passphrase = ""
}


resource "ibm_is_instance_network_interface" "is_instance_network_interface" {
  instance = ibm_is_instance.instance1.id
  subnet = ibm_is_subnet.subnet1.id
  allow_ip_spoofing = true
  name = "my-network-interface"
  primary_ipv4_address = "10.0.0.5"
}

data "ibm_is_instance_network_interface" "is_instance_network_interface" {
	instance_name = ibm_is_instance.instance1.name
	network_interface_name = ibm_is_instance_network_interface.is_instance_network_interface.name
}

data "ibm_is_instance_network_interfaces" "is_instance_network_interfaces" {
	instance_name = ibm_is_instance.instance1.name
}

resource "ibm_is_floating_ip" "floatingip1" {
  name   = "fip1"
  target = ibm_is_instance.instance1.primary_network_interface[0].id
}

resource "ibm_is_security_group_rule" "sg1_tcp_rule" {
  depends_on = [ibm_is_floating_ip.floatingip1]
  group      = ibm_is_vpc.vpc1.default_security_group
  direction  = "inbound"
  remote     = "0.0.0.0/0"

  tcp {
    port_min = 22
    port_max = 22
  }
}

resource "ibm_is_security_group_rule" "sg1_icmp_rule" {
  depends_on = [ibm_is_floating_ip.floatingip1]
  group      = ibm_is_vpc.vpc1.default_security_group
  direction  = "inbound"
  remote     = "0.0.0.0/0"

  icmp {
    code = 0
    type = 8
  }
}

resource "ibm_is_security_group_rule" "sg1_app_tcp_rule" {
  depends_on = [ibm_is_floating_ip.floatingip1]
  group      = ibm_is_vpc.vpc1.default_security_group
  direction  = "inbound"
  remote     = "0.0.0.0/0"

  tcp {
    port_min = 80
    port_max = 80
  }
}

resource "ibm_is_vpc" "vpc2" {
  name = "vpc2"
}

resource "ibm_is_subnet" "subnet2" {
  name            = "subnet2"
  vpc             = ibm_is_vpc.vpc2.id
  zone            = var.zone2
  ipv4_cidr_block = "10.240.64.0/28"
}

resource "ibm_is_ipsec_policy" "example" {
  name                     = "test-ipsec"
  authentication_algorithm = "md5"
  encryption_algorithm     = "triple_des"
  pfs                      = "disabled"
}

resource "ibm_is_ike_policy" "example" {
  name                     = "test-ike"
  authentication_algorithm = "md5"
  encryption_algorithm     = "triple_des"
  dh_group                 = 2
  ike_version              = 1
}

resource "ibm_is_vpn_gateway" "VPNGateway2" {
  name   = "vpn2"
  subnet = ibm_is_subnet.subnet2.id
}

resource "ibm_is_vpn_gateway_connection" "VPNGatewayConnection2" {
  name           = "vpnconn2"
  vpn_gateway    = ibm_is_vpn_gateway.VPNGateway2.id
  peer_address   = ibm_is_vpn_gateway.VPNGateway2.public_ip_address
  preshared_key  = "VPNDemoPassword"
  local_cidrs    = [ibm_is_subnet.subnet2.ipv4_cidr_block]
  peer_cidrs     = [ibm_is_subnet.subnet1.ipv4_cidr_block]
  admin_state_up = true
  ike_policy     = ibm_is_ike_policy.example.id
}

resource "ibm_is_instance" "instance2" {
  name    = "instance2"
  image   = var.image
  profile = var.profile

  primary_network_interface {
    subnet = ibm_is_subnet.subnet2.id
  }
  dedicated_host = ibm_is_dedicated_host.is_dedicated_host.id
  vpc       = ibm_is_vpc.vpc2.id
  zone      = var.zone2
  keys      = [ibm_is_ssh_key.sshkey.id]
}

resource "ibm_is_instance" "instance3" {
  name    = "instance3"
  image   = var.image
  profile = var.profile

  primary_network_interface {
    subnet = ibm_is_subnet.subnet2.id
  }
  dedicated_host_group = ibm_is_dedicated_host_group.dh_group01.id
  vpc       = ibm_is_vpc.vpc2.id
  zone      = var.zone2
  keys      = [ibm_is_ssh_key.sshkey.id]
}


resource "ibm_is_floating_ip" "floatingip2" {
  name   = "fip2"
  target = ibm_is_instance.instance2.primary_network_interface[0].id
}

resource "ibm_is_security_group_rule" "sg2_tcp_rule" {
  depends_on = [ibm_is_floating_ip.floatingip2]
  group      = ibm_is_vpc.vpc2.default_security_group
  direction  = "inbound"
  remote     = "0.0.0.0/0"

  tcp {
    port_min = 22
    port_max = 22
  }
}

resource "ibm_is_security_group_rule" "sg2_icmp_rule" {
  depends_on = [ibm_is_floating_ip.floatingip2]
  group      = ibm_is_vpc.vpc2.default_security_group
  direction  = "inbound"
  remote     = "0.0.0.0/0"

  icmp {
    code = 0
    type = 8
  }
}

resource "ibm_is_security_group_rule" "sg2_app_tcp_rule" {
  depends_on = [ibm_is_floating_ip.floatingip2]
  group      = ibm_is_vpc.vpc2.default_security_group
  direction  = "inbound"
  remote     = "0.0.0.0/0"

  tcp {
    port_min = 80
    port_max = 80
  }
}

resource "ibm_is_volume" "vol1" {
  name    = "vol1"
  profile = "10iops-tier"
  zone    = var.zone1
}

resource "ibm_is_volume" "vol2" {
  name     = "vol2"
  profile  = "custom"
  zone     = var.zone1
  iops     = 1000
  capacity = 200
}

resource "ibm_is_network_acl" "isExampleACL" {
  name = "is-example-acl"
  vpc = ibm_is_vpc.vpc1.id
  rules {
    name        = "outbound"
    action      = "allow"
    source      = "0.0.0.0/0"
    destination = "0.0.0.0/0"
    direction   = "outbound"
    tcp {
      port_max        = 65535
      port_min        = 1
      source_port_max = 60000
      source_port_min = 22
    }
  }
  rules {
    name        = "inbound"
    action      = "allow"
    source      = "0.0.0.0/0"
    destination = "0.0.0.0/0"
    direction   = "inbound"
    tcp {
      port_max        = 65535
      port_min        = 1
      source_port_max = 60000
      source_port_min = 22
    }
  }
}

resource "ibm_is_network_acl_rule" "isExampleACLRule" {
  network_acl = ibm_is_network_acl.isExampleACL.id
  name           = "isexample-rule"
  action         = "allow"
  source         = "0.0.0.0/0"
  destination    = "0.0.0.0/0"
  direction      = "outbound"
  icmp {
    code = 1
    type = 1
  }
}

data "ibm_is_network_acl_rule" "testacc_dsnaclrule" {
  network_acl = ibm_is_network_acl.isExampleACL.id
  name = ibm_is_network_acl_rule.isExampleACL.name
}

data "ibm_is_network_acl_rules" "testacc_dsnaclrules" {
  network_acl = ibm_is_network_acl.isExampleACL.id
}

data "ibm_is_network_acl" "is_network_acl" {
	network_acl = ibm_is_network_acl.isExampleACL.id
}

data "ibm_is_network_acl" "is_network_acl1" {
	name = ibm_is_network_acl.isExampleACL.name
	vpc_name = ibm_is_vpc.vpc1.name
}

data "ibm_is_network_acls" "is_network_acls" {
}

resource "ibm_is_public_gateway" "publicgateway1" {
  name = "gateway1"
  vpc  = ibm_is_vpc.vpc1.id
  zone = var.zone1
}

// subnet public gateway attachment
resource "ibm_is_subnet_public_gateway_attachment" "example" {
  subnet      	  = ibm_is_subnet.subnet1.id
  public_gateway 	= ibm_is_public_gateway.publicgateway1.id
}

data "ibm_is_public_gateway" "testacc_dspgw"{
  name = ibm_is_public_gateway.publicgateway1.name
}

data "ibm_is_public_gateways" "publicgateways"{
}

data "ibm_is_vpc" "vpc1" {
  name = ibm_is_vpc.vpc1.name
}

// added for vpcs datasource
data "ibm_is_vpc" "vpcs"{
}

data "ibm_is_volume_profile" "volprofile"{
  name = "general-purpose"
}

data "ibm_is_volume_profiles" "volprofiles"{
}

data "ibm_resource_group" "default" {
name = "Default" ///give your resource grp
}

resource "ibm_is_dedicated_host_group" "dh_group01" {
  family = "balanced"
  class = "bx2d"
  zone = "us-south-1"
  name = "my-dh-group-01"
  resource_group = data.ibm_resource_group.default.id
}
data "ibm_is_dedicated_host_group" "dgroup" {
	name = ibm_is_dedicated_host_group.dh_group01.name
}
resource "ibm_is_dedicated_host" "is_dedicated_host" {
  profile = "bx2d-host-152x608"
  name = "my-dedicated-host-01"
	host_group = ibm_is_dedicated_host_group.dh_group01.id
  resource_group = data.ibm_resource_group.default.id
}

data "ibm_is_dedicated_host_groups" "dgroups" {
}

data "ibm_is_dedicated_host_profile" "ibm_is_dedicated_host_profile" {
	name = "bx2d-host-152x608"
} 

data "ibm_is_dedicated_host_profiles" "ibm_is_dedicated_host_profiles" {
} 


data "ibm_is_dedicated_hosts" "dhosts" {

}

data "ibm_is_dedicated_host" "dhost" {
  name = ibm_is_dedicated_host.is_dedicated_host.name
  host_group = data.ibm_is_dedicated_host_group.dgroup.id
}

resource "ibm_is_volume" "vol3" {
  name    = "vol3"
  profile = "10iops-tier"
  zone    = var.zone1
}

// creating an instance with volumes
resource "ibm_is_instance" "instance4" {
  name    = "instance4"
  image   = var.image
  profile = var.profile

  volumes = [ ibm_is_volume.vol3.id ]

  primary_network_interface {
    subnet = ibm_is_subnet.subnet1.id
  }

  vpc       = ibm_is_vpc.vpc1.id
  zone      = var.zone1
  keys      = [ibm_is_ssh_key.sshkey.id]
}

// creating a snapshot from boot volume with clone
resource "ibm_is_snapshot" "b_snapshot" {
  name          = "my-snapshot-boot"
  source_volume = ibm_is_instance.instance4.volume_attachments[0].volume_id
  clones        = [var.zone1]
  tags          = ["tags1"]
}

// creating a snapshot from data volume
resource "ibm_is_snapshot" "d_snapshot" {
  name          = "my-snapshot-data"
  source_volume = ibm_is_instance.instance4.volume_attachments[1].volume_id
  tags          = ["tags1"]
}

// data source for snapshot by name
data "ibm_is_snapshot" "ds_snapshot" {
	name = "my-snapshot-boot"
}

// data source for snapshots
data "ibm_is_snapshots" "ds_snapshots" {
}

// data source for snapshot clones
data "ibm_is_snapshot_clones" "ds_snapshot_clones" {
  snapshot = ibm_is_snapshot.b_snapshot.id
}

// data source for snapshot clones
data "ibm_is_snapshot_clones" "ds_snapshot_clone" {
  snapshot = ibm_is_snapshot.b_snapshot.id
  zone     = var.zone1
}

// restoring a boot volume from snapshot in a new instance
resource "ibm_is_instance" "instance5" {
  name    = "instance5"
  profile = var.profile
  boot_volume {
    name     = "boot-restore"
    snapshot = ibm_is_snapshot.b_snapshot.id
  }
  auto_delete_volume = true
  primary_network_interface {
    subnet = ibm_is_subnet.subnet2.id
  }
  vpc  = ibm_is_vpc.vpc2.id
  zone = "us-south-2"
  keys = [ibm_is_ssh_key.sshkey.id]
}

// creating a volume 
resource "ibm_is_volume" "vol5" {
  name    = "vol5"
  profile = "10iops-tier"
  zone    = "us-south-2"
  tags    = ["tag1"]
}

// creating a volume attachment on an existing instance using an existing volume
resource "ibm_is_instance_volume_attachment" "att1" {
  instance                            = ibm_is_instance.instance5.id
  volume                              = ibm_is_volume.vol5.id
  name                                = "vol-att-1"
  delete_volume_on_attachment_delete  = false
  delete_volume_on_instance_delete    = false
}

// creating a volume attachment on an existing instance using a new volume
resource "ibm_is_instance_volume_attachment" "att2" {
  instance                            = ibm_is_instance.instance5.id
  name                                = "vol-att-2"
  profile                             = "general-purpose"
  snapshot                            = ibm_is_snapshot.d_snapshot.id
  delete_volume_on_instance_delete    = true
  delete_volume_on_attachment_delete  = true
  volume_name                         = "vol4-restore"
}

// data source for volume attachment
data "ibm_is_instance_volume_attachment" "ds_vol_att" {
  instance  = ibm_is_instance.instance5.id
  name      = ibm_is_instance_volume_attachment.att2.name
}

// data source for volume attachments
data "ibm_is_instance_volume_attachment" "ds_vol_atts" {
  instance = ibm_is_instance.instance5.id
}

// creating an instance using an existing instance template
resource "ibm_is_instance" "instance6" {
  name              = "instance4"
  instance_template   = ibm_is_instance_template.instancetemplate1.id
}

resource "ibm_is_image" "image1" {
  href             = var.image_cos_url
  name             = "my-img-1"
  operating_system = var.image_operating_system
}

resource "ibm_is_image" "image2" {
  source_volume = data.ibm_is_instance.instance1.volume_attachments.0.volume_id
  name          = "my-img-1"
}

data "ibm_is_image" "dsimage" {
  name = ibm_is_image.image1.name
}

data "ibm_is_images" "dsimages" {
}

resource "ibm_is_instance_disk_management" "disks"{
  instance = ibm_is_instance.instance1.id 
  disks {
    name = "mydisk01"
    id = ibm_is_instance.instance1.disks.0.id
  }
}

data "ibm_is_instance_disks" "disk1" {
  instance = ibm_is_instance.instance1.id
}

// reserved ips

resource "ibm_is_instance" "instance7" {
  name    = "instance5"
  profile = var.profile
  boot_volume {
    name     = "boot-restore"
    snapshot = ibm_is_snapshot.b_snapshot.id
  }
  auto_delete_volume = true
  primary_network_interface {
    primary_ip {
      address = "10.0.0.5"
      auto_delete = true
    } 
    name        = "test-reserved-ip"
    subnet      = ibm_is_subnet.subnet2.id
  }
  vpc  = ibm_is_vpc.vpc2.id
  zone = "us-south-2"
  keys = [ibm_is_ssh_key.sshkey.id]
}

// catalog images 

data "ibm_is_images" "imageslist" {
  catalog_managed = true
}
resource "ibm_is_instance" "instance8" {
  name    = "instance8"
  profile = var.profile
  auto_delete_volume = true
  primary_network_interface {
    primary_ip {
      name = "example-reserved-ip"
      auto_delete = true
    } 
    name        = "test-reserved-ip"
    subnet      = ibm_is_subnet.subnet2.id
  }
  catalog_offering {
    version_crn = data.ibm_is_images.imageslist.images.0.catalog_offering.0.version.0.crn
  }
  vpc  = ibm_is_vpc.vpc2.id
  zone = "us-south-2"
  keys = [ibm_is_ssh_key.sshkey.id]
}

resource "ibm_is_instance_template" "instancetemplate3" {
  name    = "instancetemplate-3"
  catalog_offering {
    version_crn = data.ibm_is_images.imageslist.images.0.catalog_offering.0.version.0.crn
  }
  profile = var.profile

  primary_network_interface {
    subnet = ibm_is_subnet.subnet2.id
  }

  vpc       = ibm_is_vpc.vpc2.id
  zone      = "us-south-2"
  keys      = [ibm_is_ssh_key.sshkey.id]
}


data "ibm_is_instance_network_interface_reserved_ip" "data_reserved_ip" {
  instance = ibm_is_instance.test_instance.id
  network_interface = ibm_is_instance.test_instance.network_interfaces.0.id
  reserved_ip = ibm_is_instance.test_instance.network_interfaces.0.ips.0.id
}

data "ibm_is_instance_network_interface_reserved_ips" "data_reserved_ips" {
  instance = ibm_is_instance.test_instance.id
  network_interface = ibm_is_instance.test_instance.network_interfaces.0.id
}

data "ibm_is_instance_disk" "disk1" {
  instance = ibm_is_instance.instance1.id
  disk = data.ibm_is_instance_disks.disk1.disks.0.id
}

data "ibm_is_dedicated_host_disks" "dhdisks" {
  dedicated_host = data.ibm_is_dedicated_host.dhost.id
}

data "ibm_is_dedicated_host_disk" "dhdisk" {
  dedicated_host = data.ibm_is_dedicated_host.dhost.id
  disk = ibm_is_dedicated_host_disk_management.disks.disks.0.id
}

resource "ibm_is_dedicated_host_disk_management" "disks" {
  dedicated_host = data.ibm_is_dedicated_host.dhost.id
  disks  {
    name = "newdisk01"
    id = data.ibm_is_dedicated_host.dhost.disks.0.id
  
  }
  disks  {
    name = "newdisk02"
    id = data.ibm_is_dedicated_host.dhost.disks.1.id
  
  }
}

data "ibm_is_operating_system" "os"{
  name = "red-8-amd64"
}

data "ibm_is_operating_systems" "oslist"{
}

#### BARE METAL SERVER


resource "ibm_is_bare_metal_server" "bms" {
  profile = "bx2-metal-192x768"
  name = "my-bms"
  image = "r134-31c8ca90-2623-48d7-8cf7-737be6fc4c3e"
  zone = "us-south-3"
  keys = [ibm_is_ssh_key.sshkey.id]
  primary_network_interface {
    subnet     = ibm_is_subnet.subnet1.id
  }
  vpc = ibm_is_vpc.vpc1.id
}

resource ibm_is_bare_metal_server_disk this {
  bare_metal_server = ibm_is_bare_metal_server.bms.id
  disk              = ibm_is_bare_metal_server.bms.disks.0.id
  name              = "bms-disk-update"
}

resource ibm_is_bare_metal_server_action this {
  bare_metal_server = ibm_is_bare_metal_server.bms.id
  action            = "stop"
  stop_type         = "hard"
}

data ibm_is_bare_metal_server_profiles this  {
}

data ibm_is_bare_metal_server_profile this {
	name = data.ibm_is_bare_metal_server_profiles.this.profiles.0.name
}

data ibm_is_bare_metal_server_disk this {
	bare_metal_server = ibm_is_bare_metal_server.this.id
	disk = ibm_is_bare_metal_server.this.disks.0.id
}

data ibm_is_bare_metal_server_disks this {
	bare_metal_server = ibm_is_bare_metal_server.this.id
} 

resource ibm_is_bare_metal_server_network_interface bms_nic {
  bare_metal_server = ibm_is_bare_metal_server.bms.id

  subnet = ibm_is_subnet.subnet1.id
  name   = "eth2"
  allow_ip_spoofing = true
  allowed_vlans = [101, 102]
}

resource ibm_is_bare_metal_server_network_interface_allow_float bms_vlan_nic {
 bare_metal_server  = ibm_is_bare_metal_server.bms.id

  subnet            = ibm_is_subnet.subnet1.id
  name              = "eth2"
  vlan              = 102
}

resource ibm_is_bare_metal_server_network_interface bms_nic2 {
  bare_metal_server = ibm_is_bare_metal_server.bms.id

  subnet = ibm_is_subnet.subnet1.id
  name   = "eth2"
  allow_ip_spoofing = true
  vlan = 101
}

resource ibm_is_floating_ip testacc_fip {
  name = "testaccfip"
  zone = ibm_is_subnet.subnet1.zone
}

resource ibm_is_bare_metal_server_network_interface_floating_ip bms_nic_fip {
  bare_metal_server = ibm_is_bare_metal_server.bms.id
  network_interface = ibm_is_bare_metal_server_network_interface.bms_nic2.id
  floating_ip       = ibm_is_floating_ip.testacc_fip.id
}

data ibm_is_bare_metal_server_network_interface this {
  bare_metal_server = ibm_is_bare_metal_server.this.id
  network_interface = ibm_is_bare_metal_server.this.primary_network_interface.id
}

data ibm_is_bare_metal_server_network_interfaces this {
  bare_metal_server = ibm_is_bare_metal_server.this.id
}

data ibm_is_bare_metal_server this {
  identifier = ibm_is_bare_metal_server.this.id
}

data ibm_is_bare_metal_servers this {
}
 
data ibm_is_bare_metal_server_initialization this {
  bare_metal_server = ibm_is_bare_metal_server.this.id
}

resource "ibm_is_floating_ip" "floatingipbms" {
  name   = "fip1"
  zone    = ibm_is_subnet.subnet1.zone
}

data "ibm_is_bare_metal_server_network_interface_floating_ip" "this" {
  bare_metal_server = ibm_is_bare_metal_server.this.id
  network_interface = ibm_is_bare_metal_server.this.primary_network_interface[0].id
  floating_ip       = ibm_is_floating_ip.floatingipbms.id
}

data "ibm_is_bare_metal_server_network_interface_floating_ips" "this" {
  bare_metal_server = ibm_is_bare_metal_server.this.id
  network_interface = ibm_is_bare_metal_server.this.primary_network_interface[0].id
}

resource "ibm_is_placement_group" "is_placement_group" {
  strategy = "%s"
  name = "%s"
  resource_group = data.ibm_resource_group.default.id
}

data "ibm_is_placement_group" "is_placement_group" {
  name = ibm_is_placement_group.is_placement_group.name
}

data "ibm_is_placement_groups" "is_placement_groups" {
}

## List regions 
data "ibm_is_regions" "regions" {
}

data "ibm_is_vpc_address_prefix" "example" {
  vpc = ibm_is_vpc.vpc1.id
  address_prefix = ibm_is_vpc_address_prefix.testacc_vpc_address_prefix.address_prefix
}

data "ibm_is_vpc_address_prefix" "example-1" {
  vpc_name = ibm_is_vpc.vpc1.name
  address_prefix = ibm_is_vpc_address_prefix.testacc_vpc_address_prefix.address_prefix
}

data "ibm_is_vpc_address_prefix" "example-2" {
  vpc = ibm_is_vpc.vpc1.id
  address_prefix_name = ibm_is_vpc_address_prefix.testacc_vpc_address_prefix.name
}

data "ibm_is_vpc_address_prefix" "example-3" {
  vpc_name = ibm_is_vpc.vpc1.name
  address_prefix_name = ibm_is_vpc_address_prefix.testacc_vpc_address_prefix.name
}
  
## Security Groups/Rules/Rule
// Create is_security_groups data source
data "ibm_is_security_groups" "example" {
}

// Create is_security_group data source
resource "ibm_is_security_group" "example" {
  name = "example-security-group"
  vpc  = ibm_is_vpc.vpc1.id
}

resource "ibm_is_security_group_rule" "exampleudp" {
  depends_on = [
      ibm_is_security_group.example,
  ]
  group     = ibm_is_security_group.example.id
  direction = "inbound"
  remote    = "127.0.0.1"
  udp {
    port_min = 805
    port_max = 807
  }
}

data "ibm_is_security_group_rule" "example" {
  depends_on = [
      ibm_is_security_group_rule.exampleudp,
  ]
    security_group_rule = ibm_is_security_group_rule.exampleudp.rule_id
    security_group = ibm_is_security_group.example.id
}

// Create is_security_group_rules data source
resource "ibm_is_security_group_rule" "exampletcp" {
  group     = ibm_is_security_group.example.id
  direction = "outbound"
  remote    = "127.0.0.1"
  tcp {
    port_min = 8080
    port_max = 8080
  }
  depends_on = [
    ibm_is_security_group.example,
  ]
}

data "ibm_is_security_group_rules" "example" {
  depends_on = [
    ibm_is_security_group_rule.exampletcp,
  ]
} 
  
data "ibm_is_vpn_gateway" "example" {
  vpn_gateway = ibm_is_vpn_gateway.example.id
}
data "ibm_is_vpn_gateway" "example-1" {
  vpn_gateway_name = ibm_is_vpn_gateway.example.name
}
data "ibm_is_vpn_gateway_connection" "example" {
  vpn_gateway = ibm_is_vpn_gateway.example.id
  vpn_gateway_connection = ibm_is_vpn_gateway_connection.example.gateway_connection
}
data "ibm_is_vpn_gateway_connection" "example-1" {
  vpn_gateway = ibm_is_vpn_gateway.example-1.id
  vpn_gateway_connection_name = ibm_is_vpn_gateway_connection.example.name
}
data "ibm_is_vpn_gateway_connection" "example-2" {
  vpn_gateway_name = ibm_is_vpn_gateway.example.name
  vpn_gateway_connection = ibm_is_vpn_gateway_connection.example.gateway_connection
}
data "ibm_is_vpn_gateway_connection" "example-3" {
  vpn_gateway_name = ibm_is_vpn_gateway.example.name
  vpn_gateway_connection_name = ibm_is_vpn_gateway_connection.example.name
}
data "ibm_is_ike_policies" "example" {
}

data "ibm_is_ipsec_policies" "example" {
}

data "ibm_is_ike_policy" "example" {
  ike_policy = ibm_is_ike_policy.example.id
}

data "ibm_is_ipsec_policy" "example1" {
  ipsec_policy = ibm_is_ipsec_policy.example.id
}

data "ibm_is_ike_policy" "example2" {
  name = "my-ike-policy"
}

data "ibm_is_ipsec_policy" "example3" {
  name = "my-ipsec-policy"
}

# List ssh keys 
data "ibm_is_ssh_keys" "example" {
}

# List ssh keys by Resource group id
data "ibm_is_ssh_keys" "example" {
  resource_group = data.ibm_resource_group.default.id
}

# List volumes
data "ibm_is_volumes" "example-volumes" {
}

# List Volumes by Name 
data "ibm_is_volumes" "example" {
  volume_name = "worrier-mailable-timpani-scowling"
}

# List Volumes by Zone name
data "ibm_is_volumes" "example" {
  zone_name = "us-south-1"
}

## Backup Policy
resource "ibm_is_backup_policy" "is_backup_policy" {
  match_user_tags = ["tag1"]
  name            = "my-backup-policy"
}

resource "ibm_is_backup_policy_plan" "is_backup_policy_plan" {
  backup_policy_id = ibm_is_backup_policy.is_backup_policy.id
  cron_spec        = "30 09 * * *"
  active           = false
  attach_user_tags = ["tag2"]
  copy_user_tags = true
  deletion_trigger {
    delete_after      = 20
    delete_over_count = "20"
  }
  name = "my-backup-policy-plan-1"
}
resource "ibm_is_backup_policy_plan" "is_backup_policy_plan_clone" {
  backup_policy_id = ibm_is_backup_policy.is_backup_policy.id
  cron_spec        = "30 09 * * *"
  active           = false
  attach_user_tags = ["tag2"]
  copy_user_tags = true
  deletion_trigger {
    delete_after      = 20
    delete_over_count = "20"
  }
  name = "my-backup-policy-plan-1"
  clone_policy {
    zones 			= ["us-south-1", "us-south-2"]
    max_snapshots 	= 3
  }
}

data "ibm_is_backup_policies" "is_backup_policies" {
}

data "ibm_is_backup_policy" "is_backup_policy" {
  name = "my-backup-policy"
}

data "ibm_is_backup_policy_plans" "is_backup_policy_plans" {
  backup_policy_id = ibm_is_backup_policy.is_backup_policy.id
}

data "ibm_is_backup_policy_plan" "is_backup_policy_plan" {
  backup_policy_id = ibm_is_backup_policy.is_backup_policy.id
  name             = "my-backup-policy-plan"
}

// Vpn Server
resource "ibm_is_vpn_server" "is_vpn_server" {
  certificate_crn = var.is_certificate_crn
  client_authentication {
    method    = "certificate"
    client_ca = var.is_client_ca
  }
  client_ip_pool         = "10.5.0.0/21"
  subnets                = [ibm_is_subnet.subnet1.id]
  client_dns_server_ips  = ["192.168.3.4"]
  client_idle_timeout    = 2800
  enable_split_tunneling = false
  name                   = "example-vpn-server"
  port                   = 443
  protocol               = "udp"
}

resource "ibm_is_vpn_server_route" "is_vpn_server_route" {
  vpn_server_id = ibm_is_vpn_server.is_vpn_server.vpn_server
  destination   = "172.16.0.0/16"
  action        = "translate"
  name          = "example-vpn-server-route"
}

data "ibm_is_backup_policy_job" "is_backup_policy_job" {
  backup_policy_id = ibm_is_backup_policy.is_backup_policy.id
  identifier       = ""
}

data "ibm_is_backup_policy_jobs" "is_backup_policy_jobs" {
  backup_policy_plan_id = ibm_is_backup_policy.is_backup_policy.backup_policy_plan_id
  backup_policy_id      = ibm_is_backup_policy.is_backup_policy.id
}

data "ibm_is_vpn_server" "is_vpn_server" {
	identifier = ibm_is_vpn_server.is_vpn_server.vpn_server
}
data "ibm_is_vpn_servers" "is_vpn_servers" {
}

data "ibm_is_vpn_server_routes" "is_vpn_server_routes" {
	vpn_server_id = ibm_is_vpn_server.is_vpn_server.vpn_server
}

data "ibm_is_vpn_server_route" "is_vpn_server_route" {
	vpn_server_id = ibm_is_vpn_server.is_vpn_server.vpn_server
	identifier = ibm_is_vpn_server_route.is_vpn_server_route.vpn_route
}
data "ibm_is_vpn_server_clients" "is_vpn_server_clients" {
	vpn_server_id = ibm_is_vpn_server.is_vpn_server.vpn_server
}
data "ibm_is_vpn_server_client" "is_vpn_server_client" {
	vpn_server_id = ibm_is_vpn_server.is_vpn_server.vpn_server
	identifier = "0726-61b2f53f-1e95-42a7-94ab-55de8f8cbdd5"
}
<<<<<<< HEAD

resource "ibm_is_vpc_default_security_group" "example" {
  name = "example-security-group"
  vpc  = ibm_is_vpc.example.id
=======
resource "ibm_is_vpc" "vpc" {
  name = "my-vpc"
}
resource "ibm_is_share" "share" {
  zone = "us-south-1"
  size = 30000
  name = "my-share"
  profile = "tier-3iops"
  tags        = ["share1", "share3"]
  access_tags = ["access:dev"]
}

resource "ibm_is_share" "sharereplica" {
  zone = "us-south-2"
  name = "my-share-replica"
  profile = "tier-3iops"
  replication_cron_spec = "0 */5 * * *"
  source_share = ibm_is_share.share.id
  tags        = ["share1", "share3"]
  access_tags = ["access:dev"]
}

resource "ibm_is_share_target" "is_share_target" {
  share = ibm_is_share.is_share.id
  vpc   = ibm_is_vpc.vpc1.id
  name  = "my-share-target"
}

data "ibm_is_share_target" "is_share_target" {
  share        = ibm_is_share.is_share.id
  share_target = ibm_is_share_target.is_share_target.share_target
}

data "ibm_is_share_targets" "is_share_targets" {
  share = ibm_is_share.is_share.id
}

data "ibm_is_share" "is_share" {
  share = ibm_is_share.is_share.id
}

data "ibm_is_shares" "is_shares" {
>>>>>>> d001ae00
}<|MERGE_RESOLUTION|>--- conflicted
+++ resolved
@@ -1196,12 +1196,6 @@
 	vpn_server_id = ibm_is_vpn_server.is_vpn_server.vpn_server
 	identifier = "0726-61b2f53f-1e95-42a7-94ab-55de8f8cbdd5"
 }
-<<<<<<< HEAD
-
-resource "ibm_is_vpc_default_security_group" "example" {
-  name = "example-security-group"
-  vpc  = ibm_is_vpc.example.id
-=======
 resource "ibm_is_vpc" "vpc" {
   name = "my-vpc"
 }
@@ -1244,5 +1238,11 @@
 }
 
 data "ibm_is_shares" "is_shares" {
->>>>>>> d001ae00
+}
+
+
+
+resource "ibm_is_vpc_default_security_group" "example" {
+  name = "example-security-group"
+  vpc  = ibm_is_vpc.example.id
 }