resource "ibm_is_vpc" "vpc1" {
  name = "vpc1"
}

resource "ibm_is_vpc_address_prefix" "testacc_vpc_address_prefix" {
  name        = "vpcaddressprefix"
  zone        = var.zone1
  vpc         = ibm_is_vpc.vpc1.id
	cidr        = var.cidr1
	is_default  = true
}

resource "ibm_is_subnet" "subnet1" {
  name            = "subnet1"
  vpc             = ibm_is_vpc.vpc1.id
  zone            = var.zone1
  ipv4_cidr_block = "10.240.0.0/28"
}

resource "ibm_is_instance_template" "instancetemplate1" {
  name    = "testtemplate"
  image   = "r006-14140f94-fcc4-11e9-96e7-a72723715315"
  profile = "bx2-8x32"

  primary_network_interface {
    subnet = ibm_is_subnet.subnet2.id
    allow_ip_spoofing = true
  }

  vpc  = ibm_is_vpc.vpc2.id
  zone = "us-south-2"
  keys = [ibm_is_ssh_key.sshkey.id]

  boot_volume {
    name                             = "testbootvol"
    delete_volume_on_instance_delete = true
  }
  volume_attachments {
      delete_volume_on_instance_delete = true
      name                             = "volatt-01"
      volume_prototype {
          iops = 3000
          profile = "general-purpose"
          capacity = 200
      }
  }
}

resource "ibm_is_instance_template" "instancetemplate2" {
  name    = "testtemplate1"
  image   = "r006-14140f94-fcc4-11e9-96e7-a72723715315"
  profile = "bx2-8x32"

  primary_network_interface {
    subnet = ibm_is_subnet.subnet2.id
    allow_ip_spoofing = true
  }

  vpc  = ibm_is_vpc.vpc2.id
  zone = "us-south-2"
  keys = [ibm_is_ssh_key.sshkey.id]

  boot_volume {
    name                             = "testbootvol"
    delete_volume_on_instance_delete = true
  }
   volume_attachments {
        delete_volume_on_instance_delete = true
        name                             = "volatt-01"
        volume                           = ibm_is_volume.vol1.id
    }
}

// datasource for instance template
data "ibm_is_instance_template" "instancetemplates" {
	identifier = ibm_is_instance_template.instancetemplate2.id
}

// Load balancer with private DNS
resource "ibm_is_lb" "example" {
  name    = "example-load-balancer"
  subnets = [ibm_is_subnet.subnet1.id]
  profile = "network-fixed"
  dns   {
    instance_crn = "crn:v1:staging:public:dns-svcs:global:a/exxxxxxxxxxxxx-xxxxxxxxxxxxxxxxx:5xxxxxxx-xxxxx-xxxxxxxxxxxxxxx-xxxxxxxxxxxxxxx::"
    zone_id = "bxxxxx-xxxx-xxxx-xxxx-xxxxxxxxx"
  }
}

resource "ibm_is_lb" "lb2" {
  name    = "mylb"
  subnets = [ibm_is_subnet.subnet1.id]
}

resource "ibm_is_lb_listener" "lb_listener2" {
  lb       = ibm_is_lb.lb2.id
  port     = "9086"
  protocol = "http"
}
resource "ibm_is_lb_listener_policy" "lb_listener_policy" {
  lb                      = ibm_is_lb.lb2.id
  listener                = ibm_is_lb_listener.lb_listener2.listener_id
  action                  = "redirect"
  priority                = 2
  name                    = "mylistenerpolicy"
  target_http_status_code = 302
  target_url              = "https://www.google.com"
  rules {
    condition = "contains"
    type      = "header"
    field     = "1"
    value     = "2"
  }
}

resource "ibm_is_lb_listener_policy_rule" "lb_listener_policy_rule" {
  lb        = ibm_is_lb.lb2.id
  listener  = ibm_is_lb_listener.lb_listener2.listener_id
  policy    = ibm_is_lb_listener_policy.lb_listener_policy.policy_id
  condition = "equals"
  type      = "header"
  field     = "MY-APP-HEADER"
  value     = "UpdateVal"
}

resource "ibm_is_lb_pool" "testacc_pool" {
  name           = "test_pool"
  lb             = ibm_is_lb.lb2.id
  algorithm      = "round_robin"
  protocol       = "https"
  health_delay   = 60
  health_retries = 5
  health_timeout = 30
  health_type    = "https"
  proxy_protocol = "v1"
  session_persistence_type = "app_cookie"
  session_persistence_app_cookie_name = "cookie1"
}

resource "ibm_is_lb_pool" "testacc_pool" {
  name           = "test_pool"
  lb             = ibm_is_lb.lb2.id
  algorithm      = "round_robin"
  protocol       = "https"
  health_delay   = 60
  health_retries = 5
  health_timeout = 30
  health_type    = "https"
  proxy_protocol = "v1"
  session_persistence_type = "http_cookie"
}

resource "ibm_is_lb_pool" "testacc_pool" {
  name           = "test_pool"
  lb             = ibm_is_lb.lb2.id
  algorithm      = "round_robin"
  protocol       = "https"
  health_delay   = 60
  health_retries = 5
  health_timeout = 30
  health_type    = "https"
  proxy_protocol = "v1"
  session_persistence_type = "source_ip"
}

data "ibm_is_lb_listener" "is_lb_listener" {
	lb = "${ibm_is_lb.lb2.id}"
	listener_id = ibm_is_lb_listener.lb_listener2.listener_id
}
data "ibm_is_lb_listeners" "is_lb_listeners" {
	lb = "${ibm_is_lb.lb2.id}"
}

data "ibm_is_lb_listener_policy" "is_lb_listener_policy" {
	lb = "${ibm_is_lb.lb2.id}"
	listener = ibm_is_lb_listener.lb_listener2.listener_id
	policy_id = ibm_is_lb_listener_policy.lb_listener_policy.policy_id
}
data "ibm_is_lb_listener_policies" "is_lb_listener_policies" {
	lb = "${ibm_is_lb.lb2.id}"
	listener = "${ibm_is_lb_listener.lb_listener2.listener_id}"
}

data "ibm_is_lb_listener_policy_rule" "is_lb_listener_policy_rule" {
	lb = "${ibm_is_lb.lb2.id}"
	listener = "${ibm_is_lb_listener.lb_listener2.listener_id}"
	policy = "${ibm_is_lb_listener_policy.lb_listener_policy.policy_id}"
	rule = "${ibm_is_lb_listener_policy_rule.lb_listener_policy_rule.rule}"
}

data "ibm_is_lb_listener_policy_rules" "is_lb_listener_policy_rules" {
	lb = "${ibm_is_lb.lb2.id}"
	listener = "${ibm_is_lb_listener.lb_listener2.listener_id}"
	policy = "${ibm_is_lb_listener_policy.lb_listener_policy.policy_id}"
}

resource "ibm_is_vpn_gateway" "VPNGateway1" {
  name   = "vpn1"
  subnet = ibm_is_subnet.subnet1.id
}

resource "ibm_is_vpn_gateway_connection" "VPNGatewayConnection1" {
  name          = "vpnconn1"
  vpn_gateway   = ibm_is_vpn_gateway.VPNGateway1.id
  peer_address  = ibm_is_vpn_gateway.VPNGateway1.public_ip_address
  preshared_key = "VPNDemoPassword"
  local_cidrs   = [ibm_is_subnet.subnet1.ipv4_cidr_block]
  peer_cidrs    = [ibm_is_subnet.subnet2.ipv4_cidr_block]
  ipsec_policy  = ibm_is_ipsec_policy.example.id
}

resource "ibm_is_ssh_key" "sshkey" {
  name       = "ssh1"
  public_key = file(var.ssh_public_key)
}

resource "ibm_is_instance" "instance1" {
  name    = "instance1"
  image   = var.image
  profile = var.profile

  primary_network_interface {
    subnet = ibm_is_subnet.subnet1.id
  }

  vpc       = ibm_is_vpc.vpc1.id
  zone      = var.zone1
  keys      = [ibm_is_ssh_key.sshkey.id]
}

data "ibm_is_instance" "ds_instance" {
  name = ibm_is_instance.instance1.name
  private_key = file("~/.ssh/id_rsa")
  passphrase = ""
}


resource "ibm_is_instance_network_interface" "is_instance_network_interface" {
  instance = ibm_is_instance.instance1.id
  subnet = ibm_is_subnet.subnet1.id
  allow_ip_spoofing = true
  name = "my-network-interface"
  primary_ipv4_address = "10.0.0.5"
}

data "ibm_is_instance_network_interface" "is_instance_network_interface" {
	instance_name = ibm_is_instance.instance1.name
	network_interface_name = ibm_is_instance_network_interface.is_instance_network_interface.name
}

data "ibm_is_instance_network_interfaces" "is_instance_network_interfaces" {
	instance_name = ibm_is_instance.instance1.name
}

resource "ibm_is_floating_ip" "floatingip1" {
  name   = "fip1"
  target = ibm_is_instance.instance1.primary_network_interface[0].id
}

resource "ibm_is_security_group_rule" "sg1_tcp_rule" {
  depends_on = [ibm_is_floating_ip.floatingip1]
  group      = ibm_is_vpc.vpc1.default_security_group
  direction  = "inbound"
  remote     = "0.0.0.0/0"

  tcp {
    port_min = 22
    port_max = 22
  }
}

resource "ibm_is_security_group_rule" "sg1_icmp_rule" {
  depends_on = [ibm_is_floating_ip.floatingip1]
  group      = ibm_is_vpc.vpc1.default_security_group
  direction  = "inbound"
  remote     = "0.0.0.0/0"

  icmp {
    code = 0
    type = 8
  }
}

resource "ibm_is_security_group_rule" "sg1_app_tcp_rule" {
  depends_on = [ibm_is_floating_ip.floatingip1]
  group      = ibm_is_vpc.vpc1.default_security_group
  direction  = "inbound"
  remote     = "0.0.0.0/0"

  tcp {
    port_min = 80
    port_max = 80
  }
}

resource "ibm_is_vpc" "vpc2" {
  name = "vpc2"
}

resource "ibm_is_subnet" "subnet2" {
  name            = "subnet2"
  vpc             = ibm_is_vpc.vpc2.id
  zone            = var.zone2
  ipv4_cidr_block = "10.240.64.0/28"
}

resource "ibm_is_ipsec_policy" "example" {
  name                     = "test-ipsec"
  authentication_algorithm = "sha256"
  encryption_algorithm     = "aes128"
  pfs                      = "disabled"
}

resource "ibm_is_ike_policy" "example" {
  name                     = "test-ike"
  authentication_algorithm = "sha256"
  encryption_algorithm     = "aes128"
  dh_group                 = 14
  ike_version              = 1
}

resource "ibm_is_vpn_gateway" "VPNGateway2" {
  name   = "vpn2"
  subnet = ibm_is_subnet.subnet2.id
}

resource "ibm_is_vpn_gateway_connection" "VPNGatewayConnection2" {
  name           = "vpnconn2"
  vpn_gateway    = ibm_is_vpn_gateway.VPNGateway2.id
  peer_address   = ibm_is_vpn_gateway.VPNGateway2.public_ip_address
  preshared_key  = "VPNDemoPassword"
  local_cidrs    = [ibm_is_subnet.subnet2.ipv4_cidr_block]
  peer_cidrs     = [ibm_is_subnet.subnet1.ipv4_cidr_block]
  admin_state_up = true
  ike_policy     = ibm_is_ike_policy.example.id
}

resource "ibm_is_instance" "instance2" {
  name    = "instance2"
  image   = var.image
  profile = var.profile

  primary_network_interface {
    subnet = ibm_is_subnet.subnet2.id
  }
  dedicated_host = ibm_is_dedicated_host.is_dedicated_host.id
  vpc       = ibm_is_vpc.vpc2.id
  zone      = var.zone2
  keys      = [ibm_is_ssh_key.sshkey.id]
}

resource "ibm_is_instance" "instance3" {
  name    = "instance3"
  image   = var.image
  profile = var.profile

  primary_network_interface {
    subnet = ibm_is_subnet.subnet2.id
  }
  dedicated_host_group = ibm_is_dedicated_host_group.dh_group01.id
  vpc       = ibm_is_vpc.vpc2.id
  zone      = var.zone2
  keys      = [ibm_is_ssh_key.sshkey.id]
}


resource "ibm_is_floating_ip" "floatingip2" {
  name   = "fip2"
  target = ibm_is_instance.instance2.primary_network_interface[0].id
}

resource "ibm_is_security_group_rule" "sg2_tcp_rule" {
  depends_on = [ibm_is_floating_ip.floatingip2]
  group      = ibm_is_vpc.vpc2.default_security_group
  direction  = "inbound"
  remote     = "0.0.0.0/0"

  tcp {
    port_min = 22
    port_max = 22
  }
}

resource "ibm_is_security_group_rule" "sg2_icmp_rule" {
  depends_on = [ibm_is_floating_ip.floatingip2]
  group      = ibm_is_vpc.vpc2.default_security_group
  direction  = "inbound"
  remote     = "0.0.0.0/0"

  icmp {
    code = 0
    type = 8
  }
}

resource "ibm_is_security_group_rule" "sg2_app_tcp_rule" {
  depends_on = [ibm_is_floating_ip.floatingip2]
  group      = ibm_is_vpc.vpc2.default_security_group
  direction  = "inbound"
  remote     = "0.0.0.0/0"

  tcp {
    port_min = 80
    port_max = 80
  }
}

resource "ibm_is_volume" "vol1" {
  name    = "vol1"
  profile = "10iops-tier"
  zone    = var.zone1
}

resource "ibm_is_volume" "vol2" {
  name     = "vol2"
  profile  = "custom"
  zone     = var.zone1
  iops     = 1000
  capacity = 200
}

resource "ibm_is_network_acl" "isExampleACL" {
  name = "is-example-acl"
  vpc = ibm_is_vpc.vpc1.id
  rules {
    name        = "outbound"
    action      = "allow"
    source      = "0.0.0.0/0"
    destination = "0.0.0.0/0"
    direction   = "outbound"
    tcp {
      port_max        = 65535
      port_min        = 1
      source_port_max = 60000
      source_port_min = 22
    }
  }
  rules {
    name        = "inbound"
    action      = "allow"
    source      = "0.0.0.0/0"
    destination = "0.0.0.0/0"
    direction   = "inbound"
    tcp {
      port_max        = 65535
      port_min        = 1
      source_port_max = 60000
      source_port_min = 22
    }
  }
}

resource "ibm_is_network_acl_rule" "isExampleACLRule" {
  network_acl = ibm_is_network_acl.isExampleACL.id
  name           = "isexample-rule"
  action         = "allow"
  source         = "0.0.0.0/0"
  destination    = "0.0.0.0/0"
  direction      = "outbound"
  icmp {
    code = 1
    type = 1
  }
}

data "ibm_is_network_acl_rule" "testacc_dsnaclrule" {
  network_acl = ibm_is_network_acl.isExampleACL.id
  name = ibm_is_network_acl_rule.isExampleACL.name
}

data "ibm_is_network_acl_rules" "testacc_dsnaclrules" {
  network_acl = ibm_is_network_acl.isExampleACL.id
}

data "ibm_is_network_acl" "is_network_acl" {
	network_acl = ibm_is_network_acl.isExampleACL.id
}

data "ibm_is_network_acl" "is_network_acl1" {
	name = ibm_is_network_acl.isExampleACL.name
	vpc_name = ibm_is_vpc.vpc1.name
}

data "ibm_is_network_acls" "is_network_acls" {
}

resource "ibm_is_public_gateway" "publicgateway1" {
  name = "gateway1"
  vpc  = ibm_is_vpc.vpc1.id
  zone = var.zone1
}

// subnet public gateway attachment
resource "ibm_is_subnet_public_gateway_attachment" "example" {
  subnet      	  = ibm_is_subnet.subnet1.id
  public_gateway 	= ibm_is_public_gateway.publicgateway1.id
}

data "ibm_is_public_gateway" "testacc_dspgw"{
  name = ibm_is_public_gateway.publicgateway1.name
}

data "ibm_is_public_gateways" "publicgateways"{
}

data "ibm_is_vpc" "vpc1" {
  name = ibm_is_vpc.vpc1.name
}

// added for vpcs datasource
data "ibm_is_vpc" "vpcs"{
}

data "ibm_is_volume_profile" "volprofile"{
  name = "general-purpose"
}

data "ibm_is_volume_profiles" "volprofiles"{
}

data "ibm_resource_group" "default" {
name = "Default" ///give your resource grp
}

resource "ibm_is_dedicated_host_group" "dh_group01" {
  family = "balanced"
  class = "bx2d"
  zone = "us-south-1"
  name = "my-dh-group-01"
  resource_group = data.ibm_resource_group.default.id
}
data "ibm_is_dedicated_host_group" "dgroup" {
	name = ibm_is_dedicated_host_group.dh_group01.name
}
resource "ibm_is_dedicated_host" "is_dedicated_host" {
  profile = "bx2d-host-152x608"
  name = "my-dedicated-host-01"
	host_group = ibm_is_dedicated_host_group.dh_group01.id
  resource_group = data.ibm_resource_group.default.id
}

data "ibm_is_dedicated_host_groups" "dgroups" {
}

data "ibm_is_dedicated_host_profile" "ibm_is_dedicated_host_profile" {
	name = "bx2d-host-152x608"
} 

data "ibm_is_dedicated_host_profiles" "ibm_is_dedicated_host_profiles" {
} 


data "ibm_is_dedicated_hosts" "dhosts" {

}

data "ibm_is_dedicated_host" "dhost" {
  name = ibm_is_dedicated_host.is_dedicated_host.name
  host_group = data.ibm_is_dedicated_host_group.dgroup.id
}

resource "ibm_is_volume" "vol3" {
  name    = "vol3"
  profile = "10iops-tier"
  zone    = var.zone1
}

// creating an instance with volumes
resource "ibm_is_instance" "instance4" {
  name    = "instance4"
  image   = var.image
  profile = var.profile

  volumes = [ ibm_is_volume.vol3.id ]

  primary_network_interface {
    subnet = ibm_is_subnet.subnet1.id
  }

  vpc       = ibm_is_vpc.vpc1.id
  zone      = var.zone1
  keys      = [ibm_is_ssh_key.sshkey.id]
}

// creating a snapshot from boot volume with clone
resource "ibm_is_snapshot" "b_snapshot" {
  name          = "my-snapshot-boot"
  source_volume = ibm_is_instance.instance4.volume_attachments[0].volume_id
  clones        = [var.zone1]
  tags          = ["tags1"]
}

// creating a snapshot from data volume
resource "ibm_is_snapshot" "d_snapshot" {
  name          = "my-snapshot-data"
  source_volume = ibm_is_instance.instance4.volume_attachments[1].volume_id
  tags          = ["tags1"]
}

// data source for snapshot by name
data "ibm_is_snapshot" "ds_snapshot" {
	name = "my-snapshot-boot"
}

// data source for snapshots
data "ibm_is_snapshots" "ds_snapshots" {
}

// data source for snapshot clones
data "ibm_is_snapshot_clones" "ds_snapshot_clones" {
  snapshot = ibm_is_snapshot.b_snapshot.id
}

// data source for snapshot clones
data "ibm_is_snapshot_clones" "ds_snapshot_clone" {
  snapshot = ibm_is_snapshot.b_snapshot.id
  zone     = var.zone1
}

// restoring a boot volume from snapshot in a new instance
resource "ibm_is_instance" "instance5" {
  name    = "instance5"
  profile = var.profile
  boot_volume {
    name     = "boot-restore"
    snapshot = ibm_is_snapshot.b_snapshot.id
  }
  auto_delete_volume = true
  primary_network_interface {
    subnet = ibm_is_subnet.subnet2.id
  }
  vpc  = ibm_is_vpc.vpc2.id
  zone = "us-south-2"
  keys = [ibm_is_ssh_key.sshkey.id]
}

// creating a volume 
resource "ibm_is_volume" "vol5" {
  name    = "vol5"
  profile = "10iops-tier"
  zone    = "us-south-2"
  tags    = ["tag1"]
}

// creating a volume attachment on an existing instance using an existing volume
resource "ibm_is_instance_volume_attachment" "att1" {
  instance                            = ibm_is_instance.instance5.id
  volume                              = ibm_is_volume.vol5.id
  name                                = "vol-att-1"
  delete_volume_on_attachment_delete  = false
  delete_volume_on_instance_delete    = false
}

// creating a volume attachment on an existing instance using a new volume
resource "ibm_is_instance_volume_attachment" "att2" {
  instance                            = ibm_is_instance.instance5.id
  name                                = "vol-att-2"
  profile                             = "general-purpose"
  snapshot                            = ibm_is_snapshot.d_snapshot.id
  delete_volume_on_instance_delete    = true
  delete_volume_on_attachment_delete  = true
  volume_name                         = "vol4-restore"
}

// data source for volume attachment
data "ibm_is_instance_volume_attachment" "ds_vol_att" {
  instance  = ibm_is_instance.instance5.id
  name      = ibm_is_instance_volume_attachment.att2.name
}

// data source for volume attachments
data "ibm_is_instance_volume_attachment" "ds_vol_atts" {
  instance = ibm_is_instance.instance5.id
}

// creating an instance using an existing instance template
resource "ibm_is_instance" "instance6" {
  name              = "instance4"
  instance_template   = ibm_is_instance_template.instancetemplate1.id
}

resource "ibm_is_image" "image1" {
  href             = var.image_cos_url
  name             = "my-img-1"
  operating_system = var.image_operating_system
}

resource "ibm_is_image" "image2" {
  source_volume = data.ibm_is_instance.instance1.volume_attachments.0.volume_id
  name          = "my-img-1"
}

data "ibm_is_image" "dsimage" {
  name = ibm_is_image.image1.name
}

data "ibm_is_images" "dsimages" {
}

resource "ibm_is_instance_disk_management" "disks"{
  instance = ibm_is_instance.instance1.id 
  disks {
    name = "mydisk01"
    id = ibm_is_instance.instance1.disks.0.id
  }
}

data "ibm_is_instance_disks" "disk1" {
  instance = ibm_is_instance.instance1.id
}

// reserved ips

resource "ibm_is_instance" "instance7" {
  name    = "instance5"
  profile = var.profile
  boot_volume {
    name     = "boot-restore"
    snapshot = ibm_is_snapshot.b_snapshot.id
  }
  auto_delete_volume = true
  primary_network_interface {
    primary_ip {
      address = "10.0.0.5"
      auto_delete = true
    } 
    name        = "test-reserved-ip"
    subnet      = ibm_is_subnet.subnet2.id
  }
  vpc  = ibm_is_vpc.vpc2.id
  zone = "us-south-2"
  keys = [ibm_is_ssh_key.sshkey.id]
}

// catalog images 

data "ibm_is_images" "imageslist" {
  catalog_managed = true
}
resource "ibm_is_instance" "instance8" {
  name    = "instance8"
  profile = var.profile
  auto_delete_volume = true
  primary_network_interface {
    primary_ip {
      name = "example-reserved-ip"
      auto_delete = true
    } 
    name        = "test-reserved-ip"
    subnet      = ibm_is_subnet.subnet2.id
  }
  catalog_offering {
    version_crn = data.ibm_is_images.imageslist.images.0.catalog_offering.0.version.0.crn
  }
  vpc  = ibm_is_vpc.vpc2.id
  zone = "us-south-2"
  keys = [ibm_is_ssh_key.sshkey.id]
}

resource "ibm_is_instance_template" "instancetemplate3" {
  name    = "instancetemplate-3"
  catalog_offering {
    version_crn = data.ibm_is_images.imageslist.images.0.catalog_offering.0.version.0.crn
  }
  profile = var.profile

  primary_network_interface {
    subnet = ibm_is_subnet.subnet2.id
  }

  vpc       = ibm_is_vpc.vpc2.id
  zone      = "us-south-2"
  keys      = [ibm_is_ssh_key.sshkey.id]
}


data "ibm_is_instance_network_interface_reserved_ip" "data_reserved_ip" {
  instance = ibm_is_instance.test_instance.id
  network_interface = ibm_is_instance.test_instance.network_interfaces.0.id
  reserved_ip = ibm_is_instance.test_instance.network_interfaces.0.ips.0.id
}

data "ibm_is_instance_network_interface_reserved_ips" "data_reserved_ips" {
  instance = ibm_is_instance.test_instance.id
  network_interface = ibm_is_instance.test_instance.network_interfaces.0.id
}

data "ibm_is_instance_disk" "disk1" {
  instance = ibm_is_instance.instance1.id
  disk = data.ibm_is_instance_disks.disk1.disks.0.id
}

data "ibm_is_dedicated_host_disks" "dhdisks" {
  dedicated_host = data.ibm_is_dedicated_host.dhost.id
}

data "ibm_is_dedicated_host_disk" "dhdisk" {
  dedicated_host = data.ibm_is_dedicated_host.dhost.id
  disk = ibm_is_dedicated_host_disk_management.disks.disks.0.id
}

resource "ibm_is_dedicated_host_disk_management" "disks" {
  dedicated_host = data.ibm_is_dedicated_host.dhost.id
  disks  {
    name = "newdisk01"
    id = data.ibm_is_dedicated_host.dhost.disks.0.id
  
  }
  disks  {
    name = "newdisk02"
    id = data.ibm_is_dedicated_host.dhost.disks.1.id
  
  }
}

data "ibm_is_operating_system" "os"{
  name = "red-8-amd64"
}

data "ibm_is_operating_systems" "oslist"{
}

#### BARE METAL SERVER


resource "ibm_is_bare_metal_server" "bms" {
  profile = "bx2-metal-192x768"
  name = "my-bms"
  image = "r134-31c8ca90-2623-48d7-8cf7-737be6fc4c3e"
  zone = "us-south-3"
  keys = [ibm_is_ssh_key.sshkey.id]
  primary_network_interface {
    subnet     = ibm_is_subnet.subnet1.id
  }
  vpc = ibm_is_vpc.vpc1.id
}

resource ibm_is_bare_metal_server_disk this {
  bare_metal_server = ibm_is_bare_metal_server.bms.id
  disk              = ibm_is_bare_metal_server.bms.disks.0.id
  name              = "bms-disk-update"
}

resource ibm_is_bare_metal_server_action this {
  bare_metal_server = ibm_is_bare_metal_server.bms.id
  action            = "stop"
  stop_type         = "hard"
}

data ibm_is_bare_metal_server_profiles this  {
}

data ibm_is_bare_metal_server_profile this {
	name = data.ibm_is_bare_metal_server_profiles.this.profiles.0.name
}

data ibm_is_bare_metal_server_disk this {
	bare_metal_server = ibm_is_bare_metal_server.this.id
	disk = ibm_is_bare_metal_server.this.disks.0.id
}

data ibm_is_bare_metal_server_disks this {
	bare_metal_server = ibm_is_bare_metal_server.this.id
} 

resource ibm_is_bare_metal_server_network_interface bms_nic {
  bare_metal_server = ibm_is_bare_metal_server.bms.id

  subnet = ibm_is_subnet.subnet1.id
  name   = "eth2"
  allow_ip_spoofing = true
  allowed_vlans = [101, 102]
}

resource ibm_is_bare_metal_server_network_interface_allow_float bms_vlan_nic {
 bare_metal_server  = ibm_is_bare_metal_server.bms.id

  subnet            = ibm_is_subnet.subnet1.id
  name              = "eth2"
  vlan              = 102
}

resource ibm_is_bare_metal_server_network_interface bms_nic2 {
  bare_metal_server = ibm_is_bare_metal_server.bms.id

  subnet = ibm_is_subnet.subnet1.id
  name   = "eth2"
  allow_ip_spoofing = true
  vlan = 101
}

resource ibm_is_floating_ip testacc_fip {
  name = "testaccfip"
  zone = ibm_is_subnet.subnet1.zone
}

resource ibm_is_bare_metal_server_network_interface_floating_ip bms_nic_fip {
  bare_metal_server = ibm_is_bare_metal_server.bms.id
  network_interface = ibm_is_bare_metal_server_network_interface.bms_nic2.id
  floating_ip       = ibm_is_floating_ip.testacc_fip.id
}

data ibm_is_bare_metal_server_network_interface this {
  bare_metal_server = ibm_is_bare_metal_server.this.id
  network_interface = ibm_is_bare_metal_server.this.primary_network_interface.id
}

data ibm_is_bare_metal_server_network_interfaces this {
  bare_metal_server = ibm_is_bare_metal_server.this.id
}

data ibm_is_bare_metal_server this {
  identifier = ibm_is_bare_metal_server.this.id
}

data ibm_is_bare_metal_servers this {
}
 
data ibm_is_bare_metal_server_initialization this {
  bare_metal_server = ibm_is_bare_metal_server.this.id
}

resource "ibm_is_floating_ip" "floatingipbms" {
  name   = "fip1"
  zone    = ibm_is_subnet.subnet1.zone
}

data "ibm_is_bare_metal_server_network_interface_floating_ip" "this" {
  bare_metal_server = ibm_is_bare_metal_server.this.id
  network_interface = ibm_is_bare_metal_server.this.primary_network_interface[0].id
  floating_ip       = ibm_is_floating_ip.floatingipbms.id
}

data "ibm_is_bare_metal_server_network_interface_floating_ips" "this" {
  bare_metal_server = ibm_is_bare_metal_server.this.id
  network_interface = ibm_is_bare_metal_server.this.primary_network_interface[0].id
}

resource "ibm_is_placement_group" "is_placement_group" {
  strategy = "%s"
  name = "%s"
  resource_group = data.ibm_resource_group.default.id
}

data "ibm_is_placement_group" "is_placement_group" {
  name = ibm_is_placement_group.is_placement_group.name
}

data "ibm_is_placement_groups" "is_placement_groups" {
}

## List regions 
data "ibm_is_regions" "regions" {
}

data "ibm_is_vpc_address_prefix" "example" {
  vpc = ibm_is_vpc.vpc1.id
  address_prefix = ibm_is_vpc_address_prefix.testacc_vpc_address_prefix.address_prefix
}

data "ibm_is_vpc_address_prefix" "example-1" {
  vpc_name = ibm_is_vpc.vpc1.name
  address_prefix = ibm_is_vpc_address_prefix.testacc_vpc_address_prefix.address_prefix
}

data "ibm_is_vpc_address_prefix" "example-2" {
  vpc = ibm_is_vpc.vpc1.id
  address_prefix_name = ibm_is_vpc_address_prefix.testacc_vpc_address_prefix.name
}

data "ibm_is_vpc_address_prefix" "example-3" {
  vpc_name = ibm_is_vpc.vpc1.name
  address_prefix_name = ibm_is_vpc_address_prefix.testacc_vpc_address_prefix.name
}
  
## Security Groups/Rules/Rule
// Create is_security_groups data source
data "ibm_is_security_groups" "example" {
}

// Create is_security_group data source
resource "ibm_is_security_group" "example" {
  name = "example-security-group"
  vpc  = ibm_is_vpc.vpc1.id
}

resource "ibm_is_security_group_rule" "exampleudp" {
  depends_on = [
      ibm_is_security_group.example,
  ]
  group     = ibm_is_security_group.example.id
  direction = "inbound"
  remote    = "127.0.0.1"
  udp {
    port_min = 805
    port_max = 807
  }
}

data "ibm_is_security_group_rule" "example" {
  depends_on = [
      ibm_is_security_group_rule.exampleudp,
  ]
    security_group_rule = ibm_is_security_group_rule.exampleudp.rule_id
    security_group = ibm_is_security_group.example.id
}

// Create is_security_group_rules data source
resource "ibm_is_security_group_rule" "exampletcp" {
  group     = ibm_is_security_group.example.id
  direction = "outbound"
  remote    = "127.0.0.1"
  tcp {
    port_min = 8080
    port_max = 8080
  }
  depends_on = [
    ibm_is_security_group.example,
  ]
}

data "ibm_is_security_group_rules" "example" {
  depends_on = [
    ibm_is_security_group_rule.exampletcp,
  ]
} 
  
data "ibm_is_vpn_gateway" "example" {
  vpn_gateway = ibm_is_vpn_gateway.example.id
}
data "ibm_is_vpn_gateway" "example-1" {
  vpn_gateway_name = ibm_is_vpn_gateway.example.name
}
data "ibm_is_vpn_gateway_connection" "example" {
  vpn_gateway = ibm_is_vpn_gateway.example.id
  vpn_gateway_connection = ibm_is_vpn_gateway_connection.example.gateway_connection
}
data "ibm_is_vpn_gateway_connection" "example-1" {
  vpn_gateway = ibm_is_vpn_gateway.example-1.id
  vpn_gateway_connection_name = ibm_is_vpn_gateway_connection.example.name
}
data "ibm_is_vpn_gateway_connection" "example-2" {
  vpn_gateway_name = ibm_is_vpn_gateway.example.name
  vpn_gateway_connection = ibm_is_vpn_gateway_connection.example.gateway_connection
}
data "ibm_is_vpn_gateway_connection" "example-3" {
  vpn_gateway_name = ibm_is_vpn_gateway.example.name
  vpn_gateway_connection_name = ibm_is_vpn_gateway_connection.example.name
}
data "ibm_is_ike_policies" "example" {
}

data "ibm_is_ipsec_policies" "example" {
}

data "ibm_is_ike_policy" "example" {
  ike_policy = ibm_is_ike_policy.example.id
}

data "ibm_is_ipsec_policy" "example1" {
  ipsec_policy = ibm_is_ipsec_policy.example.id
}

data "ibm_is_ike_policy" "example2" {
  name = "my-ike-policy"
}

data "ibm_is_ipsec_policy" "example3" {
  name = "my-ipsec-policy"
}

# List ssh keys 
data "ibm_is_ssh_keys" "example" {
}

# List ssh keys by Resource group id
data "ibm_is_ssh_keys" "example" {
  resource_group = data.ibm_resource_group.default.id
}

# List volumes
data "ibm_is_volumes" "example-volumes" {
}

# List Volumes by Name 
data "ibm_is_volumes" "example" {
  volume_name = "worrier-mailable-timpani-scowling"
}

# List Volumes by Zone name
data "ibm_is_volumes" "example" {
  zone_name = "us-south-1"
}

## Backup Policy
resource "ibm_is_backup_policy" "is_backup_policy" {
  match_user_tags     = ["tag1"]
  name                = "my-backup-policy"
  match_resource_type = "volume"
}

resource "ibm_is_backup_policy" "is_backup_policy" {
  match_user_tags     = ["tag1"]
  name                = "my-backup-policy-instance"
  match_resource_type = "instance"
  included_content    = ["boot_volume", "data_volumes"]
}

resource "ibm_is_backup_policy_plan" "is_backup_policy_plan" {
  backup_policy_id = ibm_is_backup_policy.is_backup_policy.id
  cron_spec        = "30 09 * * *"
  active           = false
  attach_user_tags = ["tag2"]
  copy_user_tags = true
  deletion_trigger {
    delete_after      = 20
    delete_over_count = "20"
  }
  name = "my-backup-policy-plan-1"
}
resource "ibm_is_backup_policy_plan" "is_backup_policy_plan_clone" {
  backup_policy_id = ibm_is_backup_policy.is_backup_policy.id
  cron_spec        = "30 09 * * *"
  active           = false
  attach_user_tags = ["tag2"]
  copy_user_tags = true
  deletion_trigger {
    delete_after      = 20
    delete_over_count = "20"
  }
  name = "my-backup-policy-plan-1"
  clone_policy {
    zones 			= ["us-south-1", "us-south-2"]
    max_snapshots 	= 3
  }
}

data "ibm_is_backup_policies" "is_backup_policies" {
}

data "ibm_is_backup_policy" "is_backup_policy" {
  name = "my-backup-policy"
}

data "ibm_is_backup_policy_plans" "is_backup_policy_plans" {
  backup_policy_id = ibm_is_backup_policy.is_backup_policy.id
}

data "ibm_is_backup_policy_plan" "is_backup_policy_plan" {
  backup_policy_id = ibm_is_backup_policy.is_backup_policy.id
  name             = "my-backup-policy-plan"
}

//backup policies for enterprise

resource "ibm_is_backup_policy" "ent-baas-example" {
  match_user_tags = ["tag1"]
  name            = "example-enterprise-backup-policy"
  scope {
    crn = "crn:v1:bluemix:public:is:us-south:a/123456::reservation:7187-ba49df72-37b8-43ac-98da-f8e029de0e63"
  }
}

data "ibm_is_backup_policy" "enterprise_backup" {
  name = ibm_is_backup_policy.ent-baas-example.name
}

// Vpn Server
resource "ibm_is_vpn_server" "is_vpn_server" {
  certificate_crn = var.is_certificate_crn
  client_authentication {
    method    = "certificate"
    client_ca = var.is_client_ca
  }
  client_ip_pool         = "10.5.0.0/21"
  subnets                = [ibm_is_subnet.subnet1.id]
  client_dns_server_ips  = ["192.168.3.4"]
  client_idle_timeout    = 2800
  enable_split_tunneling = false
  name                   = "example-vpn-server"
  port                   = 443
  protocol               = "udp"
}

resource "ibm_is_vpn_server_route" "is_vpn_server_route" {
  vpn_server_id = ibm_is_vpn_server.is_vpn_server.vpn_server
  destination   = "172.16.0.0/16"
  action        = "translate"
  name          = "example-vpn-server-route"
}

data "ibm_is_backup_policy_job" "is_backup_policy_job" {
  backup_policy_id = ibm_is_backup_policy.is_backup_policy.id
  identifier       = ""
}

data "ibm_is_backup_policy_jobs" "is_backup_policy_jobs" {
  backup_policy_plan_id = ibm_is_backup_policy.is_backup_policy.backup_policy_plan_id
  backup_policy_id      = ibm_is_backup_policy.is_backup_policy.id
}

data "ibm_is_vpn_server" "is_vpn_server" {
	identifier = ibm_is_vpn_server.is_vpn_server.vpn_server
}
data "ibm_is_vpn_servers" "is_vpn_servers" {
}

data "ibm_is_vpn_server_routes" "is_vpn_server_routes" {
	vpn_server_id = ibm_is_vpn_server.is_vpn_server.vpn_server
}

data "ibm_is_vpn_server_route" "is_vpn_server_route" {
	vpn_server_id = ibm_is_vpn_server.is_vpn_server.vpn_server
	identifier = ibm_is_vpn_server_route.is_vpn_server_route.vpn_route
}
data "ibm_is_vpn_server_clients" "is_vpn_server_clients" {
	vpn_server_id = ibm_is_vpn_server.is_vpn_server.vpn_server
}
data "ibm_is_vpn_server_client" "is_vpn_server_client" {
	vpn_server_id = ibm_is_vpn_server.is_vpn_server.vpn_server
	identifier = "0726-61b2f53f-1e95-42a7-94ab-55de8f8cbdd5"
}
resource "ibm_is_image_export_job" "example" {
  image = ibm_is_image.image1.id
  name = "my-image-export"
  storage_bucket {
    name = "bucket-27200-lwx4cfvcue"
  }
}

data "ibm_is_image_export_jobs" "example" {
  image = ibm_is_image_export_job.example.image
}

data "ibm_is_image_export_job" "example" {
  image = ibm_is_image_export_job.example.image
  image_export_job = ibm_is_image_export_job.example.image_export_job
}
resource "ibm_is_vpc" "vpc" {
  name = "my-vpc"
}
resource "ibm_is_share" "share" {
  zone = "us-south-1"
  size = 30000
  name = "my-share"
  profile = "dp2"
  tags        = ["share1", "share3"]
  access_tags = ["access:dev"]
}

resource "ibm_is_share" "sharereplica" {
  zone = "us-south-2"
  name = "my-share-replica"
  profile = "dp2"
  replication_cron_spec = "0 */5 * * *"
  source_share = ibm_is_share.share.id
  tags        = ["share1", "share3"]
  access_tags = ["access:dev"]
}

resource "ibm_is_share_mount_target" "is_share_mount_target" {
  share = ibm_is_share.is_share.id
  vpc   = ibm_is_vpc.vpc1.id
  name  = "my-share-target-1"
}

data "ibm_is_share_mount_target" "is_share_mount_target" {
  share        = ibm_is_share.is_share.id
  mount_target = ibm_is_share_mount_target.is_share_target.mount_target
}

data "ibm_is_share_mount_targets" "is_share_mount_targets" {
  share = ibm_is_share.is_share.id
}

data "ibm_is_share" "is_share" {
  share = ibm_is_share.is_share.id
}

data "ibm_is_shares" "is_shares" {
}

// vpc dns resolution bindings

  // list all dns resolution bindings on a vpc
data "ibm_is_vpc_dns_resolution_bindings" "is_vpc_dns_resolution_bindings" {
	vpc_id = ibm_is_vpc.vpc1.id
}
  // get a dns resolution bindings on a vpc
data "ibm_is_vpc_dns_resolution_binding" "is_vpc_dns_resolution_binding" {
	vpc_id  = ibm_is_vpc.vpc1.id
  id      = ibm_is_vpc.vpc2.id
}
data "ibm_resource_group" "rg" {
	is_default	   =  true
}
  // creating a hub enabled vpc, hub disabled vpc, creating custom resolvers for both then
  // delegating the vpc by uncommenting the configuration in hub_false_delegated vpc
resource ibm_is_vpc hub_true {
  name = "${var.name}-vpc-hub-true"
  dns {
    enable_hub = true
  }
}

resource ibm_is_vpc hub_false_delegated {
  name = "${var.name}-vpc-hub-false-del"
  dns {
    enable_hub = false
    # resolver {
    # 	type = "delegated"
    # 	vpc_id = ibm_is_vpc.hub_true.id
    # }
  }
}

resource "ibm_is_subnet" "hub_true_sub1" {
  name		   				        =  "hub-true-subnet1"
  vpc      	   				      =  ibm_is_vpc.hub_true.id
  zone		   				        =  "${var.region}-2"
  total_ipv4_address_count 	= 16
}
resource "ibm_is_subnet" "hub_true_sub2" {
  name		   				        =  "hub-true-subnet2"
  vpc      	   				      =  ibm_is_vpc.hub_true.id
  zone		   				        =  "${var.region}-2"
  total_ipv4_address_count 	= 16
}
resource "ibm_is_subnet" "hub_false_delegated_sub1" {
  name		   				        =  "hub-false-delegated-subnet1"
  vpc      	   				      =  ibm_is_vpc.hub_false_delegated.id
  zone		   				        =  "${var.region}-2"
  total_ipv4_address_count 	= 16
}
resource "ibm_is_subnet" "hub_false_delegated_sub2" {
  name		   				        =  "hub-false-delegated-subnet2"
  vpc      	   				      =  ibm_is_vpc.hub_false_delegated.id
  zone		   				        =  "${var.region}-2"
  total_ipv4_address_count 	= 16
}
resource "ibm_resource_instance" "dns-cr-instance" {
  name		   		      =  "dns-cr-instance"
  resource_group_id  	=  data.ibm_resource_group.rg.id
  location           	=  "global"
  service		   		    =  "dns-svcs"
  plan		   		      =  "standard-dns"
}
resource "ibm_dns_custom_resolver" "test_hub_true" {
  name		   		    =  "test-hub-true-customresolver"
  instance_id 	   	=  ibm_resource_instance.dns-cr-instance.guid
  description	   		=  "new test CR - TF"
  high_availability =  true
  enabled 	   		  =  true
  locations {
    subnet_crn  = ibm_is_subnet.hub_true_sub1.crn
    enabled	    = true
  }
  locations {
    subnet_crn  = ibm_is_subnet.hub_true_sub2.crn
    enabled	    = true
  }
}
resource "ibm_dns_custom_resolver" "test_hub_false_delegated" {
  name		   		    =  "test-hub-false-customresolver"
  instance_id 	   	=  ibm_resource_instance.dns-cr-instance.guid
  description	   		=  "new test CR - TF"
  high_availability =  true
  enabled 	   		  =  true
  locations {
    subnet_crn  = ibm_is_subnet.hub_false_delegated_sub1.crn
    enabled	    = true
  }
  locations {
    subnet_crn  = ibm_is_subnet.hub_false_delegated_sub2.crn
    enabled	    = true
  }
}

resource ibm_is_vpc_dns_resolution_binding dnstrue {
  name    = "hub-spoke-binding"
  vpc_id  =  ibm_is_vpc.hub_false_delegated.id
  vpc {
    id = ibm_is_vpc.hub_true.id
  }
}


// snapshot cross region

provider "ibm" {
  alias				       = "eu-de"
  region             = "eu-de"
}

resource "ibm_is_snapshot" "b_snapshot_copy" {
  provider            = ibm.eu-de
  name                = "my-snapshot-boot-copy"
  source_snapshot_crn = ibm_is_snapshot.b_snapshot.crn
}

// image deprecate and obsolete

resource "ibm_is_image_deprecate" "example" {
  image     = ibm_is_image.image1.id
}

resource "ibm_is_image_obsolete" "example" {
  image     = ibm_is_image.image1.id
}

<<<<<<< HEAD

// vni

resource "ibm_is_vpc" "testacc_vpc" {
	name = "${var.name}-vpc"
}

resource "ibm_is_subnet" "testacc_subnet" {
	name = "${var.name}-subnet"
	vpc = ibm_is_vpc.testacc_vpc.id
	zone = "${var.region}-2"
	total_ipv4_address_count = 16

}

resource "ibm_is_virtual_network_interface" "testacc_vni"{
	name = "${var.name}"
    subnet = ibm_is_subnet.testacc_subnet.id
	enable_infrastructure_nat = true
	allow_ip_spoofing = true
}

resource "ibm_is_floating_ip" "testacc_floatingip" {
	name = "${var.name}-floating"
	zone = ibm_is_subnet.testacc_subnet.zone
}
resource "ibm_is_virtual_network_interface_floating_ip" "testacc_vni_floatingip" {
	virtual_network_interface = ibm_is_virtual_network_interface.testacc_vni.id
	floating_ip = ibm_is_floating_ip.testacc_floatingip.id
}
data "ibm_is_virtual_network_interface_floating_ip" "is_vni_floating_ip" {
    depends_on = [ ibm_is_virtual_network_interface_floating_ip.testacc_vni_floatingip ]
	virtual_network_interface = ibm_is_virtual_network_interface.testacc_vni.id
	floating_ip = ibm_is_floating_ip.testacc_floatingip.id
}
data "ibm_is_virtual_network_interface_floating_ips" "is_vni_floating_ips" {
    depends_on = [ ibm_is_virtual_network_interface_floating_ip.testacc_vni_floatingip ]
	virtual_network_interface = ibm_is_virtual_network_interface.testacc_vni.id
}

data "ibm_is_virtual_network_interface_ips" "is_vni_reservedips" {
    depends_on = [ ibm_is_virtual_network_interface_ip.testacc_vni_reservedip ]
	virtual_network_interface = ibm_is_virtual_network_interface.testacc_vni.id
}
data "ibm_is_virtual_network_interface_ip" "is_vni_reservedip" {
    depends_on = [ ibm_is_virtual_network_interface_ip.testacc_vni_reservedip ]
	virtual_network_interface = ibm_is_virtual_network_interface.testacc_vni.id
	reserved_ip = ibm_is_subnet_reserved_ip.testacc_reservedip.reserved_ip
}

resource "ibm_is_subnet_reserved_ip" "testacc_reservedip" {
	subnet = ibm_is_subnet.testacc_subnet.id
	name = "${var.name}-reserved-ip"
}
resource "ibm_is_virtual_network_interface_ip" "testacc_vni_reservedip" {
	virtual_network_interface = ibm_is_virtual_network_interface.testacc_vni.id
	reserved_ip = ibm_is_subnet_reserved_ip.testacc_reservedip.reserved_ip
}

resource "ibm_is_virtual_network_interface" "testacc_vni2"{
	name = "${var.name}-2"
    subnet = ibm_is_subnet.testacc_subnet.id
	enable_infrastructure_nat = true
	allow_ip_spoofing = true
}
resource "ibm_is_virtual_network_interface" "testacc_vni3"{
	name = "${var.name}-3"
    subnet = ibm_is_subnet.testacc_subnet.id
	enable_infrastructure_nat = true
	allow_ip_spoofing = true
}
resource "ibm_is_ssh_key" "testacc_sshkey" {
	name       			= "${var.name}-ssh"
	public_key 			= file("~/.ssh/id_rsa.pub")
}
resource "ibm_is_instance_network_attachment" "ina" {
  instance = ibm_is_instance.ins.id
  name = "viability-undecided-jalapeno-unbuilt"
  virtual_network_interface {
    id = ibm_is_virtual_network_interface.testacc_vni2.id
  }
}
resource "ibm_is_instance" "ins" {
	name   				= "${var.name}-vsi2"
	profile 			= "bx2-2x8"
  image = "r134-f47cc24c-e020-4db5-ad96-1e5be8b5853b"
	primary_network_attachment {
        name = "vni-test"
        virtual_network_interface { 
            id = ibm_is_virtual_network_interface.testacc_vni3.id
        }
	}
	vpc     = ibm_is_vpc.testacc_vpc.id
	zone    = "${var.region}-2"
	keys    = [ibm_is_ssh_key.testacc_sshkey.id]
=======
resource "ibm_is_share" "share" {
  zone    = "us-east-1"
  source_share_crn = "crn:v1:staging:public:is:us-south-1:a/efe5afc483594adaa8325e2b4d1290df::share:r134-d8c8821c-a227-451d-a9ed-0c0cd2358829"
  encryption_key = "crn:v1:staging:public:kms:us-south:a/efe5afc483594adaa8325e2b4d1290df:1be45161-6dae-44ca-b248-837f98004057:key:3dd21cc5-cc20-4f7c-bc62-8ec9a8a3d1bd"
  replication_cron_spec = "5 * * * *"
  name    = "tfp-temp-crr"
  profile = "dp2"
}
//snapshot consistency group

resource "ibm_is_snapshot_consistency_group" "is_snapshot_consistency_group_instance" {
  delete_snapshots_on_delete = true
  snapshots {
    name          = "exmaple-snapshot"
    source_volume = ibm_is_instance.instance.volume_attachments[0].volume_id
  }
  snapshots {
    name          = "example-snapshot-1"
    source_volume = ibm_is_instance.instance.volume_attachments[1].volume_id
  }
  name = "example-snapshot-consistency-group"
}

data "ibm_is_snapshot_consistency_group" "is_snapshot_consistency_group_instance" {
  identifier = ibm_is_snapshot_consistency_group.is_snapshot_consistency_group_instance.id
}
data "ibm_is_snapshot_consistency_group" "is_snapshot_consistency_group_instance" {
  name = "example-snapshot-consistency-group"
}
data "ibm_is_snapshot_consistency_groups" "is_snapshot_consistency_group_instance" {
  depends_on = [ibm_is_snapshot_consistency_group.is_snapshot_consistency_group_instance]
  name       = "example-snapshot-consistency-group"
>>>>>>> 8034c135
}<|MERGE_RESOLUTION|>--- conflicted
+++ resolved
@@ -1408,7 +1408,6 @@
   image     = ibm_is_image.image1.id
 }
 
-<<<<<<< HEAD
 
 // vni
 
@@ -1504,7 +1503,7 @@
 	vpc     = ibm_is_vpc.testacc_vpc.id
 	zone    = "${var.region}-2"
 	keys    = [ibm_is_ssh_key.testacc_sshkey.id]
-=======
+}
 resource "ibm_is_share" "share" {
   zone    = "us-east-1"
   source_share_crn = "crn:v1:staging:public:is:us-south-1:a/efe5afc483594adaa8325e2b4d1290df::share:r134-d8c8821c-a227-451d-a9ed-0c0cd2358829"
@@ -1537,5 +1536,4 @@
 data "ibm_is_snapshot_consistency_groups" "is_snapshot_consistency_group_instance" {
   depends_on = [ibm_is_snapshot_consistency_group.is_snapshot_consistency_group_instance]
   name       = "example-snapshot-consistency-group"
->>>>>>> 8034c135
 }