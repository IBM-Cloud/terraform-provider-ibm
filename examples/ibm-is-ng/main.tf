resource "ibm_is_vpc" "vpc1" {
  name = "vpc1"
}

resource "ibm_is_vpc_address_prefix" "testacc_vpc_address_prefix" {
  name        = "vpcaddressprefix"
  zone        = var.zone1
  vpc         = ibm_is_vpc.vpc1.id
	cidr        = var.cidr1
	is_default  = true
}

resource "ibm_is_subnet" "subnet1" {
  name            = "subnet1"
  vpc             = ibm_is_vpc.vpc1.id
  zone            = var.zone1
  ipv4_cidr_block = "10.240.0.0/28"
}

resource "ibm_is_instance_template" "instancetemplate1" {
  name    = "testtemplate"
  image   = "r006-14140f94-fcc4-11e9-96e7-a72723715315"
  profile = "bx2-8x32"

  primary_network_interface {
    subnet = ibm_is_subnet.subnet2.id
    allow_ip_spoofing = true
  }

  vpc  = ibm_is_vpc.vpc2.id
  zone = "us-south-2"
  keys = [ibm_is_ssh_key.sshkey.id]

  boot_volume {
    name                             = "testbootvol"
    delete_volume_on_instance_delete = true
  }
  volume_attachments {
      delete_volume_on_instance_delete = true
      name                             = "volatt-01"
      volume_prototype {
          iops = 3000
          profile = "general-purpose"
          capacity = 200
      }
  }
}

resource "ibm_is_instance_template" "instancetemplate2" {
  name    = "testtemplate1"
  image   = "r006-14140f94-fcc4-11e9-96e7-a72723715315"
  profile = "bx2-8x32"

  primary_network_interface {
    subnet = ibm_is_subnet.subnet2.id
    allow_ip_spoofing = true
  }

  vpc  = ibm_is_vpc.vpc2.id
  zone = "us-south-2"
  keys = [ibm_is_ssh_key.sshkey.id]

  boot_volume {
    name                             = "testbootvol"
    delete_volume_on_instance_delete = true
  }
   volume_attachments {
        delete_volume_on_instance_delete = true
        name                             = "volatt-01"
        volume                           = ibm_is_volume.vol1.id
    }
}

// datasource for instance template
data "ibm_is_instance_template" "instancetemplates" {
	identifier = ibm_is_instance_template.instancetemplate2.id
}

// Load balancer with private DNS
resource "ibm_is_lb" "example" {
  name    = "example-load-balancer"
  subnets = [ibm_is_subnet.subnet1.id]
  profile = "network-fixed"
  dns   {
    instance_crn = "crn:v1:staging:public:dns-svcs:global:a/exxxxxxxxxxxxx-xxxxxxxxxxxxxxxxx:5xxxxxxx-xxxxx-xxxxxxxxxxxxxxx-xxxxxxxxxxxxxxx::"
    zone_id = "bxxxxx-xxxx-xxxx-xxxx-xxxxxxxxx"
  }
}

resource "ibm_is_lb" "lb2" {
  name    = "mylb"
  subnets = [ibm_is_subnet.subnet1.id]
}

resource "ibm_is_lb_listener" "lb_listener2" {
  lb       = ibm_is_lb.lb2.id
  port     = "9086"
  protocol = "http"
}
resource "ibm_is_lb_listener_policy" "lb_listener_policy" {
  lb                      = ibm_is_lb.lb2.id
  listener                = ibm_is_lb_listener.lb_listener2.listener_id
  action                  = "redirect"
  priority                = 2
  name                    = "mylistenerpolicy"
  target_http_status_code = 302
  target_url              = "https://www.google.com"
  rules {
    condition = "contains"
    type      = "header"
    field     = "1"
    value     = "2"
  }
}

resource "ibm_is_lb_listener_policy_rule" "lb_listener_policy_rule" {
  lb        = ibm_is_lb.lb2.id
  listener  = ibm_is_lb_listener.lb_listener2.listener_id
  policy    = ibm_is_lb_listener_policy.lb_listener_policy.policy_id
  condition = "equals"
  type      = "header"
  field     = "MY-APP-HEADER"
  value     = "UpdateVal"
}

resource "ibm_is_lb_pool" "testacc_pool" {
  name           = "test_pool"
  lb             = ibm_is_lb.lb2.id
  algorithm      = "round_robin"
  protocol       = "https"
  health_delay   = 60
  health_retries = 5
  health_timeout = 30
  health_type    = "https"
  proxy_protocol = "v1"
  session_persistence_type = "app_cookie"
  session_persistence_app_cookie_name = "cookie1"
}

resource "ibm_is_lb_pool" "testacc_pool" {
  name           = "test_pool"
  lb             = ibm_is_lb.lb2.id
  algorithm      = "round_robin"
  protocol       = "https"
  health_delay   = 60
  health_retries = 5
  health_timeout = 30
  health_type    = "https"
  proxy_protocol = "v1"
  session_persistence_type = "http_cookie"
}

resource "ibm_is_lb_pool" "testacc_pool" {
  name           = "test_pool"
  lb             = ibm_is_lb.lb2.id
  algorithm      = "round_robin"
  protocol       = "https"
  health_delay   = 60
  health_retries = 5
  health_timeout = 30
  health_type    = "https"
  proxy_protocol = "v1"
  session_persistence_type = "source_ip"
}

data "ibm_is_lb_listener" "is_lb_listener" {
	lb = "${ibm_is_lb.lb2.id}"
	listener_id = ibm_is_lb_listener.lb_listener2.listener_id
}
data "ibm_is_lb_listeners" "is_lb_listeners" {
	lb = "${ibm_is_lb.lb2.id}"
}

data "ibm_is_lb_listener_policy" "is_lb_listener_policy" {
	lb = "${ibm_is_lb.lb2.id}"
	listener = ibm_is_lb_listener.lb_listener2.listener_id
	policy_id = ibm_is_lb_listener_policy.lb_listener_policy.policy_id
}
data "ibm_is_lb_listener_policies" "is_lb_listener_policies" {
	lb = "${ibm_is_lb.lb2.id}"
	listener = "${ibm_is_lb_listener.lb_listener2.listener_id}"
}

data "ibm_is_lb_listener_policy_rule" "is_lb_listener_policy_rule" {
	lb = "${ibm_is_lb.lb2.id}"
	listener = "${ibm_is_lb_listener.lb_listener2.listener_id}"
	policy = "${ibm_is_lb_listener_policy.lb_listener_policy.policy_id}"
	rule = "${ibm_is_lb_listener_policy_rule.lb_listener_policy_rule.rule}"
}

data "ibm_is_lb_listener_policy_rules" "is_lb_listener_policy_rules" {
	lb = "${ibm_is_lb.lb2.id}"
	listener = "${ibm_is_lb_listener.lb_listener2.listener_id}"
	policy = "${ibm_is_lb_listener_policy.lb_listener_policy.policy_id}"
}

resource "ibm_is_vpn_gateway" "VPNGateway1" {
  name   = "vpn1"
  subnet = ibm_is_subnet.subnet1.id
}

resource "ibm_is_vpn_gateway_connection" "VPNGatewayConnection1" {
  name          = "vpnconn1"
  vpn_gateway   = ibm_is_vpn_gateway.VPNGateway1.id
  peer_address  = ibm_is_vpn_gateway.VPNGateway1.public_ip_address
  preshared_key = "VPNDemoPassword"
  local_cidrs   = [ibm_is_subnet.subnet1.ipv4_cidr_block]
  peer_cidrs    = [ibm_is_subnet.subnet2.ipv4_cidr_block]
  ipsec_policy  = ibm_is_ipsec_policy.example.id
}

resource "ibm_is_ssh_key" "sshkey" {
  name       = "ssh1"
  public_key = file(var.ssh_public_key)
}

resource "ibm_is_instance" "instance1" {
  name    = "instance1"
  image   = var.image
  profile = var.profile

  primary_network_interface {
    subnet = ibm_is_subnet.subnet1.id
  }

  vpc       = ibm_is_vpc.vpc1.id
  zone      = var.zone1
  keys      = [ibm_is_ssh_key.sshkey.id]
}

data "ibm_is_instance" "ds_instance" {
  name = ibm_is_instance.instance1.name
  private_key = file("~/.ssh/id_rsa")
  passphrase = ""
}


resource "ibm_is_instance_network_interface" "is_instance_network_interface" {
  instance = ibm_is_instance.instance1.id
  subnet = ibm_is_subnet.subnet1.id
  allow_ip_spoofing = true
  name = "my-network-interface"
  primary_ipv4_address = "10.0.0.5"
}

data "ibm_is_instance_network_interface" "is_instance_network_interface" {
	instance_name = ibm_is_instance.instance1.name
	network_interface_name = ibm_is_instance_network_interface.is_instance_network_interface.name
}

data "ibm_is_instance_network_interfaces" "is_instance_network_interfaces" {
	instance_name = ibm_is_instance.instance1.name
}

resource "ibm_is_floating_ip" "floatingip1" {
  name   = "fip1"
  target = ibm_is_instance.instance1.primary_network_interface[0].id
}

resource "ibm_is_security_group_rule" "sg1_tcp_rule" {
  depends_on = [ibm_is_floating_ip.floatingip1]
  group      = ibm_is_vpc.vpc1.default_security_group
  direction  = "inbound"
  remote     = "0.0.0.0/0"

  tcp {
    port_min = 22
    port_max = 22
  }
}

resource "ibm_is_security_group_rule" "sg1_icmp_rule" {
  depends_on = [ibm_is_floating_ip.floatingip1]
  group      = ibm_is_vpc.vpc1.default_security_group
  direction  = "inbound"
  remote     = "0.0.0.0/0"

  icmp {
    code = 0
    type = 8
  }
}

resource "ibm_is_security_group_rule" "sg1_app_tcp_rule" {
  depends_on = [ibm_is_floating_ip.floatingip1]
  group      = ibm_is_vpc.vpc1.default_security_group
  direction  = "inbound"
  remote     = "0.0.0.0/0"

  tcp {
    port_min = 80
    port_max = 80
  }
}

resource "ibm_is_vpc" "vpc2" {
  name = "vpc2"
}

resource "ibm_is_subnet" "subnet2" {
  name            = "subnet2"
  vpc             = ibm_is_vpc.vpc2.id
  zone            = var.zone2
  ipv4_cidr_block = "10.240.64.0/28"
}

resource "ibm_is_ipsec_policy" "example" {
  name                     = "test-ipsec"
  authentication_algorithm = "sha256"
  encryption_algorithm     = "aes128"
  pfs                      = "disabled"
}

resource "ibm_is_ike_policy" "example" {
  name                     = "test-ike"
  authentication_algorithm = "sha256"
  encryption_algorithm     = "aes128"
  dh_group                 = 14
  ike_version              = 1
}

resource "ibm_is_vpn_gateway" "VPNGateway2" {
  name   = "vpn2"
  subnet = ibm_is_subnet.subnet2.id
}

resource "ibm_is_vpn_gateway_connection" "VPNGatewayConnection2" {
  name           = "vpnconn2"
  vpn_gateway    = ibm_is_vpn_gateway.VPNGateway2.id
  peer_address   = ibm_is_vpn_gateway.VPNGateway2.public_ip_address
  preshared_key  = "VPNDemoPassword"
  local_cidrs    = [ibm_is_subnet.subnet2.ipv4_cidr_block]
  peer_cidrs     = [ibm_is_subnet.subnet1.ipv4_cidr_block]
  admin_state_up = true
  ike_policy     = ibm_is_ike_policy.example.id
}

resource "ibm_is_instance" "instance2" {
  name    = "instance2"
  image   = var.image
  profile = var.profile

  primary_network_interface {
    subnet = ibm_is_subnet.subnet2.id
  }
  dedicated_host = ibm_is_dedicated_host.is_dedicated_host.id
  vpc       = ibm_is_vpc.vpc2.id
  zone      = var.zone2
  keys      = [ibm_is_ssh_key.sshkey.id]
}

resource "ibm_is_instance" "instance3" {
  name    = "instance3"
  image   = var.image
  profile = var.profile

  primary_network_interface {
    subnet = ibm_is_subnet.subnet2.id
  }
  dedicated_host_group = ibm_is_dedicated_host_group.dh_group01.id
  vpc       = ibm_is_vpc.vpc2.id
  zone      = var.zone2
  keys      = [ibm_is_ssh_key.sshkey.id]
}


resource "ibm_is_floating_ip" "floatingip2" {
  name   = "fip2"
  target = ibm_is_instance.instance2.primary_network_interface[0].id
}

resource "ibm_is_security_group_rule" "sg2_tcp_rule" {
  depends_on = [ibm_is_floating_ip.floatingip2]
  group      = ibm_is_vpc.vpc2.default_security_group
  direction  = "inbound"
  remote     = "0.0.0.0/0"

  tcp {
    port_min = 22
    port_max = 22
  }
}

resource "ibm_is_security_group_rule" "sg2_icmp_rule" {
  depends_on = [ibm_is_floating_ip.floatingip2]
  group      = ibm_is_vpc.vpc2.default_security_group
  direction  = "inbound"
  remote     = "0.0.0.0/0"

  icmp {
    code = 0
    type = 8
  }
}

resource "ibm_is_security_group_rule" "sg2_app_tcp_rule" {
  depends_on = [ibm_is_floating_ip.floatingip2]
  group      = ibm_is_vpc.vpc2.default_security_group
  direction  = "inbound"
  remote     = "0.0.0.0/0"

  tcp {
    port_min = 80
    port_max = 80
  }
}

resource "ibm_is_volume" "vol1" {
  name    = "vol1"
  profile = "10iops-tier"
  zone    = var.zone1
}

resource "ibm_is_volume" "vol2" {
  name     = "vol2"
  profile  = "custom"
  zone     = var.zone1
  iops     = 1000
  capacity = 200
}

resource "ibm_is_network_acl" "isExampleACL" {
  name = "is-example-acl"
  vpc = ibm_is_vpc.vpc1.id
  rules {
    name        = "outbound"
    action      = "allow"
    source      = "0.0.0.0/0"
    destination = "0.0.0.0/0"
    direction   = "outbound"
    tcp {
      port_max        = 65535
      port_min        = 1
      source_port_max = 60000
      source_port_min = 22
    }
  }
  rules {
    name        = "inbound"
    action      = "allow"
    source      = "0.0.0.0/0"
    destination = "0.0.0.0/0"
    direction   = "inbound"
    tcp {
      port_max        = 65535
      port_min        = 1
      source_port_max = 60000
      source_port_min = 22
    }
  }
}

resource "ibm_is_network_acl_rule" "isExampleACLRule" {
  network_acl = ibm_is_network_acl.isExampleACL.id
  name           = "isexample-rule"
  action         = "allow"
  source         = "0.0.0.0/0"
  destination    = "0.0.0.0/0"
  direction      = "outbound"
  icmp {
    code = 1
    type = 1
  }
}

data "ibm_is_network_acl_rule" "testacc_dsnaclrule" {
  network_acl = ibm_is_network_acl.isExampleACL.id
  name = ibm_is_network_acl_rule.isExampleACL.name
}

data "ibm_is_network_acl_rules" "testacc_dsnaclrules" {
  network_acl = ibm_is_network_acl.isExampleACL.id
}

data "ibm_is_network_acl" "is_network_acl" {
	network_acl = ibm_is_network_acl.isExampleACL.id
}

data "ibm_is_network_acl" "is_network_acl1" {
	name = ibm_is_network_acl.isExampleACL.name
	vpc_name = ibm_is_vpc.vpc1.name
}

data "ibm_is_network_acls" "is_network_acls" {
}

resource "ibm_is_public_gateway" "publicgateway1" {
  name = "gateway1"
  vpc  = ibm_is_vpc.vpc1.id
  zone = var.zone1
}

// subnet public gateway attachment
resource "ibm_is_subnet_public_gateway_attachment" "example" {
  subnet      	  = ibm_is_subnet.subnet1.id
  public_gateway 	= ibm_is_public_gateway.publicgateway1.id
}

data "ibm_is_public_gateway" "testacc_dspgw"{
  name = ibm_is_public_gateway.publicgateway1.name
}

data "ibm_is_public_gateways" "publicgateways"{
}

data "ibm_is_vpc" "vpc1" {
  name = ibm_is_vpc.vpc1.name
}

// added for vpcs datasource
data "ibm_is_vpc" "vpcs"{
}

data "ibm_is_volume_profile" "volprofile"{
  name = "general-purpose"
}

data "ibm_is_volume_profiles" "volprofiles"{
}

data "ibm_resource_group" "default" {
name = "Default" ///give your resource grp
}

resource "ibm_is_dedicated_host_group" "dh_group01" {
  family = "balanced"
  class = "bx2d"
  zone = "us-south-1"
  name = "my-dh-group-01"
  resource_group = data.ibm_resource_group.default.id
}
data "ibm_is_dedicated_host_group" "dgroup" {
	name = ibm_is_dedicated_host_group.dh_group01.name
}
resource "ibm_is_dedicated_host" "is_dedicated_host" {
  profile = "bx2d-host-152x608"
  name = "my-dedicated-host-01"
	host_group = ibm_is_dedicated_host_group.dh_group01.id
  resource_group = data.ibm_resource_group.default.id
}

data "ibm_is_dedicated_host_groups" "dgroups" {
}

data "ibm_is_dedicated_host_profile" "ibm_is_dedicated_host_profile" {
	name = "bx2d-host-152x608"
} 

data "ibm_is_dedicated_host_profiles" "ibm_is_dedicated_host_profiles" {
} 


data "ibm_is_dedicated_hosts" "dhosts" {

}

data "ibm_is_dedicated_host" "dhost" {
  name = ibm_is_dedicated_host.is_dedicated_host.name
  host_group = data.ibm_is_dedicated_host_group.dgroup.id
}

resource "ibm_is_volume" "vol3" {
  name    = "vol3"
  profile = "10iops-tier"
  zone    = var.zone1
}

// creating an instance with volumes
resource "ibm_is_instance" "instance4" {
  name    = "instance4"
  image   = var.image
  profile = var.profile

  volumes = [ ibm_is_volume.vol3.id ]

  primary_network_interface {
    subnet = ibm_is_subnet.subnet1.id
  }

  vpc       = ibm_is_vpc.vpc1.id
  zone      = var.zone1
  keys      = [ibm_is_ssh_key.sshkey.id]
}

// creating a snapshot from boot volume with clone
resource "ibm_is_snapshot" "b_snapshot" {
  name          = "my-snapshot-boot"
  source_volume = ibm_is_instance.instance4.volume_attachments[0].volume_id
  clones        = [var.zone1]
  tags          = ["tags1"]
}

// creating a snapshot from data volume
resource "ibm_is_snapshot" "d_snapshot" {
  name          = "my-snapshot-data"
  source_volume = ibm_is_instance.instance4.volume_attachments[1].volume_id
  tags          = ["tags1"]
}

// data source for snapshot by name
data "ibm_is_snapshot" "ds_snapshot" {
	name = "my-snapshot-boot"
}

// data source for snapshots
data "ibm_is_snapshots" "ds_snapshots" {
}

// data source for snapshot clones
data "ibm_is_snapshot_clones" "ds_snapshot_clones" {
  snapshot = ibm_is_snapshot.b_snapshot.id
}

// data source for snapshot clones
data "ibm_is_snapshot_clones" "ds_snapshot_clone" {
  snapshot = ibm_is_snapshot.b_snapshot.id
  zone     = var.zone1
}

// restoring a boot volume from snapshot in a new instance
resource "ibm_is_instance" "instance5" {
  name    = "instance5"
  profile = var.profile
  boot_volume {
    name     = "boot-restore"
    snapshot = ibm_is_snapshot.b_snapshot.id
  }
  auto_delete_volume = true
  primary_network_interface {
    subnet = ibm_is_subnet.subnet2.id
  }
  vpc  = ibm_is_vpc.vpc2.id
  zone = "us-south-2"
  keys = [ibm_is_ssh_key.sshkey.id]
}

// creating a volume 
resource "ibm_is_volume" "vol5" {
  name    = "vol5"
  profile = "10iops-tier"
  zone    = "us-south-2"
  tags    = ["tag1"]
}

// creating a volume attachment on an existing instance using an existing volume
resource "ibm_is_instance_volume_attachment" "att1" {
  instance                            = ibm_is_instance.instance5.id
  volume                              = ibm_is_volume.vol5.id
  name                                = "vol-att-1"
  delete_volume_on_attachment_delete  = false
  delete_volume_on_instance_delete    = false
}

// creating a volume attachment on an existing instance using a new volume
resource "ibm_is_instance_volume_attachment" "att2" {
  instance                            = ibm_is_instance.instance5.id
  name                                = "vol-att-2"
  profile                             = "general-purpose"
  snapshot                            = ibm_is_snapshot.d_snapshot.id
  delete_volume_on_instance_delete    = true
  delete_volume_on_attachment_delete  = true
  volume_name                         = "vol4-restore"
}

// data source for volume attachment
data "ibm_is_instance_volume_attachment" "ds_vol_att" {
  instance  = ibm_is_instance.instance5.id
  name      = ibm_is_instance_volume_attachment.att2.name
}

// data source for volume attachments
data "ibm_is_instance_volume_attachment" "ds_vol_atts" {
  instance = ibm_is_instance.instance5.id
}

// creating an instance using an existing instance template
resource "ibm_is_instance" "instance6" {
  name              = "instance4"
  instance_template   = ibm_is_instance_template.instancetemplate1.id
}

resource "ibm_is_image" "image1" {
  href             = var.image_cos_url
  name             = "my-img-1"
  operating_system = var.image_operating_system
}

resource "ibm_is_image" "image2" {
  source_volume = data.ibm_is_instance.instance1.volume_attachments.0.volume_id
  name          = "my-img-1"
}

data "ibm_is_image" "dsimage" {
  name = ibm_is_image.image1.name
}

data "ibm_is_images" "dsimages" {
}

resource "ibm_is_instance_disk_management" "disks"{
  instance = ibm_is_instance.instance1.id 
  disks {
    name = "mydisk01"
    id = ibm_is_instance.instance1.disks.0.id
  }
}

data "ibm_is_instance_disks" "disk1" {
  instance = ibm_is_instance.instance1.id
}

// reserved ips

resource "ibm_is_instance" "instance7" {
  name    = "instance5"
  profile = var.profile
  boot_volume {
    name     = "boot-restore"
    snapshot = ibm_is_snapshot.b_snapshot.id
  }
  auto_delete_volume = true
  primary_network_interface {
    primary_ip {
      address = "10.0.0.5"
      auto_delete = true
    } 
    name        = "test-reserved-ip"
    subnet      = ibm_is_subnet.subnet2.id
  }
  vpc  = ibm_is_vpc.vpc2.id
  zone = "us-south-2"
  keys = [ibm_is_ssh_key.sshkey.id]
}

// catalog images 

data "ibm_is_images" "imageslist" {
  catalog_managed = true
}
resource "ibm_is_instance" "instance8" {
  name    = "instance8"
  profile = var.profile
  auto_delete_volume = true
  primary_network_interface {
    primary_ip {
      name = "example-reserved-ip"
      auto_delete = true
    } 
    name        = "test-reserved-ip"
    subnet      = ibm_is_subnet.subnet2.id
  }
  catalog_offering {
    version_crn = data.ibm_is_images.imageslist.images.0.catalog_offering.0.version.0.crn
  }
  vpc  = ibm_is_vpc.vpc2.id
  zone = "us-south-2"
  keys = [ibm_is_ssh_key.sshkey.id]
}

resource "ibm_is_instance_template" "instancetemplate3" {
  name    = "instancetemplate-3"
  catalog_offering {
    version_crn = data.ibm_is_images.imageslist.images.0.catalog_offering.0.version.0.crn
  }
  profile = var.profile

  primary_network_interface {
    subnet = ibm_is_subnet.subnet2.id
  }

  vpc       = ibm_is_vpc.vpc2.id
  zone      = "us-south-2"
  keys      = [ibm_is_ssh_key.sshkey.id]
}


data "ibm_is_instance_network_interface_reserved_ip" "data_reserved_ip" {
  instance = ibm_is_instance.test_instance.id
  network_interface = ibm_is_instance.test_instance.network_interfaces.0.id
  reserved_ip = ibm_is_instance.test_instance.network_interfaces.0.ips.0.id
}

data "ibm_is_instance_network_interface_reserved_ips" "data_reserved_ips" {
  instance = ibm_is_instance.test_instance.id
  network_interface = ibm_is_instance.test_instance.network_interfaces.0.id
}

data "ibm_is_instance_disk" "disk1" {
  instance = ibm_is_instance.instance1.id
  disk = data.ibm_is_instance_disks.disk1.disks.0.id
}

data "ibm_is_dedicated_host_disks" "dhdisks" {
  dedicated_host = data.ibm_is_dedicated_host.dhost.id
}

data "ibm_is_dedicated_host_disk" "dhdisk" {
  dedicated_host = data.ibm_is_dedicated_host.dhost.id
  disk = ibm_is_dedicated_host_disk_management.disks.disks.0.id
}

resource "ibm_is_dedicated_host_disk_management" "disks" {
  dedicated_host = data.ibm_is_dedicated_host.dhost.id
  disks  {
    name = "newdisk01"
    id = data.ibm_is_dedicated_host.dhost.disks.0.id
  
  }
  disks  {
    name = "newdisk02"
    id = data.ibm_is_dedicated_host.dhost.disks.1.id
  
  }
}

data "ibm_is_operating_system" "os"{
  name = "red-8-amd64"
}

data "ibm_is_operating_systems" "oslist"{
}

#### BARE METAL SERVER


resource "ibm_is_bare_metal_server" "bms" {
  profile = "bx2-metal-192x768"
  name = "my-bms"
  image = "r134-31c8ca90-2623-48d7-8cf7-737be6fc4c3e"
  zone = "us-south-3"
  keys = [ibm_is_ssh_key.sshkey.id]
  primary_network_interface {
    subnet     = ibm_is_subnet.subnet1.id
  }
  vpc = ibm_is_vpc.vpc1.id
}

resource ibm_is_bare_metal_server_disk this {
  bare_metal_server = ibm_is_bare_metal_server.bms.id
  disk              = ibm_is_bare_metal_server.bms.disks.0.id
  name              = "bms-disk-update"
}

resource ibm_is_bare_metal_server_action this {
  bare_metal_server = ibm_is_bare_metal_server.bms.id
  action            = "stop"
  stop_type         = "hard"
}

data ibm_is_bare_metal_server_profiles this  {
}

data ibm_is_bare_metal_server_profile this {
	name = data.ibm_is_bare_metal_server_profiles.this.profiles.0.name
}

data ibm_is_bare_metal_server_disk this {
	bare_metal_server = ibm_is_bare_metal_server.this.id
	disk = ibm_is_bare_metal_server.this.disks.0.id
}

data ibm_is_bare_metal_server_disks this {
	bare_metal_server = ibm_is_bare_metal_server.this.id
} 

resource ibm_is_bare_metal_server_network_interface bms_nic {
  bare_metal_server = ibm_is_bare_metal_server.bms.id

  subnet = ibm_is_subnet.subnet1.id
  name   = "eth2"
  allow_ip_spoofing = true
  allowed_vlans = [101, 102]
}

resource ibm_is_bare_metal_server_network_interface_allow_float bms_vlan_nic {
 bare_metal_server  = ibm_is_bare_metal_server.bms.id

  subnet            = ibm_is_subnet.subnet1.id
  name              = "eth2"
  vlan              = 102
}

resource ibm_is_bare_metal_server_network_interface bms_nic2 {
  bare_metal_server = ibm_is_bare_metal_server.bms.id

  subnet = ibm_is_subnet.subnet1.id
  name   = "eth2"
  allow_ip_spoofing = true
  vlan = 101
}

resource ibm_is_floating_ip testacc_fip {
  name = "testaccfip"
  zone = ibm_is_subnet.subnet1.zone
}

resource ibm_is_bare_metal_server_network_interface_floating_ip bms_nic_fip {
  bare_metal_server = ibm_is_bare_metal_server.bms.id
  network_interface = ibm_is_bare_metal_server_network_interface.bms_nic2.id
  floating_ip       = ibm_is_floating_ip.testacc_fip.id
}

data ibm_is_bare_metal_server_network_interface this {
  bare_metal_server = ibm_is_bare_metal_server.this.id
  network_interface = ibm_is_bare_metal_server.this.primary_network_interface.id
}

data ibm_is_bare_metal_server_network_interfaces this {
  bare_metal_server = ibm_is_bare_metal_server.this.id
}

data ibm_is_bare_metal_server this {
  identifier = ibm_is_bare_metal_server.this.id
}

data ibm_is_bare_metal_servers this {
}
 
data ibm_is_bare_metal_server_initialization this {
  bare_metal_server = ibm_is_bare_metal_server.this.id
}

resource "ibm_is_floating_ip" "floatingipbms" {
  name   = "fip1"
  zone    = ibm_is_subnet.subnet1.zone
}

data "ibm_is_bare_metal_server_network_interface_floating_ip" "this" {
  bare_metal_server = ibm_is_bare_metal_server.this.id
  network_interface = ibm_is_bare_metal_server.this.primary_network_interface[0].id
  floating_ip       = ibm_is_floating_ip.floatingipbms.id
}

data "ibm_is_bare_metal_server_network_interface_floating_ips" "this" {
  bare_metal_server = ibm_is_bare_metal_server.this.id
  network_interface = ibm_is_bare_metal_server.this.primary_network_interface[0].id
}

resource "ibm_is_placement_group" "is_placement_group" {
  strategy = "%s"
  name = "%s"
  resource_group = data.ibm_resource_group.default.id
}

data "ibm_is_placement_group" "is_placement_group" {
  name = ibm_is_placement_group.is_placement_group.name
}

data "ibm_is_placement_groups" "is_placement_groups" {
}

## List regions 
data "ibm_is_regions" "regions" {
}

data "ibm_is_vpc_address_prefix" "example" {
  vpc = ibm_is_vpc.vpc1.id
  address_prefix = ibm_is_vpc_address_prefix.testacc_vpc_address_prefix.address_prefix
}

data "ibm_is_vpc_address_prefix" "example-1" {
  vpc_name = ibm_is_vpc.vpc1.name
  address_prefix = ibm_is_vpc_address_prefix.testacc_vpc_address_prefix.address_prefix
}

data "ibm_is_vpc_address_prefix" "example-2" {
  vpc = ibm_is_vpc.vpc1.id
  address_prefix_name = ibm_is_vpc_address_prefix.testacc_vpc_address_prefix.name
}

data "ibm_is_vpc_address_prefix" "example-3" {
  vpc_name = ibm_is_vpc.vpc1.name
  address_prefix_name = ibm_is_vpc_address_prefix.testacc_vpc_address_prefix.name
}
  
## Security Groups/Rules/Rule
// Create is_security_groups data source
data "ibm_is_security_groups" "example" {
}

// Create is_security_group data source
resource "ibm_is_security_group" "example" {
  name = "example-security-group"
  vpc  = ibm_is_vpc.vpc1.id
}

resource "ibm_is_security_group_rule" "exampleudp" {
  depends_on = [
      ibm_is_security_group.example,
  ]
  group     = ibm_is_security_group.example.id
  direction = "inbound"
  remote    = "127.0.0.1"
  udp {
    port_min = 805
    port_max = 807
  }
}

data "ibm_is_security_group_rule" "example" {
  depends_on = [
      ibm_is_security_group_rule.exampleudp,
  ]
    security_group_rule = ibm_is_security_group_rule.exampleudp.rule_id
    security_group = ibm_is_security_group.example.id
}

// Create is_security_group_rules data source
resource "ibm_is_security_group_rule" "exampletcp" {
  group     = ibm_is_security_group.example.id
  direction = "outbound"
  remote    = "127.0.0.1"
  tcp {
    port_min = 8080
    port_max = 8080
  }
  depends_on = [
    ibm_is_security_group.example,
  ]
}

data "ibm_is_security_group_rules" "example" {
  depends_on = [
    ibm_is_security_group_rule.exampletcp,
  ]
} 
  
data "ibm_is_vpn_gateway" "example" {
  vpn_gateway = ibm_is_vpn_gateway.example.id
}
data "ibm_is_vpn_gateway" "example-1" {
  vpn_gateway_name = ibm_is_vpn_gateway.example.name
}
data "ibm_is_vpn_gateway_connection" "example" {
  vpn_gateway = ibm_is_vpn_gateway.example.id
  vpn_gateway_connection = ibm_is_vpn_gateway_connection.example.gateway_connection
}
data "ibm_is_vpn_gateway_connection" "example-1" {
  vpn_gateway = ibm_is_vpn_gateway.example-1.id
  vpn_gateway_connection_name = ibm_is_vpn_gateway_connection.example.name
}
data "ibm_is_vpn_gateway_connection" "example-2" {
  vpn_gateway_name = ibm_is_vpn_gateway.example.name
  vpn_gateway_connection = ibm_is_vpn_gateway_connection.example.gateway_connection
}
data "ibm_is_vpn_gateway_connection" "example-3" {
  vpn_gateway_name = ibm_is_vpn_gateway.example.name
  vpn_gateway_connection_name = ibm_is_vpn_gateway_connection.example.name
}
data "ibm_is_ike_policies" "example" {
}

data "ibm_is_ipsec_policies" "example" {
}

data "ibm_is_ike_policy" "example" {
  ike_policy = ibm_is_ike_policy.example.id
}

data "ibm_is_ipsec_policy" "example1" {
  ipsec_policy = ibm_is_ipsec_policy.example.id
}

data "ibm_is_ike_policy" "example2" {
  name = "my-ike-policy"
}

data "ibm_is_ipsec_policy" "example3" {
  name = "my-ipsec-policy"
}

# List ssh keys 
data "ibm_is_ssh_keys" "example" {
}

# List ssh keys by Resource group id
data "ibm_is_ssh_keys" "example" {
  resource_group = data.ibm_resource_group.default.id
}

# List volumes
data "ibm_is_volumes" "example-volumes" {
}

# List Volumes by Name 
data "ibm_is_volumes" "example" {
  volume_name = "worrier-mailable-timpani-scowling"
}

# List Volumes by Zone name
data "ibm_is_volumes" "example" {
  zone_name = "us-south-1"
}

## Backup Policy
resource "ibm_is_backup_policy" "is_backup_policy" {
  match_user_tags     = ["tag1"]
  name                = "my-backup-policy"
  match_resource_type = "volume"
}

resource "ibm_is_backup_policy" "is_backup_policy" {
  match_user_tags     = ["tag1"]
  name                = "my-backup-policy-instance"
  match_resource_type = "instance"
  included_content    = ["boot_volume", "data_volumes"]
}

resource "ibm_is_backup_policy_plan" "is_backup_policy_plan" {
  backup_policy_id = ibm_is_backup_policy.is_backup_policy.id
  cron_spec        = "30 09 * * *"
  active           = false
  attach_user_tags = ["tag2"]
  copy_user_tags = true
  deletion_trigger {
    delete_after      = 20
    delete_over_count = "20"
  }
  name = "my-backup-policy-plan-1"
}
resource "ibm_is_backup_policy_plan" "is_backup_policy_plan_clone" {
  backup_policy_id = ibm_is_backup_policy.is_backup_policy.id
  cron_spec        = "30 09 * * *"
  active           = false
  attach_user_tags = ["tag2"]
  copy_user_tags = true
  deletion_trigger {
    delete_after      = 20
    delete_over_count = "20"
  }
  name = "my-backup-policy-plan-1"
  clone_policy {
    zones 			= ["us-south-1", "us-south-2"]
    max_snapshots 	= 3
  }
}

data "ibm_is_backup_policies" "is_backup_policies" {
}

data "ibm_is_backup_policy" "is_backup_policy" {
  name = "my-backup-policy"
}

data "ibm_is_backup_policy_plans" "is_backup_policy_plans" {
  backup_policy_id = ibm_is_backup_policy.is_backup_policy.id
}

data "ibm_is_backup_policy_plan" "is_backup_policy_plan" {
  backup_policy_id = ibm_is_backup_policy.is_backup_policy.id
  name             = "my-backup-policy-plan"
}

//backup policies for enterprise

resource "ibm_is_backup_policy" "ent-baas-example" {
  match_user_tags = ["tag1"]
  name            = "example-enterprise-backup-policy"
  scope {
    crn = "crn:v1:bluemix:public:is:us-south:a/123456::reservation:7187-ba49df72-37b8-43ac-98da-f8e029de0e63"
  }
}

data "ibm_is_backup_policy" "enterprise_backup" {
  name = ibm_is_backup_policy.ent-baas-example.name
}

// Vpn Server
resource "ibm_is_vpn_server" "is_vpn_server" {
  certificate_crn = var.is_certificate_crn
  client_authentication {
    method    = "certificate"
    client_ca = var.is_client_ca
  }
  client_ip_pool         = "10.5.0.0/21"
  subnets                = [ibm_is_subnet.subnet1.id]
  client_dns_server_ips  = ["192.168.3.4"]
  client_idle_timeout    = 2800
  enable_split_tunneling = false
  name                   = "example-vpn-server"
  port                   = 443
  protocol               = "udp"
}

resource "ibm_is_vpn_server_route" "is_vpn_server_route" {
  vpn_server_id = ibm_is_vpn_server.is_vpn_server.vpn_server
  destination   = "172.16.0.0/16"
  action        = "translate"
  name          = "example-vpn-server-route"
}

data "ibm_is_backup_policy_job" "is_backup_policy_job" {
  backup_policy_id = ibm_is_backup_policy.is_backup_policy.id
  identifier       = ""
}

data "ibm_is_backup_policy_jobs" "is_backup_policy_jobs" {
  backup_policy_plan_id = ibm_is_backup_policy.is_backup_policy.backup_policy_plan_id
  backup_policy_id      = ibm_is_backup_policy.is_backup_policy.id
}

data "ibm_is_vpn_server" "is_vpn_server" {
	identifier = ibm_is_vpn_server.is_vpn_server.vpn_server
}
data "ibm_is_vpn_servers" "is_vpn_servers" {
}

data "ibm_is_vpn_server_routes" "is_vpn_server_routes" {
	vpn_server_id = ibm_is_vpn_server.is_vpn_server.vpn_server
}

data "ibm_is_vpn_server_route" "is_vpn_server_route" {
	vpn_server_id = ibm_is_vpn_server.is_vpn_server.vpn_server
	identifier = ibm_is_vpn_server_route.is_vpn_server_route.vpn_route
}
data "ibm_is_vpn_server_clients" "is_vpn_server_clients" {
	vpn_server_id = ibm_is_vpn_server.is_vpn_server.vpn_server
}
data "ibm_is_vpn_server_client" "is_vpn_server_client" {
	vpn_server_id = ibm_is_vpn_server.is_vpn_server.vpn_server
	identifier = "0726-61b2f53f-1e95-42a7-94ab-55de8f8cbdd5"
}
resource "ibm_is_image_export_job" "example" {
  image = ibm_is_image.image1.id
  name = "my-image-export"
  storage_bucket {
    name = "bucket-27200-lwx4cfvcue"
  }
}

data "ibm_is_image_export_jobs" "example" {
  image = ibm_is_image_export_job.example.image
}

data "ibm_is_image_export_job" "example" {
  image = ibm_is_image_export_job.example.image
  image_export_job = ibm_is_image_export_job.example.image_export_job
}
resource "ibm_is_vpc" "vpc" {
  name = "my-vpc"
}
resource "ibm_is_share" "share" {
  zone = "us-south-1"
  size = 30000
  name = "my-share"
  profile = "dp2"
  tags        = ["share1", "share3"]
  access_tags = ["access:dev"]
}

resource "ibm_is_share" "sharereplica" {
  zone = "us-south-2"
  name = "my-share-replica"
  profile = "dp2"
  replication_cron_spec = "0 */5 * * *"
  source_share = ibm_is_share.share.id
  tags        = ["share1", "share3"]
  access_tags = ["access:dev"]
}

resource "ibm_is_share_mount_target" "is_share_mount_target" {
  share = ibm_is_share.is_share.id
  vpc   = ibm_is_vpc.vpc1.id
  name  = "my-share-target-1"
}

data "ibm_is_share_mount_target" "is_share_mount_target" {
  share        = ibm_is_share.is_share.id
  mount_target = ibm_is_share_mount_target.is_share_target.mount_target
}

data "ibm_is_share_mount_targets" "is_share_mount_targets" {
  share = ibm_is_share.is_share.id
}

data "ibm_is_share" "is_share" {
  share = ibm_is_share.is_share.id
}

data "ibm_is_shares" "is_shares" {
}

// vpc dns resolution bindings

  // list all dns resolution bindings on a vpc
data "ibm_is_vpc_dns_resolution_bindings" "is_vpc_dns_resolution_bindings" {
	vpc_id = ibm_is_vpc.vpc1.id
}
  // get a dns resolution bindings on a vpc
data "ibm_is_vpc_dns_resolution_binding" "is_vpc_dns_resolution_binding" {
	vpc_id  = ibm_is_vpc.vpc1.id
  id      = ibm_is_vpc.vpc2.id
}
data "ibm_resource_group" "rg" {
	is_default	   =  true
}
  // creating a hub enabled vpc, hub disabled vpc, creating custom resolvers for both then
  // delegating the vpc by uncommenting the configuration in hub_false_delegated vpc
resource ibm_is_vpc hub_true {
  name = "${var.name}-vpc-hub-true"
  dns {
    enable_hub = true
  }
}

resource ibm_is_vpc hub_false_delegated {
  name = "${var.name}-vpc-hub-false-del"
  dns {
    enable_hub = false
    # resolver {
    # 	type = "delegated"
    # 	vpc_id = ibm_is_vpc.hub_true.id
    # }
  }
}

resource "ibm_is_subnet" "hub_true_sub1" {
  name		   				        =  "hub-true-subnet1"
  vpc      	   				      =  ibm_is_vpc.hub_true.id
  zone		   				        =  "${var.region}-2"
  total_ipv4_address_count 	= 16
}
resource "ibm_is_subnet" "hub_true_sub2" {
  name		   				        =  "hub-true-subnet2"
  vpc      	   				      =  ibm_is_vpc.hub_true.id
  zone		   				        =  "${var.region}-2"
  total_ipv4_address_count 	= 16
}
resource "ibm_is_subnet" "hub_false_delegated_sub1" {
  name		   				        =  "hub-false-delegated-subnet1"
  vpc      	   				      =  ibm_is_vpc.hub_false_delegated.id
  zone		   				        =  "${var.region}-2"
  total_ipv4_address_count 	= 16
}
resource "ibm_is_subnet" "hub_false_delegated_sub2" {
  name		   				        =  "hub-false-delegated-subnet2"
  vpc      	   				      =  ibm_is_vpc.hub_false_delegated.id
  zone		   				        =  "${var.region}-2"
  total_ipv4_address_count 	= 16
}
resource "ibm_resource_instance" "dns-cr-instance" {
  name		   		      =  "dns-cr-instance"
  resource_group_id  	=  data.ibm_resource_group.rg.id
  location           	=  "global"
  service		   		    =  "dns-svcs"
  plan		   		      =  "standard-dns"
}
resource "ibm_dns_custom_resolver" "test_hub_true" {
  name		   		    =  "test-hub-true-customresolver"
  instance_id 	   	=  ibm_resource_instance.dns-cr-instance.guid
  description	   		=  "new test CR - TF"
  high_availability =  true
  enabled 	   		  =  true
  locations {
    subnet_crn  = ibm_is_subnet.hub_true_sub1.crn
    enabled	    = true
  }
  locations {
    subnet_crn  = ibm_is_subnet.hub_true_sub2.crn
    enabled	    = true
  }
}
resource "ibm_dns_custom_resolver" "test_hub_false_delegated" {
  name		   		    =  "test-hub-false-customresolver"
  instance_id 	   	=  ibm_resource_instance.dns-cr-instance.guid
  description	   		=  "new test CR - TF"
  high_availability =  true
  enabled 	   		  =  true
  locations {
    subnet_crn  = ibm_is_subnet.hub_false_delegated_sub1.crn
    enabled	    = true
  }
  locations {
    subnet_crn  = ibm_is_subnet.hub_false_delegated_sub2.crn
    enabled	    = true
  }
}

resource ibm_is_vpc_dns_resolution_binding dnstrue {
  name    = "hub-spoke-binding"
  vpc_id  =  ibm_is_vpc.hub_false_delegated.id
  vpc {
    id = ibm_is_vpc.hub_true.id
  }
}


// snapshot cross region

provider "ibm" {
  alias				       = "eu-de"
  region             = "eu-de"
}

resource "ibm_is_snapshot" "b_snapshot_copy" {
  provider            = ibm.eu-de
  name                = "my-snapshot-boot-copy"
  source_snapshot_crn = ibm_is_snapshot.b_snapshot.crn
}

// image deprecate and obsolete

resource "ibm_is_image_deprecate" "example" {
  image     = ibm_is_image.image1.id
}

resource "ibm_is_image_obsolete" "example" {
  image     = ibm_is_image.image1.id
}

<<<<<<< HEAD
//reservation

resource "ibm_is_reservation" "example" {
  capacity {
    total = 5
  }
  committed_use {
    term = "one_year"
  }
  profile {
    name = "ba2-2x8"
    resource_type = "instance_profile"
  }
  zone = "us-east-3"
}

resource "ibm_is_reservation_activate" "example" {
  reservation = ibm_is_reservation.example.id
}

data "ibm_is_reservations" "example" {
}

data "ibm_is_reservation" "example" {
  identifier = ibm_is_reservation.example.id
=======
resource "ibm_is_share" "share" {
  zone    = "us-east-1"
  source_share_crn = "crn:v1:staging:public:is:us-south-1:a/efe5afc483594adaa8325e2b4d1290df::share:r134-d8c8821c-a227-451d-a9ed-0c0cd2358829"
  encryption_key = "crn:v1:staging:public:kms:us-south:a/efe5afc483594adaa8325e2b4d1290df:1be45161-6dae-44ca-b248-837f98004057:key:3dd21cc5-cc20-4f7c-bc62-8ec9a8a3d1bd"
  replication_cron_spec = "5 * * * *"
  name    = "tfp-temp-crr"
  profile = "dp2"
}
//snapshot consistency group

resource "ibm_is_snapshot_consistency_group" "is_snapshot_consistency_group_instance" {
  delete_snapshots_on_delete = true
  snapshots {
    name          = "exmaple-snapshot"
    source_volume = ibm_is_instance.instance.volume_attachments[0].volume_id
  }
  snapshots {
    name          = "example-snapshot-1"
    source_volume = ibm_is_instance.instance.volume_attachments[1].volume_id
  }
  name = "example-snapshot-consistency-group"
}

data "ibm_is_snapshot_consistency_group" "is_snapshot_consistency_group_instance" {
  identifier = ibm_is_snapshot_consistency_group.is_snapshot_consistency_group_instance.id
}
data "ibm_is_snapshot_consistency_group" "is_snapshot_consistency_group_instance" {
  name = "example-snapshot-consistency-group"
}
data "ibm_is_snapshot_consistency_groups" "is_snapshot_consistency_group_instance" {
  depends_on = [ibm_is_snapshot_consistency_group.is_snapshot_consistency_group_instance]
  name       = "example-snapshot-consistency-group"
>>>>>>> 740cb685
}<|MERGE_RESOLUTION|>--- conflicted
+++ resolved
@@ -1408,33 +1408,6 @@
   image     = ibm_is_image.image1.id
 }
 
-<<<<<<< HEAD
-//reservation
-
-resource "ibm_is_reservation" "example" {
-  capacity {
-    total = 5
-  }
-  committed_use {
-    term = "one_year"
-  }
-  profile {
-    name = "ba2-2x8"
-    resource_type = "instance_profile"
-  }
-  zone = "us-east-3"
-}
-
-resource "ibm_is_reservation_activate" "example" {
-  reservation = ibm_is_reservation.example.id
-}
-
-data "ibm_is_reservations" "example" {
-}
-
-data "ibm_is_reservation" "example" {
-  identifier = ibm_is_reservation.example.id
-=======
 resource "ibm_is_share" "share" {
   zone    = "us-east-1"
   source_share_crn = "crn:v1:staging:public:is:us-south-1:a/efe5afc483594adaa8325e2b4d1290df::share:r134-d8c8821c-a227-451d-a9ed-0c0cd2358829"
@@ -1467,5 +1440,31 @@
 data "ibm_is_snapshot_consistency_groups" "is_snapshot_consistency_group_instance" {
   depends_on = [ibm_is_snapshot_consistency_group.is_snapshot_consistency_group_instance]
   name       = "example-snapshot-consistency-group"
->>>>>>> 740cb685
+}
+
+//reservation
+
+resource "ibm_is_reservation" "example" {
+  capacity {
+    total = 5
+  }
+  committed_use {
+    term = "one_year"
+  }
+  profile {
+    name = "ba2-2x8"
+    resource_type = "instance_profile"
+  }
+  zone = "us-east-3"
+}
+
+resource "ibm_is_reservation_activate" "example" {
+  reservation = ibm_is_reservation.example.id
+}
+
+data "ibm_is_reservations" "example" {
+}
+
+data "ibm_is_reservation" "example" {
+  identifier = ibm_is_reservation.example.id
 }