--- conflicted
+++ resolved
@@ -1298,12 +1298,6 @@
 data "ibm_is_shares" "is_shares" {
 }
 
-<<<<<<< HEAD
-
-// vpc default security group
-resource "ibm_is_vpc_default_security_group" "sg" {
-	default_security_group = ibm_is_vpc.vpc1.default_security_group
-=======
 resource "ibm_is_share_snapshot" "example" {
   name  = "my-example-share-snapshot"
   share = ibm_is_share.share.id
@@ -2085,5 +2079,4 @@
   # vpc_id = var.is_instances_vpc_id
   # vpc_crn = var.is_instances_vpc_crn
   # vpc_name = var.is_instances_vpc_name
->>>>>>> 0d3ce672
 }