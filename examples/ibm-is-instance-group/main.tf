resource "ibm_is_vpc" "vpc2" {
  name = var.vpc_name
}

resource "ibm_is_subnet" "subnet2" {
  name            = var.subnet_name
  vpc             = ibm_is_vpc.vpc2.id
  zone            = var.zone
  ipv4_cidr_block = "10.240.64.0/28"
}

resource "ibm_is_ssh_key" "sshkey" {
  name       = var.ssh_key_name
  public_key = var.ssh_key
}

resource "ibm_is_instance_template" "instancetemplate1" {
  name    = var.template_name
  image   = var.image_id
  profile = var.profile

  primary_network_interface {
    subnet = ibm_is_subnet.subnet2.id
  }

  vpc  = ibm_is_vpc.vpc2.id
  zone = var.zone
  keys = [ibm_is_ssh_key.sshkey.id]
}

resource "ibm_is_instance_group" "instance_group" {
  name              = var.instance_group_name
  instance_template = ibm_is_instance_template.instancetemplate1.id
  instance_count    = var.instance_count
  subnets           = [ibm_is_subnet.subnet2.id]
}

data "ibm_is_instance_group_memberships" "is_instance_group_memberships" {
	instance_group = ibm_is_instance_group.instance_group.id
}

resource "ibm_is_instance_group_membership" "is_instance_group_membership" {
	instance_group = ibm_is_instance_group.instance_group.id
	instance_group_membership = data.ibm_is_instance_group_memberships.is_instance_group_memberships.memberships.0.instance_group_membership
	name = var.instance_group_membership
}

resource "ibm_is_instance_group_manager" "instance_group_manager" {
  name                 = var.instance_group_manager_name
  aggregation_window   = var.aggregation_window
  instance_group       = ibm_is_instance_group.instance_group.id
  cooldown             = var.cooldown
  manager_type         = var.manager_type
  enable_manager       = var.enable_manager
  max_membership_count = var.max_membership_count
  min_membership_count = var.min_membership_count
}

resource "ibm_is_instance_group_manager" "instance_group_manager_scheduled" {
  name           = var.instance_group_manager_name_scheduled
  instance_group = ibm_is_instance_group.instance_group.id
  manager_type   = var.manager_type.scheduled
  enable_manager = var.enable_manager
}

resource "ibm_is_instance_group_manager_policy" "cpuPolicy" {
  instance_group         = ibm_is_instance_group.instance_group.id
  instance_group_manager = ibm_is_instance_group_manager.instance_group_manager.manager_id
  metric_type            = "cpu"
  metric_value           = var.metric_value
  policy_type            = "target"
  name                   = var.policy_name
}

resource "ibm_is_instance_group_manager_action" "instance_group_manager_action" {
  name                   = var.instance_group_manager_action_name
  instance_group         = ibm_is_instance_group.instance_group.id
  instance_group_manager = ibm_is_instance_group_manager.instance_group_manager_scheduled.manager_id
  cron_spec              = var.cron_spec
  target_manager         = ibm_is_instance_group_manager.instance_group_manager.manager_id
  min_membership_count   = var.max_membership_count
  max_membership_count   = var.min_membership_count
}

data "ibm_is_instance_group" "instance_group_data" {
  name = ibm_is_instance_group.instance_group.name
}

data "ibm_is_instance_group_manager" "instance_group_manager" {
  instance_group = ibm_is_instance_group_manager.instance_group_manager.instance_group
  name           = ibm_is_instance_group_manager.instance_group_manager.name
}

data "ibm_is_instance_group_manager_policy" "instance_group_manager_policy" {
  instance_group         = ibm_is_instance_group_manager_policy.cpuPolicy.instance_group
  instance_group_manager = ibm_is_instance_group_manager_policy.cpuPolicy.instance_group_manager
  name                   = ibm_is_instance_group_manager_policy.cpuPolicy.name
}

data "ibm_is_instance_group_membership" "is_instance_group_membership" {
	instance_group = ibm_is_instance_group.instance_group.id
	name = var.instance_group_membership
<<<<<<< HEAD
}

data "ibm_is_instance_group_manager_action" "instance_group_manager_action" {
  instance_group         = ibm_is_instance_group_manager_action.instance_group_manager_action.instance_group
  instance_group_manager = ibm_is_instance_group_manager_action.instance_group_manager_action.instance_group_manager
  name                   = ibm_is_instance_group_manager_action.instance_group_manager_action.name
=======
>>>>>>> 105372b4
}<|MERGE_RESOLUTION|>--- conflicted
+++ resolved
@@ -100,13 +100,10 @@
 data "ibm_is_instance_group_membership" "is_instance_group_membership" {
 	instance_group = ibm_is_instance_group.instance_group.id
 	name = var.instance_group_membership
-<<<<<<< HEAD
 }
 
 data "ibm_is_instance_group_manager_action" "instance_group_manager_action" {
   instance_group         = ibm_is_instance_group_manager_action.instance_group_manager_action.instance_group
   instance_group_manager = ibm_is_instance_group_manager_action.instance_group_manager_action.instance_group_manager
   name                   = ibm_is_instance_group_manager_action.instance_group_manager_action.name
-=======
->>>>>>> 105372b4
-}+}
