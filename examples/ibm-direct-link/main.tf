data "ibm_resource_group" "rg" {
  name = var.resource_group
}

provider "ibm" {
  ibmcloud_api_key = var.ibmcloud_api_key
}

resource ibm_dl_gateway test_dl_gateway {
  bgp_asn =  64999
  bgp_base_cidr =  "169.254.0.0/16"
  bgp_ibm_cidr =  "169.254.0.29/30"
  bgp_cer_cidr =  "169.254.0.30/30"
  global = true 
  metered = false
  name = "terraformtestGateway"
  resource_group = data.ibm_resource_group.rg.id
  speed_mbps = 1000 
  type =  "dedicated" 
  cross_connect_router = "LAB-xcr01.dal09"
  location_name = "dal09"
  customer_name = "Customer1" 
  carrier_name = "Carrier1"

}   
resource "ibm_is_vpc" "test_dl_vc_vpc" {
		name = "myvpc"
}  
	
resource "ibm_dl_virtual_connection" "test_dl_gateway_vc"{
		depends_on = [ibm_is_vpc.test_dl_vc_vpc,ibm_dl_gateway.test_dl_gateway]
		gateway = ibm_dl_gateway.test_dl_gateway.id
		name = "myvc"
		type = "vpc"
		network_id = ibm_is_vpc.test_dl_vc_vpc.resource_crn
}

data "ibm_dl_gateways" "test_dl_gateways" {
}
<<<<<<< HEAD
 
data "ibm_dl_speed_options" "test_dl_speeds" {
  offering_type="dedicated"
=======
 data "ibm_dl_gateway" "test_dl_gateway_vc" {
   name ="terraformtestGateway"
>>>>>>> 43ccd4ff
}
<|MERGE_RESOLUTION|>--- conflicted
+++ resolved
@@ -37,12 +37,11 @@
 
 data "ibm_dl_gateways" "test_dl_gateways" {
 }
-<<<<<<< HEAD
  
 data "ibm_dl_speed_options" "test_dl_speeds" {
   offering_type="dedicated"
-=======
- data "ibm_dl_gateway" "test_dl_gateway_vc" {
+}
+
+data "ibm_dl_gateway" "test_dl_gateway_vc" {
    name ="terraformtestGateway"
->>>>>>> 43ccd4ff
 }
