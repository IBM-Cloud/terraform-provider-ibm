--- conflicted
+++ resolved
@@ -440,7 +440,6 @@
   cis_id = data.ibm_cis.cis.id
 }
 
-<<<<<<< HEAD
 # CIS Authentication Origin Zone Level Data source
 data "ibm_cis_origin_auths" "test" {
 	cis_id          = data.ibm_cis.cis.id
@@ -453,11 +452,8 @@
 	domain_id 		= data.ibm_cis_domain.cis_domain.domain_id
   request_type    = "per_hostname"
 	hostname        = data.ibm_cis_domain.cis_domain.domain
+  
 # CIS mTLS data source
-
-=======
-# CIS mTLS data source
->>>>>>> 327733fd
 data "ibm_cis_mtlss" "test" {
   cis_id    = data.ibm_cis.cis.id
   domain_id = data.ibm_cis_domain.cis_domain.domain_id
