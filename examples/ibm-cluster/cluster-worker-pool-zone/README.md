--- conflicted
+++ resolved
@@ -1,21 +1,12 @@
 # IBM Container Worker Pool Zone example
 
 This example shows how to create a Kubernetes Cluster under a specified resource group id, with a default worker pool with 2 workers, edit the default worker pool to add a new zone to it, add a worker pool with different zone with 2 workers and binds a service instance to a cluster.
-
-<<<<<<< HEAD
 
 Following types of resources are supported:
 
 * [ Container Worker Pool Zone Attachement](https://cloud.ibm.com/docs/terraform?topic=terraform-container-resources#container-pool-zone)
 
 
-=======
-Following types of resources are supported:
-
-* [ Container Worker Pool Zone Attachement](https://cloud.ibm.com/docs/terraform?topic=terraform-container-resources#container-pool-zone)
-
-
->>>>>>> c342c056
 ## Terraform versions
 
 Terraform 0.12. Pin module version to `~> v1.7.1`. Branch - `master`.
@@ -23,6 +14,7 @@
 Terraform 0.11. Pin module version to `~> v0.29.1`. Branch - `terraform_v0.11.x`.
 
 ## Usage
+
 
 To run this example you need to execute:
 
@@ -51,11 +43,7 @@
 }
 
 data "ibm_resource_group" "resource_group" {
-<<<<<<< HEAD
   name = var.name
-=======
-  name = "Default"
->>>>>>> c342c056
 }
 
 resource "ibm_container_cluster" "cluster" {
@@ -91,11 +79,8 @@
 
 ## Examples
 
-<<<<<<< HEAD
-* [ VPC IKS Cluster  ](https://github.com/umarali-nagoor/terraform-provider-ibm/tree/v12_iks_openshift_example_update/examples/ibm-cluster/cluster-worker-pool-zone)
-=======
 * [ VPC Classic Cluster  ](https://github.com/umarali-nagoor/terraform-provider-ibm/tree/v12_iks_openshift_example_update/examples/ibm-cluster/cluster-worker-pool-zone)
->>>>>>> c342c056
+
 
 <!-- BEGINNING OF PRE-COMMIT-TERRAFORM DOCS HOOK -->
 ## Requirements
@@ -114,7 +99,6 @@
 
 | Name | Description | Type | Required |
 |------|-------------|------|---------|
-<<<<<<< HEAD
 | datacenter| The datacenter where you want to provision the worker nodes.  | `string` | yes |
 | machine_type | The machine type for your worker node.   | `string` | yes |
 | name | Name of the resource group. | `string` | yes |
@@ -125,21 +109,8 @@
 | worker_pool_name | The name of the worker pool. | `string` | no |
 | zone | The name of the zone that you want to attach to the worker pool.  | `string` | yes |
 
-=======
-| cluster | Name of the cluster. | `string` | yes |
-| worker_pool| The name or ID of the worker pool to which you want to add a zone. | `string` | yes |
-| zone | The name of the zone that you want to attach to the worker pool.  | `string` | yes |
-| private_vlan_id | The ID of the private VLAN that you want to use for the zone.| `string` | no |
-| public_vlan_id | The ID of the public VLAN that you want to use for the zone.  | `string` | no |
->>>>>>> c342c056
-
 ## Outputs
 
 | Name | Description |
 |------|-------------|
-<<<<<<< HEAD
-| cluster_config_file_path | Path where cluster config file is written to. |
-=======
-| id | The unique identifier of the worker pool zone attachment. |
-| worker_count | The number of worker nodes that are attached to this zone. |
->>>>>>> c342c056
+| cluster_config_file_path | Path where cluster config file is written to. |