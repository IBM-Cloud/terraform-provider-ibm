# IBM VPC Gen2 Cluster example

This example shows how to create a Kubernetes VPC Gen-2 Cluster under a specified resource group id, with default worker node with given zone and subnets. To have a multizone cluster, update the zones with new zone-name and subnet-id. 
 
Note : To create a Gen-2 VPC cluster user need to set the generation parameter inside provider blcok to 2 or export the environment varaibale IC_GENERATION as value 2. By default, value of IC_GENERATION is 2.

Following types of resources are supported:

* [ VPC Gen-2 Cluster Resource ](https://cloud.ibm.com/docs/terraform?topic=terraform-container-resources#vpc-gen2)


## Terraform versions

Terraform 0.12. Pin module version to `~> v1.7.1`. Branch - `master`.

Terraform 0.11. Pin module version to `~> v0.29.1`. Branch - `terraform_v0.11.x`.

## Usage

To run this example you need to execute:

```bash
$ terraform init
$ terraform plan
$ terraform apply
```

Run `terraform destroy` when you don't need these resources.

## Example Usage

Create a container cluster:

```hcl

provider "ibm" {
  generation = 2
}

resource "ibm_is_vpc" "vpc1" {
  name = "vpc"
}

data "ibm_resource_group" "resource_group" {
<<<<<<< HEAD
  name = var.resource_group
=======
  name = "Default"
>>>>>>> c342c056
}

resource "ibm_is_subnet" "subnet1" {
  name                     = "subnet-1"
  vpc                      = ibm_is_vpc.vpc1.id
<<<<<<< HEAD
  zone                     = var.zone
  total_ipv4_address_count = 256
}

resource "ibm_container_vpc_cluster" "cluster" {
  name              = var.name
  vpc_id            = ibm_is_vpc.vpc1.id
  flavor            = var.flavor
  worker_count      = var.worker_count
  resource_group_id = data.ibm_resource_group.resource_group.id

=======
  zone                     = "us-south-1"
  total_ipv4_address_count = 256
}

resource "ibm_container_vpc_cluster" "cluster" {
  name              = "vpccluster"
  vpc_id            = ibm_is_vpc.vpc1.id
  flavor            = "c2.2x4"
  worker_count      = "1"
  resource_group_id = data.ibm_resource_group.resource_group.id

>>>>>>> c342c056
  zones {
    subnet_id = ibm_is_subnet.subnet1.id
    name      = "us-south-1"
  }
}
<<<<<<< HEAD
```

```hcl
data "ibm_container_vpc_cluster" "cluster" {
  cluster_name_id   = "vpccluster"
  resource_group_id = data.ibm_resource_group.group.id
}
```

=======
```

```hcl
data "ibm_container_vpc_cluster" "cluster" {
  cluster_name_id   = "vpccluster"
  resource_group_id = data.ibm_resource_group.group.id
}
```

>>>>>>> c342c056
## Examples

* [ VPC Gen-2 Cluster  ](https://github.com/IBM-Cloud/terraform-provider-ibm/tree/master/examples/ibm-cluster/vpc-gen2-cluster)

<!-- BEGINNING OF PRE-COMMIT-TERRAFORM DOCS HOOK -->
## Requirements

| Name | Version |
|------|---------|
| terraform | ~> 0.12 |

## Providers

| Name | Version |
|------|---------|
| ibm | n/a |

## Inputs

| Name | Description | Type | Required |
|------|-------------|------|---------|
| name | Name of the cluster. | `string` | yes |
<<<<<<< HEAD
| flavor | The flavor of the VPC worker node that you want to use. | `string` | yes |
| worker\_count | The number of worker nodes per zone in the default worker pool. Default value `1`.| `integer` | no |
| zone | Name of the zone.| `string` | yes |
| resource\_group | Name of the resource group.| `string` | yes |

=======
| vpc\_id | The ID of the VPC that you want to use for your cluster. | `string` | yes |
| flavor | The flavor of the VPC worker node that you want to use. | `string` | yes |
| worker\_count | The number of worker nodes per zone in the default worker pool. Default value `1`.| `integer` | no |
| resource\_group_id | The ID of the resource group. | `string` | no |
| zones | A nested block describing the zones of this VPC cluster.| `List` | yes |
| zones.subnet\_id | The VPC subnet to assign the cluster. | `string` | yes |
| zones.name | The name of the zone | `string` | yes |
>>>>>>> c342c056


## Outputs

| Name | Description |
|------|-------------|
<<<<<<< HEAD
| cluster_config_file_path | Path where cluster config file is written to. |
=======
| id | The ID of the VPC cluster. |
>>>>>>> c342c056

<|MERGE_RESOLUTION|>--- conflicted
+++ resolved
@@ -42,17 +42,12 @@
 }
 
 data "ibm_resource_group" "resource_group" {
-<<<<<<< HEAD
   name = var.resource_group
-=======
-  name = "Default"
->>>>>>> c342c056
 }
 
 resource "ibm_is_subnet" "subnet1" {
   name                     = "subnet-1"
   vpc                      = ibm_is_vpc.vpc1.id
-<<<<<<< HEAD
   zone                     = var.zone
   total_ipv4_address_count = 256
 }
@@ -64,25 +59,11 @@
   worker_count      = var.worker_count
   resource_group_id = data.ibm_resource_group.resource_group.id
 
-=======
-  zone                     = "us-south-1"
-  total_ipv4_address_count = 256
-}
-
-resource "ibm_container_vpc_cluster" "cluster" {
-  name              = "vpccluster"
-  vpc_id            = ibm_is_vpc.vpc1.id
-  flavor            = "c2.2x4"
-  worker_count      = "1"
-  resource_group_id = data.ibm_resource_group.resource_group.id
-
->>>>>>> c342c056
   zones {
     subnet_id = ibm_is_subnet.subnet1.id
     name      = "us-south-1"
   }
 }
-<<<<<<< HEAD
 ```
 
 ```hcl
@@ -92,17 +73,6 @@
 }
 ```
 
-=======
-```
-
-```hcl
-data "ibm_container_vpc_cluster" "cluster" {
-  cluster_name_id   = "vpccluster"
-  resource_group_id = data.ibm_resource_group.group.id
-}
-```
-
->>>>>>> c342c056
 ## Examples
 
 * [ VPC Gen-2 Cluster  ](https://github.com/IBM-Cloud/terraform-provider-ibm/tree/master/examples/ibm-cluster/vpc-gen2-cluster)
@@ -125,30 +95,13 @@
 | Name | Description | Type | Required |
 |------|-------------|------|---------|
 | name | Name of the cluster. | `string` | yes |
-<<<<<<< HEAD
 | flavor | The flavor of the VPC worker node that you want to use. | `string` | yes |
 | worker\_count | The number of worker nodes per zone in the default worker pool. Default value `1`.| `integer` | no |
 | zone | Name of the zone.| `string` | yes |
 | resource\_group | Name of the resource group.| `string` | yes |
 
-=======
-| vpc\_id | The ID of the VPC that you want to use for your cluster. | `string` | yes |
-| flavor | The flavor of the VPC worker node that you want to use. | `string` | yes |
-| worker\_count | The number of worker nodes per zone in the default worker pool. Default value `1`.| `integer` | no |
-| resource\_group_id | The ID of the resource group. | `string` | no |
-| zones | A nested block describing the zones of this VPC cluster.| `List` | yes |
-| zones.subnet\_id | The VPC subnet to assign the cluster. | `string` | yes |
-| zones.name | The name of the zone | `string` | yes |
->>>>>>> c342c056
-
-
 ## Outputs
 
 | Name | Description |
 |------|-------------|
-<<<<<<< HEAD
-| cluster_config_file_path | Path where cluster config file is written to. |
-=======
-| id | The ID of the VPC cluster. |
->>>>>>> c342c056
-
+| cluster_config_file_path | Path where cluster config file is written to. |