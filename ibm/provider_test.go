--- conflicted
+++ resolved
@@ -54,11 +54,8 @@
 var ISCIDR string
 var ISAddressPrefixCIDR string
 var instanceProfileName string
-<<<<<<< HEAD
 var instanceProfileNameUpdate string
-=======
 var dedicatedHostProfileName string
->>>>>>> 2a1917a5
 var volumeProfileName string
 var ISRouteDestination string
 var ISRouteNextHop string
@@ -354,17 +351,16 @@
 		fmt.Println("[INFO] Set the environment variable SL_INSTANCE_PROFILE for testing ibm_is_instance resource else it is set to default value 'cx2-2x4'")
 	}
 
-<<<<<<< HEAD
 	instanceProfileNameUpdate = os.Getenv("SL_INSTANCE_PROFILE_UPDATE")
 	if instanceProfileNameUpdate == "" {
 		instanceProfileNameUpdate = "cx2-4x8"
 		fmt.Println("[INFO] Set the environment variable SL_INSTANCE_PROFILE_UPDATE for testing ibm_is_instance resource else it is set to default value 'cx2-4x8'")
-=======
+	}
+
 	dedicatedHostProfileName = os.Getenv("IS_DEDICATED_HOST_PROFILE")
 	if dedicatedHostProfileName == "" {
 		dedicatedHostProfileName = "cx2-host-152x304" // for next gen infrastructure
 		fmt.Println("[INFO] Set the environment variable IS_DEDICATED_HOST_PROFILE for testing ibm_is_instance resource else it is set to default value 'cx2-host-152x304'")
->>>>>>> 2a1917a5
 	}
 
 	volumeProfileName = os.Getenv("IS_VOLUME_PROFILE")
