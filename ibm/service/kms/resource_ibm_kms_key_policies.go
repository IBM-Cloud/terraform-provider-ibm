// Copyright IBM Corp. 2017, 2021 All Rights Reserved.
// Licensed under the Mozilla Public License v2.0

package kms

import (
	"context"
	"fmt"
	"log"
	"net/url"
	"strconv"
	"strings"
	"time"

	"github.com/IBM-Cloud/terraform-provider-ibm/ibm/flex"
	"github.com/IBM-Cloud/terraform-provider-ibm/ibm/validate"
	kp "github.com/IBM/keyprotect-go-client"
	"github.com/hashicorp/terraform-plugin-sdk/v2/diag"
	"github.com/hashicorp/terraform-plugin-sdk/v2/helper/schema"
)

func ResourceIBMKmskeyPolicies() *schema.Resource {
	return &schema.Resource{
		CreateContext: resourceIBMKmsKeyPolicyCreate,
		ReadContext:   resourceIBMKmsKeyPolicyRead,
		UpdateContext: resourceIBMKmsKeyPolicyUpdate,
		DeleteContext: resourceIBMKmsKeyPolicyDelete,
		Importer:      &schema.ResourceImporter{},
		Timeouts: &schema.ResourceTimeout{
			Create: schema.DefaultTimeout(10 * time.Minute),
			Update: schema.DefaultTimeout(10 * time.Minute),
		},

		Schema: map[string]*schema.Schema{
			"instance_id": {
				Type:             schema.TypeString,
				Required:         true,
				ForceNew:         true,
				Description:      "Key protect or hpcs instance GUID",
				DiffSuppressFunc: suppressKMSInstanceIDDiff,
			},
			"key_id": {
				Type:         schema.TypeString,
				Optional:     true,
				Description:  "Key ID",
				ExactlyOneOf: []string{"key_id", "alias"},
			},
			"alias": {
				Type:         schema.TypeString,
				Optional:     true,
				ExactlyOneOf: []string{"key_id", "alias"},
			},
			"endpoint_type": {
				Type:         schema.TypeString,
				Optional:     true,
				ValidateFunc: validate.ValidateAllowedStringValues([]string{"public", "private"}),
				Description:  "public or private",
				ForceNew:     true,
				Default:      "public",
			},
			"rotation": {
				Type:         schema.TypeList,
				Optional:     true,
				Computed:     true,
				AtLeastOneOf: []string{"rotation", "dual_auth_delete"},
				Description:  "Specifies the key rotation time interval in months, with a minimum of 1, and a maximum of 12",
				Elem: &schema.Resource{
					Schema: map[string]*schema.Schema{
						"id": {
							Type:        schema.TypeString,
							Computed:    true,
							Description: "The v4 UUID used to uniquely identify the policy resource, as specified by RFC 4122.",
						},
						"crn": {
							Type:        schema.TypeString,
							Computed:    true,
							Description: "Cloud Resource Name (CRN) that uniquely identifies your cloud resources.",
						},
						"created_by": {
							Type:        schema.TypeString,
							Computed:    true,
							Description: "The unique identifier for the resource that created the policy.",
						},
						"creation_date": {
							Type:        schema.TypeString,
							Computed:    true,
							Description: "The date the policy was created. The date format follows RFC 3339.",
						},
						"updated_by": {
							Type:        schema.TypeString,
							Computed:    true,
							Description: "The unique identifier for the resource that updated the policy.",
						},
						"last_update_date": {
							Type:        schema.TypeString,
							Computed:    true,
							Description: "Updates when the policy is replaced or modified. The date format follows RFC 3339.",
						},
						"enabled": {
							Type:        schema.TypeBool,
							Optional:    true,
							Description: "If set to true, Key Protect enables a rotation policy on a single key.",
							Default:     true,
						},
						"interval_month": {
							Type:         schema.TypeInt,
							Required:     true,
							ValidateFunc: validate.ValidateAllowedRangeInt(1, 12),
							Description:  "Specifies the key rotation time interval in months",
						},
					},
				},
			},
			"dual_auth_delete": {
				Type:         schema.TypeList,
				Optional:     true,
				Computed:     true,
				AtLeastOneOf: []string{"rotation", "dual_auth_delete"},
				Description:  "Data associated with the dual authorization delete policy.",
				Elem: &schema.Resource{
					Schema: map[string]*schema.Schema{
						"id": {
							Type:        schema.TypeString,
							Computed:    true,
							Description: "The v4 UUID used to uniquely identify the policy resource, as specified by RFC 4122.",
						},
						"crn": {
							Type:        schema.TypeString,
							Computed:    true,
							Description: "Cloud Resource Name (CRN) that uniquely identifies your cloud resources.",
						},
						"created_by": {
							Type:        schema.TypeString,
							Computed:    true,
							Description: "The unique identifier for the resource that created the policy.",
						},
						"creation_date": {
							Type:        schema.TypeString,
							Computed:    true,
							Description: "The date the policy was created. The date format follows RFC 3339.",
						},
						"updated_by": {
							Type:        schema.TypeString,
							Computed:    true,
							Description: "The unique identifier for the resource that updated the policy.",
						},
						"last_update_date": {
							Type:        schema.TypeString,
							Computed:    true,
							Description: "Updates when the policy is replaced or modified. The date format follows RFC 3339.",
						},
						"enabled": {
							Type:        schema.TypeBool,
							Required:    true,
							Description: "If set to true, Key Protect enables a dual authorization policy on a single key.",
						},
					},
				},
			},
			flex.ResourceName: {
				Type:        schema.TypeString,
				Computed:    true,
				Description: "The name of the resource",
			},
			flex.ResourceCRN: {
				Type:        schema.TypeString,
				Computed:    true,
				Description: "The crn of the resource",
			},
			flex.ResourceStatus: {
				Type:        schema.TypeString,
				Computed:    true,
				Description: "The status of the resource",
			},
			flex.ResourceControllerURL: {
				Type:        schema.TypeString,
				Computed:    true,
				Description: "The URL of the IBM Cloud dashboard that can be used to explore and view details about the resource",
			},
		},
	}
}
func resourceIBMKmsKeyPolicyCreate(context context.Context, d *schema.ResourceData, meta interface{}) diag.Diagnostics {
	instanceID := getInstanceIDFromCRN(d.Get("instance_id").(string))
	var id string
	if v, ok := d.GetOk("key_id"); ok {
		id = v.(string)
		// d.Set("key_id", id)
	}
	if v, ok := d.GetOk("alias"); ok {
		id = v.(string)
	}
	kpAPI, _, err := populateKPClient(d, meta, instanceID)
	if err != nil {
		return diag.FromErr(err)
	}
	key, err := kpAPI.GetKey(context, id)
	if err != nil {
		return diag.Errorf("Get Key failed with error while creating policies: %s", err)
	}
	err = resourceHandlePolicies(context, d, kpAPI, meta, id)
	if err != nil {
		return diag.Errorf("Could not create policies: %s", err)
	}
	d.SetId(key.CRN)
	return resourceIBMKmsKeyPolicyRead(context, d, meta)
}

func resourceIBMKmsKeyPolicyRead(context context.Context, d *schema.ResourceData, meta interface{}) diag.Diagnostics {
	_, instanceID, keyid := getInstanceAndKeyDataFromCRN(d.Id())
	kpAPI, _, err := populateKPClient(d, meta, instanceID)
	if err != nil {
		return diag.FromErr(err)
	}
	key, err := kpAPI.GetKey(context, keyid)
	if err != nil {
		kpError := err.(*kp.Error)
		if kpError.StatusCode == 404 || kpError.StatusCode == 409 {
			d.SetId("")
			return nil
		}
		return diag.Errorf("Get Key failed with error while reading policies: %s", err)
	} else if key.State == 5 { //Refers to Deleted state of the Key
		d.SetId("")
		return nil
	}

	d.Set("instance_id", instanceID)
	d.Set("key_id", keyid)
	if strings.Contains((kpAPI.URL).String(), "private") {
		d.Set("endpoint_type", "private")
	} else {
		d.Set("endpoint_type", "public")
	}
	d.Set(flex.ResourceName, key.Name)
	d.Set(flex.ResourceCRN, key.CRN)
	state := key.State
	d.Set(flex.ResourceStatus, strconv.Itoa(state))
	rcontroller, err := flex.GetBaseController(meta)
	if err != nil {
		return diag.FromErr(err)
	}
	id := key.ID
	crn1 := strings.TrimSuffix(key.CRN, ":key:"+id)

	d.Set(flex.ResourceControllerURL, rcontroller+"/services/kms/"+url.QueryEscape(crn1)+"%3A%3A")

	policies, err := kpAPI.GetPolicies(context, keyid)

	if err != nil {
		return diag.Errorf("Failed to read policies: %s", err)
	}
	if len(policies) == 0 {
		log.Printf("No Policy Configurations read\n")
	} else {
		d.Set("rotation", flex.FlattenKeyIndividualPolicy("rotation", policies))
		d.Set("dual_auth_delete", flex.FlattenKeyIndividualPolicy("dual_auth_delete", policies))
	}

	return nil

}

func resourceIBMKmsKeyPolicyUpdate(context context.Context, d *schema.ResourceData, meta interface{}) diag.Diagnostics {

	if d.HasChange("rotation") || d.HasChange("dual_auth_delete") {

		instanceID := getInstanceIDFromCRN(d.Get("instance_id").(string))
		kpAPI, _, err := populateKPClient(d, meta, instanceID)
		if err != nil {
			return diag.FromErr(err)
		}
		_, _, key_id := getInstanceAndKeyDataFromCRN(d.Id())

		err = resourceHandlePolicies(context, d, kpAPI, meta, key_id)
		if err != nil {
			return diag.Errorf("Could not create policies: %s", err)
		}
	}
	return resourceIBMKmsKeyPolicyRead(context, d, meta)

}

func resourceIBMKmsKeyPolicyDelete(context context.Context, d *schema.ResourceData, meta interface{}) diag.Diagnostics {
	//Do not support delete Policies
	log.Println("Warning:  `terraform destroy` does not remove the policies of the Key but only clears the state file. Key Policies get deleted when the associated key resource is destroyed.")
	d.SetId("")
	return nil

}

func resourceHandlePolicies(context context.Context, d *schema.ResourceData, kpAPI *kp.Client, meta interface{}, key_id string) error {
	var setRotation, setDualAuthDelete, dualAuthEnable, rotationEnable bool
	var rotationInterval int

	policy := getPolicyFromSchema(d)

	if policy.Rotation != nil {
		setRotation = true
		rotationInterval = policy.Rotation.Interval
<<<<<<< HEAD
=======
		rotationEnable = *policy.Rotation.Enabled
>>>>>>> aa78df31
	}
	if policy.DualAuth != nil {
		setDualAuthDelete = true
		dualAuthEnable = *policy.DualAuth.Enabled
	}
	_, err := kpAPI.SetPolicies(context, key_id, setRotation, rotationInterval, setDualAuthDelete, dualAuthEnable, rotationEnable)
	if err != nil {
		return fmt.Errorf("[ERROR] Error while creating policies: %s", err)
	}
	return nil
}

func getPolicyFromSchema(d *schema.ResourceData) kp.Policy {
	var policy kp.Policy
	if rotationPolicyInfo, ok := d.GetOk("rotation"); ok {
		rotationPolicyList := rotationPolicyInfo.([]interface{})
		if len(rotationPolicyList) != 0 {
			rotationPolicyMap := rotationPolicyList[0].(map[string]interface{})
			policy.Rotation = &kp.Rotation{
				Interval: rotationPolicyMap["interval_month"].(int),
			}
<<<<<<< HEAD
=======
			if _, ok := rotationPolicyMap["enabled"]; ok {
				enabled := rotationPolicyMap["enabled"].(bool)
				policy.Rotation.Enabled = &enabled
			}
>>>>>>> aa78df31
		}
	}
	if dualAuthPolicyInfo, ok := d.GetOk("dual_auth_delete"); ok {
		dualAuthPolicyList := dualAuthPolicyInfo.([]interface{})
		if len(dualAuthPolicyList) != 0 {
			enabled := dualAuthPolicyList[0].(map[string]interface{})["enabled"].(bool)
			policy.DualAuth = &kp.DualAuth{
				Enabled: &enabled,
			}
		}
	}
	return policy
}<|MERGE_RESOLUTION|>--- conflicted
+++ resolved
@@ -298,10 +298,7 @@
 	if policy.Rotation != nil {
 		setRotation = true
 		rotationInterval = policy.Rotation.Interval
-<<<<<<< HEAD
-=======
 		rotationEnable = *policy.Rotation.Enabled
->>>>>>> aa78df31
 	}
 	if policy.DualAuth != nil {
 		setDualAuthDelete = true
@@ -323,13 +320,10 @@
 			policy.Rotation = &kp.Rotation{
 				Interval: rotationPolicyMap["interval_month"].(int),
 			}
-<<<<<<< HEAD
-=======
 			if _, ok := rotationPolicyMap["enabled"]; ok {
 				enabled := rotationPolicyMap["enabled"].(bool)
 				policy.Rotation.Enabled = &enabled
 			}
->>>>>>> aa78df31
 		}
 	}
 	if dualAuthPolicyInfo, ok := d.GetOk("dual_auth_delete"); ok {
