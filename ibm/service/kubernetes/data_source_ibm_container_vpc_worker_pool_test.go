--- conflicted
+++ resolved
@@ -55,20 +55,6 @@
 `
 }
 
-<<<<<<< HEAD
-func testAccCheckIBMContainerVPCClusterWorkerPoolDataSourceConfigDedicatedHost(name, hostpoolID string) string {
-	return testAccCheckIBMVpcContainerWorkerPoolDedicatedHostCreate(
-		acc.ClusterName, name, "bx2d.4x16", acc.IksClusterSubnetID, acc.IksClusterVpcID, acc.IksClusterResourceGroupID, hostpoolID) +
-		fmt.Sprintf(`
-	data "ibm_container_vpc_worker_pool" "vpc_worker_pool" {
-	    cluster = "%s"
-	    worker_pool_name = "%s"
-		depends_on = [
-			ibm_container_vpc_worker_pool.vpc_worker_pool
-		]
-	}
-	`, acc.ClusterName, name)
-=======
 func TestAccIBMContainerVPCClusterWorkerPoolDataSourceEnvvar(t *testing.T) {
 	name := fmt.Sprintf("tf-vpc-wp-%d", acctest.RandIntRange(10, 100))
 	resource.Test(t, resource.TestCase{
@@ -87,6 +73,20 @@
 	})
 }
 
+func testAccCheckIBMContainerVPCClusterWorkerPoolDataSourceConfigDedicatedHost(name, hostpoolID string) string {
+	return testAccCheckIBMVpcContainerWorkerPoolDedicatedHostCreate(
+		acc.ClusterName, name, "bx2d.4x16", acc.IksClusterSubnetID, acc.IksClusterVpcID, acc.IksClusterResourceGroupID, hostpoolID) +
+		fmt.Sprintf(`
+	data "ibm_container_vpc_worker_pool" "vpc_worker_pool" {
+	    cluster = "%s"
+	    worker_pool_name = "%s"
+		depends_on = [
+			ibm_container_vpc_worker_pool.vpc_worker_pool
+		]
+	}
+	`, acc.ClusterName, name)
+}
+
 func testAccCheckIBMContainerVPCClusterWorkerPoolDataSourceEnvvar(name string) string {
 	return testAccCheckIBMVpcContainerWorkerPoolEnvvar(name) + `
 	data "ibm_container_vpc_cluster_worker_pool" "testacc_ds_worker_pool" {
@@ -94,5 +94,4 @@
 	    worker_pool_name = "${ibm_container_vpc_worker_pool.test_pool.worker_pool_name}"
 	}
 `
->>>>>>> 841ca30d
 }