// Copyright IBM Corp. 2017, 2022 All Rights Reserved.
// Licensed under the Mozilla Public License v2.0

package kubernetes_test

import (
	"fmt"
	"log"
	"strings"
	"testing"

	acc "github.com/IBM-Cloud/terraform-provider-ibm/ibm/acctest"
	"github.com/IBM-Cloud/terraform-provider-ibm/ibm/conns"

	"github.com/hashicorp/terraform-plugin-sdk/v2/helper/acctest"
	"github.com/hashicorp/terraform-plugin-sdk/v2/helper/resource"
	"github.com/hashicorp/terraform-plugin-sdk/v2/terraform"

	bluemix "github.com/IBM-Cloud/bluemix-go"
	v2 "github.com/IBM-Cloud/bluemix-go/api/container/containerv2"
	"github.com/IBM-Cloud/bluemix-go/session"
)

func TestAccIBMContainerVpcClusterBasic(t *testing.T) {
	name := fmt.Sprintf("tf-vpc-cluster-%d", acctest.RandIntRange(10, 100))
	var conf *v2.ClusterInfo

	resource.Test(t, resource.TestCase{
		PreCheck:     func() { acc.TestAccPreCheck(t) },
		Providers:    acc.TestAccProviders,
		CheckDestroy: testAccCheckIBMContainerVpcClusterDestroy,
		Steps: []resource.TestStep{
			{
				Config: testAccCheckIBMContainerVpcClusterBasic(name),
				Check: resource.ComposeTestCheckFunc(
					testAccCheckIBMContainerVpcExists("ibm_container_vpc_cluster.cluster", conf),
					resource.TestCheckResourceAttr(
						"ibm_container_vpc_cluster.cluster", "name", name),
					resource.TestCheckResourceAttr(
						"ibm_container_vpc_cluster.cluster", "worker_count", "1"),
					resource.TestCheckResourceAttr(
						"ibm_container_vpc_cluster.cluster", "flavor", "cx2.2x4"),
					resource.TestCheckResourceAttr(
						"ibm_container_vpc_cluster.cluster", "zones.#", "1"),
					resource.TestCheckResourceAttr(
						"ibm_container_vpc_cluster.cluster", "worker_labels.%", "3"),
					resource.TestCheckResourceAttr(
						"ibm_container_vpc_cluster.cluster", "kms_config.#", "1"),
				),
			},
			{
				Config: testAccCheckIBMContainerVpcClusterUpdate(name),
				Check: resource.ComposeTestCheckFunc(
					testAccCheckIBMContainerVpcExists("ibm_container_vpc_cluster.cluster", conf),
					resource.TestCheckResourceAttr(
						"ibm_container_vpc_cluster.cluster", "name", name),
					resource.TestCheckResourceAttr(
						"ibm_container_vpc_cluster.cluster", "worker_count", "1"),
					resource.TestCheckResourceAttr(
						"ibm_container_vpc_cluster.cluster", "flavor", "cx2.2x4"),
					resource.TestCheckResourceAttr(
						"ibm_container_vpc_cluster.cluster", "zones.#", "2"),
					resource.TestCheckResourceAttr(
						"ibm_container_vpc_cluster.cluster", "worker_labels.%", "2"),
					resource.TestCheckResourceAttr(
						"ibm_container_vpc_cluster.cluster", "kms_config.#", "1"),
				),
			},
			{
				ResourceName:      "ibm_container_vpc_cluster.cluster",
				ImportState:       true,
				ImportStateVerify: true,
				ImportStateVerifyIgnore: []string{
					"wait_till", "update_all_workers", "kms_config", "force_delete_storage", "wait_for_worker_update"},
			},
		},
	})
}
func TestAccIBMContainerOpenshiftClusterBasic(t *testing.T) {
	name := fmt.Sprintf("tf-vpc-cluster-%d", acctest.RandIntRange(10, 100))
	openshiftFlavour := "bx2.16x64"
	openShiftworkerCount := "2"
	var conf *v2.ClusterInfo

	resource.Test(t, resource.TestCase{
		PreCheck:     func() { acc.TestAccPreCheck(t) },
		Providers:    acc.TestAccProviders,
		CheckDestroy: testAccCheckIBMContainerVpcClusterDestroy,
		Steps: []resource.TestStep{
			{
				Config: testAccCheckIBMContainerOcpClusterBasic(name, openshiftFlavour, openShiftworkerCount),
				Check: resource.ComposeTestCheckFunc(
					testAccCheckIBMContainerVpcExists("ibm_container_vpc_cluster.cluster", conf),
					resource.TestCheckResourceAttr(
						"ibm_container_vpc_cluster.cluster", "name", name),
					resource.TestCheckResourceAttr(
						"ibm_container_vpc_cluster.cluster", "worker_count", openShiftworkerCount),
					resource.TestCheckResourceAttr(
						"ibm_container_vpc_cluster.cluster", "flavor", openshiftFlavour),
				),
			},
		},
	})
}

func TestAccIBMContainerVpcClusterImageSecuritySetting(t *testing.T) {
	clusterName := fmt.Sprintf("tf-vpc-cluster-%d", acctest.RandIntRange(10, 100))
	resource.Test(t, resource.TestCase{
		PreCheck:     func() { acc.TestAccPreCheck(t) },
		Providers:    acc.TestAccProviders,
		CheckDestroy: testAccCheckIBMContainerVpcClusterDestroy,
		Steps: []resource.TestStep{
			{
				Config: testAccCheckIBMContainerVpcClusterImageSecuritySetting(clusterName, "true"),
				Check: resource.ComposeTestCheckFunc(
					resource.TestCheckResourceAttr(
						"ibm_container_vpc_cluster.testacc_vpc_cluster", "name", clusterName),
					resource.TestCheckResourceAttr(
						"ibm_container_vpc_cluster.testacc_vpc_cluster", "image_security_enforcement", "true"),
				),
			},
		},
	})
}

func TestAccIBMContainerVpcClusterDedicatedHost(t *testing.T) {
	clusterName := fmt.Sprintf("tf-vpc-cluster-dhost-%d", acctest.RandIntRange(10, 100))
	hostPoolID := acc.HostPoolID
	resource.Test(t, resource.TestCase{
		PreCheck:     func() { acc.TestAccPreCheck(t) },
		Providers:    acc.TestAccProviders,
		CheckDestroy: testAccCheckIBMContainerVpcClusterDestroy,
		Steps: []resource.TestStep{
			{
				Config: testAccCheckIBMContainerVpcClusterDedicatedHostSetting(
					clusterName,
					acc.IksClusterVpcID,
					"bx2d.4x16",
					acc.IksClusterSubnetID,
					acc.IksClusterResourceGroupID,
					hostPoolID,
				),
				Check: resource.ComposeTestCheckFunc(
					resource.TestCheckResourceAttr(
						"ibm_container_vpc_cluster.testacc_dhost_vpc_cluster", "host_pool_id", hostPoolID),
				),
			},
		},
	},
	)
}

func testAccCheckIBMContainerVpcClusterDestroy(s *terraform.State) error {
	csClient, err := acc.TestAccProvider.Meta().(conns.ClientSession).VpcContainerAPI()
	if err != nil {
		return err
	}

	for _, rs := range s.RootModule().Resources {
		if rs.Type != "ibm_container_vpc_cluster" {
			continue
		}

		targetEnv := getVpcClusterTargetHeaderTestACC()
		// Try to find the key
		_, err := csClient.Clusters().GetCluster(rs.Primary.ID, targetEnv)

		if err == nil {
			return fmt.Errorf("Cluster still exists: %s", rs.Primary.ID)
		} else if !strings.Contains(err.Error(), "404") {
			return fmt.Errorf("[ERROR] Error waiting for cluster (%s) to be destroyed: %s", rs.Primary.ID, err)
		}
	}

	return nil
}
func testAccCheckIBMContainerVpcExists(n string, conf *v2.ClusterInfo) resource.TestCheckFunc {

	return func(s *terraform.State) error {

		csClient, err := acc.TestAccProvider.Meta().(conns.ClientSession).VpcContainerAPI()
		if err != nil {
			return err
		}

		for _, rs := range s.RootModule().Resources {
			if rs.Type != "ibm_container_vpc_cluster" {
				continue
			}

			targetEnv := getVpcClusterTargetHeaderTestACC()

			cls, err := csClient.Clusters().GetCluster(rs.Primary.ID, targetEnv)

			if err != nil && !strings.Contains(err.Error(), "404") {
				return err
			}

			conf = cls

		}
		return nil
	}
}
func getVpcClusterTargetHeaderTestACC() v2.ClusterTargetHeader {
	c := new(bluemix.Config)
	sess, err := session.New(c)
	if err != nil {
		log.Fatal(err)
	}
	resourceGroup := sess.Config.ResourceGroup
	targetEnv := v2.ClusterTargetHeader{
		ResourceGroup: resourceGroup,
	}
	return targetEnv
}
func testAccCheckIBMContainerVpcClusterBasic(name string) string {
	return fmt.Sprintf(`
provider "ibm" {
	region ="eu-de"
}	
data "ibm_resource_group" "resource_group" {
	is_default = "true"
	//name = "Default"
}
resource "ibm_is_vpc" "vpc" {
	name = "%[1]s"
}
resource "ibm_is_subnet" "subnet" {
	name                     = "%[1]s"
	vpc                      = ibm_is_vpc.vpc.id
	zone                     = "eu-de-1"
	total_ipv4_address_count = 256
}
resource "ibm_resource_instance" "kms_instance" {
	name              = "%[1]s"
	service           = "kms"
	plan              = "tiered-pricing"
	location          = "eu-de"
}
  
resource "ibm_kms_key" "test" {
	instance_id = ibm_resource_instance.kms_instance.guid
	key_name = "%[1]s"
	standard_key =  false
	force_delete = true
}
resource "ibm_container_vpc_cluster" "cluster" {
	name              = "%[1]s"
	vpc_id            = ibm_is_vpc.vpc.id
	flavor            = "cx2.2x4"
	worker_count      = 1
	wait_till         = "OneWorkerNodeReady"
	resource_group_id = data.ibm_resource_group.resource_group.id
	zones {
		 subnet_id = ibm_is_subnet.subnet.id
		 name      = "eu-de-1"
	}
	kms_config {
		instance_id = ibm_resource_instance.kms_instance.guid
		crk_id = ibm_kms_key.test.key_id
		private_endpoint = false
	}
	worker_labels = {
	"test"  = "test-default-pool"
	"test1" = "test-default-pool1"
	"test2" = "test-default-pool2"
	}
	
  }`, name)
}
func testAccCheckIBMContainerVpcClusterUpdate(name string) string {
	return fmt.Sprintf(`
provider "ibm" {
	region ="eu-de"
}	
data "ibm_resource_group" "resource_group" {
	is_default = "true"
}
resource "ibm_is_vpc" "vpc" {
	name = "%[1]s"
}
resource "ibm_is_subnet" "subnet" {
	name                     = "%[1]s"
	vpc                      = ibm_is_vpc.vpc.id
	zone                     = "eu-de-1"
	total_ipv4_address_count = 256
} 
resource "ibm_is_subnet" "subnet2" {
	name                     = "%[1]s-2"
	vpc                      = ibm_is_vpc.vpc.id
	zone                     = "eu-de-2"
	total_ipv4_address_count = 256
}
resource "ibm_resource_instance" "kms_instance" {
	name              = "%[1]s"
	service           = "kms"
	plan              = "tiered-pricing"
	location          = "eu-de"
}
  
resource "ibm_kms_key" "test" {
	instance_id = ibm_resource_instance.kms_instance.guid
	key_name = "%[1]s"
	standard_key =  false
	force_delete = true
}
resource "ibm_container_vpc_cluster" "cluster" {
	name              = "%[1]s"
	vpc_id            = ibm_is_vpc.vpc.id
	flavor            = "cx2.2x4"
	worker_count      = 1
	wait_till         = "OneWorkerNodeReady"
	resource_group_id = data.ibm_resource_group.resource_group.id
	zones {
		 subnet_id = ibm_is_subnet.subnet.id
		 name      = "eu-de-1"
	}
	zones {
		subnet_id = ibm_is_subnet.subnet2.id
		name      = "eu-de-2"
	}
	kms_config {
		instance_id = ibm_resource_instance.kms_instance.guid
		crk_id = ibm_kms_key.test.key_id
		private_endpoint = false
	}
	worker_labels = {
	"test"  = "test-default-pool"
	"test1" = "test-default-pool1"
	}
	
  }`, name)
}
func testAccCheckIBMContainerOcpClusterBasic(name, openshiftFlavour, openShiftworkerCount string) string {
	return fmt.Sprintf(`
provider "ibm" {
	region="eu-de"
}	
data "ibm_resource_group" "resource_group" {
	is_default = "true"
}
resource "ibm_is_vpc" "vpc1" {
	name = "%[1]s"
}
resource "ibm_is_subnet" "subnet" {
	name                     = "%[1]s"
	vpc                      = "${ibm_is_vpc.vpc1.id}"
	zone                     = "eu-de-1"
	total_ipv4_address_count = 256
}
resource "ibm_resource_instance" "cos_instance" {
	name     = "testcos_instance"
	service  = "cloud-object-storage"
	plan     = "standard"
	location = "global"
}
resource "ibm_container_vpc_cluster" "cluster" {
	name              = "%[1]s"
	vpc_id            = "${ibm_is_vpc.vpc1.id}"
	flavor            = "%s"
	worker_count      = "%s"
	kube_version 	  = "4.3.23_openshift"
	wait_till         = "IngressReady"
	entitlement       = "cloud_pak"
	cos_instance_crn  = ibm_resource_instance.cos_instance.id
	resource_group_id = data.ibm_resource_group.resource_group.id
	zones {
		 subnet_id = ibm_is_subnet.subnet.id
		 name      = "eu-de-1"
	  }
  }
  data "ibm_container_cluster_config" "testacc_ds_cluster" {
	cluster_name_id = ibm_container_vpc_cluster.cluster.id
  }
  `, name, openshiftFlavour, openShiftworkerCount)

}

func testAccCheckIBMContainerVpcClusterImageSecuritySetting(name, setting string) string {
	return fmt.Sprintf(`
	resource "ibm_container_vpc_cluster" "testacc_vpc_cluster" {
		name              = "%s"
		vpc_id            = "%s"
		flavor            = "bx2.2x8"
		worker_count      = "1"
		resource_group_id = "%s"
		zones {
			subnet_id = "%s"
			name      = "us-south-1"
		  }
		image_security_enforcement = %s
	  }`, name, acc.IksClusterVpcID, acc.IksClusterResourceGroupID, acc.SubnetID, setting)
}

<<<<<<< HEAD
func testAccCheckIBMContainerVpcClusterDedicatedHostSetting(name, vpcID, flavor, subnetID, rgroupID, hostpoolID string) string {
	return fmt.Sprintf(`
	resource "ibm_container_vpc_cluster" "testacc_dhost_vpc_cluster" {
		name = "%s"
		vpc_id = "%s"
		flavor = "%s"
		zones {
		  subnet_id = "%s"
		  name      = "us-south-1"
		}
		resource_group_id = "%s"
		host_pool_id = "%s"
	}`, name, vpcID, flavor, subnetID, rgroupID, hostpoolID)
=======
// This test is here to help to focus on given resources, but requires everything else existing already
func TestAccIBMContainerVpcClusterEnvvar(t *testing.T) {
	name := fmt.Sprintf("tf-vpc-cluster-%d", acctest.RandIntRange(10, 100))
	var conf *v2.ClusterInfo

	resource.Test(t, resource.TestCase{
		PreCheck:     func() { acc.TestAccPreCheck(t) },
		Providers:    acc.TestAccProviders,
		CheckDestroy: testAccCheckIBMContainerVpcClusterDestroy,
		Steps: []resource.TestStep{
			{
				Config: testAccCheckIBMContainerVpcClusterEnvvar(name),
				Check: resource.ComposeTestCheckFunc(
					testAccCheckIBMContainerVpcExists("ibm_container_vpc_cluster.cluster", conf),
					resource.TestCheckResourceAttr(
						"ibm_container_vpc_cluster.cluster", "name", name),
					resource.TestCheckResourceAttr(
						"ibm_container_vpc_cluster.cluster", "worker_count", "1"),
				),
			},
			{
				ResourceName:      "ibm_container_vpc_cluster.cluster",
				ImportState:       true,
				ImportStateVerify: true,
				ImportStateVerifyIgnore: []string{
					"wait_till", "update_all_workers", "kms_config", "force_delete_storage", "wait_for_worker_update"},
			},
		},
	})
}

// You need to set up env vars:
// export IBM_CLUSTER_VPC_ID
// export IBM_CLUSTER_VPC_SUBNET_ID
// export IBM_CLUSTER_VPC_RESOURCE_GROUP_ID
// export IBM_KMS_INSTANCE_ID
// export IBM_CRK_ID
// for acc.IksClusterVpcID, acc.IksClusterResourceGroupID, acc.IksClusterSubnetID, acc.KmsInstanceID, acc.CrkID
func testAccCheckIBMContainerVpcClusterEnvvar(name string) string {
	config := fmt.Sprintf(`
	resource "ibm_container_vpc_cluster" "cluster" {
		name              = "%[1]s"
		vpc_id            = "%[2]s"
		flavor            = "bx2.4x16"
		worker_count      = 1
		resource_group_id = "%[3]s"
		zones {
			subnet_id = "%[4]s"
			name      = "us-south-1"
		}
		kms_instance_id = "%[5]s"
		crk = "%[6]s"
	}
	`, name, acc.IksClusterVpcID, acc.IksClusterResourceGroupID, acc.IksClusterSubnetID, acc.KmsInstanceID, acc.CrkID)
	fmt.Println(config)
	return config
>>>>>>> 8d78ee73
}<|MERGE_RESOLUTION|>--- conflicted
+++ resolved
@@ -393,7 +393,6 @@
 	  }`, name, acc.IksClusterVpcID, acc.IksClusterResourceGroupID, acc.SubnetID, setting)
 }
 
-<<<<<<< HEAD
 func testAccCheckIBMContainerVpcClusterDedicatedHostSetting(name, vpcID, flavor, subnetID, rgroupID, hostpoolID string) string {
 	return fmt.Sprintf(`
 	resource "ibm_container_vpc_cluster" "testacc_dhost_vpc_cluster" {
@@ -407,7 +406,8 @@
 		resource_group_id = "%s"
 		host_pool_id = "%s"
 	}`, name, vpcID, flavor, subnetID, rgroupID, hostpoolID)
-=======
+}
+
 // This test is here to help to focus on given resources, but requires everything else existing already
 func TestAccIBMContainerVpcClusterEnvvar(t *testing.T) {
 	name := fmt.Sprintf("tf-vpc-cluster-%d", acctest.RandIntRange(10, 100))
@@ -464,5 +464,4 @@
 	`, name, acc.IksClusterVpcID, acc.IksClusterResourceGroupID, acc.IksClusterSubnetID, acc.KmsInstanceID, acc.CrkID)
 	fmt.Println(config)
 	return config
->>>>>>> 8d78ee73
 }