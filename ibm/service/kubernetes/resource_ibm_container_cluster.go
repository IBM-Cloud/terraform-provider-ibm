--- conflicted
+++ resolved
@@ -755,18 +755,12 @@
 
 	//taints
 	if poolContains {
-		taintParam := expandWorkerPoolTaints(d, meta, cls.ID, poolName)
-		targetEnv, err := getVpcClusterTargetHeader(d, meta)
-		if err != nil {
+		var taints []interface{}
+		if taintRes, ok := d.GetOk("taints"); ok {
+			taints = taintRes.(*schema.Set).List()
+		}
+		if err := updateWorkerpoolTaints(d, meta, clusterID, poolName, taints); err != nil {
 			return err
-		}
-		ClusterClient, err := meta.(conns.ClientSession).VpcContainerAPI()
-		if err != nil {
-			return err
-		}
-		err = ClusterClient.WorkerPools().UpdateWorkerPoolTaints(taintParam, targetEnv)
-		if err != nil {
-			return fmt.Errorf("[ERROR] Error updating the taints: %s", err)
 		}
 	} else {
 		return fmt.Errorf("[ERROR] The default worker pool does not exist. Use ibm_container_worker_pool and ibm_container_worker_pool_zone attachment resources to make changes to your cluster, such as adding zones, adding worker nodes, or updating worker nodes")
@@ -1067,152 +1061,6 @@
 		d.Set("force_delete_storage", forceDeleteStorage)
 	}
 
-<<<<<<< HEAD
-=======
-	if d.HasChange("default_pool_size") && !d.IsNewResource() {
-		workerPoolsAPI := csClient.WorkerPools()
-		workerPools, err := workerPoolsAPI.ListWorkerPools(clusterID, targetEnv)
-		if err != nil {
-			return err
-		}
-		var poolName string
-		var poolContains bool
-
-		if len(workerPools) > 0 && workerPoolContains(workerPools, defaultWorkerPool) {
-			poolName = defaultWorkerPool
-
-			poolContains = true
-		} else if len(workerPools) > 0 && workerPoolContains(workerPools, computeWorkerPool) && workerPoolContains(workerPools, gatewayWorkerpool) {
-			poolName = computeWorkerPool
-			poolContains = true
-		}
-		if poolContains {
-			poolSize := d.Get("default_pool_size").(int)
-			err = workerPoolsAPI.ResizeWorkerPool(clusterID, poolName, poolSize, targetEnv)
-			if err != nil {
-				return fmt.Errorf("[ERROR] Error updating the default_pool_size %d: %s", poolSize, err)
-			}
-
-			_, err = WaitForWorkerAvailable(d, meta, targetEnv)
-			if err != nil {
-				return fmt.Errorf("[ERROR] Error waiting for workers of cluster (%s) to become ready: %s", d.Id(), err)
-			}
-		} else {
-			return fmt.Errorf("[ERROR] The default worker pool does not exist. Use ibm_container_worker_pool and ibm_container_worker_pool_zone attachment resources to make changes to your cluster, such as adding zones, adding worker nodes, or updating worker nodes")
-		}
-	}
-
-	if d.HasChange("labels") {
-		workerPoolsAPI := csClient.WorkerPools()
-		workerPools, err := workerPoolsAPI.ListWorkerPools(clusterID, targetEnv)
-		if err != nil {
-			return err
-		}
-		var poolName string
-		var poolContains bool
-
-		if len(workerPools) > 0 && workerPoolContains(workerPools, defaultWorkerPool) {
-			poolName = defaultWorkerPool
-			poolContains = true
-		} else if len(workerPools) > 0 && workerPoolContains(workerPools, computeWorkerPool) && workerPoolContains(workerPools, gatewayWorkerpool) {
-			poolName = computeWorkerPool
-			poolContains = true
-		}
-		if poolContains {
-			labels := make(map[string]string)
-			if l, ok := d.GetOk("labels"); ok {
-				for k, v := range l.(map[string]interface{}) {
-					labels[k] = v.(string)
-				}
-			}
-			err = workerPoolsAPI.UpdateLabelsWorkerPool(clusterID, poolName, labels, targetEnv)
-			if err != nil {
-				return fmt.Errorf("[ERROR] Error updating the labels %s", err)
-			}
-
-			_, err = WaitForWorkerAvailable(d, meta, targetEnv)
-			if err != nil {
-				return fmt.Errorf("[ERROR] Error waiting for workers of cluster (%s) to become ready: %s", d.Id(), err)
-			}
-		} else {
-			return fmt.Errorf("[ERROR] The default worker pool does not exist. Use ibm_container_worker_pool and ibm_container_worker_pool_zone attachment resources to make changes to your cluster, such as adding zones, adding worker nodes, or updating worker nodes")
-		}
-	}
-
-	if d.HasChange("taints") {
-		workerPoolsAPI := csClient.WorkerPools()
-		workerPools, err := workerPoolsAPI.ListWorkerPools(clusterID, targetEnv)
-		if err != nil {
-			return err
-		}
-		var poolName string
-		var poolContains bool
-
-		if len(workerPools) > 0 && workerPoolContains(workerPools, defaultWorkerPool) {
-			poolName = defaultWorkerPool
-			poolContains = true
-		} else if len(workerPools) > 0 && workerPoolContains(workerPools, computeWorkerPool) && workerPoolContains(workerPools, gatewayWorkerpool) {
-			poolName = computeWorkerPool
-			poolContains = true
-		}
-		if poolContains {
-			var taints []interface{}
-			if taintRes, ok := d.GetOk("taints"); ok {
-				taints = taintRes.(*schema.Set).List()
-			}
-			if err := updateWorkerpoolTaints(d, meta, clusterID, poolName, taints); err != nil {
-				return err
-			}
-		} else {
-			return fmt.Errorf("[ERROR] The default worker pool does not exist. Use ibm_container_worker_pool and ibm_container_worker_pool_zone attachment resources to make changes to your cluster, such as adding zones, adding worker nodes, or updating worker nodes")
-		}
-	}
-
-	if d.HasChange("worker_num") {
-		old, new := d.GetChange("worker_num")
-		oldCount := old.(int)
-		newCount := new.(int)
-		if newCount > oldCount {
-			count := newCount - oldCount
-			machineType := d.Get("machine_type").(string)
-			publicVlanID := d.Get("public_vlan_id").(string)
-			privateVlanID := d.Get("private_vlan_id").(string)
-			hardware := d.Get("hardware").(string)
-			switch strings.ToLower(hardware) {
-			case hardwareDedicated:
-				hardware = isolationPrivate
-			case hardwareShared:
-				hardware = isolationPublic
-			}
-			params := v1.WorkerParam{
-				WorkerNum:   count,
-				MachineType: machineType,
-				PublicVlan:  publicVlanID,
-				PrivateVlan: privateVlanID,
-				Isolation:   hardware,
-			}
-			wrkAPI.Add(clusterID, params, targetEnv)
-		} else if oldCount > newCount {
-			count := oldCount - newCount
-			workerFields, err := wrkAPI.List(clusterID, targetEnv)
-			if err != nil {
-				return fmt.Errorf("[ERROR] Error retrieving workers for cluster: %s", err)
-			}
-			for i := 0; i < count; i++ {
-				err := wrkAPI.Delete(clusterID, workerFields[i].ID, targetEnv)
-				if err != nil {
-					return fmt.Errorf("[ERROR] Error deleting workers of cluster (%s): %s", d.Id(), err)
-				}
-			}
-		}
-
-		_, err = WaitForWorkerAvailable(d, meta, targetEnv)
-		if err != nil {
-			return fmt.Errorf("[ERROR] Error waiting for workers of cluster (%s) to become ready: %s", d.Id(), err)
-		}
-	}
-
->>>>>>> b402ff46
 	if d.HasChange("workers_info") {
 		oldWorkers, newWorkers := d.GetChange("workers_info")
 		oldWorker := oldWorkers.([]interface{})
