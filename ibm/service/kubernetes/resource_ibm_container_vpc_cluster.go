--- conflicted
+++ resolved
@@ -694,9 +694,11 @@
 
 	if d.HasChange("kms_config") {
 
-<<<<<<< HEAD
-		err := enableKMS(d, clusterID, csClient)
-=======
+			kmsConfiglist := kms.([]interface{})
+
+			for _, l := range kmsConfiglist {
+				kmsMap, _ := l.(map[string]interface{})
+
 				//instance_id - Required field
 				instanceID := kmsMap["instance_id"].(string)
 				kmsConfig.Kms = instanceID
@@ -720,7 +722,6 @@
 		}
 
 		err := csClient.Kms().EnableKms(kmsConfig, targetEnv)
->>>>>>> ea4c07b0
 		if err != nil {
 			log.Printf(
 				"An error occured during EnableKms (cluster: %s) error: %s", d.Id(), err)
