--- conflicted
+++ resolved
@@ -638,12 +638,12 @@
 		}
 
 	}
-
-	taintParam := expandWorkerPoolTaints(d, meta, cls.ID, "default")
-
-	err = csClient.WorkerPools().UpdateWorkerPoolTaints(taintParam, targetEnv)
-	if err != nil {
-		return fmt.Errorf("[ERROR] Error updating the taints: %s", err)
+	var taints []interface{}
+	if taintRes, ok := d.GetOk("taints"); ok {
+		taints = taintRes.(*schema.Set).List()
+	}
+	if err := updateWorkerpoolTaints(d, meta, clusterID, "default", taints); err != nil {
+		return err
 	}
 
 	return resourceIBMContainerVpcClusterRead(d, meta)
@@ -830,109 +830,6 @@
 		}
 	}
 
-<<<<<<< HEAD
-=======
-	if d.HasChange("worker_labels") && !d.IsNewResource() {
-		labels := make(map[string]string)
-		if l, ok := d.GetOk("worker_labels"); ok {
-			for k, v := range l.(map[string]interface{}) {
-				labels[k] = v.(string)
-			}
-		}
-
-		ClusterClient, err := meta.(conns.ClientSession).ContainerAPI()
-		if err != nil {
-			return err
-		}
-		Env := v1.ClusterTargetHeader{ResourceGroup: targetEnv.ResourceGroup}
-
-		err = ClusterClient.WorkerPools().UpdateLabelsWorkerPool(clusterID, "default", labels, Env)
-		if err != nil {
-			return fmt.Errorf(
-				"[ERROR] Error updating the labels: %s", err)
-		}
-	}
-
-	if d.HasChange("taints") {
-		var taints []interface{}
-		if taintRes, ok := d.GetOk("taints"); ok {
-			taints = taintRes.(*schema.Set).List()
-		}
-		if err := updateWorkerpoolTaints(d, meta, clusterID, "default", taints); err != nil {
-			return err
-		}
-	}
-
-	if d.HasChange("worker_count") && !d.IsNewResource() {
-		count := d.Get("worker_count").(int)
-		ClusterClient, err := meta.(conns.ClientSession).ContainerAPI()
-		if err != nil {
-			return err
-		}
-		Env := v1.ClusterTargetHeader{ResourceGroup: targetEnv.ResourceGroup}
-
-		err = ClusterClient.WorkerPools().ResizeWorkerPool(clusterID, "default", count, Env)
-		if err != nil {
-			return fmt.Errorf(
-				"[ERROR] Error updating the worker_count %d: %s", count, err)
-		}
-	}
-
-	if d.HasChange("zones") && !d.IsNewResource() {
-		oldList, newList := d.GetChange("zones")
-		if oldList == nil {
-			oldList = new(schema.Set)
-		}
-		if newList == nil {
-			newList = new(schema.Set)
-		}
-		os := oldList.(*schema.Set)
-		ns := newList.(*schema.Set)
-		remove := os.Difference(ns).List()
-		add := ns.Difference(os).List()
-		if len(add) > 0 {
-			for _, zone := range add {
-				newZone := zone.(map[string]interface{})
-				zoneParam := v2.WorkerPoolZone{
-					Cluster:      clusterID,
-					Id:           newZone["name"].(string),
-					SubnetID:     newZone["subnet_id"].(string),
-					WorkerPoolID: "default",
-				}
-				err = csClient.WorkerPools().CreateWorkerPoolZone(zoneParam, targetEnv)
-				if err != nil {
-					return fmt.Errorf("[ERROR] Error adding zone to conatiner vpc cluster: %s", err)
-				}
-				_, err = WaitForWorkerPoolAvailable(d, meta, clusterID, "default", d.Timeout(schema.TimeoutCreate), targetEnv)
-				if err != nil {
-					return fmt.Errorf(
-						"[ERROR] Error waiting for workerpool (%s) to become ready: %s", d.Id(), err)
-				}
-
-			}
-		}
-		if len(remove) > 0 {
-			for _, zone := range remove {
-				oldZone := zone.(map[string]interface{})
-				ClusterClient, err := meta.(conns.ClientSession).ContainerAPI()
-				if err != nil {
-					return err
-				}
-				Env := v1.ClusterTargetHeader{ResourceGroup: targetEnv.ResourceGroup}
-				err = ClusterClient.WorkerPools().RemoveZone(clusterID, oldZone["name"].(string), "default", Env)
-				if err != nil {
-					return fmt.Errorf("[ERROR] Error deleting zone to conatiner vpc cluster: %s", err)
-				}
-				_, err = WaitForV2WorkerZoneDeleted(clusterID, "default", oldZone["name"].(string), meta, d.Timeout(schema.TimeoutDelete), targetEnv)
-				if err != nil {
-					return fmt.Errorf(
-						"[ERROR] Error waiting for deleting workers of worker pool (%s) of cluster (%s):  %s", "default", clusterID, err)
-				}
-			}
-		}
-	}
-
->>>>>>> b402ff46
 	if d.HasChange("force_delete_storage") {
 		var forceDeleteStorage bool
 		if v, ok := d.GetOk("force_delete_storage"); ok {
