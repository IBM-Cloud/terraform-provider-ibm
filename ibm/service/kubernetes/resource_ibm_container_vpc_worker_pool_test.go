--- conflicted
+++ resolved
@@ -238,7 +238,38 @@
 		`, name)
 }
 
-<<<<<<< HEAD
+func TestAccIBMContainerVpcClusterWorkerPoolEnvvar(t *testing.T) {
+
+	name := fmt.Sprintf("tf-vpc-worker-%d", acctest.RandIntRange(10, 100))
+	resource.Test(t, resource.TestCase{
+		PreCheck:     func() { acc.TestAccPreCheck(t) },
+		Providers:    acc.TestAccProviders,
+		CheckDestroy: testAccCheckIBMVpcContainerWorkerPoolDestroy,
+		Steps: []resource.TestStep{
+			{
+				Config: testAccCheckIBMVpcContainerWorkerPoolEnvvar(name),
+				Check: resource.ComposeTestCheckFunc(
+					resource.TestCheckResourceAttr(
+						"ibm_container_vpc_worker_pool.test_pool", "flavor", "bx2.4x16"),
+					resource.TestCheckResourceAttr(
+						"ibm_container_vpc_worker_pool.test_pool", "zones.#", "1"),
+					resource.TestCheckResourceAttr(
+						"ibm_container_vpc_worker_pool.test_pool", "kms_instance_id", acc.KmsInstanceID),
+					resource.TestCheckResourceAttr(
+						"ibm_container_vpc_worker_pool.test_pool", "crk", acc.CrkID),
+				),
+			},
+			{
+				ResourceName:      "ibm_container_vpc_worker_pool.test_pool",
+				ImportState:       true,
+				ImportStateVerify: true,
+				ImportStateVerifyIgnore: []string{
+					"kms_instance_id", "crk"},
+			},
+		},
+	})
+}
+
 func testAccCheckIBMVpcContainerWorkerPoolDedicatedHostCreate(clusterName, name, flavor, subnetID, vpcID, rgroupID, hostpoolID string) string {
 	return fmt.Sprintf(`
 	resource "ibm_container_vpc_worker_pool" "vpc_worker_pool" {
@@ -255,37 +286,6 @@
 		host_pool_id      = "%s"
 	  }
 	`, clusterName, flavor, name, subnetID, vpcID, rgroupID, hostpoolID)
-=======
-func TestAccIBMContainerVpcClusterWorkerPoolEnvvar(t *testing.T) {
-
-	name := fmt.Sprintf("tf-vpc-worker-%d", acctest.RandIntRange(10, 100))
-	resource.Test(t, resource.TestCase{
-		PreCheck:     func() { acc.TestAccPreCheck(t) },
-		Providers:    acc.TestAccProviders,
-		CheckDestroy: testAccCheckIBMVpcContainerWorkerPoolDestroy,
-		Steps: []resource.TestStep{
-			{
-				Config: testAccCheckIBMVpcContainerWorkerPoolEnvvar(name),
-				Check: resource.ComposeTestCheckFunc(
-					resource.TestCheckResourceAttr(
-						"ibm_container_vpc_worker_pool.test_pool", "flavor", "bx2.4x16"),
-					resource.TestCheckResourceAttr(
-						"ibm_container_vpc_worker_pool.test_pool", "zones.#", "1"),
-					resource.TestCheckResourceAttr(
-						"ibm_container_vpc_worker_pool.test_pool", "kms_instance_id", acc.KmsInstanceID),
-					resource.TestCheckResourceAttr(
-						"ibm_container_vpc_worker_pool.test_pool", "crk", acc.CrkID),
-				),
-			},
-			{
-				ResourceName:      "ibm_container_vpc_worker_pool.test_pool",
-				ImportState:       true,
-				ImportStateVerify: true,
-				ImportStateVerifyIgnore: []string{
-					"kms_instance_id", "crk"},
-			},
-		},
-	})
 }
 
 func testAccCheckIBMVpcContainerWorkerPoolEnvvar(name string) string {
@@ -304,5 +304,4 @@
 	  crk = "%[6]s"
 	}
 		`, name, acc.IksClusterID, acc.IksClusterVpcID, acc.IksClusterSubnetID, acc.KmsInstanceID, acc.CrkID)
->>>>>>> 841ca30d
 }