// Copyright IBM Corp. 2017, 2021 All Rights Reserved.
// Licensed under the Mozilla Public License v2.0

package kubernetes

import (
	"fmt"
	"strings"
	"time"

	"github.com/hashicorp/terraform-plugin-sdk/v2/helper/resource"
	"github.com/hashicorp/terraform-plugin-sdk/v2/helper/schema"

	v1 "github.com/IBM-Cloud/bluemix-go/api/container/containerv1"
	"github.com/IBM-Cloud/bluemix-go/bmxerror"
	"github.com/IBM-Cloud/terraform-provider-ibm/ibm/conns"
	"github.com/IBM-Cloud/terraform-provider-ibm/ibm/flex"
	"github.com/IBM-Cloud/terraform-provider-ibm/ibm/validate"
)

func ResourceIBMContainerWorkerPool() *schema.Resource {

	return &schema.Resource{
		Create:   resourceIBMContainerWorkerPoolCreate,
		Read:     resourceIBMContainerWorkerPoolRead,
		Update:   resourceIBMContainerWorkerPoolUpdate,
		Delete:   resourceIBMContainerWorkerPoolDelete,
		Exists:   resourceIBMContainerWorkerPoolExists,
		Importer: &schema.ResourceImporter{},
		Timeouts: &schema.ResourceTimeout{
			Update: schema.DefaultTimeout(90 * time.Minute),
		},

		Schema: map[string]*schema.Schema{
			"cluster": {
				Type:        schema.TypeString,
				Required:    true,
				ForceNew:    true,
				Description: "Cluster name",
				ValidateFunc: validate.InvokeValidator(
					"ibm_container_worker_pool",
					"cluster"),
			},

			"machine_type": {
				Type:        schema.TypeString,
				Required:    true,
				ForceNew:    true,
				Description: "worker nodes machine type",
			},

			"worker_pool_name": {
				Type:        schema.TypeString,
				Required:    true,
				ForceNew:    true,
				Description: "worker pool name",
			},

			"size_per_zone": {
				Type:             schema.TypeInt,
				Required:         true,
				ValidateFunc:     validate.ValidateSizePerZone,
				Description:      "Number of nodes per zone",
				DiffSuppressFunc: SuppressResizeForAutoscaledWorkerpool,
			},

			"entitlement": {
				Type:             schema.TypeString,
				Optional:         true,
				DiffSuppressFunc: flex.ApplyOnce,
				Description:      "Entitlement option reduces additional OCP Licence cost in Openshift Clusters",
			},

			"operating_system": {
				Type:        schema.TypeString,
				Computed:    true,
				Optional:    true,
				ForceNew:    true,
				Description: "The operating system of the workers in the worker pool.",
			},

			"hardware": {
				Type:         schema.TypeString,
				Optional:     true,
				ForceNew:     true,
				Default:      hardwareShared,
				ValidateFunc: validate.ValidateAllowedStringValues([]string{hardwareShared, hardwareDedicated}),
				Description:  "Hardware type",
			},

			"disk_encryption": {
				Type:        schema.TypeBool,
				Optional:    true,
				Default:     true,
				ForceNew:    true,
				Description: "worker node disk encrypted if set to true",
			},

			"state": {
				Type:        schema.TypeString,
				Computed:    true,
				Description: "worker pool state",
			},

			"zones": {
				Type:     schema.TypeList,
				Computed: true,
				Elem: &schema.Resource{
					Schema: map[string]*schema.Schema{
						"zone": {
							Type:     schema.TypeString,
							Computed: true,
						},

						"private_vlan": {
							Type:     schema.TypeString,
							Computed: true,
						},

						"public_vlan": {
							Type:     schema.TypeString,
							Computed: true,
						},

						"worker_count": {
							Type:     schema.TypeInt,
							Computed: true,
						},
					},
				},
			},

			"worker_pool_id": {
				Type:     schema.TypeString,
				Computed: true,
			},

			"labels": {
				Type:        schema.TypeMap,
				Optional:    true,
				Computed:    true,
				Elem:        &schema.Schema{Type: schema.TypeString},
				Description: "list of labels to worker pool",
			},
			"taints": {
				Type:        schema.TypeSet,
				Optional:    true,
				Description: "WorkerPool Taints",
				Elem: &schema.Resource{
					Schema: map[string]*schema.Schema{
						"key": {
							Type:        schema.TypeString,
							Required:    true,
							Description: "Key for taint",
						},
						"value": {
							Type:        schema.TypeString,
							Required:    true,
							Description: "Value for taint.",
						},
						"effect": {
							Type:        schema.TypeString,
							Required:    true,
							Description: "Effect for taint. Accepted values are NoSchedule, PreferNoSchedule and NoExecute.",
							ValidateFunc: validate.InvokeValidator(
								"ibm_container_worker_pool",
								"effect"),
						},
					},
				},
			},

			"region": {
				Type:        schema.TypeString,
				Optional:    true,
				Computed:    true,
				Description: "The worker pool region",
				Deprecated:  "This field is deprecated",
			},

			"resource_group_id": {
				Type:             schema.TypeString,
				Optional:         true,
				Description:      "ID of the resource group.",
				ForceNew:         true,
				DiffSuppressFunc: flex.ApplyOnce,
			},

			flex.ResourceControllerURL: {
				Type:        schema.TypeString,
				Computed:    true,
				Description: "The URL of the IBM Cloud dashboard that can be used to explore and view details about this cluster",
			},

<<<<<<< HEAD
			"import_on_create": {
				Type:             schema.TypeBool,
				Optional:         true,
				DiffSuppressFunc: flex.ApplyOnce,
				Description:      "Import a workerpool from a cluster",
=======
			"autoscale_enabled": {
				Type:        schema.TypeBool,
				Computed:    true,
				Description: "Autoscaling is enabled on the workerpool",
>>>>>>> 8b9bca34
			},
		},
	}
}

func ResourceIBMContainerWorkerPoolValidator() *validate.ResourceValidator {
	tainteffects := "NoSchedule,PreferNoSchedule,NoExecute"
	validateSchema := make([]validate.ValidateSchema, 0)
	validateSchema = append(validateSchema,
		validate.ValidateSchema{
			Identifier:                 "effect",
			ValidateFunctionIdentifier: validate.ValidateAllowedStringValue,
			Type:                       validate.TypeString,
			Required:                   true,
			AllowedValues:              tainteffects})
	validateSchema = append(validateSchema,
		validate.ValidateSchema{
			Identifier:                 "cluster",
			ValidateFunctionIdentifier: validate.ValidateCloudData,
			Type:                       validate.TypeString,
			Required:                   true,
			CloudDataType:              "cluster",
			CloudDataRange:             []string{"resolved_to:id"}})

	containerWorkerPoolTaintsValidator := validate.ResourceValidator{ResourceName: "ibm_container_worker_pool", Schema: validateSchema}
	return &containerWorkerPoolTaintsValidator
}
func resourceIBMContainerWorkerPoolCreate(d *schema.ResourceData, meta interface{}) error {

	csClient, err := meta.(conns.ClientSession).ContainerAPI()
	if err != nil {
		return err
	}

	clusterNameorID := d.Get("cluster").(string)

	if ioc, ok := d.GetOk("import_on_create"); ok && ioc.(bool) {

		workerPoolsAPI := csClient.WorkerPools()
		targetEnv, err := getWorkerPoolTargetHeader(d, meta)
		if err != nil {
			return err
		}

		res, err := workerPoolsAPI.GetWorkerPool(clusterNameorID, "default", targetEnv)
		if err != nil {
			return err
		}

		d.SetId(fmt.Sprintf("%s/%s", clusterNameorID, res.ID))

		return resourceIBMContainerWorkerPoolRead(d, meta)

	}

	workerPoolConfig := v1.WorkerPoolConfig{
		Name:        d.Get("worker_pool_name").(string),
		Size:        d.Get("size_per_zone").(int),
		MachineType: d.Get("machine_type").(string),
	}
	if v, ok := d.GetOk("hardware"); ok {
		hardware := v.(string)
		switch strings.ToLower(hardware) {
		case "": // do nothing
		case hardwareDedicated:
			hardware = isolationPrivate
		case hardwareShared:
			hardware = isolationPublic
		}
		workerPoolConfig.Isolation = hardware
	}
	if l, ok := d.GetOk("labels"); ok {
		labels := make(map[string]string)
		for k, v := range l.(map[string]interface{}) {
			labels[k] = v.(string)
		}
		workerPoolConfig.Labels = labels
	}

	// Update workerpoolConfig with Entitlement option if provided
	if v, ok := d.GetOk("entitlement"); ok {
		workerPoolConfig.Entitlement = v.(string)
	}

	if v, ok := d.GetOk("operating_system"); ok {
		workerPoolConfig.OperatingSystem = v.(string)
	}

	params := v1.WorkerPoolRequest{
		WorkerPoolConfig: workerPoolConfig,
		DiskEncryption:   d.Get("disk_encryption").(bool),
	}

	workerPoolsAPI := csClient.WorkerPools()
	targetEnv, err := getWorkerPoolTargetHeader(d, meta)
	if err != nil {
		return err
	}

	res, err := workerPoolsAPI.CreateWorkerPool(clusterNameorID, params, targetEnv)
	if err != nil {
		return err
	}

	d.SetId(fmt.Sprintf("%s/%s", clusterNameorID, res.ID))

	if taintRes, ok := d.GetOk("taints"); ok {
		if err := updateWorkerpoolTaints(d, meta, clusterNameorID, workerPoolConfig.Name, taintRes.(*schema.Set).List()); err != nil {
			return err
		}
	}

	return resourceIBMContainerWorkerPoolRead(d, meta)
}

func resourceIBMContainerWorkerPoolRead(d *schema.ResourceData, meta interface{}) error {
	csClient, err := meta.(conns.ClientSession).ContainerAPI()
	if err != nil {
		return err
	}
	parts, err := flex.IdParts(d.Id())
	if err != nil {
		return err
	}
	cluster := parts[0]
	workerPoolID := parts[1]

	workerPoolsAPI := csClient.WorkerPools()
	targetEnv, err := getWorkerPoolTargetHeader(d, meta)
	if err != nil {
		return err
	}

	workerPool, err := workerPoolsAPI.GetWorkerPool(cluster, workerPoolID, targetEnv)
	if err != nil {
		return err
	}

	machineType := workerPool.MachineType
	d.Set("worker_pool_name", workerPool.Name)
	d.Set("machine_type", strings.Split(machineType, ".encrypted")[0])
	d.Set("size_per_zone", workerPool.Size)
	d.Set("worker_pool_id", workerPoolID)
	hardware := workerPool.Isolation
	switch strings.ToLower(hardware) {
	case "":
		hardware = hardwareShared
	case isolationPrivate:
		hardware = hardwareDedicated
	case isolationPublic:
		hardware = hardwareShared
	}
	d.Set("hardware", hardware)
	d.Set("state", workerPool.State)
	d.Set("labels", flex.IgnoreSystemLabels(workerPool.Labels))
	d.Set("operating_system", workerPool.OperatingSystem)
	d.Set("zones", flex.FlattenZones(workerPool.Zones))
	d.Set("cluster", cluster)
	if strings.Contains(machineType, "encrypted") {
		d.Set("disk_encryption", true)
	} else {
		d.Set("disk_encryption", false)
	}
	d.Set("autoscale_enabled", workerPool.AutoscaleEnabled)
	controller, err := flex.GetBaseController(meta)
	if err != nil {
		return err
	}
	d.Set(flex.ResourceControllerURL, controller+"/kubernetes/clusters")
	return nil
}

func resourceIBMContainerWorkerPoolUpdate(d *schema.ResourceData, meta interface{}) error {
	csClient, err := meta.(conns.ClientSession).ContainerAPI()
	if err != nil {
		return err
	}
	parts, err := flex.IdParts(d.Id())
	if err != nil {
		return err
	}
	clusterNameorID := parts[0]
	workerPoolNameorID := parts[1]
	workerPoolsAPI := csClient.WorkerPools()
	targetEnv, err := getWorkerPoolTargetHeader(d, meta)
	if err != nil {
		return err
	}

	if d.HasChange("size_per_zone") {
		err = workerPoolsAPI.ResizeWorkerPool(clusterNameorID, workerPoolNameorID, d.Get("size_per_zone").(int), targetEnv)
		if err != nil {
			return err
		}

		_, err = WaitForWorkerNormal(clusterNameorID, workerPoolNameorID, meta, d.Timeout(schema.TimeoutUpdate), targetEnv)
		if err != nil {
			return fmt.Errorf("[ERROR] Error waiting for workers of worker pool (%s) of cluster (%s) to become ready: %s", workerPoolNameorID, clusterNameorID, err)
		}
	}

	if d.HasChange("labels") {
		labels := make(map[string]string)
		if l, ok := d.GetOk("labels"); ok {
			for k, v := range l.(map[string]interface{}) {
				labels[k] = v.(string)
			}
		}
		err = workerPoolsAPI.UpdateLabelsWorkerPool(clusterNameorID, workerPoolNameorID, labels, targetEnv)
		if err != nil {
			return err
		}

		_, err = WaitForWorkerNormal(clusterNameorID, workerPoolNameorID, meta, d.Timeout(schema.TimeoutUpdate), targetEnv)
		if err != nil {
			return fmt.Errorf("[ERROR] Error waiting for workers of worker pool (%s) of cluster (%s) to become ready: %s", workerPoolNameorID, clusterNameorID, err)
		}
	}

	if d.HasChange("taints") {
		var taints []interface{}
		if taintRes, ok := d.GetOk("taints"); ok {
			taints = taintRes.(*schema.Set).List()
		}
		if err := updateWorkerpoolTaints(d, meta, clusterNameorID, workerPoolNameorID, taints); err != nil {
			return err
		}
	}

	return resourceIBMContainerWorkerPoolRead(d, meta)
}

func resourceIBMContainerWorkerPoolDelete(d *schema.ResourceData, meta interface{}) error {
	csClient, err := meta.(conns.ClientSession).ContainerAPI()
	if err != nil {
		return err
	}
	parts, err := flex.IdParts(d.Id())
	if err != nil {
		return err
	}
	clusterNameorID := parts[0]
	workerPoolNameorID := parts[1]

	workerPoolsAPI := csClient.WorkerPools()
	targetEnv, err := getWorkerPoolTargetHeader(d, meta)
	if err != nil {
		return err
	}

	err = workerPoolsAPI.DeleteWorkerPool(clusterNameorID, workerPoolNameorID, targetEnv)
	if err != nil {
		return err
	}
	_, err = WaitForWorkerDelete(clusterNameorID, workerPoolNameorID, meta, d.Timeout(schema.TimeoutUpdate), targetEnv)
	if err != nil {
		return fmt.Errorf("[ERROR] Error waiting for removing workers of worker pool (%s) of cluster (%s): %s", workerPoolNameorID, clusterNameorID, err)
	}
	return nil
}

func resourceIBMContainerWorkerPoolExists(d *schema.ResourceData, meta interface{}) (bool, error) {
	csClient, err := meta.(conns.ClientSession).ContainerAPI()
	if err != nil {
		return false, err
	}
	parts, err := flex.IdParts(d.Id())
	if err != nil {
		return false, err
	}
	if len(parts) < 2 {
		return false, fmt.Errorf("[ERROR] Incorrect ID %s: Id should be a combination of clusterID/WorkerPoolID", d.Id())
	}
	cluster := parts[0]
	workerPoolID := parts[1]

	workerPoolsAPI := csClient.WorkerPools()
	targetEnv, err := getWorkerPoolTargetHeader(d, meta)
	if err != nil {
		return false, err
	}

	workerPool, err := workerPoolsAPI.GetWorkerPool(cluster, workerPoolID, targetEnv)
	if err != nil {
		if apiErr, ok := err.(bmxerror.RequestFailure); ok {
			if apiErr.StatusCode() == 404 && strings.Contains(apiErr.Description(), "The specified worker pool could not be found") {
				return false, nil
			}
		}
		return false, fmt.Errorf("[ERROR] Error getting container workerpool: %s", err)
	}

	return workerPool.ID == workerPoolID, nil
}

func WaitForWorkerNormal(clusterNameOrID, workerPoolNameOrID string, meta interface{}, timeout time.Duration, target v1.ClusterTargetHeader) (interface{}, error) {
	csClient, err := meta.(conns.ClientSession).ContainerAPI()
	if err != nil {
		return nil, err
	}

	stateConf := &resource.StateChangeConf{
		Pending:    []string{"retry", workerProvisioning},
		Target:     []string{workerNormal},
		Refresh:    workerPoolStateRefreshFunc(csClient.Workers(), clusterNameOrID, workerPoolNameOrID, target),
		Timeout:    timeout,
		Delay:      10 * time.Second,
		MinTimeout: 10 * time.Second,
	}

	return stateConf.WaitForState()
}

func workerPoolStateRefreshFunc(client v1.Workers, instanceID, workerPoolNameOrID string, target v1.ClusterTargetHeader) resource.StateRefreshFunc {
	return func() (interface{}, string, error) {
		workerFields, err := client.ListByWorkerPool(instanceID, workerPoolNameOrID, false, target)
		if err != nil {
			return nil, "", fmt.Errorf("[ERROR] Error retrieving workers for cluster: %s", err)
		}
		//Done worker has two fields State and Status , so check for those 2
		for _, e := range workerFields {
			if strings.Contains(e.KubeVersion, "pending") || strings.Compare(e.State, workerNormal) != 0 || strings.Compare(e.Status, workerReadyState) != 0 {
				if strings.Compare(e.State, "deleted") != 0 {
					return workerFields, workerProvisioning, nil
				}
			}
		}
		return workerFields, workerNormal, nil
	}
}

func WaitForWorkerDelete(clusterNameOrID, workerPoolNameOrID string, meta interface{}, timeout time.Duration, target v1.ClusterTargetHeader) (interface{}, error) {
	csClient, err := meta.(conns.ClientSession).ContainerAPI()
	if err != nil {
		return nil, err
	}

	stateConf := &resource.StateChangeConf{
		Pending:    []string{"deleting"},
		Target:     []string{workerDeleteState},
		Refresh:    workerPoolDeleteStateRefreshFunc(csClient.Workers(), clusterNameOrID, workerPoolNameOrID, target),
		Timeout:    timeout,
		Delay:      10 * time.Second,
		MinTimeout: 10 * time.Second,
	}

	return stateConf.WaitForState()
}

func workerPoolDeleteStateRefreshFunc(client v1.Workers, instanceID, workerPoolNameOrID string, target v1.ClusterTargetHeader) resource.StateRefreshFunc {
	return func() (interface{}, string, error) {
		workerFields, err := client.ListByWorkerPool(instanceID, "", true, target)
		if err != nil {
			return nil, "", fmt.Errorf("[ERROR] Error retrieving workers for cluster: %s", err)
		}
		//Done worker has two fields State and Status , so check for those 2
		for _, e := range workerFields {
			if e.PoolName == workerPoolNameOrID || e.PoolID == workerPoolNameOrID {
				if strings.Compare(e.State, "deleted") != 0 {
					return workerFields, "deleting", nil
				}
			}
		}
		return workerFields, workerDeleteState, nil
	}
}

func getWorkerPoolTargetHeader(d *schema.ResourceData, meta interface{}) (v1.ClusterTargetHeader, error) {

	_, err := meta.(conns.ClientSession).BluemixSession()
	if err != nil {
		return v1.ClusterTargetHeader{}, err
	}

	userDetails, err := meta.(conns.ClientSession).BluemixUserDetails()
	if err != nil {
		return v1.ClusterTargetHeader{}, err
	}
	accountID := userDetails.UserAccount

	targetEnv := v1.ClusterTargetHeader{
		AccountID: accountID,
	}

	resourceGroup := ""
	if v, ok := d.GetOk("resource_group_id"); ok {
		resourceGroup = v.(string)
		targetEnv.ResourceGroup = resourceGroup
	}
	return targetEnv, nil
}<|MERGE_RESOLUTION|>--- conflicted
+++ resolved
@@ -192,18 +192,17 @@
 				Description: "The URL of the IBM Cloud dashboard that can be used to explore and view details about this cluster",
 			},
 
-<<<<<<< HEAD
 			"import_on_create": {
 				Type:             schema.TypeBool,
 				Optional:         true,
 				DiffSuppressFunc: flex.ApplyOnce,
 				Description:      "Import a workerpool from a cluster",
-=======
+			},
+
 			"autoscale_enabled": {
 				Type:        schema.TypeBool,
 				Computed:    true,
 				Description: "Autoscaling is enabled on the workerpool",
->>>>>>> 8b9bca34
 			},
 		},
 	}
