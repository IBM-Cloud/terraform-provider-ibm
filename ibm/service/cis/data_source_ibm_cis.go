// Copyright IBM Corp. 2017, 2021 All Rights Reserved.
// Licensed under the Mozilla Public License v2.0

package cis

import (
<<<<<<< HEAD
	"fmt"
	"log"
=======
>>>>>>> f2d3bafc
	"net/url"
	"reflect"

	"github.com/IBM-Cloud/terraform-provider-ibm/ibm/conns"
	"github.com/IBM-Cloud/terraform-provider-ibm/ibm/flex"
	"github.com/IBM/platform-services-go-sdk/globalcatalogv1"
	rc "github.com/IBM/platform-services-go-sdk/resourcecontrollerv2"
	rg "github.com/IBM/platform-services-go-sdk/resourcemanagerv2"
	"github.com/hashicorp/terraform-plugin-sdk/v2/helper/schema"
)

func DataSourceIBMCISInstance() *schema.Resource {
	return &schema.Resource{
		Read: dataSourceIBMCISInstanceRead,

		Schema: map[string]*schema.Schema{
			"name": {
				Description: "Resource instance name for example, my cis instance",
				Type:        schema.TypeString,
				Required:    true,
			},

			"resource_group_id": {
				Type:        schema.TypeString,
				Optional:    true,
				Description: "The id of the resource group in which the cis instance is present",
			},

			"guid": {
				Type:        schema.TypeString,
				Computed:    true,
				Description: "Unique identifier of resource instance",
			},

			"location": {
				Description: "The location or the environment in which cis instance exists",
				Type:        schema.TypeString,
				Computed:    true,
			},

			"service": {
				Description: "The name of the Cloud Internet Services offering, 'internet-svcs'",
				Type:        schema.TypeString,
				Computed:    true,
			},

			"plan": {
				Description: "The plan type of the cis instance",
				Type:        schema.TypeString,
				Computed:    true,
			},

			"status": {
				Description: "The resource instance status",
				Type:        schema.TypeString,
				Computed:    true,
			},
			flex.ResourceName: {
				Type:        schema.TypeString,
				Computed:    true,
				Description: "The name of the resource",
			},

			flex.ResourceCRN: {
				Type:        schema.TypeString,
				Computed:    true,
				Description: "The crn of the resource",
			},

			flex.ResourceStatus: {
				Type:        schema.TypeString,
				Computed:    true,
				Description: "The status of the resource",
			},

			flex.ResourceGroupName: {
				Type:        schema.TypeString,
				Computed:    true,
				Description: "The resource group name in which resource is provisioned",
			},
			flex.ResourceControllerURL: {
				Type:        schema.TypeString,
				Computed:    true,
				Description: "The URL of the IBM Cloud dashboard that can be used to explore and view details about the resource",
			},
		},
	}
}

func dataSourceIBMCISInstanceRead(d *schema.ResourceData, meta interface{}) error {
	var instance rc.ResourceInstance
	rsConClient, err := meta.(conns.ClientSession).ResourceControllerV2API()
	if err != nil {
		return err
	}
	name := d.Get("name").(string)

	resourceInstanceListOptions := rc.ListResourceInstancesOptions{
		Name: &name,
	}

	if rsGrpID, ok := d.GetOk("resource_group_id"); ok {
		rg := rsGrpID.(string)
		resourceInstanceListOptions.ResourceGroupID = &rg
	} else {
		defaultRg, err := flex.DefaultResourceGroup(meta)
		if err != nil {
			return err
		}
		resourceInstanceListOptions.ResourceGroupID = &defaultRg
	}

	if service, ok := d.GetOk("service"); ok {
		name := service.(string)
		resourceInstanceListOptions.ResourceID = &name
	}
	next_url := ""
	var instances []rc.ResourceInstance
	for {
		if next_url != "" {
			resourceInstanceListOptions.Start = &next_url
		}
		listInstanceResponse, resp, err := rsConClient.ListResourceInstances(&resourceInstanceListOptions)
		if err != nil {
<<<<<<< HEAD
			return fmt.Errorf("[ERROR] Error retrieving resource instance: %s with resp code: %s", err, resp)
		}
		next_url, err = getInstancesNext(listInstanceResponse.NextURL)
		if err != nil {
			return fmt.Errorf("[DEBUG] ListResourceInstances failed. Error occurred while parsing NextURL: %s", err)
		}
		instances = append(instances, listInstanceResponse.Resources...)
		if next_url == "" {
			break
=======
			return flex.FmtErrorf("[ERROR] Error retrieving service offering: %s", err)
>>>>>>> f2d3bafc
		}
	}

	var filteredInstances []rc.ResourceInstance
	var location string

	if loc, ok := d.GetOk("location"); ok {
		location = loc.(string)
		for _, instance := range instances {
			if flex.GetLocationV2(instance) == location {
				filteredInstances = append(filteredInstances, instance)
			}
		}
	} else {
		filteredInstances = instances
	}

	if len(filteredInstances) == 0 {
		return flex.FmtErrorf("[ERROR] No resource instance found with name [%s]\nIf not specified please specify more filters like resource_group_id if instance doesn't exists in default group, location or service", name)
	}

	if len(filteredInstances) > 1 {
		return flex.FmtErrorf("[ERROR] More than one resource instance found with name matching [%s]\nIf not specified please specify more filters like resource_group_id if instance doesn't exists in default group, location or service", name)
	}
	instance = filteredInstances[0]

	d.SetId(*instance.ID)
	d.Set("status", instance.State)
	d.Set("resource_group_id", instance.ResourceGroupID)
	d.Set("location", instance.RegionID)
	d.Set("guid", instance.GUID)
	globalClient, err := meta.(conns.ClientSession).GlobalCatalogV1API()
	if err != nil {
<<<<<<< HEAD
		return err
=======
		return flex.FmtErrorf("[ERROR] Error retrieving service offering: %s", err)
>>>>>>> f2d3bafc
	}
	options := globalcatalogv1.GetCatalogEntryOptions{

		ID: instance.ResourceID,
	}
	service, _, err := globalClient.GetCatalogEntry(&options)
	if err != nil {
		return fmt.Errorf("[ERROR] Error retrieving service offering: %s", err)
	}
	d.Set("service", service.Name)
	planOptions := globalcatalogv1.GetCatalogEntryOptions{

		ID: instance.ResourcePlanID,
	}
	plan, _, err := globalClient.GetCatalogEntry(&planOptions)
	if err != nil {
		return flex.FmtErrorf("[ERROR] Error retrieving plan: %s", err)
	}
	d.Set("plan", plan.Name)

	d.Set(flex.ResourceName, instance.Name)
	d.Set(flex.ResourceCRN, instance.CRN)
	d.Set(flex.ResourceStatus, instance.State)

	rMgtClient, err := meta.(conns.ClientSession).ResourceManagerV2API()
	if err != nil {
		return err
	}
	GetResourceGroup := rg.GetResourceGroupOptions{
		ID: instance.ResourceGroupID,
	}
	resourceGroup, resp, err := rMgtClient.GetResourceGroup(&GetResourceGroup)
	if err != nil || resourceGroup == nil {
		log.Printf("[ERROR] Error retrieving resource group: %s %s", err, resp)
	}
	if resourceGroup != nil && resourceGroup.Name != nil {
		d.Set(flex.ResourceGroupName, resourceGroup.Name)
	}

	rcontroller, err := flex.GetBaseController(meta)
	if err != nil {
		return err
	}
	d.Set(flex.ResourceControllerURL, rcontroller+"/internet-svcs/"+url.QueryEscape(*instance.CRN))

	return nil
}

func getInstancesNext(next *string) (string, error) {
	if reflect.ValueOf(next).IsNil() {
		return "", nil
	}
	u, err := url.Parse(*next)
	if err != nil {
		return "", err
	}
	q := u.Query()
	return q.Get("next_url"), nil
}<|MERGE_RESOLUTION|>--- conflicted
+++ resolved
@@ -4,11 +4,8 @@
 package cis
 
 import (
-<<<<<<< HEAD
 	"fmt"
 	"log"
-=======
->>>>>>> f2d3bafc
 	"net/url"
 	"reflect"
 
@@ -133,19 +130,15 @@
 		}
 		listInstanceResponse, resp, err := rsConClient.ListResourceInstances(&resourceInstanceListOptions)
 		if err != nil {
-<<<<<<< HEAD
 			return fmt.Errorf("[ERROR] Error retrieving resource instance: %s with resp code: %s", err, resp)
 		}
 		next_url, err = getInstancesNext(listInstanceResponse.NextURL)
 		if err != nil {
-			return fmt.Errorf("[DEBUG] ListResourceInstances failed. Error occurred while parsing NextURL: %s", err)
+			return flex.FmtErrorf("[ERROR] Error retrieving service offering: %s", err)
 		}
 		instances = append(instances, listInstanceResponse.Resources...)
 		if next_url == "" {
 			break
-=======
-			return flex.FmtErrorf("[ERROR] Error retrieving service offering: %s", err)
->>>>>>> f2d3bafc
 		}
 	}
 
@@ -179,19 +172,15 @@
 	d.Set("guid", instance.GUID)
 	globalClient, err := meta.(conns.ClientSession).GlobalCatalogV1API()
 	if err != nil {
-<<<<<<< HEAD
-		return err
-=======
+		return err
+	}
+	options := globalcatalogv1.GetCatalogEntryOptions{
+
+		ID: instance.ResourceID,
+	}
+	service, _, err := globalClient.GetCatalogEntry(&options)
+	if err != nil {
 		return flex.FmtErrorf("[ERROR] Error retrieving service offering: %s", err)
->>>>>>> f2d3bafc
-	}
-	options := globalcatalogv1.GetCatalogEntryOptions{
-
-		ID: instance.ResourceID,
-	}
-	service, _, err := globalClient.GetCatalogEntry(&options)
-	if err != nil {
-		return fmt.Errorf("[ERROR] Error retrieving service offering: %s", err)
 	}
 	d.Set("service", service.Name)
 	planOptions := globalcatalogv1.GetCatalogEntryOptions{
