// Copyright IBM Corp. 2024, 2025. All Rights Reserved.
// Licensed under the Mozilla Public License v2.0

package cis

import (
	"fmt"
	"reflect"

	"github.com/IBM-Cloud/terraform-provider-ibm/ibm/flex"

	"github.com/IBM-Cloud/terraform-provider-ibm/ibm/conns"
	"github.com/IBM-Cloud/terraform-provider-ibm/ibm/validate"
	"github.com/IBM/go-sdk-core/v5/core"
	"github.com/IBM/networking-go-sdk/rulesetsv1"
	"github.com/hashicorp/terraform-plugin-sdk/v2/helper/schema"
)

var CISResourceResponseObject = &schema.Resource{
	Schema: map[string]*schema.Schema{
		CISRulesetsDescription: {
			Type:        schema.TypeString,
			Optional:    true,
			Description: "Description of the rulesets",
		},
		CISRulesetsId: {
			Type:        schema.TypeString,
			Description: "Associated ruleset ID",
			Optional:    true,
		},
		CISRulesetsKind: {
			Type:        schema.TypeString,
			Optional:    true,
			Description: "Kind of the rulesets",
		},
		CISRulesetsLastUpdatedAt: {
			Type:        schema.TypeString,
			Optional:    true,
			Description: "Rulesets last updated at",
		},
		CISRulesetsName: {
			Type:        schema.TypeString,
			Optional:    true,
			Description: "Name of the rulesets",
		},
		CISRulesetsPhase: {
			Type:        schema.TypeString,
			Optional:    true,
			Description: "Phase of the rulesets",
		},
		CISRulesetsVersion: {
			Type:        schema.TypeString,
			Optional:    true,
			Description: "Version of the rulesets",
		},
		CISRulesetsRules: {
			Type:        schema.TypeList,
			Optional:    true,
			Description: "Rules of the rulesets",
			Elem: &schema.Resource{
				Schema: map[string]*schema.Schema{
					CISRulesetsRuleId: {
						Type:        schema.TypeString,
						Optional:    true,
						Description: "ID of the rulesets rule",
					},
					CISRulesetsRuleVersion: {
						Type:        schema.TypeString,
						Optional:    true,
						Description: "Version of the rulesets rule",
					},
					CISRulesetsRuleAction: {
						Type:        schema.TypeString,
						Optional:    true,
						Description: "Action of the rulesets rule",
					},
					CISRulesetsRuleActionParameters: {
						Type:        schema.TypeSet,
						Optional:    true,
						Description: "Action parameters of the rulesets rule",
						Elem: &schema.Resource{
							Schema: map[string]*schema.Schema{
								CISRulesetsRuleId: {
									Type:        schema.TypeString,
									Optional:    true,
									Description: "ID of the rulesets rule",
								},
								CISRulesetOverrides: {
									Type:        schema.TypeSet,
									Optional:    true,
									Description: "Override options",
									Elem: &schema.Resource{
										Schema: map[string]*schema.Schema{
											CISRulesetOverridesAction: {
												Type:        schema.TypeString,
												Optional:    true,
												Description: "Action to perform",
											},
											CISRulesetOverridesEnabled: {
												Type:        schema.TypeBool,
												Optional:    true,
												Description: "Enable/Disable rule",
											},
											// CISRulesetOverridesSensitivityLevel: {
											// 	Type:        schema.TypeString,
											// 	Optional:    true,
											// 	Description: "Sensitivity level",
											// },
											CISRulesetOverridesRules: {
												Type:        schema.TypeList,
												Optional:    true,
												Description: "Rules",
												Elem: &schema.Resource{
													Schema: map[string]*schema.Schema{
														CISRulesetRuleId: {
															Type:        schema.TypeString,
															Optional:    true,
															Description: "ID of the ruleset",
														},
														CISRulesetOverridesEnabled: {
															Type:        schema.TypeBool,
															Optional:    true,
															Description: "Enable/Disable rule",
														},
														CISRulesetOverridesAction: {
															Type:        schema.TypeString,
															Optional:    true,
															Description: "Action to perform",
														},
														CISRulesetOverridesSensitivityLevel: {
															Type:        schema.TypeString,
															Optional:    true,
															Description: "Sensitivity level",
														},
														CISRulesetOverridesScoreThreshold: {
															Type:        schema.TypeInt,
															Optional:    true,
															Description: "Score Threshold",
														},
													},
												},
											},
											CISRulesetOverridesCategories: {
												Type:        schema.TypeList,
												Optional:    true,
												Description: "Categories",
												Elem: &schema.Resource{
													Schema: map[string]*schema.Schema{
														CISRulesetOverridesCategoriesCategory: {
															Type:        schema.TypeString,
															Optional:    true,
															Description: "Category",
														},
														CISRulesetOverridesEnabled: {
															Type:        schema.TypeBool,
															Optional:    true,
															Description: "Enable/Disable rule",
														},
														CISRulesetOverridesAction: {
															Type:        schema.TypeString,
															Optional:    true,
															Description: "Action to perform",
														},
													},
												},
											},
										},
									},
								},
								CISRulesetsVersion: {
									Type:        schema.TypeString,
									Optional:    true,
									Description: "Version of the ruleset",
								},
								CISRuleset: {
									Type:        schema.TypeString,
									Optional:    true,
									Description: "Ruleset ID of the ruleset to apply action to",
								},
								CISRulesetList: {
									Type:        schema.TypeList,
									Optional:    true,
									Description: "List of ruleset IDs of the ruleset to apply action to",
									Elem:        &schema.Schema{Type: schema.TypeString},
								},
								CISRulesetsRuleActionParametersResponse: {
									Type:        schema.TypeSet,
									Optional:    true,
									Description: "Action parameters response of the rulesets rule",
									Elem: &schema.Resource{
										Schema: map[string]*schema.Schema{
											CISRulesetsRuleActionParametersResponseContent: {
												Type:        schema.TypeString,
												Optional:    true,
												Description: "Action parameters response content of the rulesets rule",
											},
											CISRulesetsRuleActionParametersResponseContentType: {
												Type:        schema.TypeString,
												Optional:    true,
												Description: "Action parameters response type of the rulesets rule",
											},
											CISRulesetsRuleActionParametersResponseStatusCode: {
												Type:        schema.TypeInt,
												Optional:    true,
												Description: "Action parameters response status code of the rulesets rule",
											},
										},
									},
								},
							},
						},
					},
					CISRulesetsRuleActionCategories: {
						Type:        schema.TypeList,
						Optional:    true,
						Description: "Categories of the rulesets rule",
						Elem:        &schema.Schema{Type: schema.TypeString},
					},
					CISRulesetsRuleActionEnabled: {
						Type:        schema.TypeBool,
						Optional:    true,
						Description: "Enable/Disable ruleset rule",
					},
					CISRulesetsRuleActionDescription: {
						Type:        schema.TypeString,
						Optional:    true,
						Description: "Description of the rulesets rule",
					},
					CISRulesetsRuleExpression: {
						Type:        schema.TypeString,
						Optional:    true,
						Description: "Expression of the rulesets rule",
					},
					CISRulesetsRuleRef: {
						Type:        schema.TypeString,
						Optional:    true,
						Description: "Reference of the rulesets rule",
					},
					CISRulesetsRuleLogging: {
						Type:        schema.TypeMap,
						Optional:    true,
						Description: "Logging of the rulesets rule",
						Elem:        &schema.Schema{Type: schema.TypeBool},
					},
					CISRulesetsRulePosition: {
						Type:        schema.TypeSet,
						Optional:    true,
						Description: "Position of rulesets rule",
						Elem: &schema.Resource{
							Schema: map[string]*schema.Schema{
								CISRulesetsRulePositionAfter: {
									Type:        schema.TypeString,
									Optional:    true,
									Description: "Ruleset before position of rulesets rule",
								},
								CISRulesetsRulePositionBefore: {
									Type:        schema.TypeString,
									Optional:    true,
									Description: "Ruleset after position of rulesets rule",
								},
								CISRulesetsRulePositionIndex: {
									Type:        schema.TypeInt,
									Optional:    true,
									Description: "Index of rulesets rule",
								},
							},
						},
					},
					CISRulesetsRuleLastUpdatedAt: {
						Type:        schema.TypeString,
						Optional:    true,
						Description: "Rulesets rule last updated at",
					},
				},
			},
		},
	},
}

func ResourceIBMCISRuleset() *schema.Resource {
	return &schema.Resource{
		Read:     ResourceIBMCISRulesetRead,
		Update:   ResourceIBMCISRulesetUpdate,
		Delete:   ResourceIBMCISRulesetDelete,
		Create:   ResourceIBMCISRulesetRead,
		Importer: &schema.ResourceImporter{},
		Schema: map[string]*schema.Schema{
			cisID: {
				Type:        schema.TypeString,
				Description: "CIS instance CRN",
				Required:    true,
				ValidateFunc: validate.InvokeValidator("ibm_cis_ruleset",
					"cis_id"),
			},
			cisDomainID: {
				Type:             schema.TypeString,
				Description:      "Associated CIS domain",
				Optional:         true,
				DiffSuppressFunc: suppressDomainIDDiff,
			},
			CISRulesetsId: {
				Type:        schema.TypeString,
				Description: "Associated ruleset ID",
				Optional:    true,
			},
			CISRulesetsObjectOutput: {
				Type:        schema.TypeList,
				Optional:    true,
				Description: "Container for response information",
				Elem:        CISResourceResponseObject,
			},
		},
	}
}
func ResourceIBMCISRulesetValidator() *validate.ResourceValidator {
	validateSchema := make([]validate.ValidateSchema, 0)
	validateSchema = append(validateSchema,
		validate.ValidateSchema{
			Identifier:                 "cis_id",
			ValidateFunctionIdentifier: validate.ValidateCloudData,
			Type:                       validate.TypeString,
			CloudDataType:              "resource_instance",
			CloudDataRange:             []string{"service:internet-svcs"},
			Required:                   true})
	ibmCISRulesetValidator := validate.ResourceValidator{
		ResourceName: "ibm_cis_ruleset",
		Schema:       validateSchema}
	return &ibmCISRulesetValidator
}

func ResourceIBMCISRulesetCreate(d *schema.ResourceData, meta interface{}) error {
	// check if it is a new resource, if true then return error that user need to import it first
	if d.IsNewResource() {
<<<<<<< HEAD
		return fmt.Errorf("[ERROR] You can not create a new resource. Please import the resource first. Check documentation for import usage")
=======
		return fmt.Errorf("[ERROR] You cannot create a new resource. Import the resource first. Check documentation for import usage.")
>>>>>>> d3a47cce
	}
	return nil
}

func ResourceIBMCISRulesetUpdate(d *schema.ResourceData, meta interface{}) error {
	sess, err := meta.(conns.ClientSession).CisRulesetsSession()
	if err != nil {
		return fmt.Errorf("[ERROR] Error while getting the CisRulesetsSession %s", err)
	}

	crn := d.Get(cisID).(string)
	zoneId := d.Get(cisDomainID).(string)
	rulesetId := d.Get(CISRulesetsId).(string)
	sess.Crn = core.StringPtr(crn)

	if zoneId != "" {
		sess.ZoneIdentifier = core.StringPtr(zoneId)

		opt := sess.NewUpdateZoneRulesetOptions(rulesetId)

		rulesetsObject := d.Get(CISRulesetsObjectOutput).([]interface{})[0].(map[string]interface{})
		opt.SetDescription(rulesetsObject[CISRulesetsDescription].(string))
		opt.SetName(rulesetsObject[CISRulesetsName].(string))
		opt.SetRulesetID(rulesetId)

		rulesObj := expandCISRules(rulesetsObject[CISRulesetsRules])
		opt.SetRules(rulesObj)

		_, resp, err := sess.UpdateZoneRuleset(opt)

		if err != nil {
			return fmt.Errorf("[ERROR] Error while updating the zone Ruleset %s", resp)
		}

		d.SetId(dataSourceCISRulesetsCheckID(d))

	} else {
		opt := sess.NewUpdateInstanceRulesetOptions(rulesetId)

		rulesetsObject := d.Get(CISRulesetsObjectOutput).([]interface{})[0].(map[string]interface{})
		opt.SetDescription(rulesetsObject[CISRulesetsDescription].(string))
		opt.SetName(rulesetsObject[CISRulesetsName].(string))
		opt.SetRulesetID(rulesetId)

		rulesObj := expandCISRules(rulesetsObject[CISRulesetsRules])
		opt.SetRules(rulesObj)

		_, _, err := sess.UpdateInstanceRuleset(opt)

		if err != nil {
			return fmt.Errorf("[ERROR] Error while updating the zone Ruleset %s", err)
		}

		d.SetId(dataSourceCISRulesetsCheckID(d))
	}

	return ResourceIBMCISRulesetRead(d, meta)
}

func ResourceIBMCISRulesetRead(d *schema.ResourceData, meta interface{}) error {
	sess, err := meta.(conns.ClientSession).CisRulesetsSession()
	if err != nil {
		return fmt.Errorf("[ERROR] Error while getting the CisRulesetsSession %s", err)
	}

	rulesetId, zoneId, crn, _ := flex.ConvertTfToCisThreeVar(d.Id())
	d.Set(CISRulesetsId, rulesetId)
	d.Set(cisDomainID, zoneId)
	d.Set(cisID, crn)

	sess.Crn = core.StringPtr(crn)

	if zoneId != "" {
		sess.ZoneIdentifier = core.StringPtr(zoneId)
		opt := sess.NewGetZoneRulesetOptions(rulesetId)
		result, resp, err := sess.GetZoneRuleset(opt)
		if err != nil {
			return fmt.Errorf("[WARN] Resource: Get zone ruleset failed:  %v \n", resp)
		}

		rulesetObj := flattenCISRulesets(*result.Result)

		d.Set(CISRulesetsObjectOutput, rulesetObj)
		d.Set(cisDomainID, zoneId)
		d.Set(cisID, crn)
		d.SetId(dataSourceCISRulesetsCheckID(d))

	} else {
		opt := sess.NewGetInstanceRulesetOptions(rulesetId)
		result, resp, err := sess.GetInstanceRuleset(opt)
		if err != nil {
			return fmt.Errorf("[WARN] Resource: Get Instance ruleset failed: %v \n", resp)
		}

		rulesetObj := flattenCISRulesets(*result.Result)

		d.Set(CISRulesetsListOutput, rulesetObj)
		d.Set(CISRulesetsId, rulesetId)
		d.Set(cisID, crn)
		d.SetId(dataSourceCISRulesetsCheckID(d))
	}

	return nil
}

func ResourceIBMCISRulesetDelete(d *schema.ResourceData, meta interface{}) error {

	sess, err := meta.(conns.ClientSession).CisRulesetsSession()
	if err != nil {
		return fmt.Errorf("[ERROR] Error while getting the CisRulesetsSession %s", err)
	}

	rulesetId, zoneId, crn, _ := flex.ConvertTfToCisThreeVar(d.Id())
	sess.Crn = core.StringPtr(crn)

	if zoneId != "" {
		sess.ZoneIdentifier = core.StringPtr(zoneId)
		opt := sess.NewDeleteZoneRulesetOptions(rulesetId)
		res, err := sess.DeleteZoneRuleset(opt)
		if err != nil {
			return fmt.Errorf("[ERROR] Error deleting the zone ruleset %s:%s", err, res)
		}
	} else {
		opt := sess.NewDeleteInstanceRulesetOptions(rulesetId)
		res, err := sess.DeleteInstanceRuleset(opt)
		if err != nil {
			return fmt.Errorf("[ERROR] Error deleting the Instance ruleset %s:%s", err, res)
		}
	}

	d.SetId("")
	return nil
}

func expandCISRules(obj interface{}) []rulesetsv1.RuleCreate {

	finalResponse := make([]rulesetsv1.RuleCreate, 0)

	listResponse := obj.([]interface{})
	for _, val := range listResponse {

		ruleObj := val.(map[string]interface{})

		id := ruleObj[CISRulesetsRuleId].(string)
		expression := ruleObj[CISRulesetsRuleExpression].(string)
		action := ruleObj[CISRulesetsRuleAction].(string)
		description := ruleObj[CISRulesetsRuleActionDescription].(string)
		enabled := ruleObj[CISRulesetsRuleActionEnabled].(bool)
		ref := ruleObj[CISRulesetsRuleRef].(string)

		actionParameterObj := rulesetsv1.ActionParameters{}

		if len(ruleObj[CISRulesetsRuleActionParameters].(*schema.Set).List()) != 0 {
			actionParameterObj = expandCISRulesetsRulesActionParameters(ruleObj[CISRulesetsRuleActionParameters])
		}

		position := rulesetsv1.Position{}
		if len(ruleObj[CISRulesetsRulePosition].(*schema.Set).List()) != 0 {
			var err error
			position, err = expandCISRulesetsRulesPositions(ruleObj[CISRulesetsRulePosition])
			if err != nil {
				fmt.Printf("[ERROR] Error while expanding the CIS Rulesets Rule Position %s", err)
				return []rulesetsv1.RuleCreate{}
			}
		}

		ruleRespObj := rulesetsv1.RuleCreate{
			Expression:       &expression,
			Action:           &action,
			Description:      &description,
			Enabled:          &enabled,
			Ref:              &ref,
			ActionParameters: &actionParameterObj,
			Position:         &position,
		}

		if id != "" {
			ruleRespObj.ID = &id
		}

		finalResponse = append(finalResponse, ruleRespObj)
	}

	return finalResponse
}

func expandCISRulesetsRulesPositions(obj interface{}) (rulesetsv1.Position, error) {
	responseObj := rulesetsv1.Position{}
	if len(obj.(*schema.Set).List()) != 0 {
		response := obj.(*schema.Set).List()[0].(map[string]interface{})

		before := response[CISRulesetsRulePositionBefore].(string)
		after := response[CISRulesetsRulePositionAfter].(string)
		index := int64(response[CISRulesetsRulePositionIndex].(int))

		if before != "" && after == "" && index == 0 {
			responseObj = rulesetsv1.Position{
				Before: &before,
			}
		} else if after != "" && before == "" && index == 0 {
			responseObj = rulesetsv1.Position{
				After: &after,
			}
		} else if index != 0 && before == "" && after == "" {
			responseObj = rulesetsv1.Position{
				Index: &index,
			}
		} else {
			return rulesetsv1.Position{}, fmt.Errorf("only one of 'before', 'after', or 'index' can be set")
		}
	}
	return responseObj, nil
}

func expandCISRulesetsRulesActionParameters(obj interface{}) rulesetsv1.ActionParameters {

	actionParameterRespObj := rulesetsv1.ActionParameters{}
	// return empty object if action parameter is not provided.
	if len(obj.(*schema.Set).List()) == 0 {
		return actionParameterRespObj
	}

	actionParameterObj := obj.(*schema.Set).List()[0].(map[string]interface{})

	id := actionParameterObj[CISRulesetsRuleId].(string)
	if id != "" {
		actionParameterRespObj.ID = &id
	}
	version := actionParameterObj[CISRulesetsVersion].(string)
	if version != "" {
		actionParameterRespObj.Version = &version
	}
	ruleListInterface := actionParameterObj[CISRulesetList].([]interface{})

	ruleList := make([]string, 0)
	for i, v := range ruleListInterface {
		ruleList[i] = fmt.Sprint(v)
	}
	actionParameterRespObj.Rulesets = ruleList

	finalResponse := make([]rulesetsv1.ActionParameters, 0)

	overrideObj := rulesetsv1.Overrides{}
	if len(actionParameterObj[CISRulesetOverrides].(*schema.Set).List()) != 0 {
		overrideObj = expandCISRulesetsRulesActionParametersOverrides(actionParameterObj[CISRulesetOverrides])
		actionParameterRespObj.Overrides = &overrideObj
	}

	resObj := rulesetsv1.ActionParametersResponse{}
	if len(actionParameterObj[CISRulesetsRuleActionParametersResponse].(*schema.Set).List()) != 0 {
		resObj = expandCISRulesetsRulesActionParametersResponse(actionParameterObj[CISRulesetsRuleActionParametersResponse])
		actionParameterRespObj.Response = &resObj
	}

	finalResponse = append(finalResponse, actionParameterRespObj)

	return finalResponse[0]
}

func expandCISRulesetsRulesActionParametersResponse(obj interface{}) rulesetsv1.ActionParametersResponse {
	response := obj.(*schema.Set).List()[0].(map[string]interface{})
	content := response[CISRulesetsRuleActionParametersResponseContent].(string)
	contentType := response[CISRulesetsRuleActionParametersResponseContentType].(string)
	statusCode := int64(response[cisPageRuleActionsValueStatusCode].(int))

	responseObj := rulesetsv1.ActionParametersResponse{
		Content:     &content,
		ContentType: &contentType,
		StatusCode:  &statusCode,
	}

	return responseObj
}

func expandCISRulesetsRulesActionParametersOverrides(obj interface{}) rulesetsv1.Overrides {

	overrideObj := obj.(*schema.Set).List()[0].(map[string]interface{})
	actionOverride := overrideObj[CISRulesetOverridesAction].(string)
	enabledOverride := overrideObj[CISRulesetOverridesEnabled].(bool)

	rules := []rulesetsv1.RulesOverride{}
	categories := []rulesetsv1.CategoriesOverride{}
	if !reflect.ValueOf(overrideObj[CISRulesetOverridesRules]).IsNil() {
		rules = expandCISRulesetsRulesActionParametersOverridesRules(overrideObj[CISRulesetOverridesRules])
	}
	if !reflect.ValueOf(overrideObj[CISRulesetOverridesCategories]).IsNil() {
		categories = expandCISRulesetsRulesActionParametersOverridesCategories(overrideObj[CISRulesetOverridesCategories])
	}

	finalResponse := make([]rulesetsv1.Overrides, 0)
	overrideRespObj := rulesetsv1.Overrides{
		Rules:      rules,
		Categories: categories,
	}
	if actionOverride != "" {
		overrideRespObj.Action = &actionOverride
	}
	if enabledOverride {
		overrideRespObj.Enabled = &enabledOverride
	}
	finalResponse = append(finalResponse, overrideRespObj)

	return finalResponse[0]
}

func expandCISRulesetsRulesActionParametersOverridesCategories(obj interface{}) []rulesetsv1.CategoriesOverride {
	finalResponse := make([]rulesetsv1.CategoriesOverride, 0)

	listResponse := obj.([]interface{})

	for _, val := range listResponse {
		response := val.(map[string]interface{})
		action := response[CISRulesetOverridesAction].(string)
		enabled := response[CISRulesetOverridesEnabled].(bool)
		category := response[CISRulesetOverridesCategoriesCategory].(string)
		overrideRespObj := rulesetsv1.CategoriesOverride{
			Category: &category,
		}

		if action != "" {
			overrideRespObj.Action = &action
		}
		if enabled {
			overrideRespObj.Enabled = &enabled
		}

		finalResponse = append(finalResponse, overrideRespObj)

	}

	return finalResponse
}

func expandCISRulesetsRulesActionParametersOverridesRules(obj interface{}) []rulesetsv1.RulesOverride {
	finalResponse := make([]rulesetsv1.RulesOverride, 0)

	listResponse := obj.([]interface{})
	for _, val := range listResponse {
		response := val.(map[string]interface{})
		id := response[CISRulesetRuleId].(string)
		action := response[CISRulesetOverridesAction].(string)
		enabled := response[CISRulesetOverridesEnabled].(bool)
		score := int64(response[CISRulesetOverridesScoreThreshold].(int))

		overrideRespObj := rulesetsv1.RulesOverride{
			ID: &id,
		}
		if action != "" {
			overrideRespObj.Action = &action
		}
		if enabled {
			overrideRespObj.Enabled = &enabled
		}
		if score != 0 {
			overrideRespObj.ScoreThreshold = &score
		}
		finalResponse = append(finalResponse, overrideRespObj)
	}

	return finalResponse
}<|MERGE_RESOLUTION|>--- conflicted
+++ resolved
@@ -331,11 +331,7 @@
 func ResourceIBMCISRulesetCreate(d *schema.ResourceData, meta interface{}) error {
 	// check if it is a new resource, if true then return error that user need to import it first
 	if d.IsNewResource() {
-<<<<<<< HEAD
 		return fmt.Errorf("[ERROR] You can not create a new resource. Please import the resource first. Check documentation for import usage")
-=======
-		return fmt.Errorf("[ERROR] You cannot create a new resource. Import the resource first. Check documentation for import usage.")
->>>>>>> d3a47cce
 	}
 	return nil
 }
