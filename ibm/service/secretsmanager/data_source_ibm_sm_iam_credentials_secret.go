// Copyright IBM Corp. 2023 All Rights Reserved.
// Licensed under the Mozilla Public License v2.0

package secretsmanager

import (
	"context"
	"fmt"
	"github.com/IBM-Cloud/terraform-provider-ibm/ibm/flex"
	"github.com/IBM/secrets-manager-go-sdk/v2/secretsmanagerv2"
	"github.com/hashicorp/terraform-plugin-sdk/v2/diag"
	"github.com/hashicorp/terraform-plugin-sdk/v2/helper/schema"
)

func DataSourceIbmSmIamCredentialsSecret() *schema.Resource {
	return &schema.Resource{
		ReadContext: dataSourceIbmSmIamCredentialsSecretRead,

		Schema: map[string]*schema.Schema{
			"secret_id": &schema.Schema{
				Type:         schema.TypeString,
				Optional:     true,
				Computed:     true,
				ExactlyOneOf: []string{"secret_id", "name"},
				Description:  "The ID of the secret.",
			},
			"created_by": &schema.Schema{
				Type:        schema.TypeString,
				Computed:    true,
				Description: "The unique identifier that is associated with the entity that created the secret.",
			},
			"created_at": &schema.Schema{
				Type:        schema.TypeString,
				Computed:    true,
				Description: "The date when a resource was created. The date format follows RFC 3339.",
			},
			"crn": &schema.Schema{
				Type:        schema.TypeString,
				Computed:    true,
				Description: "A CRN that uniquely identifies an IBM Cloud resource.",
			},
			"custom_metadata": &schema.Schema{
				Type:        schema.TypeMap,
				Computed:    true,
				Description: "The secret metadata that a user can customize.",
				Elem: &schema.Schema{
					Type: schema.TypeString,
				},
			},
			"description": &schema.Schema{
				Type:        schema.TypeString,
				Computed:    true,
				Description: "An extended description of your secret.To protect your privacy, do not use personal data, such as your name or location, as a description for your secret group.",
			},
			"downloaded": &schema.Schema{
				Type:        schema.TypeBool,
				Computed:    true,
				Description: "Indicates whether the secret data that is associated with a secret version was retrieved in a call to the service API.",
			},
			"labels": &schema.Schema{
				Type:        schema.TypeList,
				Computed:    true,
				Description: "Labels that you can use to search for secrets in your instance.Up to 30 labels can be created.",
				Elem: &schema.Schema{
					Type: schema.TypeString,
				},
			},
			"locks_total": &schema.Schema{
				Type:        schema.TypeInt,
				Computed:    true,
				Description: "The number of locks of the secret.",
			},
			"name": &schema.Schema{
				Type:         schema.TypeString,
				Optional:     true,
				Computed:     true,
				ExactlyOneOf: []string{"secret_id", "name"},
				RequiredWith: []string{"secret_group_name"},
				Description:  "The human-readable name of your secret.",
			},
			"secret_group_id": &schema.Schema{
				Type:        schema.TypeString,
				Computed:    true,
				Description: "A v4 UUID identifier, or `default` secret group.",
			},
			"secret_group_name": &schema.Schema{
				Type:         schema.TypeString,
				Optional:     true,
				RequiredWith: []string{"name"},
				Description:  "The human-readable name of your secret group.",
			},
			"secret_type": &schema.Schema{
				Type:        schema.TypeString,
				Computed:    true,
				Description: "The secret type. Supported types are arbitrary, certificates (imported, public, and private), IAM credentials, key-value, and user credentials.",
			},
			"state": &schema.Schema{
				Type:        schema.TypeInt,
				Computed:    true,
				Description: "The secret state that is based on NIST SP 800-57. States are integers and correspond to the `Pre-activation = 0`, `Active = 1`,  `Suspended = 2`, `Deactivated = 3`, and `Destroyed = 5` values.",
			},
			"state_description": &schema.Schema{
				Type:        schema.TypeString,
				Computed:    true,
				Description: "A text representation of the secret state.",
			},
			"updated_at": &schema.Schema{
				Type:        schema.TypeString,
				Computed:    true,
				Description: "The date when a resource was recently modified. The date format follows RFC 3339.",
			},
			"versions_total": &schema.Schema{
				Type:        schema.TypeInt,
				Computed:    true,
				Description: "The number of versions of the secret.",
			},
			"ttl": &schema.Schema{
				Type:        schema.TypeString,
				Computed:    true,
				Description: "The time-to-live (TTL) or lease duration to assign to generated credentials.For `iam_credentials` secrets, the TTL defines for how long each generated API key remains valid. The value can be either an integer that specifies the number of seconds, or the string representation of a duration, such as `120m` or `24h`.Minimum duration is 1 minute. Maximum is 90 days.",
			},
			"expiration_date": &schema.Schema{
				Type:        schema.TypeString,
				Computed:    true,
				Description: "The date a secret is expired. The date format follows RFC 3339.",
			},
			"account_id": &schema.Schema{
				Type:        schema.TypeString,
				Computed:    true,
				Description: "The ID of the account in which the IAM credentials are created. Use this field only if the target account is not the same as the account of the Secrets Manager instance.",
			},
			"access_groups": &schema.Schema{
				Type:        schema.TypeList,
				Computed:    true,
				Description: "Access Groups that you can use for an `iam_credentials` secret.Up to 10 Access Groups can be used for each secret.",
				Elem: &schema.Schema{
					Type: schema.TypeString,
				},
			},
			"api_key_id": &schema.Schema{
				Type:        schema.TypeString,
				Computed:    true,
				Description: "The ID of the API key that is generated for this secret.",
			},
			"service_id": &schema.Schema{
				Type:        schema.TypeString,
				Computed:    true,
				Description: "The service ID under which the API key (see the `api_key` field) is created.If you omit this parameter, Secrets Manager generates a new service ID for your secret at its creation and adds it to the access groups that you assign.Optionally, you can use this field to provide your own service ID if you prefer to manage its access directly or retain the service ID after your secret expires, is rotated, or deleted. If you provide a service ID, do not include the `access_groups` parameter.",
			},
			"service_id_is_static": &schema.Schema{
				Type:        schema.TypeBool,
				Computed:    true,
				Description: "Indicates whether an `iam_credentials` secret was created with a static service ID.If it is set to `true`, the service ID for the secret was provided by the user at secret creation. If it is set to `false`, the service ID was generated by Secrets Manager.",
			},
			"reuse_api_key": &schema.Schema{
				Type:        schema.TypeBool,
				Computed:    true,
				Description: "Determines whether to use the same service ID and API key for future read operations on an`iam_credentials` secret. The value is always `true` for IAM credentials secrets managed by Terraform.",
			},
			"rotation": &schema.Schema{
				Type:        schema.TypeList,
				Computed:    true,
				Description: "Determines whether Secrets Manager rotates your secrets automatically.",
				Elem: &schema.Resource{
					Schema: map[string]*schema.Schema{
						"auto_rotate": &schema.Schema{
							Type:        schema.TypeBool,
							Computed:    true,
							Description: "Determines whether Secrets Manager rotates your secret automatically.Default is `false`. If `auto_rotate` is set to `true` the service rotates your secret based on the defined interval.",
						},
						"interval": &schema.Schema{
							Type:        schema.TypeInt,
							Computed:    true,
							Description: "The length of the secret rotation time interval.",
						},
						"unit": &schema.Schema{
							Type:        schema.TypeString,
							Computed:    true,
							Description: "The units for the secret rotation time interval.",
						},
					},
				},
			},
			"next_rotation_date": &schema.Schema{
				Type:        schema.TypeString,
				Computed:    true,
				Description: "The date that the secret is scheduled for automatic rotation.The service automatically creates a new version of the secret on its next rotation date. This field exists only for secrets that have an existing rotation policy.",
			},
			"api_key": &schema.Schema{
				Type:        schema.TypeString,
				Computed:    true,
				Sensitive:   true,
				Description: "The API key that is generated for this secret.After the secret reaches the end of its lease (see the `ttl` field), the API key is deleted automatically.",
			},
		},
	}
}

func dataSourceIbmSmIamCredentialsSecretRead(context context.Context, d *schema.ResourceData, meta interface{}) diag.Diagnostics {
	iAMCredentialsSecretIntf, region, instanceId, diagError := getSecretByIdOrByName(context, d, meta, IAMCredentialsSecretType, IAMCredentialsSecretResourceName)
	if diagError != nil {
		return diagError
	}

	iAMCredentialsSecret := iAMCredentialsSecretIntf.(*secretsmanagerv2.IAMCredentialsSecret)
	d.SetId(fmt.Sprintf("%s/%s/%s", region, instanceId, *iAMCredentialsSecret.ID))

	var err error
	if err = d.Set("region", region); err != nil {
		tfErr := flex.TerraformErrorf(err, fmt.Sprintf("Error setting region"), fmt.Sprintf("(Data) %s", IAMCredentialsSecretResourceName), "read")
		return tfErr.GetDiag()
	}
	if err = d.Set("created_by", iAMCredentialsSecret.CreatedBy); err != nil {
		tfErr := flex.TerraformErrorf(err, fmt.Sprintf("Error setting created_by"), fmt.Sprintf("(Data) %s", IAMCredentialsSecretResourceName), "read")
		return tfErr.GetDiag()
	}

	if err = d.Set("created_at", DateTimeToRFC3339(iAMCredentialsSecret.CreatedAt)); err != nil {
		tfErr := flex.TerraformErrorf(err, fmt.Sprintf("Error setting created_at"), fmt.Sprintf("(Data) %s", IAMCredentialsSecretResourceName), "read")
		return tfErr.GetDiag()
	}

	if err = d.Set("crn", iAMCredentialsSecret.Crn); err != nil {
		tfErr := flex.TerraformErrorf(err, fmt.Sprintf("Error setting crn"), fmt.Sprintf("(Data) %s", IAMCredentialsSecretResourceName), "read")
		return tfErr.GetDiag()
	}

	if iAMCredentialsSecret.CustomMetadata != nil {
		convertedMap := make(map[string]interface{}, len(iAMCredentialsSecret.CustomMetadata))
		for k, v := range iAMCredentialsSecret.CustomMetadata {
			convertedMap[k] = v
		}

		if err = d.Set("custom_metadata", flex.Flatten(convertedMap)); err != nil {
			tfErr := flex.TerraformErrorf(err, fmt.Sprintf("Error setting custom_metadata"), fmt.Sprintf("(Data) %s", IAMCredentialsSecretResourceName), "read")
			return tfErr.GetDiag()
		}
		if err != nil {
			tfErr := flex.TerraformErrorf(err, fmt.Sprintf("Error setting custom_metadata"), fmt.Sprintf("(Data) %s", IAMCredentialsSecretResourceName), "read")
			return tfErr.GetDiag()
		}
	}

	if err = d.Set("description", iAMCredentialsSecret.Description); err != nil {
		tfErr := flex.TerraformErrorf(err, fmt.Sprintf("Error setting description"), fmt.Sprintf("(Data) %s", IAMCredentialsSecretResourceName), "read")
		return tfErr.GetDiag()
	}

	if err = d.Set("downloaded", iAMCredentialsSecret.Downloaded); err != nil {
		tfErr := flex.TerraformErrorf(err, fmt.Sprintf("Error setting downloaded"), fmt.Sprintf("(Data) %s", IAMCredentialsSecretResourceName), "read")
		return tfErr.GetDiag()
	}

	if err = d.Set("locks_total", flex.IntValue(iAMCredentialsSecret.LocksTotal)); err != nil {
		tfErr := flex.TerraformErrorf(err, fmt.Sprintf("Error setting locks_total"), fmt.Sprintf("(Data) %s", IAMCredentialsSecretResourceName), "read")
		return tfErr.GetDiag()
	}

	if err = d.Set("name", iAMCredentialsSecret.Name); err != nil {
		tfErr := flex.TerraformErrorf(err, fmt.Sprintf("Error setting name"), fmt.Sprintf("(Data) %s", IAMCredentialsSecretResourceName), "read")
		return tfErr.GetDiag()
	}

	if err = d.Set("secret_group_id", iAMCredentialsSecret.SecretGroupID); err != nil {
		tfErr := flex.TerraformErrorf(err, fmt.Sprintf("Error setting secret_group_id"), fmt.Sprintf("(Data) %s", IAMCredentialsSecretResourceName), "read")
		return tfErr.GetDiag()
	}

	if err = d.Set("secret_type", iAMCredentialsSecret.SecretType); err != nil {
		tfErr := flex.TerraformErrorf(err, fmt.Sprintf("Error setting secret_type"), fmt.Sprintf("(Data) %s", IAMCredentialsSecretResourceName), "read")
		return tfErr.GetDiag()
	}

	if err = d.Set("state", flex.IntValue(iAMCredentialsSecret.State)); err != nil {
		tfErr := flex.TerraformErrorf(err, fmt.Sprintf("Error setting state"), fmt.Sprintf("(Data) %s", IAMCredentialsSecretResourceName), "read")
		return tfErr.GetDiag()
	}

	if err = d.Set("state_description", iAMCredentialsSecret.StateDescription); err != nil {
		tfErr := flex.TerraformErrorf(err, fmt.Sprintf("Error setting state_description"), fmt.Sprintf("(Data) %s", IAMCredentialsSecretResourceName), "read")
		return tfErr.GetDiag()
	}

	if err = d.Set("updated_at", DateTimeToRFC3339(iAMCredentialsSecret.UpdatedAt)); err != nil {
		tfErr := flex.TerraformErrorf(err, fmt.Sprintf("Error setting updated_at"), fmt.Sprintf("(Data) %s", IAMCredentialsSecretResourceName), "read")
		return tfErr.GetDiag()
	}

	if err = d.Set("versions_total", flex.IntValue(iAMCredentialsSecret.VersionsTotal)); err != nil {
		tfErr := flex.TerraformErrorf(err, fmt.Sprintf("Error setting versions_total"), fmt.Sprintf("(Data) %s", IAMCredentialsSecretResourceName), "read")
		return tfErr.GetDiag()
	}

	if err = d.Set("ttl", iAMCredentialsSecret.TTL); err != nil {
		tfErr := flex.TerraformErrorf(err, fmt.Sprintf("Error setting ttl"), fmt.Sprintf("(Data) %s", IAMCredentialsSecretResourceName), "read")
		return tfErr.GetDiag()
	}

	if err = d.Set("api_key_id", iAMCredentialsSecret.ApiKeyID); err != nil {
		tfErr := flex.TerraformErrorf(err, fmt.Sprintf("Error setting api_key_id"), fmt.Sprintf("(Data) %s", IAMCredentialsSecretResourceName), "read")
		return tfErr.GetDiag()
	}

	if err = d.Set("service_id", iAMCredentialsSecret.ServiceID); err != nil {
		tfErr := flex.TerraformErrorf(err, fmt.Sprintf("Error setting service_id"), fmt.Sprintf("(Data) %s", IAMCredentialsSecretResourceName), "read")
		return tfErr.GetDiag()
<<<<<<< HEAD
=======
	}

	if iAMCredentialsSecret.AccountID != nil {
		if err = d.Set("account_id", iAMCredentialsSecret.AccountID); err != nil {
			tfErr := flex.TerraformErrorf(err, fmt.Sprintf("Error setting account_id"), fmt.Sprintf("(Data) %s", IAMCredentialsSecretResourceName), "read")
			return tfErr.GetDiag()
		}
>>>>>>> d5a08044
	}

	if err = d.Set("service_id_is_static", iAMCredentialsSecret.ServiceIdIsStatic); err != nil {
		tfErr := flex.TerraformErrorf(err, fmt.Sprintf("Error setting service_id_is_static"), fmt.Sprintf("(Data) %s", IAMCredentialsSecretResourceName), "read")
		return tfErr.GetDiag()
	}

	if err = d.Set("reuse_api_key", iAMCredentialsSecret.ReuseApiKey); err != nil {
		tfErr := flex.TerraformErrorf(err, fmt.Sprintf("Error setting reuse_api_key"), fmt.Sprintf("(Data) %s", IAMCredentialsSecretResourceName), "read")
		return tfErr.GetDiag()
	}

	rotation := []map[string]interface{}{}
	if iAMCredentialsSecret.Rotation != nil {
		modelMap, err := dataSourceIbmSmIamCredentialsSecretRotationPolicyToMap(iAMCredentialsSecret.Rotation)
		if err != nil {
			tfErr := flex.TerraformErrorf(err, "", fmt.Sprintf("(Data) %s", IAMCredentialsSecretResourceName), "read")
			return tfErr.GetDiag()
		}
		rotation = append(rotation, modelMap)
	}
	if err = d.Set("rotation", rotation); err != nil {
		tfErr := flex.TerraformErrorf(err, fmt.Sprintf("Error setting rotation"), fmt.Sprintf("(Data) %s", IAMCredentialsSecretResourceName), "read")
		return tfErr.GetDiag()
	}

	if err = d.Set("next_rotation_date", DateTimeToRFC3339(iAMCredentialsSecret.NextRotationDate)); err != nil {
		tfErr := flex.TerraformErrorf(err, fmt.Sprintf("Error setting next_rotation_date"), fmt.Sprintf("(Data) %s", IAMCredentialsSecretResourceName), "read")
		return tfErr.GetDiag()
	}

	if err = d.Set("api_key", iAMCredentialsSecret.ApiKey); err != nil {
		tfErr := flex.TerraformErrorf(err, fmt.Sprintf("Error setting api_key"), fmt.Sprintf("(Data) %s", IAMCredentialsSecretResourceName), "read")
		return tfErr.GetDiag()
	}

	if iAMCredentialsSecret.ExpirationDate != nil {
		if err = d.Set("expiration_date", DateTimeToRFC3339(iAMCredentialsSecret.ExpirationDate)); err != nil {
			tfErr := flex.TerraformErrorf(err, fmt.Sprintf("Error setting expiration_date"), fmt.Sprintf("(Data) %s", IAMCredentialsSecretResourceName), "read")
			return tfErr.GetDiag()
		}
	}
	return nil
}

func dataSourceIbmSmIamCredentialsSecretRotationPolicyToMap(model secretsmanagerv2.RotationPolicyIntf) (map[string]interface{}, error) {
	if _, ok := model.(*secretsmanagerv2.CommonRotationPolicy); ok {
		return dataSourceIbmSmIamCredentialsSecretCommonRotationPolicyToMap(model.(*secretsmanagerv2.CommonRotationPolicy))
	} else if _, ok := model.(*secretsmanagerv2.RotationPolicy); ok {
		modelMap := make(map[string]interface{})
		model := model.(*secretsmanagerv2.RotationPolicy)
		if model.AutoRotate != nil {
			modelMap["auto_rotate"] = *model.AutoRotate
		}
		if model.Interval != nil {
			modelMap["interval"] = *model.Interval
		}
		if model.Unit != nil {
			modelMap["unit"] = *model.Unit
		}
		return modelMap, nil
	} else {
		return nil, fmt.Errorf("Unrecognized secretsmanagerv2.RotationPolicyIntf subtype encountered")
	}
}

func dataSourceIbmSmIamCredentialsSecretCommonRotationPolicyToMap(model *secretsmanagerv2.CommonRotationPolicy) (map[string]interface{}, error) {
	modelMap := make(map[string]interface{})
	if model.AutoRotate != nil {
		modelMap["auto_rotate"] = *model.AutoRotate
	}
	if model.Interval != nil {
		modelMap["interval"] = *model.Interval
	}
	if model.Unit != nil {
		modelMap["unit"] = *model.Unit
	}
	return modelMap, nil
}<|MERGE_RESOLUTION|>--- conflicted
+++ resolved
@@ -304,8 +304,6 @@
 	if err = d.Set("service_id", iAMCredentialsSecret.ServiceID); err != nil {
 		tfErr := flex.TerraformErrorf(err, fmt.Sprintf("Error setting service_id"), fmt.Sprintf("(Data) %s", IAMCredentialsSecretResourceName), "read")
 		return tfErr.GetDiag()
-<<<<<<< HEAD
-=======
 	}
 
 	if iAMCredentialsSecret.AccountID != nil {
@@ -313,7 +311,6 @@
 			tfErr := flex.TerraformErrorf(err, fmt.Sprintf("Error setting account_id"), fmt.Sprintf("(Data) %s", IAMCredentialsSecretResourceName), "read")
 			return tfErr.GetDiag()
 		}
->>>>>>> d5a08044
 	}
 
 	if err = d.Set("service_id_is_static", iAMCredentialsSecret.ServiceIdIsStatic); err != nil {
