// Copyright IBM Corp. 2023 All Rights Reserved.
// Licensed under the Mozilla Public License v2.0

package secretsmanager

import (
	"context"
	"fmt"
	"github.com/IBM-Cloud/terraform-provider-ibm/ibm/flex"
	"log"

	"github.com/hashicorp/terraform-plugin-sdk/v2/diag"
	"github.com/hashicorp/terraform-plugin-sdk/v2/helper/schema"

	"github.com/IBM-Cloud/terraform-provider-ibm/ibm/conns"
	"github.com/IBM/secrets-manager-go-sdk/v2/secretsmanagerv2"
)

func DataSourceIbmSmIamCredentialsConfiguration() *schema.Resource {
	return &schema.Resource{
		ReadContext: dataSourceIbmSmIamCredentialsConfigurationRead,

		Schema: map[string]*schema.Schema{
			"name": &schema.Schema{
				Type:        schema.TypeString,
				Required:    true,
				Description: "The name of the configuration.",
			},
			"config_type": &schema.Schema{
				Type:        schema.TypeString,
				Computed:    true,
				Description: "The configuration type.",
			},
			"secret_type": &schema.Schema{
				Type:        schema.TypeString,
				Computed:    true,
				Description: "The secret type. Supported types are arbitrary, certificates (imported, public, and private), IAM credentials, key-value, and user credentials.",
			},
			"created_by": &schema.Schema{
				Type:        schema.TypeString,
				Computed:    true,
				Description: "The unique identifier that is associated with the entity that created the secret.",
			},
			"created_at": &schema.Schema{
				Type:        schema.TypeString,
				Computed:    true,
				Description: "The date when a resource was created. The date format follows RFC 3339.",
			},
			"updated_at": &schema.Schema{
				Type:        schema.TypeString,
				Computed:    true,
				Description: "The date when a resource was recently modified. The date format follows RFC 3339.",
			},
			"api_key": &schema.Schema{
				Type:        schema.TypeString,
				Computed:    true,
				Sensitive:   true,
				Description: "An IBM Cloud API key that can create and manage service IDs. The API key must be assigned the Editor platform role on the Access Groups Service and the Operator platform role on the IAM Identity Service. For more information, see the [docs](https://cloud.ibm.com/docs/secrets-manager?topic=secrets-manager-configure-iam-engine).",
			},
			"disabled": &schema.Schema{
				Type:        schema.TypeBool,
				Computed:    true,
				Description: "This attribute indicates whether the API key configuration is disabled. If it is set to `true`, the IAM credentials engine doesn't use the configured API key for credentials management.",
			},
		},
	}
}

func dataSourceIbmSmIamCredentialsConfigurationRead(context context.Context, d *schema.ResourceData, meta interface{}) diag.Diagnostics {
	secretsManagerClient, err := meta.(conns.ClientSession).SecretsManagerV2()
	if err != nil {
		tfErr := flex.TerraformErrorf(err, "", fmt.Sprintf("(Data) %s", IAMCredentialsConfigResourceName), "read")
		return tfErr.GetDiag()
	}

	region := getRegion(secretsManagerClient, d)
	instanceId := d.Get("instance_id").(string)
	secretsManagerClient = getClientWithInstanceEndpoint(secretsManagerClient, instanceId, region, getEndpointType(secretsManagerClient, d))

	getConfigurationOptions := &secretsmanagerv2.GetConfigurationOptions{}

	getConfigurationOptions.SetName(d.Get("name").(string))

	iAMCredentialsConfigurationIntf, response, err := secretsManagerClient.GetConfigurationWithContext(context, getConfigurationOptions)
	if err != nil {
		log.Printf("[DEBUG] GetConfigurationWithContext failed %s\n%s", err, response)
		tfErr := flex.TerraformErrorf(err, fmt.Sprintf("GetConfigurationWithContext failed %s\n%s", err, response), fmt.Sprintf("(Data) %s", IAMCredentialsConfigResourceName), "read")
		return tfErr.GetDiag()
	}
	iAMCredentialsConfiguration := iAMCredentialsConfigurationIntf.(*secretsmanagerv2.IAMCredentialsConfiguration)

	d.SetId(fmt.Sprintf("%s/%s/%s", region, instanceId, *getConfigurationOptions.Name))

	if err = d.Set("region", region); err != nil {
		tfErr := flex.TerraformErrorf(err, fmt.Sprintf("Error setting region"), fmt.Sprintf("(Data) %s", IAMCredentialsConfigResourceName), "read")
		return tfErr.GetDiag()
	}
	if err = d.Set("config_type", iAMCredentialsConfiguration.ConfigType); err != nil {
		tfErr := flex.TerraformErrorf(err, fmt.Sprintf("Error setting config_type"), fmt.Sprintf("(Data) %s", IAMCredentialsConfigResourceName), "read")
		return tfErr.GetDiag()
	}

	if err = d.Set("secret_type", iAMCredentialsConfiguration.SecretType); err != nil {
		tfErr := flex.TerraformErrorf(err, fmt.Sprintf("Error setting secret_type"), fmt.Sprintf("(Data) %s", IAMCredentialsConfigResourceName), "read")
		return tfErr.GetDiag()
	}

	if err = d.Set("created_by", iAMCredentialsConfiguration.CreatedBy); err != nil {
		tfErr := flex.TerraformErrorf(err, fmt.Sprintf("Error setting created_by"), fmt.Sprintf("(Data) %s", IAMCredentialsConfigResourceName), "read")
		return tfErr.GetDiag()
	}

	if err = d.Set("created_at", DateTimeToRFC3339(iAMCredentialsConfiguration.CreatedAt)); err != nil {
		tfErr := flex.TerraformErrorf(err, fmt.Sprintf("Error setting created_at"), fmt.Sprintf("(Data) %s", IAMCredentialsConfigResourceName), "read")
		return tfErr.GetDiag()
	}

	if err = d.Set("updated_at", DateTimeToRFC3339(iAMCredentialsConfiguration.UpdatedAt)); err != nil {
		tfErr := flex.TerraformErrorf(err, fmt.Sprintf("Error setting updated_at"), fmt.Sprintf("(Data) %s", IAMCredentialsConfigResourceName), "read")
		return tfErr.GetDiag()
	}

	if err = d.Set("api_key", iAMCredentialsConfiguration.ApiKey); err != nil {
		tfErr := flex.TerraformErrorf(err, fmt.Sprintf("Error setting api_key"), fmt.Sprintf("(Data) %s", IAMCredentialsConfigResourceName), "read")
		return tfErr.GetDiag()
<<<<<<< HEAD
=======
	}

	if err = d.Set("disabled", iAMCredentialsConfiguration.Disabled); err != nil {
		tfErr := flex.TerraformErrorf(err, fmt.Sprintf("Error setting disabled"), fmt.Sprintf("(Data) %s", IAMCredentialsConfigResourceName), "read")
		return tfErr.GetDiag()
>>>>>>> d5a08044
	}

	return nil
}<|MERGE_RESOLUTION|>--- conflicted
+++ resolved
@@ -123,14 +123,11 @@
 	if err = d.Set("api_key", iAMCredentialsConfiguration.ApiKey); err != nil {
 		tfErr := flex.TerraformErrorf(err, fmt.Sprintf("Error setting api_key"), fmt.Sprintf("(Data) %s", IAMCredentialsConfigResourceName), "read")
 		return tfErr.GetDiag()
-<<<<<<< HEAD
-=======
 	}
 
 	if err = d.Set("disabled", iAMCredentialsConfiguration.Disabled); err != nil {
 		tfErr := flex.TerraformErrorf(err, fmt.Sprintf("Error setting disabled"), fmt.Sprintf("(Data) %s", IAMCredentialsConfigResourceName), "read")
 		return tfErr.GetDiag()
->>>>>>> d5a08044
 	}
 
 	return nil
