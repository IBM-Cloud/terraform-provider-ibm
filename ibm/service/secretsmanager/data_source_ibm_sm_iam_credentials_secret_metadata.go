// Copyright IBM Corp. 2023 All Rights Reserved.
// Licensed under the Mozilla Public License v2.0

package secretsmanager

import (
	"context"
	"fmt"
	"log"

	"github.com/hashicorp/terraform-plugin-sdk/v2/diag"
	"github.com/hashicorp/terraform-plugin-sdk/v2/helper/schema"

	"github.com/IBM-Cloud/terraform-provider-ibm/ibm/conns"
	"github.com/IBM-Cloud/terraform-provider-ibm/ibm/flex"
	"github.com/IBM/secrets-manager-go-sdk/v2/secretsmanagerv2"
)

func DataSourceIbmSmIamCredentialsSecretMetadata() *schema.Resource {
	return &schema.Resource{
		ReadContext: dataSourceIbmSmIamCredentialsSecretMetadataRead,

		Schema: map[string]*schema.Schema{
			"secret_id": &schema.Schema{
				Type:        schema.TypeString,
				Required:    true,
				Description: "The ID of the secret.",
			},
			"created_by": &schema.Schema{
				Type:        schema.TypeString,
				Computed:    true,
				Description: "The unique identifier that is associated with the entity that created the secret.",
			},
			"created_at": &schema.Schema{
				Type:        schema.TypeString,
				Computed:    true,
				Description: "The date when a resource was created. The date format follows RFC 3339.",
			},
			"crn": &schema.Schema{
				Type:        schema.TypeString,
				Computed:    true,
				Description: "A CRN that uniquely identifies an IBM Cloud resource.",
			},
			"custom_metadata": &schema.Schema{
				Type:        schema.TypeMap,
				Computed:    true,
				Description: "The secret metadata that a user can customize.",
				Elem: &schema.Schema{
					Type: schema.TypeString,
				},
			},
			"description": &schema.Schema{
				Type:        schema.TypeString,
				Computed:    true,
				Description: "An extended description of your secret.To protect your privacy, do not use personal data, such as your name or location, as a description for your secret group.",
			},
			"downloaded": &schema.Schema{
				Type:        schema.TypeBool,
				Computed:    true,
				Description: "Indicates whether the secret data that is associated with a secret version was retrieved in a call to the service API.",
			},
			"labels": &schema.Schema{
				Type:        schema.TypeList,
				Computed:    true,
				Description: "Labels that you can use to search for secrets in your instance.Up to 30 labels can be created.",
				Elem: &schema.Schema{
					Type: schema.TypeString,
				},
			},
			"locks_total": &schema.Schema{
				Type:        schema.TypeInt,
				Computed:    true,
				Description: "The number of locks of the secret.",
			},
			"name": &schema.Schema{
				Type:        schema.TypeString,
				Computed:    true,
				Description: "The human-readable name of your secret.",
			},
			"secret_group_id": &schema.Schema{
				Type:        schema.TypeString,
				Computed:    true,
				Description: "A v4 UUID identifier, or `default` secret group.",
			},
			"secret_type": &schema.Schema{
				Type:        schema.TypeString,
				Computed:    true,
				Description: "The secret type. Supported types are arbitrary, certificates (imported, public, and private), IAM credentials, key-value, and user credentials.",
			},
			"state": &schema.Schema{
				Type:        schema.TypeInt,
				Computed:    true,
				Description: "The secret state that is based on NIST SP 800-57. States are integers and correspond to the `Pre-activation = 0`, `Active = 1`,  `Suspended = 2`, `Deactivated = 3`, and `Destroyed = 5` values.",
			},
			"state_description": &schema.Schema{
				Type:        schema.TypeString,
				Computed:    true,
				Description: "A text representation of the secret state.",
			},
			"updated_at": &schema.Schema{
				Type:        schema.TypeString,
				Computed:    true,
				Description: "The date when a resource was recently modified. The date format follows RFC 3339.",
			},
			"versions_total": &schema.Schema{
				Type:        schema.TypeInt,
				Computed:    true,
				Description: "The number of versions of the secret.",
			},
			"ttl": &schema.Schema{
				Type:        schema.TypeString,
				Computed:    true,
				Description: "The time-to-live (TTL) or lease duration to assign to generated credentials.For `iam_credentials` secrets, the TTL defines for how long each generated API key remains valid. The value can be either an integer that specifies the number of seconds, or the string representation of a duration, such as `120m` or `24h`.Minimum duration is 1 minute. Maximum is 90 days.",
			},
			"expiration_date": &schema.Schema{
				Type:        schema.TypeString,
				Computed:    true,
				Description: "The date a secret is expired. The date format follows RFC 3339.",
			},
			"account_id": &schema.Schema{
				Type:        schema.TypeString,
				Computed:    true,
				Description: "The ID of the account in which the IAM credentials are created. Use this field only if the target account is not the same as the account of the Secrets Manager instance.",
			},
			"access_groups": &schema.Schema{
				Type:        schema.TypeList,
				Computed:    true,
				Description: "Access Groups that you can use for an `iam_credentials` secret.Up to 10 Access Groups can be used for each secret.",
				Elem: &schema.Schema{
					Type: schema.TypeString,
				},
			},
			"api_key_id": &schema.Schema{
				Type:        schema.TypeString,
				Computed:    true,
				Description: "The ID of the API key that is generated for this secret.",
			},
			"service_id": &schema.Schema{
				Type:        schema.TypeString,
				Computed:    true,
				Description: "The service ID under which the API key (see the `api_key` field) is created.If you omit this parameter, Secrets Manager generates a new service ID for your secret at its creation and adds it to the access groups that you assign.Optionally, you can use this field to provide your own service ID if you prefer to manage its access directly or retain the service ID after your secret expires, is rotated, or deleted. If you provide a service ID, do not include the `access_groups` parameter.",
			},
			"service_id_is_static": &schema.Schema{
				Type:        schema.TypeBool,
				Computed:    true,
				Description: "Indicates whether an `iam_credentials` secret was created with a static service ID.If it is set to `true`, the service ID for the secret was provided by the user at secret creation. If it is set to `false`, the service ID was generated by Secrets Manager.",
			},
			"reuse_api_key": &schema.Schema{
				Type:        schema.TypeBool,
				Computed:    true,
				Description: "Determines whether to use the same service ID and API key for future read operations on an`iam_credentials` secret. The value is always `true` for IAM credentials secrets managed by Terraform.",
			},
			"rotation": &schema.Schema{
				Type:        schema.TypeList,
				Computed:    true,
				Description: "Determines whether Secrets Manager rotates your secrets automatically.",
				Elem: &schema.Resource{
					Schema: map[string]*schema.Schema{
						"auto_rotate": &schema.Schema{
							Type:        schema.TypeBool,
							Computed:    true,
							Description: "Determines whether Secrets Manager rotates your secret automatically.Default is `false`. If `auto_rotate` is set to `true` the service rotates your secret based on the defined interval.",
						},
						"interval": &schema.Schema{
							Type:        schema.TypeInt,
							Computed:    true,
							Description: "The length of the secret rotation time interval.",
						},
						"unit": &schema.Schema{
							Type:        schema.TypeString,
							Computed:    true,
							Description: "The units for the secret rotation time interval.",
						},
					},
				},
			},
			"next_rotation_date": &schema.Schema{
				Type:        schema.TypeString,
				Computed:    true,
				Description: "The date that the secret is scheduled for automatic rotation.The service automatically creates a new version of the secret on its next rotation date. This field exists only for secrets that have an existing rotation policy.",
			},
		},
	}
}

func dataSourceIbmSmIamCredentialsSecretMetadataRead(context context.Context, d *schema.ResourceData, meta interface{}) diag.Diagnostics {
	secretsManagerClient, err := meta.(conns.ClientSession).SecretsManagerV2()
	if err != nil {
		tfErr := flex.TerraformErrorf(err, "", fmt.Sprintf("(Data) %s_metadata", IAMCredentialsSecretResourceName), "read")
		return tfErr.GetDiag()
	}

	region := getRegion(secretsManagerClient, d)
	instanceId := d.Get("instance_id").(string)
	secretsManagerClient = getClientWithInstanceEndpoint(secretsManagerClient, instanceId, region, getEndpointType(secretsManagerClient, d))

	getSecretMetadataOptions := &secretsmanagerv2.GetSecretMetadataOptions{}

	secretId := d.Get("secret_id").(string)
	getSecretMetadataOptions.SetID(secretId)

	iAMCredentialsSecretMetadataIntf, response, err := secretsManagerClient.GetSecretMetadataWithContext(context, getSecretMetadataOptions)
	if err != nil {
		log.Printf("[DEBUG] GetSecretMetadataWithContext failed %s\n%s", err, response)
		tfErr := flex.TerraformErrorf(err, fmt.Sprintf("GetSecretMetadataWithContext failed %s\n%s", err, response), fmt.Sprintf("(Data) %s_metadata", IAMCredentialsSecretResourceName), "read")
		return tfErr.GetDiag()
	}
	iAMCredentialsSecretMetadata := iAMCredentialsSecretMetadataIntf.(*secretsmanagerv2.IAMCredentialsSecretMetadata)

	d.SetId(fmt.Sprintf("%s/%s/%s", region, instanceId, secretId))

	if err = d.Set("region", region); err != nil {
		tfErr := flex.TerraformErrorf(err, fmt.Sprintf("Error setting region"), fmt.Sprintf("(Data) %s_metadata", IAMCredentialsSecretResourceName), "read")
		return tfErr.GetDiag()
	}
	if err = d.Set("created_by", iAMCredentialsSecretMetadata.CreatedBy); err != nil {
		tfErr := flex.TerraformErrorf(err, fmt.Sprintf("Error setting created_by"), fmt.Sprintf("(Data) %s_metadata", IAMCredentialsSecretResourceName), "read")
		return tfErr.GetDiag()
	}

	if err = d.Set("created_at", DateTimeToRFC3339(iAMCredentialsSecretMetadata.CreatedAt)); err != nil {
		tfErr := flex.TerraformErrorf(err, fmt.Sprintf("Error setting created_at"), fmt.Sprintf("(Data) %s_metadata", IAMCredentialsSecretResourceName), "read")
		return tfErr.GetDiag()
	}

	if err = d.Set("crn", iAMCredentialsSecretMetadata.Crn); err != nil {
		tfErr := flex.TerraformErrorf(err, fmt.Sprintf("Error setting crn"), fmt.Sprintf("(Data) %s_metadata", IAMCredentialsSecretResourceName), "read")
		return tfErr.GetDiag()
	}

	if iAMCredentialsSecretMetadata.CustomMetadata != nil {
		convertedMap := make(map[string]interface{}, len(iAMCredentialsSecretMetadata.CustomMetadata))
		for k, v := range iAMCredentialsSecretMetadata.CustomMetadata {
			convertedMap[k] = v
		}

		if err = d.Set("custom_metadata", flex.Flatten(convertedMap)); err != nil {
			tfErr := flex.TerraformErrorf(err, fmt.Sprintf("Error setting custom_metadata"), fmt.Sprintf("(Data) %s_metadata", IAMCredentialsSecretResourceName), "read")
			return tfErr.GetDiag()
		}
		if err != nil {
			tfErr := flex.TerraformErrorf(err, fmt.Sprintf("Error setting custom_metadata"), fmt.Sprintf("(Data) %s_metadata", IAMCredentialsSecretResourceName), "read")
			return tfErr.GetDiag()
		}
	}

	if err = d.Set("description", iAMCredentialsSecretMetadata.Description); err != nil {
		tfErr := flex.TerraformErrorf(err, fmt.Sprintf("Error setting description"), fmt.Sprintf("(Data) %s_metadata", IAMCredentialsSecretResourceName), "read")
		return tfErr.GetDiag()
	}

	if err = d.Set("downloaded", iAMCredentialsSecretMetadata.Downloaded); err != nil {
		tfErr := flex.TerraformErrorf(err, fmt.Sprintf("Error setting downloaded"), fmt.Sprintf("(Data) %s_metadata", IAMCredentialsSecretResourceName), "read")
		return tfErr.GetDiag()
	}

	if err = d.Set("locks_total", flex.IntValue(iAMCredentialsSecretMetadata.LocksTotal)); err != nil {
		tfErr := flex.TerraformErrorf(err, fmt.Sprintf("Error setting locks_total"), fmt.Sprintf("(Data) %s_metadata", IAMCredentialsSecretResourceName), "read")
		return tfErr.GetDiag()
	}

	if err = d.Set("name", iAMCredentialsSecretMetadata.Name); err != nil {
		tfErr := flex.TerraformErrorf(err, fmt.Sprintf("Error setting name"), fmt.Sprintf("(Data) %s_metadata", IAMCredentialsSecretResourceName), "read")
		return tfErr.GetDiag()
	}

	if err = d.Set("secret_group_id", iAMCredentialsSecretMetadata.SecretGroupID); err != nil {
		tfErr := flex.TerraformErrorf(err, fmt.Sprintf("Error setting secret_group_id"), fmt.Sprintf("(Data) %s_metadata", IAMCredentialsSecretResourceName), "read")
		return tfErr.GetDiag()
	}

	if err = d.Set("secret_type", iAMCredentialsSecretMetadata.SecretType); err != nil {
		tfErr := flex.TerraformErrorf(err, fmt.Sprintf("Error setting secret_type"), fmt.Sprintf("(Data) %s_metadata", IAMCredentialsSecretResourceName), "read")
		return tfErr.GetDiag()
	}

	if err = d.Set("state", flex.IntValue(iAMCredentialsSecretMetadata.State)); err != nil {
		tfErr := flex.TerraformErrorf(err, fmt.Sprintf("Error setting state"), fmt.Sprintf("(Data) %s_metadata", IAMCredentialsSecretResourceName), "read")
		return tfErr.GetDiag()
	}

	if err = d.Set("state_description", iAMCredentialsSecretMetadata.StateDescription); err != nil {
		tfErr := flex.TerraformErrorf(err, fmt.Sprintf("Error setting state_description"), fmt.Sprintf("(Data) %s_metadata", IAMCredentialsSecretResourceName), "read")
		return tfErr.GetDiag()
	}

	if err = d.Set("updated_at", DateTimeToRFC3339(iAMCredentialsSecretMetadata.UpdatedAt)); err != nil {
		tfErr := flex.TerraformErrorf(err, fmt.Sprintf("Error setting updated_at"), fmt.Sprintf("(Data) %s_metadata", IAMCredentialsSecretResourceName), "read")
		return tfErr.GetDiag()
	}

	if err = d.Set("versions_total", flex.IntValue(iAMCredentialsSecretMetadata.VersionsTotal)); err != nil {
		tfErr := flex.TerraformErrorf(err, fmt.Sprintf("Error setting versions_total"), fmt.Sprintf("(Data) %s_metadata", IAMCredentialsSecretResourceName), "read")
		return tfErr.GetDiag()
	}

	if err = d.Set("ttl", iAMCredentialsSecretMetadata.TTL); err != nil {
		tfErr := flex.TerraformErrorf(err, fmt.Sprintf("Error setting ttl"), fmt.Sprintf("(Data) %s_metadata", IAMCredentialsSecretResourceName), "read")
		return tfErr.GetDiag()
	}

	if err = d.Set("api_key_id", iAMCredentialsSecretMetadata.ApiKeyID); err != nil {
		tfErr := flex.TerraformErrorf(err, fmt.Sprintf("Error setting api_key_id"), fmt.Sprintf("(Data) %s_metadata", IAMCredentialsSecretResourceName), "read")
		return tfErr.GetDiag()
<<<<<<< HEAD
=======
	}

	if iAMCredentialsSecretMetadata.AccountID != nil {
		if err = d.Set("account_id", iAMCredentialsSecretMetadata.AccountID); err != nil {
			tfErr := flex.TerraformErrorf(err, fmt.Sprintf("Error setting account_id"), fmt.Sprintf("(Data) %s_metadata", IAMCredentialsSecretResourceName), "read")
			return tfErr.GetDiag()
		}
>>>>>>> d5a08044
	}

	if err = d.Set("service_id", iAMCredentialsSecretMetadata.ServiceID); err != nil {
		tfErr := flex.TerraformErrorf(err, fmt.Sprintf("Error setting service_id"), fmt.Sprintf("(Data) %s_metadata", IAMCredentialsSecretResourceName), "read")
		return tfErr.GetDiag()
	}

	if err = d.Set("service_id_is_static", iAMCredentialsSecretMetadata.ServiceIdIsStatic); err != nil {
		tfErr := flex.TerraformErrorf(err, fmt.Sprintf("Error setting service_id_is_static"), fmt.Sprintf("(Data) %s_metadata", IAMCredentialsSecretResourceName), "read")
		return tfErr.GetDiag()
	}

	if err = d.Set("reuse_api_key", iAMCredentialsSecretMetadata.ReuseApiKey); err != nil {
		tfErr := flex.TerraformErrorf(err, fmt.Sprintf("Error setting reuse_api_key"), fmt.Sprintf("(Data) %s_metadata", IAMCredentialsSecretResourceName), "read")
		return tfErr.GetDiag()
	}

	rotation := []map[string]interface{}{}
	if iAMCredentialsSecretMetadata.Rotation != nil {
		modelMap, err := dataSourceIbmSmIamCredentialsSecretMetadataRotationPolicyToMap(iAMCredentialsSecretMetadata.Rotation)
		if err != nil {
			tfErr := flex.TerraformErrorf(err, "", fmt.Sprintf("(Data) %s_metadata", IAMCredentialsSecretResourceName), "read")
			return tfErr.GetDiag()
		}
		rotation = append(rotation, modelMap)
	}
	if err = d.Set("rotation", rotation); err != nil {
		tfErr := flex.TerraformErrorf(err, fmt.Sprintf("Error setting rotation"), fmt.Sprintf("(Data) %s_metadata", IAMCredentialsSecretResourceName), "read")
		return tfErr.GetDiag()
	}

	if err = d.Set("next_rotation_date", DateTimeToRFC3339(iAMCredentialsSecretMetadata.NextRotationDate)); err != nil {
		tfErr := flex.TerraformErrorf(err, fmt.Sprintf("Error setting next_rotation_date"), fmt.Sprintf("(Data) %s_metadata", IAMCredentialsSecretResourceName), "read")
		return tfErr.GetDiag()
	}

	if iAMCredentialsSecretMetadata.ExpirationDate != nil {
		if err = d.Set("expiration_date", DateTimeToRFC3339(iAMCredentialsSecretMetadata.ExpirationDate)); err != nil {
			tfErr := flex.TerraformErrorf(err, fmt.Sprintf("Error setting expiration_date"), fmt.Sprintf("(Data) %s_metadata", IAMCredentialsSecretResourceName), "read")
			return tfErr.GetDiag()
		}
	}

	return nil
}

func dataSourceIbmSmIamCredentialsSecretMetadataRotationPolicyToMap(model secretsmanagerv2.RotationPolicyIntf) (map[string]interface{}, error) {
	if _, ok := model.(*secretsmanagerv2.CommonRotationPolicy); ok {
		return dataSourceIbmSmIamCredentialsSecretMetadataCommonRotationPolicyToMap(model.(*secretsmanagerv2.CommonRotationPolicy))
	} else if _, ok := model.(*secretsmanagerv2.RotationPolicy); ok {
		modelMap := make(map[string]interface{})
		model := model.(*secretsmanagerv2.RotationPolicy)
		if model.AutoRotate != nil {
			modelMap["auto_rotate"] = *model.AutoRotate
		}
		if model.Interval != nil {
			modelMap["interval"] = *model.Interval
		}
		if model.Unit != nil {
			modelMap["unit"] = *model.Unit
		}
		return modelMap, nil
	} else {
		return nil, fmt.Errorf("Unrecognized secretsmanagerv2.RotationPolicyIntf subtype encountered")
	}
}

func dataSourceIbmSmIamCredentialsSecretMetadataCommonRotationPolicyToMap(model *secretsmanagerv2.CommonRotationPolicy) (map[string]interface{}, error) {
	modelMap := make(map[string]interface{})
	if model.AutoRotate != nil {
		modelMap["auto_rotate"] = *model.AutoRotate
	}
	if model.Interval != nil {
		modelMap["interval"] = *model.Interval
	}
	if model.Unit != nil {
		modelMap["unit"] = *model.Unit
	}
	return modelMap, nil
}<|MERGE_RESOLUTION|>--- conflicted
+++ resolved
@@ -302,8 +302,6 @@
 	if err = d.Set("api_key_id", iAMCredentialsSecretMetadata.ApiKeyID); err != nil {
 		tfErr := flex.TerraformErrorf(err, fmt.Sprintf("Error setting api_key_id"), fmt.Sprintf("(Data) %s_metadata", IAMCredentialsSecretResourceName), "read")
 		return tfErr.GetDiag()
-<<<<<<< HEAD
-=======
 	}
 
 	if iAMCredentialsSecretMetadata.AccountID != nil {
@@ -311,7 +309,6 @@
 			tfErr := flex.TerraformErrorf(err, fmt.Sprintf("Error setting account_id"), fmt.Sprintf("(Data) %s_metadata", IAMCredentialsSecretResourceName), "read")
 			return tfErr.GetDiag()
 		}
->>>>>>> d5a08044
 	}
 
 	if err = d.Set("service_id", iAMCredentialsSecretMetadata.ServiceID); err != nil {
