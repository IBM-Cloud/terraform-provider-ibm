--- conflicted
+++ resolved
@@ -171,13 +171,10 @@
 	if err = d.Set("api_key", configuration.ApiKey); err != nil {
 		tfErr := flex.TerraformErrorf(err, fmt.Sprintf("Error setting api_key"), IAMCredentialsConfigResourceName, "read")
 		return tfErr.GetDiag()
-<<<<<<< HEAD
-=======
 	}
 	if err = d.Set("disabled", configuration.Disabled); err != nil {
 		tfErr := flex.TerraformErrorf(err, fmt.Sprintf("Error setting disabled"), IAMCredentialsConfigResourceName, "read")
 		return tfErr.GetDiag()
->>>>>>> d5a08044
 	}
 
 	return nil
