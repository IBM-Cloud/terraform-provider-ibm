--- conflicted
+++ resolved
@@ -6,10 +6,6 @@
 import (
 	"encoding/base64"
 	"fmt"
-<<<<<<< HEAD
-	"log"
-=======
->>>>>>> 527e569c
 	"testing"
 
 	"github.com/hashicorp/terraform-plugin-sdk/v2/helper/acctest"
@@ -218,11 +214,7 @@
 func decodeBase64EnvVar(base64Text string, envVar string) string {
 	decodedText, err := base64.StdEncoding.DecodeString(base64Text)
 	if err != nil {
-<<<<<<< HEAD
-		log.Println(fmt.Errorf("Error decoding environment variable %s: %s", envVar, err))
-=======
 		fmt.Printf("Error decoding environment variable %s: %s", envVar, err)
->>>>>>> 527e569c
 		return ""
 	}
 	return string(decodedText)
