// Copyright IBM Corp. 2017, 2024 All Rights Reserved.
// Licensed under the Mozilla Public License v2.0

package globaltagging_test

import (
	"fmt"
	"log"
	"regexp"
	"strings"
	"testing"

	acc "github.com/IBM-Cloud/terraform-provider-ibm/ibm/acctest"
	"github.com/IBM-Cloud/terraform-provider-ibm/ibm/flex"
	"github.com/hashicorp/terraform-plugin-sdk/v2/helper/acctest"
	"github.com/hashicorp/terraform-plugin-sdk/v2/helper/resource"
	"github.com/hashicorp/terraform-plugin-sdk/v2/terraform"
)

func TestAccResourceTag_Basic(t *testing.T) {
	name := fmt.Sprintf("tf-cos-%d", acctest.RandIntRange(10, 100))
	var tags []string
	tags = append(tags, "env:dev")
	tags = append(tags, "cpu:4")

	resource.Test(t, resource.TestCase{
		PreCheck:     func() { acc.TestAccPreCheck(t) },
		Providers:    acc.TestAccProviders,
		CheckDestroy: testAccCheckTagDestroy("ibm_resource_tag.tag", "user", tags),
		Steps: []resource.TestStep{
			{
				Config: testAccCheckResourceTagCreate(name, tags),
				Check: resource.ComposeAggregateTestCheckFunc(
					testAccCheckResourceTagExists("ibm_resource_tag.tag"),
				),
				ImportState:       true,
				ImportStateVerify: true,
				ImportStateVerifyIgnore: []string{
					"replace"},
			},
		},
	})
}

func TestAccResourceTag_FakeCrnExpectingError(t *testing.T) {
	var tags []string
	tags = append(tags, "env:dev")
	tags = append(tags, "cpu:4")
	resource.Test(t, resource.TestCase{
		PreCheck:  func() { acc.TestAccPreCheck(t) },
		Providers: acc.TestAccProviders,
		Steps: []resource.TestStep{
			{
				Config:      testAccCheckResourceTagCreateFakeCrnExpectingError(tags),
				ExpectError: regexp.MustCompile("\"is_error\": true"),
			},
		},
	})
}

func TestAccResourceTag_AttachOnExistingResource(t *testing.T) {
	crn := "crn:v1:bluemix:public:toolchain:eu-gb:a/970f5cb4bbc04119ab0a0f399e4b776c:8784b8c3-1c7f-476a-ac30-50ae07e3cce3::"
	var tags []string
	tags = append(tags, "env:dev")
	tags = append(tags, "cpu:4")
	resource.Test(t, resource.TestCase{
		PreCheck:     func() { acc.TestAccPreCheck(t) },
		Providers:    acc.TestAccProviders,
		CheckDestroy: testAccCheckTagOnExistingResourceDestroy(crn, "ibm_resource_tag.tag", "user", tags),
		Steps: []resource.TestStep{
			{
				Config: testAccCheckResourceAttachOnExistingResource(crn, tags),
				Check: resource.ComposeAggregateTestCheckFunc(
					testAccCheckResourceTagExists("ibm_resource_tag.tag"),
					resource.TestCheckResourceAttr("ibm_resource_tag.tag", "tags.#", "2"),
				),
			},
		},
	})
}

func testAccCheckTagDestroy(n, tagType string, tagNames []string) resource.TestCheckFunc {
	return func(s *terraform.State) error {
		var resourceID string
		rs, ok := s.RootModule().Resources[n]
		if !ok {
			return fmt.Errorf("Not found: %s", n)
		}
		crnRegex := "^crn:v1(:[a-zA-Z0-9 \\-\\._~\\*\\+,;=!$&'\\(\\)\\/\\?#\\[\\]@]*){8}$|^[0-9]+$"
		crn, err := regexp.Compile(crnRegex)
		if err != nil {
			return err
		}
		if crn.MatchString(rs.Primary.ID) {
			resourceID = rs.Primary.ID
		} else {
			parts, err := flex.VmIdParts(rs.Primary.ID)
			if err != nil {
				return err
			}
			resourceID = parts[0]
		}
		results, errorGet := flex.GetTagsUsingResourceCRNFromTaggingApi(acc.TestAccProvider.Meta(), resourceID, "", tagType)
		if errorGet != nil {
			return fmt.Errorf("Error on get of resource tags (%s) : %s", resourceID, errorGet)
		}
		var taglist []string
		for _, v := range results.List() {
			taglist = append(taglist, fmt.Sprint(v))
		}
		existingAccessTags := flex.NewStringSet(flex.ResourceIBMVPCHash, taglist)
		for _, tagName := range tagNames {
			if existingAccessTags.Contains(tagName) {
				return fmt.Errorf("Tag still exists")
			}
		}
		return nil
	}
}
<<<<<<< HEAD

func testAccCheckTagOnExistingResourceDestroy(resourceCrn, n, tagType string, tagNames []string) resource.TestCheckFunc {
	return func(s *terraform.State) error {
		var resourceID string
		_, ok := s.RootModule().Resources[n]
		if !ok {
			return fmt.Errorf("Not found: %s", n)
		}
		crnRegex := "^crn:v1(:[a-zA-Z0-9 \\-\\._~\\*\\+,;=!$&'\\(\\)\\/\\?#\\[\\]@]*){8}$|^[0-9]+$"
		crn, err := regexp.Compile(crnRegex)
		if err != nil {
			return err
		}
		if crn.MatchString(resourceCrn) {
			resourceID = resourceCrn
		} else {
			return fmt.Errorf("CRN not correct: %s", resourceCrn)
		}
		results, errorGet := flex.GetTagsUsingResourceCRNFromTaggingApi(acc.TestAccProvider.Meta(), resourceID, "", tagType)
		if errorGet != nil {
			return fmt.Errorf("Error on get of resource tags (%s) : %s", resourceID, errorGet)
		}
		var taglist []string
		for _, v := range results.List() {
			taglist = append(taglist, fmt.Sprint(v))
		}
		existingAccessTags := flex.NewStringSet(flex.ResourceIBMVPCHash, taglist)
		for _, tagName := range tagNames {
			if existingAccessTags.Contains(tagName) {
				return fmt.Errorf("Tag still exists")
			}
		}
		return nil
	}
}

=======

func testAccCheckTagOnExistingResourceDestroy(resourceCrn, n, tagType string, tagNames []string) resource.TestCheckFunc {
	return func(s *terraform.State) error {
		var resourceID string
		_, ok := s.RootModule().Resources[n]
		if !ok {
			return fmt.Errorf("Not found: %s", n)
		}
		crnRegex := "^crn:v1(:[a-zA-Z0-9 \\-\\._~\\*\\+,;=!$&'\\(\\)\\/\\?#\\[\\]@]*){8}$|^[0-9]+$"
		crn, err := regexp.Compile(crnRegex)
		if err != nil {
			return err
		}
		if crn.MatchString(resourceCrn) {
			resourceID = resourceCrn
		} else {
			return fmt.Errorf("CRN not correct: %s", resourceCrn)
		}
		results, errorGet := flex.GetTagsUsingResourceCRNFromTaggingApi(acc.TestAccProvider.Meta(), resourceID, "", tagType)
		if errorGet != nil {
			return fmt.Errorf("Error on get of resource tags (%s) : %s", resourceID, errorGet)
		}
		var taglist []string
		for _, v := range results.List() {
			taglist = append(taglist, fmt.Sprint(v))
		}
		existingAccessTags := flex.NewStringSet(flex.ResourceIBMVPCHash, taglist)
		for _, tagName := range tagNames {
			if existingAccessTags.Contains(tagName) {
				return fmt.Errorf("Tag still exists")
			}
		}
		return nil
	}
}

>>>>>>> c0251dc0
func testAccCheckResourceTagExists(n string) resource.TestCheckFunc {
	return func(s *terraform.State) error {
		var resourceID string
		rs, ok := s.RootModule().Resources[n]
		if !ok {
			return fmt.Errorf("Not found: %s", n)
		}
		crnRegex := "^crn:v1(:[a-zA-Z0-9 \\-\\._~\\*\\+,;=!$&'\\(\\)\\/\\?#\\[\\]@]*){8}$|^[0-9]+$"
		crn, err := regexp.Compile(crnRegex)
		if err != nil {
			return err
		}
		if crn.MatchString(rs.Primary.ID) {
			resourceID = rs.Primary.ID
		} else {
			parts, err := flex.VmIdParts(rs.Primary.ID)
			if err != nil {
				return err
			}
			resourceID = parts[0]
		}
		_, err = flex.GetGlobalTagsUsingCRN(acc.TestAccProvider.Meta(), resourceID, "", "")
		if err != nil {
			log.Printf(
				"Error on get of resource tags (%s) : %s", resourceID, err)
		}
		return nil
	}
}

func testAccCheckResourceTagCreate(name string, tagNames []string) string {
	return fmt.Sprintf(`
	resource "ibm_resource_instance" "resource_1" {
		name              = "%s"
		service           = "cloud-object-storage"
		plan              = "lite"
		location          = "global"
	}

	resource "ibm_resource_tag" "tag" {
		resource_id = ibm_resource_instance.resource_1.crn
		tags        = ["%s"]
	}
`, name, strings.Join(tagNames[:], "\",\""))
}

func testAccCheckResourceTagCreateFakeCrnExpectingError(tagNames []string) string {
	return fmt.Sprintf(`
	resource "ibm_resource_tag" "tag" {
		resource_id = "crn:v1:staging:public:cloud-object-storage:global:a/d99e99999dfe99ee999999f99bddd099:ab99d9be-9e9c-99dd-ad99-9bced9999999::"
		tags        = ["%s"]
	}
`, strings.Join(tagNames[:], "\",\""))
}

<<<<<<< HEAD
func testAccCheckResourceTagCreateFakeCrnExpectingError(tagNames []string) string {
=======
func testAccCheckResourceAttachOnExistingResource(crn string, tagNames []string) string {
>>>>>>> c0251dc0
	return fmt.Sprintf(`
	resource "ibm_resource_tag" "tag" {
		resource_id = "%s"
		tags        = ["%s"]
	}
`, crn, strings.Join(tagNames[:], "\",\""))
}

func TestAccResourceTag_replace_Basic(t *testing.T) {
	name := fmt.Sprintf("tf-cos-%d", acctest.RandIntRange(10, 100))

	resource.Test(t, resource.TestCase{
		PreCheck:  func() { acc.TestAccPreCheck(t) },
		Providers: acc.TestAccProviders,
		Steps: []resource.TestStep{

			{
				Config: testAccCheckResourceTagCreate_replace(name),
				Check: resource.ComposeAggregateTestCheckFunc(
					testAccCheckResourceTagExists("ibm_resource_tag.tag"),
					resource.TestCheckResourceAttr("ibm_resource_tag.tag", "tags.#", "1"),
				),
			},
			{
				ResourceName:      "ibm_resource_tag.tag",
				ImportState:       true,
				ImportStateVerify: true,
				ImportStateVerifyIgnore: []string{
					"replace"},
			},
		},
	})
}

func testAccCheckResourceTagCreate_replace(name string) string {
	return fmt.Sprintf(`
        resource "ibm_resource_instance" "resource_1" {
          name              = "%s"
          service           = "cloud-object-storage"
          plan              = "lite"
          location          = "global"
        }

        resource "ibm_resource_tag" "tag" {
            resource_id = resource.ibm_resource_instance.resource_1.crn
            tags        = ["test:test"]
            replace     = true
        }
    `, name)
}<|MERGE_RESOLUTION|>--- conflicted
+++ resolved
@@ -117,7 +117,6 @@
 		return nil
 	}
 }
-<<<<<<< HEAD
 
 func testAccCheckTagOnExistingResourceDestroy(resourceCrn, n, tagType string, tagNames []string) resource.TestCheckFunc {
 	return func(s *terraform.State) error {
@@ -154,44 +153,6 @@
 	}
 }
 
-=======
-
-func testAccCheckTagOnExistingResourceDestroy(resourceCrn, n, tagType string, tagNames []string) resource.TestCheckFunc {
-	return func(s *terraform.State) error {
-		var resourceID string
-		_, ok := s.RootModule().Resources[n]
-		if !ok {
-			return fmt.Errorf("Not found: %s", n)
-		}
-		crnRegex := "^crn:v1(:[a-zA-Z0-9 \\-\\._~\\*\\+,;=!$&'\\(\\)\\/\\?#\\[\\]@]*){8}$|^[0-9]+$"
-		crn, err := regexp.Compile(crnRegex)
-		if err != nil {
-			return err
-		}
-		if crn.MatchString(resourceCrn) {
-			resourceID = resourceCrn
-		} else {
-			return fmt.Errorf("CRN not correct: %s", resourceCrn)
-		}
-		results, errorGet := flex.GetTagsUsingResourceCRNFromTaggingApi(acc.TestAccProvider.Meta(), resourceID, "", tagType)
-		if errorGet != nil {
-			return fmt.Errorf("Error on get of resource tags (%s) : %s", resourceID, errorGet)
-		}
-		var taglist []string
-		for _, v := range results.List() {
-			taglist = append(taglist, fmt.Sprint(v))
-		}
-		existingAccessTags := flex.NewStringSet(flex.ResourceIBMVPCHash, taglist)
-		for _, tagName := range tagNames {
-			if existingAccessTags.Contains(tagName) {
-				return fmt.Errorf("Tag still exists")
-			}
-		}
-		return nil
-	}
-}
-
->>>>>>> c0251dc0
 func testAccCheckResourceTagExists(n string) resource.TestCheckFunc {
 	return func(s *terraform.State) error {
 		var resourceID string
@@ -247,11 +208,7 @@
 `, strings.Join(tagNames[:], "\",\""))
 }
 
-<<<<<<< HEAD
-func testAccCheckResourceTagCreateFakeCrnExpectingError(tagNames []string) string {
-=======
 func testAccCheckResourceAttachOnExistingResource(crn string, tagNames []string) string {
->>>>>>> c0251dc0
 	return fmt.Sprintf(`
 	resource "ibm_resource_tag" "tag" {
 		resource_id = "%s"
