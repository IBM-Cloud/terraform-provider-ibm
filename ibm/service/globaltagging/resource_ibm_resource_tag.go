// Copyright IBM Corp. 2017, 2024 All Rights Reserved.
// Licensed under the Mozilla Public License v2.0

package globaltagging

import (
	"context"
	"encoding/json"
	"fmt"
	"log"
	"os"
	"strings"
	"time"

	"github.com/IBM/platform-services-go-sdk/globaltaggingv1"
	"github.com/hashicorp/terraform-plugin-sdk/v2/helper/customdiff"
	"github.com/hashicorp/terraform-plugin-sdk/v2/helper/schema"

	"github.com/IBM-Cloud/terraform-provider-ibm/ibm/conns"
	"github.com/IBM-Cloud/terraform-provider-ibm/ibm/flex"
	"github.com/IBM-Cloud/terraform-provider-ibm/ibm/validate"
	"github.com/hashicorp/terraform-plugin-sdk/v2/diag"
)

const (
	resourceID   = "resource_id"
	tags         = "tags"
	resourceType = "resource_type"
	tagType      = "tag_type"
	accountID    = "account_id"
	service      = "service"
	replace      = "replace"
)

func ResourceIBMResourceTag() *schema.Resource {
	return &schema.Resource{
		CreateContext: resourceIBMResourceTagCreate,
		ReadContext:   resourceIBMResourceTagRead,
		UpdateContext: resourceIBMResourceTagUpdate,
		DeleteContext: resourceIBMResourceTagDelete,
		Importer:      &schema.ResourceImporter{},

		CustomizeDiff: customdiff.Sequence(
			func(_ context.Context, diff *schema.ResourceDiff, v interface{}) error {
				return flex.ResourceTagsCustomizeDiff(diff)
			},
		),

		Timeouts: &schema.ResourceTimeout{
			Create: schema.DefaultTimeout(30 * time.Second),
		},

		Schema: map[string]*schema.Schema{
			resourceID: {
				Type:         schema.TypeString,
				Required:     true,
				ValidateFunc: validate.InvokeValidator("ibm_resource_tag", resourceID),
				Description:  "CRN of the resource on which the tags should be attached",
			},
			tags: {
				Type:        schema.TypeSet,
				Optional:    true,
				Computed:    true,
				Elem:        &schema.Schema{Type: schema.TypeString, ValidateFunc: validate.InvokeValidator("ibm_resource_tag", tags)},
				Set:         flex.ResourceIBMVPCHash,
				Description: "List of tags associated with resource instance",
			},
			resourceType: {
				Type:        schema.TypeString,
				Optional:    true,
				Description: "Resource type on which the tags should be attached",
			},
			tagType: {
				Type:         schema.TypeString,
				Optional:     true,
				Computed:     true,
				ValidateFunc: validate.InvokeValidator("ibm_resource_tag", tagType),
				Description:  "Type of the tag. Only allowed values are: user, or service or access (default value : user)",
			},
			accountID: {
				Type:        schema.TypeString,
				Computed:    true,
				Description: "The ID of the account that owns the resources to be tagged (required if tag-type is set to service)",
			},
			replace: {
				Type:             schema.TypeBool,
				DiffSuppressFunc: flex.ApplyOnce,
				Optional:         true,
				Default:          false,
				Description:      "If true, it indicates that the attaching operation is a replacement operation",
			},
		},
	}
}

func ResourceIBMResourceTagValidator() *validate.ResourceValidator {
	tagTypeAllowedValues := "service,access,user"
	validateSchema := make([]validate.ValidateSchema, 0)

	validateSchema = append(validateSchema,
		validate.ValidateSchema{
			Identifier:                 resourceID,
			ValidateFunctionIdentifier: validate.ValidateRegexpLen,
			Type:                       validate.TypeString,
			Required:                   true,
			Regexp:                     `^crn:v1(:[a-zA-Z0-9 \-\._~\*\+,;=!$&'\(\)\/\?#\[\]@]*){8}$|^[0-9]+$`,
			MinValueLength:             1,
			MaxValueLength:             1024})
	validateSchema = append(validateSchema,
		validate.ValidateSchema{
			Identifier:                 tags,
			ValidateFunctionIdentifier: validate.ValidateRegexpLen,
			Type:                       validate.TypeString,
			Optional:                   true,
			Regexp:                     `^[A-Za-z0-9:_ .-]+$`,
			MinValueLength:             1,
			MaxValueLength:             128})
	validateSchema = append(validateSchema,
		validate.ValidateSchema{
			Identifier:                 "tag_type",
			ValidateFunctionIdentifier: validate.ValidateAllowedStringValue,
			Type:                       validate.TypeString,
			Optional:                   true,
			AllowedValues:              tagTypeAllowedValues})

	ibmResourceTagValidator := validate.ResourceValidator{ResourceName: "ibm_resource_tag", Schema: validateSchema}
	return &ibmResourceTagValidator
}

func resourceIBMResourceTagCreate(context context.Context, d *schema.ResourceData, meta interface{}) diag.Diagnostics {
	var rType, tType string
	resources := []globaltaggingv1.Resource{}

	userDetails, err := meta.(conns.ClientSession).BluemixUserDetails()
	if err != nil {
		tfErr := flex.TerraformErrorf(err, err.Error(), "ibm_resource_tag", "create")
		log.Printf("[DEBUG]\n%s", tfErr.GetDebugMessage())
		return tfErr.GetDiag()
	}
	accountID := userDetails.UserAccount

	gtClient, err := meta.(conns.ClientSession).GlobalTaggingAPIv1()
	if err != nil {
		tfErr := flex.TerraformErrorf(err, err.Error(), "ibm_resource_tag", "create")
		log.Printf("[DEBUG]\n%s", tfErr.GetDebugMessage())
		return tfErr.GetDiag()
	}

	resourceID := d.Get(resourceID).(string)
	if v, ok := d.GetOk(resourceType); ok && v != nil {
		rType = v.(string)
	}

	r := globaltaggingv1.Resource{ResourceID: flex.PtrToString(resourceID), ResourceType: flex.PtrToString(rType)}
	resources = append(resources, r)

	var add []string
	var news *schema.Set
	if v, ok := d.GetOk(tags); ok {
		tags := v.(*schema.Set)
		news = v.(*schema.Set)
		for _, t := range tags.List() {
			add = append(add, fmt.Sprint(t))
		}
	}

	AttachTagOptions := &globaltaggingv1.AttachTagOptions{}
	AttachTagOptions.Resources = resources
	AttachTagOptions.TagNames = add
	if v, ok := d.GetOk(tagType); ok && v != nil {
		tType = v.(string)
		AttachTagOptions.TagType = flex.PtrToString(tType)

		if tType == service {
			AttachTagOptions.AccountID = flex.PtrToString(accountID)
		}
	}

	if v, ok := d.GetOk(replace); ok && v != nil {
		replace := v.(bool)
		AttachTagOptions.Replace = &replace

	}

	// Fetch tags from schematics only if they are user tags
	if strings.TrimSpace(tagType) == "" || tagType == "user" {
		schematicTags := os.Getenv("IC_ENV_TAGS")
		var envTags []string
		if schematicTags != "" {
			envTags = strings.Split(schematicTags, ",")
			add = append(add, envTags...)
		}
	}

	if len(add) > 0 {
		results, fullResponse, err := gtClient.AttachTagWithContext(context, AttachTagOptions)
		if err != nil {
			tfErr := flex.TerraformErrorf(err, err.Error(), "ibm_resource_tag", "create")
			return tfErr.GetDiag()
		}

		// Check if there are errors on the attach internal response
		if results != nil {
			errMap := make([]globaltaggingv1.TagResultsItem, 0)
			for _, res := range results.Results {
				if res.IsError != nil && *res.IsError {
					errMap = append(errMap, res)
				}
			}
			if len(errMap) > 0 {
				output, _ := json.MarshalIndent(errMap, "", "    ")
				return diag.FromErr(fmt.Errorf("Error while creating tag: %s - Full response: %s", string(output), fullResponse))
			}
		}
		response, errored := flex.WaitForTagsAvailable(meta, resourceID, resourceType, tagType, news, d.Timeout(schema.TimeoutCreate))
		if errored != nil {
			log.Printf(`[ERROR] Error waiting for resource tags %s : %v
%v`, resourceID, errored, response)
		}
	}

	if strings.HasPrefix(resourceID, "crn:") {
		d.SetId(resourceID)
	} else {
		d.SetId(fmt.Sprintf("%s/%s", resourceID, rType))
	}

	return resourceIBMResourceTagRead(context, d, meta)
}

func resourceIBMResourceTagRead(context context.Context, d *schema.ResourceData, meta interface{}) diag.Diagnostics {
	var rID, rType, tType string

	userDetails, err := meta.(conns.ClientSession).BluemixUserDetails()
	if err != nil {
		tfErr := flex.TerraformErrorf(err, err.Error(), "ibm_resource_tag", "read")
		log.Printf("[DEBUG]\n%s", tfErr.GetDebugMessage())
		return tfErr.GetDiag()
	}
	acctID := userDetails.UserAccount

	if strings.HasPrefix(d.Id(), "crn:") {
		rID = d.Id()
	} else {
		parts, err := flex.VmIdParts(d.Id())
		if err != nil {
			tfErr := flex.TerraformErrorf(err, err.Error(), "ibm_resource_tag", "read")
			log.Printf("[DEBUG]\n%s", tfErr.GetDebugMessage())
			return tfErr.GetDiag()
		}
		if len(parts) < 2 {
			return diag.FromErr(fmt.Errorf("Incorrect ID %s: Id should be a combination of resourceID/resourceType", d.Id()))
		}
		rID = parts[0]
		rType = parts[1]
	}

	if v, ok := d.GetOk(tagType); ok && v != nil {
		tType = v.(string)

		if tType == service {
			d.Set(accountID, acctID)
		}
	}

	tagList, err := flex.GetGlobalTagsUsingSearchAPI(meta, rID, rType, tType)
	if err != nil {
		return diag.FromErr(fmt.Errorf("Error getting resource tags for: %s with error : %s", rID, err))
	}

	d.Set(resourceID, rID)
	d.Set(resourceType, rType)
	d.Set(tags, tagList)

	return nil
}

func resourceIBMResourceTagUpdate(context context.Context, d *schema.ResourceData, meta interface{}) diag.Diagnostics {
	var rID, rType, tType string

	if strings.HasPrefix(d.Id(), "crn:") {
		rID = d.Id()
	} else {
		parts, err := flex.VmIdParts(d.Id())
		if err != nil {
			tfErr := flex.TerraformErrorf(err, err.Error(), "ibm_resource_tag", "update")
			log.Printf("[DEBUG]\n%s", tfErr.GetDebugMessage())
			return tfErr.GetDiag()
		}
		rID = parts[0]
		rType = parts[1]
	}

	if v, ok := d.GetOk(tagType); ok && v != nil {
		tType = v.(string)
	}

	if _, ok := d.GetOk(tags); ok {
		oldList, newList := d.GetChange(tags)
		err := flex.UpdateGlobalTagsUsingCRN(oldList, newList, meta, rID, rType, tType)
		if err != nil {
			return diag.FromErr(fmt.Errorf("Error on create of resource tags: %s", err))
		}
	}

	return resourceIBMResourceTagRead(context, d, meta)
}

func resourceIBMResourceTagDelete(context context.Context, d *schema.ResourceData, meta interface{}) diag.Diagnostics {
	var rID, rType string

	if strings.HasPrefix(d.Id(), "crn:") {
		rID = d.Id()
	} else {
		parts, err := flex.VmIdParts(d.Id())
		if err != nil {
			tfErr := flex.TerraformErrorf(err, err.Error(), "ibm_resource_tag", "delete")
			log.Printf("[DEBUG]\n%s", tfErr.GetDebugMessage())
			return tfErr.GetDiag()
		}
		rID = parts[0]
		rType = parts[1]
	}

	var remove []string
	removeTags := d.Get(tags).(*schema.Set)
	var tType string
	if v, ok := d.GetOk(tagType); ok && v != nil {
		tType = v.(string)
	} else {
		tType = "user"
	}
	var tType string
	if v, ok := d.GetOk(tagType); ok && v != nil {
		tType = v.(string)
	} else {
		tType = "user"
	}

	if len(remove) > 0 {
<<<<<<< HEAD
		err := flex.UpdateGlobalTagsUsingCRN(removeTags, nil, meta, rID, rType, tType)
=======
		resources := []globaltaggingv1.Resource{}
		r := globaltaggingv1.Resource{ResourceID: flex.PtrToString(rID), ResourceType: flex.PtrToString(rType)}
		resources = append(resources, r)

		detachTagOptions := &globaltaggingv1.DetachTagOptions{
			Resources: resources,
			TagNames:  remove,
			TagType:   &tType,
		}

		_, resp, err := gtClient.DetachTag(detachTagOptions)
>>>>>>> 83b10611
		if err != nil {
			return diag.FromErr(fmt.Errorf("Error on deleting tags: %s", err))
		}
	}
	return nil
}<|MERGE_RESOLUTION|>--- conflicted
+++ resolved
@@ -338,9 +338,7 @@
 	}
 
 	if len(remove) > 0 {
-<<<<<<< HEAD
 		err := flex.UpdateGlobalTagsUsingCRN(removeTags, nil, meta, rID, rType, tType)
-=======
 		resources := []globaltaggingv1.Resource{}
 		r := globaltaggingv1.Resource{ResourceID: flex.PtrToString(rID), ResourceType: flex.PtrToString(rType)}
 		resources = append(resources, r)
@@ -352,7 +350,6 @@
 		}
 
 		_, resp, err := gtClient.DetachTag(detachTagOptions)
->>>>>>> 83b10611
 		if err != nil {
 			return diag.FromErr(fmt.Errorf("Error on deleting tags: %s", err))
 		}
