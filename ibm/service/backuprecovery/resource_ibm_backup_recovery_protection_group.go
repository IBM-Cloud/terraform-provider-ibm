// Copyright IBM Corp. 2024 All Rights Reserved.
// Licensed under the Mozilla Public License v2.0

/*
 * IBM OpenAPI Terraform Generator Version: 3.94.0-fa797aec-20240814-142622
 */

package backuprecovery

import (
	"context"
	"fmt"
	"log"
	"strings"

	"github.com/hashicorp/terraform-plugin-sdk/v2/diag"
	"github.com/hashicorp/terraform-plugin-sdk/v2/helper/schema"

	"github.com/IBM-Cloud/terraform-provider-ibm/ibm/conns"
	"github.com/IBM-Cloud/terraform-provider-ibm/ibm/flex"
	"github.com/IBM/go-sdk-core/v5/core"
	"github.com/IBM/ibm-backup-recovery-sdk-go/backuprecoveryv1"
)

func ResourceIbmBackupRecoveryProtectionGroup() *schema.Resource {
	return &schema.Resource{
		CreateContext: resourceIbmBackupRecoveryProtectionGroupCreate,
		ReadContext:   resourceIbmBackupRecoveryProtectionGroupRead,
		UpdateContext: resourceIbmBackupRecoveryProtectionGroupUpdate,
		DeleteContext: resourceIbmBackupRecoveryProtectionGroupDelete,
		Importer:      &schema.ResourceImporter{},

		Schema: map[string]*schema.Schema{
			"x_ibm_tenant_id": &schema.Schema{
				Type:        schema.TypeString,
				Required:    true,
				Description: "Specifies the key to be used to encrypt the source credential. If includeSourceCredentials is set to true this key must be specified.",
			},
			"name": &schema.Schema{
				Type:        schema.TypeString,
				Required:    true,
				Description: "Specifies the name of the Protection Group.",
			},
			"policy_id": &schema.Schema{
				Type:        schema.TypeString,
				Required:    true,
				Description: "Specifies the unique id of the Protection Policy associated with the Protection Group. The Policy provides retry settings Protection Schedules, Priority, SLA, etc.",
			},
			"group_id": &schema.Schema{
				Type:        schema.TypeString,
				Computed:    true,
				Description: "Group ID",
			},
			"priority": &schema.Schema{
				Type:     schema.TypeString,
				Optional: true,
				// ValidateFunc: validate.InvokeValidator("ibm_backup_recovery_protection_group", "priority"),
				Description: "Specifies the priority of the Protection Group.",
			},
			"description": &schema.Schema{
				Type:        schema.TypeString,
				Optional:    true,
				Description: "Specifies a description of the Protection Group.",
			},
			"start_time": &schema.Schema{
				Type:        schema.TypeList,
				MaxItems:    1,
				Optional:    true,
				Computed:    true,
				Description: "Specifies the time of day. Used for scheduling purposes.",
				Elem: &schema.Resource{
					Schema: map[string]*schema.Schema{
						"hour": &schema.Schema{
							Type:        schema.TypeInt,
							Required:    true,
							Description: "Specifies the hour of the day (0-23).",
						},
						"minute": &schema.Schema{
							Type:        schema.TypeInt,
							Required:    true,
							Description: "Specifies the minute of the hour (0-59).",
						},
						"time_zone": &schema.Schema{
							Type:        schema.TypeString,
							Optional:    true,
							Default:     "America/Los_Angeles",
							Description: "Specifies the time zone of the user. If not specified, default value is assumed as America/Los_Angeles.",
						},
					},
				},
			},
			"end_time_usecs": &schema.Schema{
				Type:        schema.TypeInt,
				Optional:    true,
				Description: "Specifies the end time in micro seconds for this Protection Group. If this is not specified, the Protection Group won't be ended.",
			},
			"last_modified_timestamp_usecs": &schema.Schema{
				Type:        schema.TypeInt,
				Computed:    true,
				Description: "Specifies the last time this protection group was updated. If this is passed into a PUT request, then the backend will validate that the timestamp passed in matches the time that the protection group was actually last modified. If the two timestamps do not match, then the request will be rejected with a stale error.",
			},
			"alert_policy": &schema.Schema{
				Type:        schema.TypeList,
				MaxItems:    1,
				Optional:    true,
				Description: "Specifies a policy for alerting users of the status of a Protection Group.",
				Elem: &schema.Resource{
					Schema: map[string]*schema.Schema{
						"backup_run_status": &schema.Schema{
							Type:        schema.TypeList,
							Required:    true,
							Description: "Specifies the run status for which the user would like to receive alerts.",
							Elem:        &schema.Schema{Type: schema.TypeString},
						},
						"alert_targets": &schema.Schema{
							Type:        schema.TypeList,
							Optional:    true,
							Description: "Specifies a list of targets to receive the alerts.",
							Elem: &schema.Resource{
								Schema: map[string]*schema.Schema{
									"email_address": &schema.Schema{
										Type:        schema.TypeString,
										Required:    true,
										Description: "Specifies an email address to receive an alert.",
									},
									"language": &schema.Schema{
										Type:        schema.TypeString,
										Optional:    true,
										Description: "Specifies the language of the delivery target. Default value is 'en-us'.",
									},
									"recipient_type": &schema.Schema{
										Type:        schema.TypeString,
										Optional:    true,
										Description: "Specifies the recipient type of email recipient. Default value is 'kTo'.",
									},
								},
							},
						},
						"raise_object_level_failure_alert": &schema.Schema{
							Type:        schema.TypeBool,
							Optional:    true,
							Description: "Specifies whether object level alerts are raised for backup failures after the backup run.",
						},
						"raise_object_level_failure_alert_after_last_attempt": &schema.Schema{
							Type:        schema.TypeBool,
							Optional:    true,
							Description: "Specifies whether object level alerts are raised for backup failures after last backup attempt.",
						},
						"raise_object_level_failure_alert_after_each_attempt": &schema.Schema{
							Type:        schema.TypeBool,
							Optional:    true,
							Description: "Specifies whether object level alerts are raised for backup failures after each backup attempt.",
						},
					},
				},
			},
			"sla": &schema.Schema{
				Type:        schema.TypeList,
				Optional:    true,
				Computed:    true,
				Description: "Specifies the SLA parameters for this Protection Group.",
				Elem: &schema.Resource{
					Schema: map[string]*schema.Schema{
						"backup_run_type": &schema.Schema{
							Type:        schema.TypeString,
							Optional:    true,
							Description: "Specifies the type of run this rule should apply to.",
						},
						"sla_minutes": &schema.Schema{
							Type:        schema.TypeInt,
							Optional:    true,
							Description: "Specifies the number of minutes allotted to a run of the specified type before SLA is considered violated.",
						},
					},
				},
			},
			"qos_policy": &schema.Schema{
				Type:     schema.TypeString,
				Optional: true,
				// ValidateFunc: validate.InvokeValidator("ibm_backup_recovery_protection_group", "qos_policy"),
				Description: "Specifies whether the Protection Group will be written to HDD or SSD.",
			},
			"abort_in_blackouts": &schema.Schema{
				Type:        schema.TypeBool,
				Optional:    true,
				Description: "Specifies whether currently executing jobs should abort if a blackout period specified by a policy starts. Available only if the selected policy has at least one blackout period. Default value is false.",
			},
			"pause_in_blackouts": &schema.Schema{
				Type:        schema.TypeBool,
				Optional:    true,
				Description: "Specifies whether currently executing jobs should be paused if a blackout period specified by a policy starts. Available only if the selected policy has at least one blackout period. Default value is false. This field should not be set to true if 'abortInBlackouts' is sent as true.",
			},
			"is_paused": &schema.Schema{
				Type:        schema.TypeBool,
				Optional:    true,
				Description: "Specifies if the the Protection Group is paused. New runs are not scheduled for the paused Protection Groups. Active run if any is not impacted.",
			},
			"environment": &schema.Schema{
				Type:     schema.TypeString,
				Required: true,
				// ValidateFunc: validate.InvokeValidator("ibm_backup_recovery_protection_group", "environment"),
				Description: "Specifies the environment of the Protection Group.",
			},
			"advanced_configs": &schema.Schema{
				Type:        schema.TypeList,
				Optional:    true,
				Description: "Specifies the advanced configuration for a protection job.",
				Elem: &schema.Resource{
					Schema: map[string]*schema.Schema{
						"key": &schema.Schema{
							Type:        schema.TypeString,
							Required:    true,
							Description: "key.",
						},
						"value": &schema.Schema{
							Type:        schema.TypeString,
							Required:    true,
							Description: "value.",
						},
					},
				},
			},
			"physical_params": &schema.Schema{
				Type:     schema.TypeList,
				MaxItems: 1,
				Optional: true,
				Elem: &schema.Resource{
					Schema: map[string]*schema.Schema{
						"protection_type": &schema.Schema{
							Type:        schema.TypeString,
							Required:    true,
							Description: "Specifies the Physical Protection Group type.",
						},
						"volume_protection_type_params": &schema.Schema{
							Type:        schema.TypeList,
							MaxItems:    1,
							Optional:    true,
							Description: "Specifies the parameters which are specific to Volume based physical Protection Groups.",
							Elem: &schema.Resource{
								Schema: map[string]*schema.Schema{
									"objects": &schema.Schema{
										Type:     schema.TypeList,
										Required: true,
										Elem: &schema.Resource{
											Schema: map[string]*schema.Schema{
												"id": &schema.Schema{
													Type:        schema.TypeInt,
													Required:    true,
													Description: "Specifies the ID of the object protected.",
												},
												"name": &schema.Schema{
													Type:        schema.TypeString,
													Computed:    true,
													Optional:    true,
													Description: "Specifies the name of the object protected.",
												},
												"volume_guids": &schema.Schema{
													Type:        schema.TypeList,
													Optional:    true,
													Description: "Specifies the list of GUIDs of volumes protected. If empty, then all volumes will be protected by default.",
													Elem:        &schema.Schema{Type: schema.TypeString},
												},
												"enable_system_backup": &schema.Schema{
													Type:        schema.TypeBool,
													Optional:    true,
													Description: "Specifies whether or not to take a system backup. Applicable only for windows sources.",
												},
												"excluded_vss_writers": &schema.Schema{
													Type:        schema.TypeList,
													Optional:    true,
													Description: "Specifies writer names which should be excluded from physical volume based backups for a given source.",
													Elem:        &schema.Schema{Type: schema.TypeString},
												},
											},
										},
									},
									"indexing_policy": &schema.Schema{
										Type:        schema.TypeList,
										MaxItems:    1,
										Optional:    true,
										Description: "Specifies settings for indexing files found in an Object (such as a VM) so these files can be searched and recovered. This also specifies inclusion and exclusion rules that determine the directories to index.",
										Elem: &schema.Resource{
											Schema: map[string]*schema.Schema{
												"enable_indexing": &schema.Schema{
													Type:        schema.TypeBool,
													Required:    true,
													Description: "Specifies if the files found in an Object (such as a VM) should be indexed. If true (the default), files are indexed.",
												},
												"include_paths": &schema.Schema{
													Type:        schema.TypeList,
													Optional:    true,
													Description: "Array of Indexed Directories. Specifies a list of directories to index. Regular expression can also be specified to provide the directory paths. Example: /Users/<wildcard>/AppData.",
													Elem:        &schema.Schema{Type: schema.TypeString},
												},
												"exclude_paths": &schema.Schema{
													Type:        schema.TypeList,
													Optional:    true,
													Description: "Array of Excluded Directories. Specifies a list of directories to exclude from indexing.Regular expression can also be specified to provide the directory paths. Example: /Users/<wildcard>/AppData.",
													Elem:        &schema.Schema{Type: schema.TypeString},
												},
											},
										},
									},
									"perform_source_side_deduplication": &schema.Schema{
										Type:        schema.TypeBool,
										Optional:    true,
										Description: "Specifies whether or not to perform source side deduplication on this Protection Group.",
									},
									"quiesce": &schema.Schema{
										Type:        schema.TypeBool,
										Optional:    true,
										Description: "Specifies Whether to take app-consistent snapshots by quiescing apps and the filesystem before taking a backup.",
									},
									"continue_on_quiesce_failure": &schema.Schema{
										Type:        schema.TypeBool,
										Optional:    true,
										Description: "Specifies whether to continue backing up on quiesce failure.",
									},
									"incremental_backup_after_restart": &schema.Schema{
										Type:        schema.TypeBool,
										Optional:    true,
										Description: "Specifies whether or not to perform an incremental backup after the server restarts. This is applicable to windows environments.",
									},
									"pre_post_script": &schema.Schema{
										Type:        schema.TypeList,
										MaxItems:    1,
										Optional:    true,
										Description: "Specifies the params for pre and post scripts.",
										Elem: &schema.Resource{
											Schema: map[string]*schema.Schema{
												"pre_script": &schema.Schema{
													Type:        schema.TypeList,
													MaxItems:    1,
													Optional:    true,
													Description: "Specifies the common params for PreBackup scripts.",
													Elem: &schema.Resource{
														Schema: map[string]*schema.Schema{
															"path": &schema.Schema{
																Type:        schema.TypeString,
																Required:    true,
																Description: "Specifies the absolute path to the script on the remote host.",
															},
															"params": &schema.Schema{
																Type:        schema.TypeString,
																Optional:    true,
																Description: "Specifies the arguments or parameters and values to pass into the remote script. For example if the script expects values for the 'database' and 'user' parameters, specify the parameters and values using the following string: \"database=myDatabase user=me\".",
															},
															"timeout_secs": &schema.Schema{
																Type:        schema.TypeInt,
																Optional:    true,
																Description: "Specifies the timeout of the script in seconds. The script will be killed if it exceeds this value. By default, no timeout will occur if left empty.",
															},
															"is_active": &schema.Schema{
																Type:        schema.TypeBool,
																Optional:    true,
																Description: "Specifies whether the script should be enabled, default value set to true.",
															},
															"continue_on_error": &schema.Schema{
																Type:        schema.TypeBool,
																Optional:    true,
																Description: "Specifies if the script needs to continue even if there is an occurence of an error. If this flag is set to true, then Backup Run will start even if the pre backup script fails. If not specified or false, then backup run will not start when script fails.",
															},
														},
													},
												},
												"post_script": &schema.Schema{
													Type:        schema.TypeList,
													MaxItems:    1,
													Optional:    true,
													Description: "Specifies the common params for PostBackup scripts.",
													Elem: &schema.Resource{
														Schema: map[string]*schema.Schema{
															"path": &schema.Schema{
																Type:        schema.TypeString,
																Required:    true,
																Description: "Specifies the absolute path to the script on the remote host.",
															},
															"params": &schema.Schema{
																Type:        schema.TypeString,
																Optional:    true,
																Description: "Specifies the arguments or parameters and values to pass into the remote script. For example if the script expects values for the 'database' and 'user' parameters, specify the parameters and values using the following string: \"database=myDatabase user=me\".",
															},
															"timeout_secs": &schema.Schema{
																Type:        schema.TypeInt,
																Optional:    true,
																Description: "Specifies the timeout of the script in seconds. The script will be killed if it exceeds this value. By default, no timeout will occur if left empty.",
															},
															"is_active": &schema.Schema{
																Type:        schema.TypeBool,
																Optional:    true,
																Description: "Specifies whether the script should be enabled, default value set to true.",
															},
														},
													},
												},
											},
										},
									},
									"dedup_exclusion_source_ids": &schema.Schema{
										Type:        schema.TypeList,
										Optional:    true,
										Description: "Specifies ids of sources for which deduplication has to be disabled.",
										Elem:        &schema.Schema{Type: schema.TypeInt},
									},
									"excluded_vss_writers": &schema.Schema{
										Type:        schema.TypeList,
										Optional:    true,
										Description: "Specifies writer names which should be excluded from physical volume based backups.",
										Elem:        &schema.Schema{Type: schema.TypeString},
									},
									"cobmr_backup": &schema.Schema{
										Type:        schema.TypeBool,
										Optional:    true,
										Description: "Specifies whether to take a CoBMR backup.",
									},
								},
							},
						},
						"file_protection_type_params": &schema.Schema{
							Type:        schema.TypeList,
							MaxItems:    1,
							Optional:    true,
							Description: "Specifies the parameters which are specific to Physical related Protection Groups.",
							Elem: &schema.Resource{
								Schema: map[string]*schema.Schema{
									"excluded_vss_writers": &schema.Schema{
										Type:        schema.TypeList,
										Optional:    true,
										Description: "Specifies writer names which should be excluded from physical file based backups.",
										Elem:        &schema.Schema{Type: schema.TypeString},
									},
									"objects": &schema.Schema{
										Type:        schema.TypeList,
										Required:    true,
										Description: "Specifies the list of objects protected by this Protection Group.",
										Elem: &schema.Resource{
											Schema: map[string]*schema.Schema{
												"excluded_vss_writers": &schema.Schema{
													Type:        schema.TypeList,
													Optional:    true,
													Description: "Specifies writer names which should be excluded from physical file based backups.",
													Elem:        &schema.Schema{Type: schema.TypeString},
												},
												"id": &schema.Schema{
													Type:        schema.TypeInt,
													Required:    true,
													Description: "Specifies the ID of the object protected.",
												},
												"name": &schema.Schema{
													Type:        schema.TypeString,
													Computed:    true,
													Description: "Specifies the name of the object protected.",
												},
												"file_paths": &schema.Schema{
													Type:        schema.TypeList,
													Optional:    true,
													Description: "Specifies a list of file paths to be protected by this Protection Group.",
													Elem: &schema.Resource{
														Schema: map[string]*schema.Schema{
															"included_path": &schema.Schema{
																Type:        schema.TypeString,
																Required:    true,
																Description: "Specifies a path to be included on the source. All paths under this path will be included unless they are specifically mentioned in excluded paths.",
															},
															"excluded_paths": &schema.Schema{
																Type:        schema.TypeList,
																Optional:    true,
																Description: "Specifies a set of paths nested under the include path which should be excluded from the Protection Group.",
																Elem:        &schema.Schema{Type: schema.TypeString},
															},
															"skip_nested_volumes": &schema.Schema{
																Type:        schema.TypeBool,
																Optional:    true,
																Description: "Specifies whether to skip any nested volumes (both local and network) that are mounted under include path. Applicable only for windows sources.",
															},
														},
													},
												},
												"uses_path_level_skip_nested_volume_setting": &schema.Schema{
													Type:        schema.TypeBool,
													Optional:    true,
													Description: "Specifies whether path level or object level skip nested volume setting will be used.",
												},
												"nested_volume_types_to_skip": &schema.Schema{
													Type:        schema.TypeList,
													Optional:    true,
													Description: "Specifies mount types of nested volumes to be skipped.",
													Elem:        &schema.Schema{Type: schema.TypeString},
												},
												"follow_nas_symlink_target": &schema.Schema{
													Type:        schema.TypeBool,
													Optional:    true,
													Description: "Specifies whether to follow NAS target pointed by symlink for windows sources.",
												},
												"metadata_file_path": &schema.Schema{
													Type:        schema.TypeString,
													Optional:    true,
													Description: "Specifies the path of metadatafile on source. This file contains absolute paths of files that needs to be backed up on the same source.",
												},
											},
										},
									},
									"indexing_policy": &schema.Schema{
										Type:        schema.TypeList,
										MaxItems:    1,
										Optional:    true,
										Description: "Specifies settings for indexing files found in an Object (such as a VM) so these files can be searched and recovered. This also specifies inclusion and exclusion rules that determine the directories to index.",
										Elem: &schema.Resource{
											Schema: map[string]*schema.Schema{
												"enable_indexing": &schema.Schema{
													Type:        schema.TypeBool,
													Required:    true,
													Description: "Specifies if the files found in an Object (such as a VM) should be indexed. If true (the default), files are indexed.",
												},
												"include_paths": &schema.Schema{
													Type:        schema.TypeList,
													Optional:    true,
													Description: "Array of Indexed Directories. Specifies a list of directories to index. Regular expression can also be specified to provide the directory paths. Example: /Users/<wildcard>/AppData.",
													Elem:        &schema.Schema{Type: schema.TypeString},
												},
												"exclude_paths": &schema.Schema{
													Type:        schema.TypeList,
													Optional:    true,
													Description: "Array of Excluded Directories. Specifies a list of directories to exclude from indexing.Regular expression can also be specified to provide the directory paths. Example: /Users/<wildcard>/AppData.",
													Elem:        &schema.Schema{Type: schema.TypeString},
												},
											},
										},
									},
									"perform_source_side_deduplication": &schema.Schema{
										Type:        schema.TypeBool,
										Optional:    true,
										Description: "Specifies whether or not to perform source side deduplication on this Protection Group.",
									},
									"perform_brick_based_deduplication": &schema.Schema{
										Type:        schema.TypeBool,
										Optional:    true,
										Description: "Specifies whether or not to perform brick based deduplication on this Protection Group.",
									},
									"task_timeouts": &schema.Schema{
										Type:        schema.TypeList,
										Optional:    true,
										Description: "Specifies the timeouts for all the objects inside this Protection Group, for both full and incremental backups.",
										Elem: &schema.Resource{
											Schema: map[string]*schema.Schema{
												"timeout_mins": &schema.Schema{
													Type:        schema.TypeInt,
													Optional:    true,
													Description: "Specifies the timeout in mins.",
												},
												"backup_type": &schema.Schema{
													Type:        schema.TypeString,
													Optional:    true,
													Description: "The scheduled backup type(kFull, kRegular etc.).",
												},
											},
										},
									},
									"quiesce": &schema.Schema{
										Type:        schema.TypeBool,
										Optional:    true,
										Description: "Specifies Whether to take app-consistent snapshots by quiescing apps and the filesystem before taking a backup.",
									},
									"continue_on_quiesce_failure": &schema.Schema{
										Type:        schema.TypeBool,
										Optional:    true,
										Description: "Specifies whether to continue backing up on quiesce failure.",
									},
									"cobmr_backup": &schema.Schema{
										Type:        schema.TypeBool,
										Optional:    true,
										Description: "Specifies whether to take CoBMR backup.",
									},
									"pre_post_script": &schema.Schema{
										Type:        schema.TypeList,
										MaxItems:    1,
										Optional:    true,
										Description: "Specifies the params for pre and post scripts.",
										Elem: &schema.Resource{
											Schema: map[string]*schema.Schema{
												"pre_script": &schema.Schema{
													Type:        schema.TypeList,
													MaxItems:    1,
													Optional:    true,
													Description: "Specifies the common params for PreBackup scripts.",
													Elem: &schema.Resource{
														Schema: map[string]*schema.Schema{
															"path": &schema.Schema{
																Type:        schema.TypeString,
																Required:    true,
																Description: "Specifies the absolute path to the script on the remote host.",
															},
															"params": &schema.Schema{
																Type:        schema.TypeString,
																Optional:    true,
																Description: "Specifies the arguments or parameters and values to pass into the remote script. For example if the script expects values for the 'database' and 'user' parameters, specify the parameters and values using the following string: \"database=myDatabase user=me\".",
															},
															"timeout_secs": &schema.Schema{
																Type:        schema.TypeInt,
																Optional:    true,
																Description: "Specifies the timeout of the script in seconds. The script will be killed if it exceeds this value. By default, no timeout will occur if left empty.",
															},
															"is_active": &schema.Schema{
																Type:        schema.TypeBool,
																Optional:    true,
																Description: "Specifies whether the script should be enabled, default value set to true.",
															},
															"continue_on_error": &schema.Schema{
																Type:        schema.TypeBool,
																Optional:    true,
																Description: "Specifies if the script needs to continue even if there is an occurence of an error. If this flag is set to true, then Backup Run will start even if the pre backup script fails. If not specified or false, then backup run will not start when script fails.",
															},
														},
													},
												},
												"post_script": &schema.Schema{
													Type:        schema.TypeList,
													MaxItems:    1,
													Optional:    true,
													Description: "Specifies the common params for PostBackup scripts.",
													Elem: &schema.Resource{
														Schema: map[string]*schema.Schema{
															"path": &schema.Schema{
																Type:        schema.TypeString,
																Required:    true,
																Description: "Specifies the absolute path to the script on the remote host.",
															},
															"params": &schema.Schema{
																Type:        schema.TypeString,
																Optional:    true,
																Description: "Specifies the arguments or parameters and values to pass into the remote script. For example if the script expects values for the 'database' and 'user' parameters, specify the parameters and values using the following string: \"database=myDatabase user=me\".",
															},
															"timeout_secs": &schema.Schema{
																Type:        schema.TypeInt,
																Optional:    true,
																Description: "Specifies the timeout of the script in seconds. The script will be killed if it exceeds this value. By default, no timeout will occur if left empty.",
															},
															"is_active": &schema.Schema{
																Type:        schema.TypeBool,
																Optional:    true,
																Description: "Specifies whether the script should be enabled, default value set to true.",
															},
														},
													},
												},
											},
										},
									},
									"dedup_exclusion_source_ids": &schema.Schema{
										Type:        schema.TypeList,
										Optional:    true,
										Description: "Specifies ids of sources for which deduplication has to be disabled.",
										Elem:        &schema.Schema{Type: schema.TypeInt},
									},
									"global_exclude_paths": &schema.Schema{
										Type:        schema.TypeList,
										Optional:    true,
										Description: "Specifies global exclude filters which are applied to all sources in a job.",
										Elem:        &schema.Schema{Type: schema.TypeString},
									},
									"global_exclude_fs": &schema.Schema{
										Type:        schema.TypeList,
										Optional:    true,
										Description: "Specifies global exclude filesystems which are applied to all sources in a job.",
										Elem:        &schema.Schema{Type: schema.TypeString},
									},
									"ignorable_errors": &schema.Schema{
										Type:        schema.TypeList,
										Optional:    true,
										Description: "Specifies the Errors to be ignored in error db.",
										Elem:        &schema.Schema{Type: schema.TypeString},
									},
									"allow_parallel_runs": &schema.Schema{
										Type:        schema.TypeBool,
										Optional:    true,
										Description: "Specifies whether or not this job can have parallel runs.",
									},
								},
							},
						},
					},
				},
			},
			"mssql_params": &schema.Schema{
				Type:        schema.TypeList,
				MaxItems:    1,
				Optional:    true,
				Description: "Specifies the parameters specific to MSSQL Protection Group.",
				Elem: &schema.Resource{
					Schema: map[string]*schema.Schema{
						"file_protection_type_params": &schema.Schema{
							Type:        schema.TypeList,
							MaxItems:    1,
							Optional:    true,
							Description: "Specifies the params to create a File based MSSQL Protection Group.",
							Elem: &schema.Resource{
								Schema: map[string]*schema.Schema{
									"aag_backup_preference_type": &schema.Schema{
										Type:        schema.TypeString,
										Optional:    true,
										Description: "Specifies the preference type for backing up databases that are part of an AAG. If not specified, then default preferences of the AAG server are applied. This field wont be applicable if user DB preference is set to skip AAG databases.",
									},
									"advanced_settings": &schema.Schema{
										Type:        schema.TypeList,
										MaxItems:    1,
										Optional:    true,
										Description: "This is used to regulate certain gflag values from the UI. The values passed by the user from the UI will be used for the respective gflags.",
										Elem: &schema.Resource{
											Schema: map[string]*schema.Schema{
												"cloned_db_backup_status": &schema.Schema{
													Type:        schema.TypeString,
													Optional:    true,
													Description: "Whether to report error if SQL database is cloned.",
												},
												"db_backup_if_not_online_status": &schema.Schema{
													Type:        schema.TypeString,
													Optional:    true,
													Description: "Whether to report error if SQL database is not online.",
												},
												"missing_db_backup_status": &schema.Schema{
													Type:        schema.TypeString,
													Optional:    true,
													Description: "Fail the backup job when the database is missing. The database may be missing if it is deleted or corrupted.",
												},
												"offline_restoring_db_backup_status": &schema.Schema{
													Type:        schema.TypeString,
													Optional:    true,
													Description: "Fail the backup job when database is offline or restoring.",
												},
												"read_only_db_backup_status": &schema.Schema{
													Type:        schema.TypeString,
													Optional:    true,
													Description: "Whether to skip backup for read-only SQL databases.",
												},
												"report_all_non_autoprotect_db_errors": &schema.Schema{
													Type:        schema.TypeString,
													Optional:    true,
													Description: "Whether to report error for all dbs in non-autoprotect jobs.",
												},
											},
										},
									},
									"backup_system_dbs": &schema.Schema{
										Type:        schema.TypeBool,
										Optional:    true,
										Description: "Specifies whether to backup system databases. If not specified then parameter is set to true.",
									},
									"exclude_filters": &schema.Schema{
										Type:        schema.TypeList,
										Optional:    true,
										Description: "Specifies the list of exclusion filters applied during the group creation or edit. These exclusion filters can be wildcard supported strings or regular expressions. Objects satisfying the will filters will be excluded during backup and also auto protected objects will be ignored if filtered by any of the filters.",
										Elem: &schema.Resource{
											Schema: map[string]*schema.Schema{
												"filter_string": &schema.Schema{
													Type:        schema.TypeString,
													Optional:    true,
													Description: "Specifies the filter string using wildcard supported strings or regular expressions.",
												},
												"is_regular_expression": &schema.Schema{
													Type:        schema.TypeBool,
													Optional:    true,
													Default:     false,
													Description: "Specifies whether the provided filter string is a regular expression or not. This needs to be explicitly set to true if user is trying to filter by regular expressions. Not providing this value in case of regular expression can result in unintended results. The default value is assumed to be false.",
												},
											},
										},
									},
									"full_backups_copy_only": &schema.Schema{
										Type:        schema.TypeBool,
										Optional:    true,
										Description: "Specifies whether full backups should be copy-only.",
									},
									"log_backup_num_streams": &schema.Schema{
										Type:        schema.TypeInt,
										Optional:    true,
										Description: "Specifies the number of streams to be used for log backups.",
									},
									"log_backup_with_clause": &schema.Schema{
										Type:        schema.TypeString,
										Optional:    true,
										Description: "Specifies the WithClause to be used for log backups.",
									},
									"pre_post_script": &schema.Schema{
										Type:        schema.TypeList,
										MaxItems:    1,
										Optional:    true,
										Description: "Specifies the params for pre and post scripts.",
										Elem: &schema.Resource{
											Schema: map[string]*schema.Schema{
												"pre_script": &schema.Schema{
													Type:        schema.TypeList,
													MaxItems:    1,
													Optional:    true,
													Description: "Specifies the common params for PreBackup scripts.",
													Elem: &schema.Resource{
														Schema: map[string]*schema.Schema{
															"path": &schema.Schema{
																Type:        schema.TypeString,
																Required:    true,
																Description: "Specifies the absolute path to the script on the remote host.",
															},
															"params": &schema.Schema{
																Type:        schema.TypeString,
																Optional:    true,
																Description: "Specifies the arguments or parameters and values to pass into the remote script. For example if the script expects values for the 'database' and 'user' parameters, specify the parameters and values using the following string: \"database=myDatabase user=me\".",
															},
															"timeout_secs": &schema.Schema{
																Type:        schema.TypeInt,
																Optional:    true,
																Description: "Specifies the timeout of the script in seconds. The script will be killed if it exceeds this value. By default, no timeout will occur if left empty.",
															},
															"is_active": &schema.Schema{
																Type:        schema.TypeBool,
																Optional:    true,
																Description: "Specifies whether the script should be enabled, default value set to true.",
															},
															"continue_on_error": &schema.Schema{
																Type:        schema.TypeBool,
																Optional:    true,
																Description: "Specifies if the script needs to continue even if there is an occurence of an error. If this flag is set to true, then Backup Run will start even if the pre backup script fails. If not specified or false, then backup run will not start when script fails.",
															},
														},
													},
												},
												"post_script": &schema.Schema{
													Type:        schema.TypeList,
													MaxItems:    1,
													Optional:    true,
													Description: "Specifies the common params for PostBackup scripts.",
													Elem: &schema.Resource{
														Schema: map[string]*schema.Schema{
															"path": &schema.Schema{
																Type:        schema.TypeString,
																Required:    true,
																Description: "Specifies the absolute path to the script on the remote host.",
															},
															"params": &schema.Schema{
																Type:        schema.TypeString,
																Optional:    true,
																Description: "Specifies the arguments or parameters and values to pass into the remote script. For example if the script expects values for the 'database' and 'user' parameters, specify the parameters and values using the following string: \"database=myDatabase user=me\".",
															},
															"timeout_secs": &schema.Schema{
																Type:        schema.TypeInt,
																Optional:    true,
																Description: "Specifies the timeout of the script in seconds. The script will be killed if it exceeds this value. By default, no timeout will occur if left empty.",
															},
															"is_active": &schema.Schema{
																Type:        schema.TypeBool,
																Optional:    true,
																Description: "Specifies whether the script should be enabled, default value set to true.",
															},
														},
													},
												},
											},
										},
									},
									"use_aag_preferences_from_server": &schema.Schema{
										Type:        schema.TypeBool,
										Optional:    true,
										Description: "Specifies whether or not the AAG backup preferences specified on the SQL Server host should be used.",
									},
									"user_db_backup_preference_type": &schema.Schema{
										Type:        schema.TypeString,
										Optional:    true,
										Description: "Specifies the preference type for backing up user databases on the host.",
									},
									"additional_host_params": &schema.Schema{
										Type:        schema.TypeList,
										Optional:    true,
										Description: "Specifies settings which are to be applied to specific host containers in this protection group.",
										Elem: &schema.Resource{
											Schema: map[string]*schema.Schema{
												"disable_source_side_deduplication": &schema.Schema{
													Type:        schema.TypeBool,
													Optional:    true,
													Description: "Specifies whether or not to disable source side deduplication on this source. The default behavior is false unless the user has set 'performSourceSideDeduplication' to true.",
												},
												"host_id": &schema.Schema{
													Type:        schema.TypeInt,
													Required:    true,
													Description: "Specifies the id of the host container on which databases are hosted.",
												},
												"host_name": &schema.Schema{
													Type:        schema.TypeString,
													Computed:    true,
													Description: "Specifies the name of the host container on which databases are hosted.",
												},
											},
										},
									},
									"objects": &schema.Schema{
										Type:        schema.TypeList,
										Required:    true,
										Description: "Specifies the list of object params to be protected.",
										Elem: &schema.Resource{
											Schema: map[string]*schema.Schema{
												"id": &schema.Schema{
													Type:        schema.TypeInt,
													Required:    true,
													Description: "Specifies the ID of the object being protected. If this is a non leaf level object, then the object will be auto-protected unless leaf objects are specified for exclusion.",
												},
												"name": &schema.Schema{
													Type:        schema.TypeString,
													Computed:    true,
													Description: "Specifies the name of the object being protected.",
												},
												"source_type": &schema.Schema{
													Type:        schema.TypeString,
													Computed:    true,
													Description: "Specifies the type of source being protected.",
												},
											},
										},
									},
									"perform_source_side_deduplication": &schema.Schema{
										Type:        schema.TypeBool,
										Optional:    true,
										Description: "Specifies whether or not to perform source side deduplication on this Protection Group.",
									},
								},
							},
						},
						"native_protection_type_params": &schema.Schema{
							Type:        schema.TypeList,
							MaxItems:    1,
							Optional:    true,
							Description: "Specifies the params to create a Native based MSSQL Protection Group.",
							Elem: &schema.Resource{
								Schema: map[string]*schema.Schema{
									"aag_backup_preference_type": &schema.Schema{
										Type:        schema.TypeString,
										Optional:    true,
										Description: "Specifies the preference type for backing up databases that are part of an AAG. If not specified, then default preferences of the AAG server are applied. This field wont be applicable if user DB preference is set to skip AAG databases.",
									},
									"advanced_settings": &schema.Schema{
										Type:        schema.TypeList,
										MaxItems:    1,
										Optional:    true,
										Description: "This is used to regulate certain gflag values from the UI. The values passed by the user from the UI will be used for the respective gflags.",
										Elem: &schema.Resource{
											Schema: map[string]*schema.Schema{
												"cloned_db_backup_status": &schema.Schema{
													Type:        schema.TypeString,
													Optional:    true,
													Description: "Whether to report error if SQL database is cloned.",
												},
												"db_backup_if_not_online_status": &schema.Schema{
													Type:        schema.TypeString,
													Optional:    true,
													Description: "Whether to report error if SQL database is not online.",
												},
												"missing_db_backup_status": &schema.Schema{
													Type:        schema.TypeString,
													Optional:    true,
													Description: "Fail the backup job when the database is missing. The database may be missing if it is deleted or corrupted.",
												},
												"offline_restoring_db_backup_status": &schema.Schema{
													Type:        schema.TypeString,
													Optional:    true,
													Description: "Fail the backup job when database is offline or restoring.",
												},
												"read_only_db_backup_status": &schema.Schema{
													Type:        schema.TypeString,
													Optional:    true,
													Description: "Whether to skip backup for read-only SQL databases.",
												},
												"report_all_non_autoprotect_db_errors": &schema.Schema{
													Type:        schema.TypeString,
													Optional:    true,
													Description: "Whether to report error for all dbs in non-autoprotect jobs.",
												},
											},
										},
									},
									"backup_system_dbs": &schema.Schema{
										Type:        schema.TypeBool,
										Optional:    true,
										Description: "Specifies whether to backup system databases. If not specified then parameter is set to true.",
									},
									"exclude_filters": &schema.Schema{
										Type:        schema.TypeList,
										Optional:    true,
										Description: "Specifies the list of exclusion filters applied during the group creation or edit. These exclusion filters can be wildcard supported strings or regular expressions. Objects satisfying the will filters will be excluded during backup and also auto protected objects will be ignored if filtered by any of the filters.",
										Elem: &schema.Resource{
											Schema: map[string]*schema.Schema{
												"filter_string": &schema.Schema{
													Type:        schema.TypeString,
													Optional:    true,
													Description: "Specifies the filter string using wildcard supported strings or regular expressions.",
												},
												"is_regular_expression": &schema.Schema{
													Type:        schema.TypeBool,
													Optional:    true,
													Default:     false,
													Description: "Specifies whether the provided filter string is a regular expression or not. This needs to be explicitly set to true if user is trying to filter by regular expressions. Not providing this value in case of regular expression can result in unintended results. The default value is assumed to be false.",
												},
											},
										},
									},
									"full_backups_copy_only": &schema.Schema{
										Type:        schema.TypeBool,
										Optional:    true,
										Description: "Specifies whether full backups should be copy-only.",
									},
									"log_backup_num_streams": &schema.Schema{
										Type:        schema.TypeInt,
										Optional:    true,
										Description: "Specifies the number of streams to be used for log backups.",
									},
									"log_backup_with_clause": &schema.Schema{
										Type:        schema.TypeString,
										Optional:    true,
										Description: "Specifies the WithClause to be used for log backups.",
									},
									"pre_post_script": &schema.Schema{
										Type:        schema.TypeList,
										MaxItems:    1,
										Optional:    true,
										Description: "Specifies the params for pre and post scripts.",
										Elem: &schema.Resource{
											Schema: map[string]*schema.Schema{
												"pre_script": &schema.Schema{
													Type:        schema.TypeList,
													MaxItems:    1,
													Optional:    true,
													Description: "Specifies the common params for PreBackup scripts.",
													Elem: &schema.Resource{
														Schema: map[string]*schema.Schema{
															"path": &schema.Schema{
																Type:        schema.TypeString,
																Required:    true,
																Description: "Specifies the absolute path to the script on the remote host.",
															},
															"params": &schema.Schema{
																Type:        schema.TypeString,
																Optional:    true,
																Description: "Specifies the arguments or parameters and values to pass into the remote script. For example if the script expects values for the 'database' and 'user' parameters, specify the parameters and values using the following string: \"database=myDatabase user=me\".",
															},
															"timeout_secs": &schema.Schema{
																Type:        schema.TypeInt,
																Optional:    true,
																Description: "Specifies the timeout of the script in seconds. The script will be killed if it exceeds this value. By default, no timeout will occur if left empty.",
															},
															"is_active": &schema.Schema{
																Type:        schema.TypeBool,
																Optional:    true,
																Description: "Specifies whether the script should be enabled, default value set to true.",
															},
															"continue_on_error": &schema.Schema{
																Type:        schema.TypeBool,
																Optional:    true,
																Description: "Specifies if the script needs to continue even if there is an occurence of an error. If this flag is set to true, then Backup Run will start even if the pre backup script fails. If not specified or false, then backup run will not start when script fails.",
															},
														},
													},
												},
												"post_script": &schema.Schema{
													Type:        schema.TypeList,
													MaxItems:    1,
													Optional:    true,
													Description: "Specifies the common params for PostBackup scripts.",
													Elem: &schema.Resource{
														Schema: map[string]*schema.Schema{
															"path": &schema.Schema{
																Type:        schema.TypeString,
																Required:    true,
																Description: "Specifies the absolute path to the script on the remote host.",
															},
															"params": &schema.Schema{
																Type:        schema.TypeString,
																Optional:    true,
																Description: "Specifies the arguments or parameters and values to pass into the remote script. For example if the script expects values for the 'database' and 'user' parameters, specify the parameters and values using the following string: \"database=myDatabase user=me\".",
															},
															"timeout_secs": &schema.Schema{
																Type:        schema.TypeInt,
																Optional:    true,
																Description: "Specifies the timeout of the script in seconds. The script will be killed if it exceeds this value. By default, no timeout will occur if left empty.",
															},
															"is_active": &schema.Schema{
																Type:        schema.TypeBool,
																Optional:    true,
																Description: "Specifies whether the script should be enabled, default value set to true.",
															},
														},
													},
												},
											},
										},
									},
									"use_aag_preferences_from_server": &schema.Schema{
										Type:        schema.TypeBool,
										Optional:    true,
										Description: "Specifies whether or not the AAG backup preferences specified on the SQL Server host should be used.",
									},
									"user_db_backup_preference_type": &schema.Schema{
										Type:        schema.TypeString,
										Optional:    true,
										Description: "Specifies the preference type for backing up user databases on the host.",
									},
									"num_streams": &schema.Schema{
										Type:        schema.TypeInt,
										Optional:    true,
										Description: "Specifies the number of streams to be used.",
									},
									"objects": &schema.Schema{
										Type:        schema.TypeList,
										Required:    true,
										Description: "Specifies the list of object params to be protected.",
										Elem: &schema.Resource{
											Schema: map[string]*schema.Schema{
												"id": &schema.Schema{
													Type:        schema.TypeInt,
													Required:    true,
													Description: "Specifies the ID of the object being protected. If this is a non leaf level object, then the object will be auto-protected unless leaf objects are specified for exclusion.",
												},
												"name": &schema.Schema{
													Type:        schema.TypeString,
													Computed:    true,
													Description: "Specifies the name of the object being protected.",
												},
												"source_type": &schema.Schema{
													Type:        schema.TypeString,
													Computed:    true,
													Description: "Specifies the type of source being protected.",
												},
											},
										},
									},
									"with_clause": &schema.Schema{
										Type:        schema.TypeString,
										Optional:    true,
										Description: "Specifies the WithClause to be used.",
									},
								},
							},
						},
						"protection_type": &schema.Schema{
							Type:        schema.TypeString,
							Required:    true,
							Description: "Specifies the MSSQL Protection Group type.",
						},
						"volume_protection_type_params": &schema.Schema{
							Type:        schema.TypeList,
							MaxItems:    1,
							Optional:    true,
							Description: "Specifies the params to create a Volume based MSSQL Protection Group.",
							Elem: &schema.Resource{
								Schema: map[string]*schema.Schema{
									"aag_backup_preference_type": &schema.Schema{
										Type:        schema.TypeString,
										Optional:    true,
										Description: "Specifies the preference type for backing up databases that are part of an AAG. If not specified, then default preferences of the AAG server are applied. This field wont be applicable if user DB preference is set to skip AAG databases.",
									},
									"advanced_settings": &schema.Schema{
										Type:        schema.TypeList,
										MaxItems:    1,
										Optional:    true,
										Description: "This is used to regulate certain gflag values from the UI. The values passed by the user from the UI will be used for the respective gflags.",
										Elem: &schema.Resource{
											Schema: map[string]*schema.Schema{
												"cloned_db_backup_status": &schema.Schema{
													Type:        schema.TypeString,
													Optional:    true,
													Description: "Whether to report error if SQL database is cloned.",
												},
												"db_backup_if_not_online_status": &schema.Schema{
													Type:        schema.TypeString,
													Optional:    true,
													Description: "Whether to report error if SQL database is not online.",
												},
												"missing_db_backup_status": &schema.Schema{
													Type:        schema.TypeString,
													Optional:    true,
													Description: "Fail the backup job when the database is missing. The database may be missing if it is deleted or corrupted.",
												},
												"offline_restoring_db_backup_status": &schema.Schema{
													Type:        schema.TypeString,
													Optional:    true,
													Description: "Fail the backup job when database is offline or restoring.",
												},
												"read_only_db_backup_status": &schema.Schema{
													Type:        schema.TypeString,
													Optional:    true,
													Description: "Whether to skip backup for read-only SQL databases.",
												},
												"report_all_non_autoprotect_db_errors": &schema.Schema{
													Type:        schema.TypeString,
													Optional:    true,
													Description: "Whether to report error for all dbs in non-autoprotect jobs.",
												},
											},
										},
									},
									"backup_system_dbs": &schema.Schema{
										Type:        schema.TypeBool,
										Optional:    true,
										Description: "Specifies whether to backup system databases. If not specified then parameter is set to true.",
									},
									"exclude_filters": &schema.Schema{
										Type:        schema.TypeList,
										Optional:    true,
										Description: "Specifies the list of exclusion filters applied during the group creation or edit. These exclusion filters can be wildcard supported strings or regular expressions. Objects satisfying the will filters will be excluded during backup and also auto protected objects will be ignored if filtered by any of the filters.",
										Elem: &schema.Resource{
											Schema: map[string]*schema.Schema{
												"filter_string": &schema.Schema{
													Type:        schema.TypeString,
													Optional:    true,
													Description: "Specifies the filter string using wildcard supported strings or regular expressions.",
												},
												"is_regular_expression": &schema.Schema{
													Type:        schema.TypeBool,
													Optional:    true,
													Default:     false,
													Description: "Specifies whether the provided filter string is a regular expression or not. This needs to be explicitly set to true if user is trying to filter by regular expressions. Not providing this value in case of regular expression can result in unintended results. The default value is assumed to be false.",
												},
											},
										},
									},
									"full_backups_copy_only": &schema.Schema{
										Type:        schema.TypeBool,
										Optional:    true,
										Description: "Specifies whether full backups should be copy-only.",
									},
									"log_backup_num_streams": &schema.Schema{
										Type:        schema.TypeInt,
										Optional:    true,
										Description: "Specifies the number of streams to be used for log backups.",
									},
									"log_backup_with_clause": &schema.Schema{
										Type:        schema.TypeString,
										Optional:    true,
										Description: "Specifies the WithClause to be used for log backups.",
									},
									"pre_post_script": &schema.Schema{
										Type:        schema.TypeList,
										MaxItems:    1,
										Optional:    true,
										Description: "Specifies the params for pre and post scripts.",
										Elem: &schema.Resource{
											Schema: map[string]*schema.Schema{
												"pre_script": &schema.Schema{
													Type:        schema.TypeList,
													MaxItems:    1,
													Optional:    true,
													Description: "Specifies the common params for PreBackup scripts.",
													Elem: &schema.Resource{
														Schema: map[string]*schema.Schema{
															"path": &schema.Schema{
																Type:        schema.TypeString,
																Required:    true,
																Description: "Specifies the absolute path to the script on the remote host.",
															},
															"params": &schema.Schema{
																Type:        schema.TypeString,
																Optional:    true,
																Description: "Specifies the arguments or parameters and values to pass into the remote script. For example if the script expects values for the 'database' and 'user' parameters, specify the parameters and values using the following string: \"database=myDatabase user=me\".",
															},
															"timeout_secs": &schema.Schema{
																Type:        schema.TypeInt,
																Optional:    true,
																Description: "Specifies the timeout of the script in seconds. The script will be killed if it exceeds this value. By default, no timeout will occur if left empty.",
															},
															"is_active": &schema.Schema{
																Type:        schema.TypeBool,
																Optional:    true,
																Description: "Specifies whether the script should be enabled, default value set to true.",
															},
															"continue_on_error": &schema.Schema{
																Type:        schema.TypeBool,
																Optional:    true,
																Description: "Specifies if the script needs to continue even if there is an occurence of an error. If this flag is set to true, then Backup Run will start even if the pre backup script fails. If not specified or false, then backup run will not start when script fails.",
															},
														},
													},
												},
												"post_script": &schema.Schema{
													Type:        schema.TypeList,
													MaxItems:    1,
													Optional:    true,
													Description: "Specifies the common params for PostBackup scripts.",
													Elem: &schema.Resource{
														Schema: map[string]*schema.Schema{
															"path": &schema.Schema{
																Type:        schema.TypeString,
																Required:    true,
																Description: "Specifies the absolute path to the script on the remote host.",
															},
															"params": &schema.Schema{
																Type:        schema.TypeString,
																Optional:    true,
																Description: "Specifies the arguments or parameters and values to pass into the remote script. For example if the script expects values for the 'database' and 'user' parameters, specify the parameters and values using the following string: \"database=myDatabase user=me\".",
															},
															"timeout_secs": &schema.Schema{
																Type:        schema.TypeInt,
																Optional:    true,
																Description: "Specifies the timeout of the script in seconds. The script will be killed if it exceeds this value. By default, no timeout will occur if left empty.",
															},
															"is_active": &schema.Schema{
																Type:        schema.TypeBool,
																Optional:    true,
																Description: "Specifies whether the script should be enabled, default value set to true.",
															},
														},
													},
												},
											},
										},
									},
									"use_aag_preferences_from_server": &schema.Schema{
										Type:        schema.TypeBool,
										Optional:    true,
										Description: "Specifies whether or not the AAG backup preferences specified on the SQL Server host should be used.",
									},
									"user_db_backup_preference_type": &schema.Schema{
										Type:        schema.TypeString,
										Optional:    true,
										Description: "Specifies the preference type for backing up user databases on the host.",
									},
									"additional_host_params": &schema.Schema{
										Type:        schema.TypeList,
										Optional:    true,
										Description: "Specifies settings which are to be applied to specific host containers in this protection group.",
										Elem: &schema.Resource{
											Schema: map[string]*schema.Schema{
												"enable_system_backup": &schema.Schema{
													Type:        schema.TypeBool,
													Optional:    true,
													Description: "Specifies whether to enable system/bmr backup using 3rd party tools installed on agent host.",
												},
												"host_id": &schema.Schema{
													Type:        schema.TypeInt,
													Required:    true,
													Description: "Specifies the id of the host container on which databases are hosted.",
												},
												"host_name": &schema.Schema{
													Type:        schema.TypeString,
													Computed:    true,
													Description: "Specifies the name of the host container on which databases are hosted.",
												},
												"volume_guids": &schema.Schema{
													Type:        schema.TypeList,
													Optional:    true,
													Description: "Specifies the list of volume GUIDs to be protected. If not specified, all the volumes of the host will be protected. Note that volumes of host on which databases are hosted are protected even if its not mentioned in this list.",
													Elem:        &schema.Schema{Type: schema.TypeString},
												},
											},
										},
									},
									"backup_db_volumes_only": &schema.Schema{
										Type:        schema.TypeBool,
										Optional:    true,
										Description: "Specifies whether to only backup volumes on which the specified databases reside. If not specified (default), all the volumes of the host will be protected.",
									},
									"incremental_backup_after_restart": &schema.Schema{
										Type:        schema.TypeBool,
										Optional:    true,
										Description: "Specifies whether or to perform incremental backups the first time after a server restarts. By default, a full backup will be performed.",
									},
									"indexing_policy": &schema.Schema{
										Type:        schema.TypeList,
										MaxItems:    1,
										Optional:    true,
										Description: "Specifies settings for indexing files found in an Object (such as a VM) so these files can be searched and recovered. This also specifies inclusion and exclusion rules that determine the directories to index.",
										Elem: &schema.Resource{
											Schema: map[string]*schema.Schema{
												"enable_indexing": &schema.Schema{
													Type:        schema.TypeBool,
													Required:    true,
													Description: "Specifies if the files found in an Object (such as a VM) should be indexed. If true (the default), files are indexed.",
												},
												"include_paths": &schema.Schema{
													Type:        schema.TypeList,
													Optional:    true,
													Description: "Array of Indexed Directories. Specifies a list of directories to index. Regular expression can also be specified to provide the directory paths. Example: /Users/<wildcard>/AppData.",
													Elem:        &schema.Schema{Type: schema.TypeString},
												},
												"exclude_paths": &schema.Schema{
													Type:        schema.TypeList,
													Optional:    true,
													Description: "Array of Excluded Directories. Specifies a list of directories to exclude from indexing.Regular expression can also be specified to provide the directory paths. Example: /Users/<wildcard>/AppData.",
													Elem:        &schema.Schema{Type: schema.TypeString},
												},
											},
										},
									},
									"objects": &schema.Schema{
										Type:        schema.TypeList,
										Required:    true,
										Description: "Specifies the list of object ids to be protected.",
										Elem: &schema.Resource{
											Schema: map[string]*schema.Schema{
												"id": &schema.Schema{
													Type:        schema.TypeInt,
													Required:    true,
													Description: "Specifies the ID of the object being protected. If this is a non leaf level object, then the object will be auto-protected unless leaf objects are specified for exclusion.",
												},
												"name": &schema.Schema{
													Type:        schema.TypeString,
													Computed:    true,
													Description: "Specifies the name of the object being protected.",
												},
												"source_type": &schema.Schema{
													Type:        schema.TypeString,
													Computed:    true,
													Description: "Specifies the type of source being protected.",
												},
											},
										},
									},
								},
							},
						},
					},
				},
			},
			"kubernetes_params": &schema.Schema{
				Type:        schema.TypeList,
				MaxItems:    1,
				Optional:    true,
				Description: "Specifies the parameters which are related to Kubernetes Protection Groups.",
				Elem: &schema.Resource{
					Schema: map[string]*schema.Schema{
						"enable_indexing": &schema.Schema{
							Type:        schema.TypeBool,
							Optional:    true,
							Description: "Specifies if indexing of files and folders is allowed or not while backing up namespace. If allowed files and folder can be recovered.",
						},
						"exclude_label_ids": &schema.Schema{
							Type:        schema.TypeList,
							Optional:    true,
							Description: "Array of arrays of label IDs that specify labels to exclude. Optionally specify a list of labels to exclude from protecting by listing protection source ids of labels in this two dimensional array. Using this two dimensional array of label IDs, the Cluster generates a list of namespaces to exclude from protecting, which are derived from intersections of the inner arrays and union of the outer array.",
							Elem:        &schema.Schema{Type: schema.TypeInt},
						},
						"exclude_object_ids": &schema.Schema{
							Type:        schema.TypeList,
							Optional:    true,
							Description: "Specifies the objects to be excluded in the Protection Group.",
							Elem:        &schema.Schema{Type: schema.TypeInt},
						},
						"exclude_params": &schema.Schema{
							Type:        schema.TypeList,
							MaxItems:    1,
							Optional:    true,
							Description: "Specifies the parameters to in/exclude objects (e.g.: volumes). An object satisfying any of these criteria will be included by this filter.",
							Elem: &schema.Resource{
								Schema: map[string]*schema.Schema{
									"label_combination_method": &schema.Schema{
										Type:        schema.TypeString,
										Optional:    true,
										Description: "Whether to include all the labels or any of them while performing inclusion/exclusion of objects.",
									},
									"label_vector": &schema.Schema{
										Type:        schema.TypeList,
										Optional:    true,
										Description: "Array of Object to represent Label that Specify Objects (e.g.: Persistent Volumes and Persistent Volume Claims) to Include or Exclude.It will be a two-dimensional array, where each inner array will consist of a key and value representing labels. Using this two dimensional array of Labels, the Cluster generates a list of items to include in the filter, which are derived from intersections or the union of these labels, as decided by operation parameter.",
										Elem: &schema.Resource{
											Schema: map[string]*schema.Schema{
												"key": &schema.Schema{
													Type:        schema.TypeString,
													Computed:    true,
													Description: "The key of the label, used to identify the label.",
												},
												"value": &schema.Schema{
													Type:        schema.TypeString,
													Computed:    true,
													Description: "The value associated with the label key.",
												},
											},
										},
									},
									"objects": &schema.Schema{
										Type:        schema.TypeList,
										Optional:    true,
										Description: "Array of objects that are to be included.",
										Elem:        &schema.Schema{Type: schema.TypeInt},
									},
								},
							},
						},
						"include_params": &schema.Schema{
							Type:        schema.TypeList,
							MaxItems:    1,
							Optional:    true,
							Description: "Specifies the parameters to in/exclude objects (e.g.: volumes). An object satisfying any of these criteria will be included by this filter.",
							Elem: &schema.Resource{
								Schema: map[string]*schema.Schema{
									"label_combination_method": &schema.Schema{
										Type:        schema.TypeString,
										Optional:    true,
										Description: "Whether to include all the labels or any of them while performing inclusion/exclusion of objects.",
									},
									"label_vector": &schema.Schema{
										Type:        schema.TypeList,
										Optional:    true,
										Description: "Array of Object to represent Label that Specify Objects (e.g.: Persistent Volumes and Persistent Volume Claims) to Include or Exclude.It will be a two-dimensional array, where each inner array will consist of a key and value representing labels. Using this two dimensional array of Labels, the Cluster generates a list of items to include in the filter, which are derived from intersections or the union of these labels, as decided by operation parameter.",
										Elem: &schema.Resource{
											Schema: map[string]*schema.Schema{
												"key": &schema.Schema{
													Type:        schema.TypeString,
													Computed:    true,
													Description: "The key of the label, used to identify the label.",
												},
												"value": &schema.Schema{
													Type:        schema.TypeString,
													Computed:    true,
													Description: "The value associated with the label key.",
												},
											},
										},
									},
									"objects": &schema.Schema{
										Type:        schema.TypeList,
										Optional:    true,
										Description: "Array of objects that are to be included.",
										Elem:        &schema.Schema{Type: schema.TypeInt},
									},
								},
							},
						},
						"label_ids": &schema.Schema{
							Type:        schema.TypeList,
							Optional:    true,
							Description: "Array of array of label IDs that specify labels to protect. Optionally specify a list of labels to protect by listing protection source ids of labels in this two dimensional array. Using this two dimensional array of label IDs, the cluster generates a list of namespaces to protect, which are derived from intersections of the inner arrays and union of the outer array.",
							Elem:        &schema.Schema{Type: schema.TypeInt},
						},
						"leverage_csi_snapshot": &schema.Schema{
							Type:        schema.TypeBool,
							Optional:    true,
							Description: "Specifies if CSI snapshots should be used for backup of namespaces.",
						},
						"non_snapshot_backup": &schema.Schema{
							Type:        schema.TypeBool,
							Optional:    true,
							Description: "Specifies if snapshot backup fails, non-snapshot backup will be proceeded.",
						},
						"objects": &schema.Schema{
							Type:        schema.TypeList,
							Optional:    true,
							Description: "Specifies the objects included in the Protection Group.",
							Elem: &schema.Resource{
								Schema: map[string]*schema.Schema{
									"backup_only_pvc": &schema.Schema{
										Type:        schema.TypeBool,
										Optional:    true,
										Description: "Specifies whether to backup pvc and related resources only.",
									},
									"exclude_pvcs": &schema.Schema{
										Type:        schema.TypeList,
										Optional:    true,
										Description: "Specifies a list of pvcs to exclude from being protected. This is only applicable to kubernetes.",
										Elem: &schema.Resource{
											Schema: map[string]*schema.Schema{
												"id": &schema.Schema{
													Type:        schema.TypeInt,
													Computed:    true,
													Description: "Specifies the id of the pvc.",
												},
												"name": &schema.Schema{
													Type:        schema.TypeString,
													Computed:    true,
													Description: "Name of the pvc.",
												},
											},
										},
									},
									"excluded_resources": &schema.Schema{
										Type:        schema.TypeList,
										Optional:    true,
										Description: "Specifies the resources to exclude during backup.",
										Elem:        &schema.Schema{Type: schema.TypeString},
									},
									"id": &schema.Schema{
										Type:        schema.TypeInt,
										Required:    true,
										Description: "Specifies the id of the object.",
									},
									"include_pvcs": &schema.Schema{
										Type:        schema.TypeList,
										Optional:    true,
										Description: "Specifies a list of Pvcs to include in the protection. This is only applicable to kubernetes.",
										Elem: &schema.Resource{
											Schema: map[string]*schema.Schema{
												"id": &schema.Schema{
													Type:        schema.TypeInt,
													Computed:    true,
													Description: "Specifies the id of the pvc.",
												},
												"name": &schema.Schema{
													Type:        schema.TypeString,
													Computed:    true,
													Description: "Name of the pvc.",
												},
											},
										},
									},
									"included_resources": &schema.Schema{
										Type:        schema.TypeList,
										Optional:    true,
										Description: "Specifies the resources to include during backup.",
										Elem:        &schema.Schema{Type: schema.TypeString},
									},
									"name": &schema.Schema{
										Type:        schema.TypeString,
										Computed:    true,
										Description: "Specifies the name of the object.",
									},
									"quiesce_groups": &schema.Schema{
										Type:        schema.TypeList,
										Optional:    true,
										Description: "Specifies the quiescing rules are which specified by the user for doing backup.",
										Elem: &schema.Resource{
											Schema: map[string]*schema.Schema{
												"quiesce_mode": &schema.Schema{
													Type:        schema.TypeString,
													Required:    true,
													Description: "Specifies quiesce mode for applying quiesce rules.",
												},
												"quiesce_rules": &schema.Schema{
													Type:        schema.TypeList,
													Required:    true,
													Description: "Specifies a list of quiesce rules.",
													Elem: &schema.Resource{
														Schema: map[string]*schema.Schema{
															"pod_selector_labels": &schema.Schema{
																Type:        schema.TypeList,
																Optional:    true,
																Description: "Specifies the labels to select a pod.",
																Elem: &schema.Resource{
																	Schema: map[string]*schema.Schema{
																		"key": &schema.Schema{
																			Type:        schema.TypeString,
																			Computed:    true,
																			Description: "The key of the label, used to identify the label.",
																		},
																		"value": &schema.Schema{
																			Type:        schema.TypeString,
																			Computed:    true,
																			Description: "The value associated with the label key.",
																		},
																	},
																},
															},
															"post_snapshot_hooks": &schema.Schema{
																Type:        schema.TypeList,
																Required:    true,
																Description: "Specifies the hooks to be applied after taking snapshot.",
																Elem: &schema.Resource{
																	Schema: map[string]*schema.Schema{
																		"commands": &schema.Schema{
																			Type:        schema.TypeList,
																			Required:    true,
																			Description: "Specifies the commands.",
																			Elem:        &schema.Schema{Type: schema.TypeString},
																		},
																		"container": &schema.Schema{
																			Type:        schema.TypeString,
																			Optional:    true,
																			Description: "Specifies the name of the container.",
																		},
																		"fail_on_error": &schema.Schema{
																			Type:        schema.TypeBool,
																			Optional:    true,
																			Description: "Specifies whether to fail on error or not.",
																		},
																		"timeout": &schema.Schema{
																			Type:        schema.TypeInt,
																			Optional:    true,
																			Description: "Specifies timeout for the operation.",
																		},
																	},
																},
															},
															"pre_snapshot_hooks": &schema.Schema{
																Type:        schema.TypeList,
																Required:    true,
																Description: "Specifies the hooks to be applied before taking snapshot.",
																Elem: &schema.Resource{
																	Schema: map[string]*schema.Schema{
																		"commands": &schema.Schema{
																			Type:        schema.TypeList,
																			Required:    true,
																			Description: "Specifies the commands.",
																			Elem:        &schema.Schema{Type: schema.TypeString},
																		},
																		"container": &schema.Schema{
																			Type:        schema.TypeString,
																			Optional:    true,
																			Description: "Specifies the name of the container.",
																		},
																		"fail_on_error": &schema.Schema{
																			Type:        schema.TypeBool,
																			Optional:    true,
																			Description: "Specifies whether to fail on error or not.",
																		},
																		"timeout": &schema.Schema{
																			Type:        schema.TypeInt,
																			Optional:    true,
																			Description: "Specifies timeout for the operation.",
																		},
																	},
																},
															},
														},
													},
												},
											},
										},
									},
								},
							},
						},
						"source_id": &schema.Schema{
							Type:        schema.TypeInt,
							Computed:    true,
							Description: "Specifies the id of the parent of the objects.",
						},
						"source_name": &schema.Schema{
							Type:        schema.TypeString,
							Computed:    true,
							Description: "Specifies the name of the parent of the objects.",
						},
						"vlan_params": &schema.Schema{
							Type:        schema.TypeList,
							MaxItems:    1,
							Optional:    true,
							Description: "Specifies VLAN params associated with the backup/restore operation.",
							Elem: &schema.Resource{
								Schema: map[string]*schema.Schema{
									"disable_vlan": &schema.Schema{
										Type:        schema.TypeBool,
										Optional:    true,
										Description: "If this is set to true, then even if VLANs are configured on the system, the partition VIPs will be used for the restore.",
									},
									"interface_name": &schema.Schema{
										Type:        schema.TypeString,
										Optional:    true,
										Description: "Interface group to use for backup/restore. If this is not specified, primary interface group for the cluster will be used.",
									},
									"vlan_id": &schema.Schema{
										Type:        schema.TypeInt,
										Optional:    true,
										Description: "If this is set, then the Cohesity host name or the IP address associated with this VLAN is used for mounting Cohesity's view on the remote host.",
									},
								},
							},
						},
						"volume_backup_failure": &schema.Schema{
							Type:        schema.TypeBool,
							Optional:    true,
							Description: "Specifies whether to process with backup if volumes backup fails.",
						},
					},
				},
			},
			"cluster_id": &schema.Schema{
				Type:        schema.TypeString,
				Computed:    true,
				Description: "Specifies the cluster ID.",
			},
			"region_id": &schema.Schema{
				Type:        schema.TypeString,
				Computed:    true,
				Description: "Specifies the region ID.",
			},
			"is_active": &schema.Schema{
				Type:        schema.TypeBool,
				Computed:    true,
				Description: "Specifies if the Protection Group is active or not.",
			},
			"is_deleted": &schema.Schema{
				Type:        schema.TypeBool,
				Computed:    true,
				Description: "Specifies if the Protection Group has been deleted.",
			},
			"last_run": &schema.Schema{
				Type:        schema.TypeList,
				Computed:    true,
				Description: "Specifies the parameters which are common between Protection Group runs of all Protection Groups.",
				Elem: &schema.Resource{
					Schema: map[string]*schema.Schema{
						"id": &schema.Schema{
							Type:        schema.TypeString,
							Optional:    true,
							Computed:    true,
							Description: "Specifies the ID of the Protection Group run.",
						},
						"protection_group_instance_id": &schema.Schema{
							Type:        schema.TypeInt,
							Optional:    true,
							Computed:    true,
							Description: "Protection Group instance Id. This field will be removed later.",
						},
						"protection_group_id": &schema.Schema{
							Type:        schema.TypeString,
							Optional:    true,
							Computed:    true,
							Description: "ProtectionGroupId to which this run belongs.",
						},
						"is_replication_run": &schema.Schema{
							Type:        schema.TypeBool,
							Optional:    true,
							Computed:    true,
							Description: "Specifies if this protection run is a replication run.",
						},
						"origin_cluster_identifier": &schema.Schema{
							Type:        schema.TypeList,
							Optional:    true,
							Computed:    true,
							Description: "Specifies the information about a cluster.",
							Elem: &schema.Resource{
								Schema: map[string]*schema.Schema{
									"cluster_id": &schema.Schema{
										Type:        schema.TypeInt,
										Optional:    true,
										Computed:    true,
										Description: "Specifies the id of the cluster.",
									},
									"cluster_incarnation_id": &schema.Schema{
										Type:        schema.TypeInt,
										Optional:    true,
										Computed:    true,
										Description: "Specifies the incarnation id of the cluster.",
									},
									"cluster_name": &schema.Schema{
										Type:        schema.TypeString,
										Computed:    true,
										Description: "Specifies the name of the cluster.",
									},
								},
							},
						},
						"origin_protection_group_id": &schema.Schema{
							Type:        schema.TypeString,
							Optional:    true,
							Computed:    true,
							Description: "ProtectionGroupId to which this run belongs on the primary cluster if this run is a replication run.",
						},
						"protection_group_name": &schema.Schema{
							Type:        schema.TypeString,
							Optional:    true,
							Computed:    true,
							Description: "Name of the Protection Group to which this run belongs.",
						},
						"is_local_snapshots_deleted": &schema.Schema{
							Type:        schema.TypeBool,
							Optional:    true,
							Computed:    true,
							Description: "Specifies if snapshots for this run has been deleted.",
						},
						"objects": &schema.Schema{
							Type:        schema.TypeList,
							Optional:    true,
							Computed:    true,
							Description: "Snapahot, replication, archival results for each object.",
							Elem: &schema.Resource{
								Schema: map[string]*schema.Schema{
									"object": &schema.Schema{
										Type:        schema.TypeList,
										Optional:    true,
										Computed:    true,
										Description: "Specifies the Object Summary.",
										Elem: &schema.Resource{
											Schema: map[string]*schema.Schema{
												"id": &schema.Schema{
													Type:        schema.TypeInt,
													Optional:    true,
													Computed:    true,
													Description: "Specifies object id.",
												},
												"name": &schema.Schema{
													Type:        schema.TypeString,
													Optional:    true,
													Computed:    true,
													Description: "Specifies the name of the object.",
												},
												"source_id": &schema.Schema{
													Type:        schema.TypeInt,
													Optional:    true,
													Computed:    true,
													Description: "Specifies registered source id to which object belongs.",
												},
												"source_name": &schema.Schema{
													Type:        schema.TypeString,
													Optional:    true,
													Computed:    true,
													Description: "Specifies registered source name to which object belongs.",
												},
												"environment": &schema.Schema{
													Type:        schema.TypeString,
													Optional:    true,
													Computed:    true,
													Description: "Specifies the environment of the object.",
												},
												"object_hash": &schema.Schema{
													Type:        schema.TypeString,
													Optional:    true,
													Computed:    true,
													Description: "Specifies the hash identifier of the object.",
												},
												"object_type": &schema.Schema{
													Type:        schema.TypeString,
													Optional:    true,
													Computed:    true,
													Description: "Specifies the type of the object.",
												},
												"logical_size_bytes": &schema.Schema{
													Type:        schema.TypeInt,
													Optional:    true,
													Computed:    true,
													Description: "Specifies the logical size of object in bytes.",
												},
												"uuid": &schema.Schema{
													Type:        schema.TypeString,
													Optional:    true,
													Computed:    true,
													Description: "Specifies the uuid which is a unique identifier of the object.",
												},
												"global_id": &schema.Schema{
													Type:        schema.TypeString,
													Optional:    true,
													Computed:    true,
													Description: "Specifies the global id which is a unique identifier of the object.",
												},
												"protection_type": &schema.Schema{
													Type:        schema.TypeString,
													Optional:    true,
													Computed:    true,
													Description: "Specifies the protection type of the object if any.",
												},
												"sharepoint_site_summary": &schema.Schema{
													Type:        schema.TypeList,
													Optional:    true,
													Computed:    true,
													Description: "Specifies the common parameters for Sharepoint site objects.",
													Elem: &schema.Resource{
														Schema: map[string]*schema.Schema{
															"site_web_url": &schema.Schema{
																Type:        schema.TypeString,
																Optional:    true,
																Computed:    true,
																Description: "Specifies the web url for the Sharepoint site.",
															},
														},
													},
												},
												"os_type": &schema.Schema{
													Type:        schema.TypeString,
													Optional:    true,
													Computed:    true,
													Description: "Specifies the operating system type of the object.",
												},
												"child_objects": &schema.Schema{
													Type:        schema.TypeList,
													Optional:    true,
													Computed:    true,
													Description: "Specifies child object details.",
													Elem: &schema.Resource{
														Schema: map[string]*schema.Schema{},
													},
												},
												"v_center_summary": &schema.Schema{
													Type:     schema.TypeList,
													Optional: true,
													Computed: true,
													Elem: &schema.Resource{
														Schema: map[string]*schema.Schema{
															"is_cloud_env": &schema.Schema{
																Type:        schema.TypeBool,
																Optional:    true,
																Computed:    true,
																Description: "Specifies that registered vCenter source is a VMC (VMware Cloud) environment or not.",
															},
														},
													},
												},
												"windows_cluster_summary": &schema.Schema{
													Type:     schema.TypeList,
													Optional: true,
													Computed: true,
													Elem: &schema.Resource{
														Schema: map[string]*schema.Schema{
															"cluster_source_type": &schema.Schema{
																Type:        schema.TypeString,
																Optional:    true,
																Computed:    true,
																Description: "Specifies the type of cluster resource this source represents.",
															},
														},
													},
												},
											},
										},
									},
									"local_snapshot_info": &schema.Schema{
										Type:        schema.TypeList,
										Optional:    true,
										Computed:    true,
										Description: "Specifies information about backup run for an object.",
										Elem: &schema.Resource{
											Schema: map[string]*schema.Schema{
												"snapshot_info": &schema.Schema{
													Type:        schema.TypeList,
													Optional:    true,
													Computed:    true,
													Description: "Snapshot info for an object.",
													Elem: &schema.Resource{
														Schema: map[string]*schema.Schema{
															"snapshot_id": &schema.Schema{
																Type:        schema.TypeString,
																Optional:    true,
																Computed:    true,
																Description: "Snapshot id for a successful snapshot. This field will not be set if the Protection Group Run has no successful attempt.",
															},
															"status": &schema.Schema{
																Type:        schema.TypeString,
																Optional:    true,
																Computed:    true,
																Description: "Status of snapshot.",
															},
															"status_message": &schema.Schema{
																Type:        schema.TypeString,
																Optional:    true,
																Computed:    true,
																Description: "A message decribing the status. This will be populated currently only for kWaitingForOlderBackupRun status.",
															},
															"start_time_usecs": &schema.Schema{
																Type:        schema.TypeInt,
																Optional:    true,
																Computed:    true,
																Description: "Specifies the start time of attempt in Unix epoch Timestamp(in microseconds) for an object.",
															},
															"end_time_usecs": &schema.Schema{
																Type:        schema.TypeInt,
																Optional:    true,
																Computed:    true,
																Description: "Specifies the end time of attempt in Unix epoch Timestamp(in microseconds) for an object.",
															},
															"admitted_time_usecs": &schema.Schema{
																Type:        schema.TypeInt,
																Optional:    true,
																Computed:    true,
																Description: "Specifies the time at which the backup task was admitted to run in Unix epoch Timestamp(in microseconds) for an object.",
															},
															"permit_grant_time_usecs": &schema.Schema{
																Type:        schema.TypeInt,
																Optional:    true,
																Computed:    true,
																Description: "Specifies the time when gatekeeper permit is granted to the backup task. If the backup task is rescheduled due to errors, the field is updated to the time when permit is granted again.",
															},
															"queue_duration_usecs": &schema.Schema{
																Type:        schema.TypeInt,
																Optional:    true,
																Computed:    true,
																Description: "Specifies the duration between the startTime and when gatekeeper permit is granted to the backup task. If the backup task is rescheduled due to errors, the field is updated considering the time when permit is granted again. Queue duration = PermitGrantTimeUsecs - StartTimeUsecs.",
															},
															"snapshot_creation_time_usecs": &schema.Schema{
																Type:        schema.TypeInt,
																Optional:    true,
																Computed:    true,
																Description: "Specifies the time at which the source snapshot was taken in Unix epoch Timestamp(in microseconds) for an object.",
															},
															"stats": &schema.Schema{
																Type:        schema.TypeList,
																Optional:    true,
																Computed:    true,
																Description: "Specifies statistics about local snapshot.",
																Elem: &schema.Resource{
																	Schema: map[string]*schema.Schema{
																		"logical_size_bytes": &schema.Schema{
																			Type:        schema.TypeInt,
																			Optional:    true,
																			Computed:    true,
																			Description: "Specifies total logical size of object(s) in bytes.",
																		},
																		"bytes_written": &schema.Schema{
																			Type:        schema.TypeInt,
																			Optional:    true,
																			Computed:    true,
																			Description: "Specifies total size of data in bytes written after taking backup.",
																		},
																		"bytes_read": &schema.Schema{
																			Type:        schema.TypeInt,
																			Optional:    true,
																			Computed:    true,
																			Description: "Specifies total logical bytes read for creating the snapshot.",
																		},
																	},
																},
															},
															"progress_task_id": &schema.Schema{
																Type:        schema.TypeString,
																Optional:    true,
																Computed:    true,
																Description: "Progress monitor task for backup of the object.",
															},
															"indexing_task_id": &schema.Schema{
																Type:        schema.TypeString,
																Optional:    true,
																Computed:    true,
																Description: "Progress monitor task for the indexing of documents in an object.",
															},
															"stats_task_id": &schema.Schema{
																Type:        schema.TypeString,
																Optional:    true,
																Computed:    true,
																Description: "Stats task for an object.",
															},
															"warnings": &schema.Schema{
																Type:        schema.TypeList,
																Optional:    true,
																Computed:    true,
																Description: "Specifies a list of warning messages.",
																Elem:        &schema.Schema{Type: schema.TypeString},
															},
															"is_manually_deleted": &schema.Schema{
																Type:        schema.TypeBool,
																Optional:    true,
																Computed:    true,
																Description: "Specifies whether the snapshot is deleted manually.",
															},
															"expiry_time_usecs": &schema.Schema{
																Type:        schema.TypeInt,
																Optional:    true,
																Computed:    true,
																Description: "Specifies the expiry time of attempt in Unix epoch Timestamp (in microseconds) for an object.",
															},
															"total_file_count": &schema.Schema{
																Type:        schema.TypeInt,
																Optional:    true,
																Computed:    true,
																Description: "The total number of file and directory entities visited in this backup. Only applicable to file based backups.",
															},
															"backup_file_count": &schema.Schema{
																Type:        schema.TypeInt,
																Optional:    true,
																Computed:    true,
																Description: "The total number of file and directory entities that are backed up in this run. Only applicable to file based backups.",
															},
															"data_lock_constraints": &schema.Schema{
																Type:        schema.TypeList,
																Optional:    true,
																Computed:    true,
																Description: "Specifies the dataLock constraints for local or target snapshot.",
																Elem: &schema.Resource{
																	Schema: map[string]*schema.Schema{
																		"mode": &schema.Schema{
																			Type:        schema.TypeString,
																			Optional:    true,
																			Computed:    true,
																			Description: "Specifies the type of WORM retention type. <br>'Compliance' implies WORM retention is set for compliance reason. <br>'Administrative' implies WORM retention is set for administrative purposes.",
																		},
																		"expiry_time_usecs": &schema.Schema{
																			Type:        schema.TypeInt,
																			Optional:    true,
																			Computed:    true,
																			Description: "Specifies the expiry time of attempt in Unix epoch Timestamp (in microseconds).",
																		},
																	},
																},
															},
														},
													},
												},
												"failed_attempts": &schema.Schema{
													Type:        schema.TypeList,
													Optional:    true,
													Computed:    true,
													Description: "Failed backup attempts for an object.",
													Elem: &schema.Resource{
														Schema: map[string]*schema.Schema{
															"start_time_usecs": &schema.Schema{
																Type:        schema.TypeInt,
																Optional:    true,
																Computed:    true,
																Description: "Specifies the start time of attempt in Unix epoch Timestamp(in microseconds) for an object.",
															},
															"end_time_usecs": &schema.Schema{
																Type:        schema.TypeInt,
																Optional:    true,
																Computed:    true,
																Description: "Specifies the end time of attempt in Unix epoch Timestamp(in microseconds) for an object.",
															},
															"admitted_time_usecs": &schema.Schema{
																Type:        schema.TypeInt,
																Optional:    true,
																Computed:    true,
																Description: "Specifies the time at which the backup task was admitted to run in Unix epoch Timestamp(in microseconds) for an object.",
															},
															"permit_grant_time_usecs": &schema.Schema{
																Type:        schema.TypeInt,
																Optional:    true,
																Computed:    true,
																Description: "Specifies the time when gatekeeper permit is granted to the backup task. If the backup task is rescheduled due to errors, the field is updated to the time when permit is granted again.",
															},
															"queue_duration_usecs": &schema.Schema{
																Type:        schema.TypeInt,
																Optional:    true,
																Computed:    true,
																Description: "Specifies the duration between the startTime and when gatekeeper permit is granted to the backup task. If the backup task is rescheduled due to errors, the field is updated considering the time when permit is granted again. Queue duration = PermitGrantTimeUsecs - StartTimeUsecs.",
															},
															"snapshot_creation_time_usecs": &schema.Schema{
																Type:        schema.TypeInt,
																Optional:    true,
																Computed:    true,
																Description: "Specifies the time at which the source snapshot was taken in Unix epoch Timestamp(in microseconds) for an object.",
															},
															"status": &schema.Schema{
																Type:        schema.TypeString,
																Optional:    true,
																Computed:    true,
																Description: "Status of the attempt for an object. 'Running' indicates that the run is still running. 'Canceled' indicates that the run has been canceled. 'Canceling' indicates that the run is in the process of being canceled. 'Paused' indicates that the ongoing run has been paused. 'Pausing' indicates that the ongoing run is in the process of being paused. 'Resuming' indicates that the already paused run is in the process of being running again. 'Failed' indicates that the run has failed. 'Missed' indicates that the run was unable to take place at the scheduled time because the previous run was still happening. 'Succeeded' indicates that the run has finished successfully. 'SucceededWithWarning' indicates that the run finished successfully, but there were some warning messages. 'Skipped' indicates that the run was skipped.",
															},
															"stats": &schema.Schema{
																Type:        schema.TypeList,
																Optional:    true,
																Computed:    true,
																Description: "Specifies statistics about local snapshot.",
																Elem: &schema.Resource{
																	Schema: map[string]*schema.Schema{
																		"logical_size_bytes": &schema.Schema{
																			Type:        schema.TypeInt,
																			Optional:    true,
																			Computed:    true,
																			Description: "Specifies total logical size of object(s) in bytes.",
																		},
																		"bytes_written": &schema.Schema{
																			Type:        schema.TypeInt,
																			Optional:    true,
																			Computed:    true,
																			Description: "Specifies total size of data in bytes written after taking backup.",
																		},
																		"bytes_read": &schema.Schema{
																			Type:        schema.TypeInt,
																			Optional:    true,
																			Computed:    true,
																			Description: "Specifies total logical bytes read for creating the snapshot.",
																		},
																	},
																},
															},
															"progress_task_id": &schema.Schema{
																Type:        schema.TypeString,
																Optional:    true,
																Computed:    true,
																Description: "Progress monitor task for an object.",
															},
															"message": &schema.Schema{
																Type:        schema.TypeString,
																Optional:    true,
																Computed:    true,
																Description: "A message about the error if encountered while performing backup.",
															},
														},
													},
												},
											},
										},
									},
									"original_backup_info": &schema.Schema{
										Type:        schema.TypeList,
										Optional:    true,
										Computed:    true,
										Description: "Specifies information about backup run for an object.",
										Elem: &schema.Resource{
											Schema: map[string]*schema.Schema{
												"snapshot_info": &schema.Schema{
													Type:        schema.TypeList,
													Optional:    true,
													Computed:    true,
													Description: "Snapshot info for an object.",
													Elem: &schema.Resource{
														Schema: map[string]*schema.Schema{
															"snapshot_id": &schema.Schema{
																Type:        schema.TypeString,
																Optional:    true,
																Computed:    true,
																Description: "Snapshot id for a successful snapshot. This field will not be set if the Protection Group Run has no successful attempt.",
															},
															"status": &schema.Schema{
																Type:        schema.TypeString,
																Optional:    true,
																Computed:    true,
																Description: "Status of snapshot.",
															},
															"status_message": &schema.Schema{
																Type:        schema.TypeString,
																Optional:    true,
																Computed:    true,
																Description: "A message decribing the status. This will be populated currently only for kWaitingForOlderBackupRun status.",
															},
															"start_time_usecs": &schema.Schema{
																Type:        schema.TypeInt,
																Optional:    true,
																Computed:    true,
																Description: "Specifies the start time of attempt in Unix epoch Timestamp(in microseconds) for an object.",
															},
															"end_time_usecs": &schema.Schema{
																Type:        schema.TypeInt,
																Optional:    true,
																Computed:    true,
																Description: "Specifies the end time of attempt in Unix epoch Timestamp(in microseconds) for an object.",
															},
															"admitted_time_usecs": &schema.Schema{
																Type:        schema.TypeInt,
																Optional:    true,
																Computed:    true,
																Description: "Specifies the time at which the backup task was admitted to run in Unix epoch Timestamp(in microseconds) for an object.",
															},
															"permit_grant_time_usecs": &schema.Schema{
																Type:        schema.TypeInt,
																Optional:    true,
																Computed:    true,
																Description: "Specifies the time when gatekeeper permit is granted to the backup task. If the backup task is rescheduled due to errors, the field is updated to the time when permit is granted again.",
															},
															"queue_duration_usecs": &schema.Schema{
																Type:        schema.TypeInt,
																Optional:    true,
																Computed:    true,
																Description: "Specifies the duration between the startTime and when gatekeeper permit is granted to the backup task. If the backup task is rescheduled due to errors, the field is updated considering the time when permit is granted again. Queue duration = PermitGrantTimeUsecs - StartTimeUsecs.",
															},
															"snapshot_creation_time_usecs": &schema.Schema{
																Type:        schema.TypeInt,
																Optional:    true,
																Computed:    true,
																Description: "Specifies the time at which the source snapshot was taken in Unix epoch Timestamp(in microseconds) for an object.",
															},
															"stats": &schema.Schema{
																Type:        schema.TypeList,
																Optional:    true,
																Computed:    true,
																Description: "Specifies statistics about local snapshot.",
																Elem: &schema.Resource{
																	Schema: map[string]*schema.Schema{
																		"logical_size_bytes": &schema.Schema{
																			Type:        schema.TypeInt,
																			Optional:    true,
																			Computed:    true,
																			Description: "Specifies total logical size of object(s) in bytes.",
																		},
																		"bytes_written": &schema.Schema{
																			Type:        schema.TypeInt,
																			Optional:    true,
																			Computed:    true,
																			Description: "Specifies total size of data in bytes written after taking backup.",
																		},
																		"bytes_read": &schema.Schema{
																			Type:        schema.TypeInt,
																			Optional:    true,
																			Computed:    true,
																			Description: "Specifies total logical bytes read for creating the snapshot.",
																		},
																	},
																},
															},
															"progress_task_id": &schema.Schema{
																Type:        schema.TypeString,
																Optional:    true,
																Computed:    true,
																Description: "Progress monitor task for backup of the object.",
															},
															"indexing_task_id": &schema.Schema{
																Type:        schema.TypeString,
																Optional:    true,
																Computed:    true,
																Description: "Progress monitor task for the indexing of documents in an object.",
															},
															"stats_task_id": &schema.Schema{
																Type:        schema.TypeString,
																Optional:    true,
																Computed:    true,
																Description: "Stats task for an object.",
															},
															"warnings": &schema.Schema{
																Type:        schema.TypeList,
																Optional:    true,
																Computed:    true,
																Description: "Specifies a list of warning messages.",
																Elem:        &schema.Schema{Type: schema.TypeString},
															},
															"is_manually_deleted": &schema.Schema{
																Type:        schema.TypeBool,
																Optional:    true,
																Computed:    true,
																Description: "Specifies whether the snapshot is deleted manually.",
															},
															"expiry_time_usecs": &schema.Schema{
																Type:        schema.TypeInt,
																Optional:    true,
																Computed:    true,
																Description: "Specifies the expiry time of attempt in Unix epoch Timestamp (in microseconds) for an object.",
															},
															"total_file_count": &schema.Schema{
																Type:        schema.TypeInt,
																Optional:    true,
																Computed:    true,
																Description: "The total number of file and directory entities visited in this backup. Only applicable to file based backups.",
															},
															"backup_file_count": &schema.Schema{
																Type:        schema.TypeInt,
																Optional:    true,
																Computed:    true,
																Description: "The total number of file and directory entities that are backed up in this run. Only applicable to file based backups.",
															},
															"data_lock_constraints": &schema.Schema{
																Type:        schema.TypeList,
																Optional:    true,
																Computed:    true,
																Description: "Specifies the dataLock constraints for local or target snapshot.",
																Elem: &schema.Resource{
																	Schema: map[string]*schema.Schema{
																		"mode": &schema.Schema{
																			Type:        schema.TypeString,
																			Optional:    true,
																			Computed:    true,
																			Description: "Specifies the type of WORM retention type. <br>'Compliance' implies WORM retention is set for compliance reason. <br>'Administrative' implies WORM retention is set for administrative purposes.",
																		},
																		"expiry_time_usecs": &schema.Schema{
																			Type:        schema.TypeInt,
																			Optional:    true,
																			Computed:    true,
																			Description: "Specifies the expiry time of attempt in Unix epoch Timestamp (in microseconds).",
																		},
																	},
																},
															},
														},
													},
												},
												"failed_attempts": &schema.Schema{
													Type:        schema.TypeList,
													Optional:    true,
													Computed:    true,
													Description: "Failed backup attempts for an object.",
													Elem: &schema.Resource{
														Schema: map[string]*schema.Schema{
															"start_time_usecs": &schema.Schema{
																Type:        schema.TypeInt,
																Optional:    true,
																Computed:    true,
																Description: "Specifies the start time of attempt in Unix epoch Timestamp(in microseconds) for an object.",
															},
															"end_time_usecs": &schema.Schema{
																Type:        schema.TypeInt,
																Optional:    true,
																Computed:    true,
																Description: "Specifies the end time of attempt in Unix epoch Timestamp(in microseconds) for an object.",
															},
															"admitted_time_usecs": &schema.Schema{
																Type:        schema.TypeInt,
																Optional:    true,
																Computed:    true,
																Description: "Specifies the time at which the backup task was admitted to run in Unix epoch Timestamp(in microseconds) for an object.",
															},
															"permit_grant_time_usecs": &schema.Schema{
																Type:        schema.TypeInt,
																Optional:    true,
																Computed:    true,
																Description: "Specifies the time when gatekeeper permit is granted to the backup task. If the backup task is rescheduled due to errors, the field is updated to the time when permit is granted again.",
															},
															"queue_duration_usecs": &schema.Schema{
																Type:        schema.TypeInt,
																Optional:    true,
																Computed:    true,
																Description: "Specifies the duration between the startTime and when gatekeeper permit is granted to the backup task. If the backup task is rescheduled due to errors, the field is updated considering the time when permit is granted again. Queue duration = PermitGrantTimeUsecs - StartTimeUsecs.",
															},
															"snapshot_creation_time_usecs": &schema.Schema{
																Type:        schema.TypeInt,
																Optional:    true,
																Computed:    true,
																Description: "Specifies the time at which the source snapshot was taken in Unix epoch Timestamp(in microseconds) for an object.",
															},
															"status": &schema.Schema{
																Type:        schema.TypeString,
																Optional:    true,
																Computed:    true,
																Description: "Status of the attempt for an object. 'Running' indicates that the run is still running. 'Canceled' indicates that the run has been canceled. 'Canceling' indicates that the run is in the process of being canceled. 'Paused' indicates that the ongoing run has been paused. 'Pausing' indicates that the ongoing run is in the process of being paused. 'Resuming' indicates that the already paused run is in the process of being running again. 'Failed' indicates that the run has failed. 'Missed' indicates that the run was unable to take place at the scheduled time because the previous run was still happening. 'Succeeded' indicates that the run has finished successfully. 'SucceededWithWarning' indicates that the run finished successfully, but there were some warning messages. 'Skipped' indicates that the run was skipped.",
															},
															"stats": &schema.Schema{
																Type:        schema.TypeList,
																Optional:    true,
																Computed:    true,
																Description: "Specifies statistics about local snapshot.",
																Elem: &schema.Resource{
																	Schema: map[string]*schema.Schema{
																		"logical_size_bytes": &schema.Schema{
																			Type:        schema.TypeInt,
																			Optional:    true,
																			Computed:    true,
																			Description: "Specifies total logical size of object(s) in bytes.",
																		},
																		"bytes_written": &schema.Schema{
																			Type:        schema.TypeInt,
																			Optional:    true,
																			Computed:    true,
																			Description: "Specifies total size of data in bytes written after taking backup.",
																		},
																		"bytes_read": &schema.Schema{
																			Type:        schema.TypeInt,
																			Optional:    true,
																			Computed:    true,
																			Description: "Specifies total logical bytes read for creating the snapshot.",
																		},
																	},
																},
															},
															"progress_task_id": &schema.Schema{
																Type:        schema.TypeString,
																Optional:    true,
																Computed:    true,
																Description: "Progress monitor task for an object.",
															},
															"message": &schema.Schema{
																Type:        schema.TypeString,
																Optional:    true,
																Computed:    true,
																Description: "A message about the error if encountered while performing backup.",
															},
														},
													},
												},
											},
										},
									},
									"replication_info": &schema.Schema{
										Type:        schema.TypeList,
										Optional:    true,
										Computed:    true,
										Description: "Specifies information about replication run for an object.",
										Elem: &schema.Resource{
											Schema: map[string]*schema.Schema{
												"replication_target_results": &schema.Schema{
													Type:        schema.TypeList,
													Optional:    true,
													Computed:    true,
													Description: "Replication result for a target.",
													Elem: &schema.Resource{
														Schema: map[string]*schema.Schema{
															"cluster_id": &schema.Schema{
																Type:        schema.TypeInt,
																Optional:    true,
																Computed:    true,
																Description: "Specifies the id of the cluster.",
															},
															"cluster_incarnation_id": &schema.Schema{
																Type:        schema.TypeInt,
																Optional:    true,
																Computed:    true,
																Description: "Specifies the incarnation id of the cluster.",
															},
															"cluster_name": &schema.Schema{
																Type:        schema.TypeString,
																Computed:    true,
																Description: "Specifies the name of the cluster.",
															},
															"aws_target_config": &schema.Schema{
																Type:        schema.TypeList,
																Optional:    true,
																Computed:    true,
																Description: "Specifies the configuration for adding AWS as repilcation target.",
																Elem: &schema.Resource{
																	Schema: map[string]*schema.Schema{
																		"name": &schema.Schema{
																			Type:        schema.TypeString,
																			Computed:    true,
																			Description: "Specifies the name of the AWS Replication target.",
																		},
																		"region": &schema.Schema{
																			Type:        schema.TypeInt,
																			Computed:    true,
																			Description: "Specifies id of the AWS region in which to replicate the Snapshot to. Applicable if replication target is AWS target.",
																		},
																		"region_name": &schema.Schema{
																			Type:        schema.TypeString,
																			Computed:    true,
																			Description: "Specifies name of the AWS region in which to replicate the Snapshot to. Applicable if replication target is AWS target.",
																		},
																		"source_id": &schema.Schema{
																			Type:        schema.TypeInt,
																			Computed:    true,
																			Description: "Specifies the source id of the AWS protection source registered on IBM cluster.",
																		},
																	},
																},
															},
															"azure_target_config": &schema.Schema{
																Type:        schema.TypeList,
																Optional:    true,
																Computed:    true,
																Description: "Specifies the configuration for adding Azure as replication target.",
																Elem: &schema.Resource{
																	Schema: map[string]*schema.Schema{
																		"name": &schema.Schema{
																			Type:        schema.TypeString,
																			Computed:    true,
																			Description: "Specifies the name of the Azure Replication target.",
																		},
																		"resource_group": &schema.Schema{
																			Type:        schema.TypeInt,
																			Optional:    true,
																			Computed:    true,
																			Description: "Specifies id of the Azure resource group used to filter regions in UI.",
																		},
																		"resource_group_name": &schema.Schema{
																			Type:        schema.TypeString,
																			Computed:    true,
																			Description: "Specifies name of the Azure resource group used to filter regions in UI.",
																		},
																		"source_id": &schema.Schema{
																			Type:        schema.TypeInt,
																			Computed:    true,
																			Description: "Specifies the source id of the Azure protection source registered on IBM cluster.",
																		},
																		"storage_account": &schema.Schema{
																			Type:        schema.TypeInt,
																			Computed:    true,
																			Description: "Specifies id of the storage account of Azure replication target which will contain storage container.",
																		},
																		"storage_account_name": &schema.Schema{
																			Type:        schema.TypeString,
																			Computed:    true,
																			Description: "Specifies name of the storage account of Azure replication target which will contain storage container.",
																		},
																		"storage_container": &schema.Schema{
																			Type:        schema.TypeInt,
																			Computed:    true,
																			Description: "Specifies id of the storage container of Azure Replication target.",
																		},
																		"storage_container_name": &schema.Schema{
																			Type:        schema.TypeString,
																			Computed:    true,
																			Description: "Specifies name of the storage container of Azure Replication target.",
																		},
																		"storage_resource_group": &schema.Schema{
																			Type:        schema.TypeInt,
																			Computed:    true,
																			Description: "Specifies id of the storage resource group of Azure Replication target.",
																		},
																		"storage_resource_group_name": &schema.Schema{
																			Type:        schema.TypeString,
																			Computed:    true,
																			Description: "Specifies name of the storage resource group of Azure Replication target.",
																		},
																	},
																},
															},
															"start_time_usecs": &schema.Schema{
																Type:        schema.TypeInt,
																Optional:    true,
																Computed:    true,
																Description: "Specifies the start time of replication in Unix epoch Timestamp(in microseconds) for a target.",
															},
															"end_time_usecs": &schema.Schema{
																Type:        schema.TypeInt,
																Optional:    true,
																Computed:    true,
																Description: "Specifies the end time of replication in Unix epoch Timestamp(in microseconds) for a target.",
															},
															"queued_time_usecs": &schema.Schema{
																Type:        schema.TypeInt,
																Optional:    true,
																Computed:    true,
																Description: "Specifies the time when the replication is queued for schedule in Unix epoch Timestamp(in microseconds) for a target.",
															},
															"status": &schema.Schema{
																Type:        schema.TypeString,
																Optional:    true,
																Computed:    true,
																Description: "Status of the replication for a target. 'Running' indicates that the run is still running. 'Canceled' indicates that the run has been canceled. 'Canceling' indicates that the run is in the process of being canceled. 'Paused' indicates that the ongoing run has been paused. 'Failed' indicates that the run has failed. 'Missed' indicates that the run was unable to take place at the scheduled time because the previous run was still happening. 'Succeeded' indicates that the run has finished successfully. 'SucceededWithWarning' indicates that the run finished successfully, but there were some warning messages. 'Skipped' indicates that the run was skipped.",
															},
															"message": &schema.Schema{
																Type:        schema.TypeString,
																Optional:    true,
																Computed:    true,
																Description: "Message about the replication run.",
															},
															"percentage_completed": &schema.Schema{
																Type:        schema.TypeInt,
																Optional:    true,
																Computed:    true,
																Description: "Specifies the progress in percentage.",
															},
															"stats": &schema.Schema{
																Type:        schema.TypeList,
																Optional:    true,
																Computed:    true,
																Description: "Specifies statistics about replication data.",
																Elem: &schema.Resource{
																	Schema: map[string]*schema.Schema{
																		"logical_size_bytes": &schema.Schema{
																			Type:        schema.TypeInt,
																			Optional:    true,
																			Computed:    true,
																			Description: "Specifies the total logical size in bytes.",
																		},
																		"logical_bytes_transferred": &schema.Schema{
																			Type:        schema.TypeInt,
																			Optional:    true,
																			Computed:    true,
																			Description: "Specifies the total logical bytes transferred.",
																		},
																		"physical_bytes_transferred": &schema.Schema{
																			Type:        schema.TypeInt,
																			Optional:    true,
																			Computed:    true,
																			Description: "Specifies the total physical bytes transferred.",
																		},
																	},
																},
															},
															"is_manually_deleted": &schema.Schema{
																Type:        schema.TypeBool,
																Optional:    true,
																Computed:    true,
																Description: "Specifies whether the snapshot is deleted manually.",
															},
															"expiry_time_usecs": &schema.Schema{
																Type:        schema.TypeInt,
																Optional:    true,
																Computed:    true,
																Description: "Specifies the expiry time of attempt in Unix epoch Timestamp (in microseconds) for an object.",
															},
															"replication_task_id": &schema.Schema{
																Type:        schema.TypeString,
																Optional:    true,
																Computed:    true,
																Description: "Task UID for a replication protection run. This is for tasks that are replicated from another cluster.",
															},
															"entries_changed": &schema.Schema{
																Type:        schema.TypeInt,
																Optional:    true,
																Computed:    true,
																Description: "Specifies the number of metadata actions completed during the protection run.",
															},
															"is_in_bound": &schema.Schema{
																Type:        schema.TypeBool,
																Optional:    true,
																Computed:    true,
																Description: "Specifies the direction of the replication. If the snapshot is replicated to this cluster, then isInBound is true. If the snapshot is replicated from this cluster to another cluster, then isInBound is false.",
															},
															"data_lock_constraints": &schema.Schema{
																Type:        schema.TypeList,
																Optional:    true,
																Computed:    true,
																Description: "Specifies the dataLock constraints for local or target snapshot.",
																Elem: &schema.Resource{
																	Schema: map[string]*schema.Schema{
																		"mode": &schema.Schema{
																			Type:        schema.TypeString,
																			Optional:    true,
																			Computed:    true,
																			Description: "Specifies the type of WORM retention type. <br>'Compliance' implies WORM retention is set for compliance reason. <br>'Administrative' implies WORM retention is set for administrative purposes.",
																		},
																		"expiry_time_usecs": &schema.Schema{
																			Type:        schema.TypeInt,
																			Optional:    true,
																			Computed:    true,
																			Description: "Specifies the expiry time of attempt in Unix epoch Timestamp (in microseconds).",
																		},
																	},
																},
															},
															"on_legal_hold": &schema.Schema{
																Type:        schema.TypeBool,
																Optional:    true,
																Computed:    true,
																Description: "Specifies the legal hold status for a replication target.",
															},
															"multi_object_replication": &schema.Schema{
																Type:        schema.TypeBool,
																Optional:    true,
																Computed:    true,
																Description: "Specifies whether view based replication was used. In this case, the view containing all objects is replicated as a whole instead of replicating on a per object basis.",
															},
														},
													},
												},
											},
										},
									},
									"archival_info": &schema.Schema{
										Type:        schema.TypeList,
										Optional:    true,
										Computed:    true,
										Description: "Specifies information about archival run for an object.",
										Elem: &schema.Resource{
											Schema: map[string]*schema.Schema{
												"archival_target_results": &schema.Schema{
													Type:        schema.TypeList,
													Optional:    true,
													Computed:    true,
													Description: "Archival result for an archival target.",
													Elem: &schema.Resource{
														Schema: map[string]*schema.Schema{
															"target_id": &schema.Schema{
																Type:        schema.TypeInt,
																Optional:    true,
																Computed:    true,
																Description: "Specifies the archival target ID.",
															},
															"archival_task_id": &schema.Schema{
																Type:        schema.TypeString,
																Optional:    true,
																Computed:    true,
																Description: "Specifies the archival task id. This is a protection group UID which only applies when archival type is 'Tape'.",
															},
															"target_name": &schema.Schema{
																Type:        schema.TypeString,
																Optional:    true,
																Computed:    true,
																Description: "Specifies the archival target name.",
															},
															"target_type": &schema.Schema{
																Type:        schema.TypeString,
																Optional:    true,
																Computed:    true,
																Description: "Specifies the archival target type.",
															},
															"usage_type": &schema.Schema{
																Type:        schema.TypeString,
																Optional:    true,
																Computed:    true,
																Description: "Specifies the usage type for the target.",
															},
															"ownership_context": &schema.Schema{
																Type:        schema.TypeString,
																Optional:    true,
																Computed:    true,
																Description: "Specifies the ownership context for the target.",
															},
															"tier_settings": &schema.Schema{
																Type:        schema.TypeList,
																Optional:    true,
																Computed:    true,
																Description: "Specifies the tier info for archival.",
																Elem: &schema.Resource{
																	Schema: map[string]*schema.Schema{
																		"aws_tiering": &schema.Schema{
																			Type:        schema.TypeList,
																			Optional:    true,
																			Computed:    true,
																			Description: "Specifies aws tiers.",
																			Elem: &schema.Resource{
																				Schema: map[string]*schema.Schema{
																					"tiers": &schema.Schema{
																						Type:        schema.TypeList,
																						Computed:    true,
																						Description: "Specifies the tiers that are used to move the archived backup from current tier to next tier. The order of the tiers determines which tier will be used next for moving the archived backup. The first tier input should always be default tier where backup will be acrhived. Each tier specifies how much time after the backup will be moved to next tier from the current tier.",
																						Elem: &schema.Resource{
																							Schema: map[string]*schema.Schema{
																								"move_after_unit": &schema.Schema{
																									Type:        schema.TypeString,
																									Optional:    true,
																									Computed:    true,
																									Description: "Specifies the unit for moving the data from current tier to next tier. This unit will be a base unit for the 'moveAfter' field specified below.",
																								},
																								"move_after": &schema.Schema{
																									Type:        schema.TypeInt,
																									Optional:    true,
																									Computed:    true,
																									Description: "Specifies the time period after which the backup will be moved from current tier to next tier.",
																								},
																								"tier_type": &schema.Schema{
																									Type:        schema.TypeString,
																									Computed:    true,
																									Description: "Specifies the AWS tier types.",
																								},
																							},
																						},
																					},
																				},
																			},
																		},
																		"azure_tiering": &schema.Schema{
																			Type:        schema.TypeList,
																			Optional:    true,
																			Computed:    true,
																			Description: "Specifies Azure tiers.",
																			Elem: &schema.Resource{
																				Schema: map[string]*schema.Schema{
																					"tiers": &schema.Schema{
																						Type:        schema.TypeList,
																						Optional:    true,
																						Computed:    true,
																						Description: "Specifies the tiers that are used to move the archived backup from current tier to next tier. The order of the tiers determines which tier will be used next for moving the archived backup. The first tier input should always be default tier where backup will be acrhived. Each tier specifies how much time after the backup will be moved to next tier from the current tier.",
																						Elem: &schema.Resource{
																							Schema: map[string]*schema.Schema{
																								"move_after_unit": &schema.Schema{
																									Type:        schema.TypeString,
																									Optional:    true,
																									Computed:    true,
																									Description: "Specifies the unit for moving the data from current tier to next tier. This unit will be a base unit for the 'moveAfter' field specified below.",
																								},
																								"move_after": &schema.Schema{
																									Type:        schema.TypeInt,
																									Optional:    true,
																									Computed:    true,
																									Description: "Specifies the time period after which the backup will be moved from current tier to next tier.",
																								},
																								"tier_type": &schema.Schema{
																									Type:        schema.TypeString,
																									Computed:    true,
																									Description: "Specifies the Azure tier types.",
																								},
																							},
																						},
																					},
																				},
																			},
																		},
																		"cloud_platform": &schema.Schema{
																			Type:        schema.TypeString,
																			Computed:    true,
																			Description: "Specifies the cloud platform to enable tiering.",
																		},
																		"google_tiering": &schema.Schema{
																			Type:        schema.TypeList,
																			Optional:    true,
																			Computed:    true,
																			Description: "Specifies Google tiers.",
																			Elem: &schema.Resource{
																				Schema: map[string]*schema.Schema{
																					"tiers": &schema.Schema{
																						Type:        schema.TypeList,
																						Computed:    true,
																						Description: "Specifies the tiers that are used to move the archived backup from current tier to next tier. The order of the tiers determines which tier will be used next for moving the archived backup. The first tier input should always be default tier where backup will be acrhived. Each tier specifies how much time after the backup will be moved to next tier from the current tier.",
																						Elem: &schema.Resource{
																							Schema: map[string]*schema.Schema{
																								"move_after_unit": &schema.Schema{
																									Type:        schema.TypeString,
																									Optional:    true,
																									Computed:    true,
																									Description: "Specifies the unit for moving the data from current tier to next tier. This unit will be a base unit for the 'moveAfter' field specified below.",
																								},
																								"move_after": &schema.Schema{
																									Type:        schema.TypeInt,
																									Optional:    true,
																									Computed:    true,
																									Description: "Specifies the time period after which the backup will be moved from current tier to next tier.",
																								},
																								"tier_type": &schema.Schema{
																									Type:        schema.TypeString,
																									Computed:    true,
																									Description: "Specifies the Google tier types.",
																								},
																							},
																						},
																					},
																				},
																			},
																		},
																		"oracle_tiering": &schema.Schema{
																			Type:        schema.TypeList,
																			Optional:    true,
																			Computed:    true,
																			Description: "Specifies Oracle tiers.",
																			Elem: &schema.Resource{
																				Schema: map[string]*schema.Schema{
																					"tiers": &schema.Schema{
																						Type:        schema.TypeList,
																						Computed:    true,
																						Description: "Specifies the tiers that are used to move the archived backup from current tier to next tier. The order of the tiers determines which tier will be used next for moving the archived backup. The first tier input should always be default tier where backup will be acrhived. Each tier specifies how much time after the backup will be moved to next tier from the current tier.",
																						Elem: &schema.Resource{
																							Schema: map[string]*schema.Schema{
																								"move_after_unit": &schema.Schema{
																									Type:        schema.TypeString,
																									Optional:    true,
																									Computed:    true,
																									Description: "Specifies the unit for moving the data from current tier to next tier. This unit will be a base unit for the 'moveAfter' field specified below.",
																								},
																								"move_after": &schema.Schema{
																									Type:        schema.TypeInt,
																									Optional:    true,
																									Computed:    true,
																									Description: "Specifies the time period after which the backup will be moved from current tier to next tier.",
																								},
																								"tier_type": &schema.Schema{
																									Type:        schema.TypeString,
																									Computed:    true,
																									Description: "Specifies the Oracle tier types.",
																								},
																							},
																						},
																					},
																				},
																			},
																		},
																		"current_tier_type": &schema.Schema{
																			Type:        schema.TypeString,
																			Optional:    true,
																			Computed:    true,
																			Description: "Specifies the type of the current tier where the snapshot resides. This will be specified if the run is a CAD run.",
																		},
																	},
																},
															},
															"run_type": &schema.Schema{
																Type:        schema.TypeString,
																Optional:    true,
																Computed:    true,
																Description: "Type of Protection Group run. 'kRegular' indicates an incremental (CBT) backup. Incremental backups utilizing CBT (if supported) are captured of the target protection objects. The first run of a kRegular schedule captures all the blocks. 'kFull' indicates a full (no CBT) backup. A complete backup (all blocks) of the target protection objects are always captured and Change Block Tracking (CBT) is not utilized. 'kLog' indicates a Database Log backup. Capture the database transaction logs to allow rolling back to a specific point in time. 'kSystem' indicates system volume backup. It produces an image for bare metal recovery.",
															},
															"is_sla_violated": &schema.Schema{
																Type:        schema.TypeBool,
																Optional:    true,
																Computed:    true,
																Description: "Indicated if SLA has been violated for this run.",
															},
															"snapshot_id": &schema.Schema{
																Type:        schema.TypeString,
																Optional:    true,
																Computed:    true,
																Description: "Snapshot id for a successful snapshot. This field will not be set if the archival Run fails to take the snapshot.",
															},
															"start_time_usecs": &schema.Schema{
																Type:        schema.TypeInt,
																Optional:    true,
																Computed:    true,
																Description: "Specifies the start time of replication run in Unix epoch Timestamp(in microseconds) for an archival target.",
															},
															"end_time_usecs": &schema.Schema{
																Type:        schema.TypeInt,
																Optional:    true,
																Computed:    true,
																Description: "Specifies the end time of replication run in Unix epoch Timestamp(in microseconds) for an archival target.",
															},
															"queued_time_usecs": &schema.Schema{
																Type:        schema.TypeInt,
																Optional:    true,
																Computed:    true,
																Description: "Specifies the time when the archival is queued for schedule in Unix epoch Timestamp(in microseconds) for a target.",
															},
															"is_incremental": &schema.Schema{
																Type:        schema.TypeBool,
																Optional:    true,
																Computed:    true,
																Description: "Whether this is an incremental archive. If set to true, this is an incremental archive, otherwise this is a full archive.",
															},
															"is_forever_incremental": &schema.Schema{
																Type:        schema.TypeBool,
																Optional:    true,
																Computed:    true,
																Description: "Whether this is forever incremental or not.",
															},
															"is_cad_archive": &schema.Schema{
																Type:        schema.TypeBool,
																Optional:    true,
																Computed:    true,
																Description: "Whether this is CAD archive or not.",
															},
															"status": &schema.Schema{
																Type:        schema.TypeString,
																Optional:    true,
																Computed:    true,
																Description: "Status of the replication run for an archival target. 'Running' indicates that the run is still running. 'Canceled' indicates that the run has been canceled. 'Canceling' indicates that the run is in the process of being canceled. 'Paused' indicates that the ongoing run has been paused. 'Failed' indicates that the run has failed. 'Missed' indicates that the run was unable to take place at the scheduled time because the previous run was still happening. 'Succeeded' indicates that the run has finished successfully. 'SucceededWithWarning' indicates that the run finished successfully, but there were some warning messages. 'Skipped' indicates that the run was skipped.",
															},
															"message": &schema.Schema{
																Type:        schema.TypeString,
																Optional:    true,
																Computed:    true,
																Description: "Message about the archival run.",
															},
															"progress_task_id": &schema.Schema{
																Type:        schema.TypeString,
																Optional:    true,
																Computed:    true,
																Description: "Progress monitor task id for archival.",
															},
															"stats_task_id": &schema.Schema{
																Type:        schema.TypeString,
																Optional:    true,
																Computed:    true,
																Description: "Run Stats task id for archival.",
															},
															"indexing_task_id": &schema.Schema{
																Type:        schema.TypeString,
																Optional:    true,
																Computed:    true,
																Description: "Progress monitor task for indexing.",
															},
															"successful_objects_count": &schema.Schema{
																Type:        schema.TypeInt,
																Optional:    true,
																Computed:    true,
																Description: "Specifies the count of objects for which backup was successful.",
															},
															"failed_objects_count": &schema.Schema{
																Type:        schema.TypeInt,
																Optional:    true,
																Computed:    true,
																Description: "Specifies the count of objects for which backup failed.",
															},
															"cancelled_objects_count": &schema.Schema{
																Type:        schema.TypeInt,
																Optional:    true,
																Computed:    true,
																Description: "Specifies the count of objects for which backup was cancelled.",
															},
															"successful_app_objects_count": &schema.Schema{
																Type:        schema.TypeInt,
																Optional:    true,
																Computed:    true,
																Description: "Specifies the count of app objects for which backup was successful.",
															},
															"failed_app_objects_count": &schema.Schema{
																Type:        schema.TypeInt,
																Optional:    true,
																Computed:    true,
																Description: "Specifies the count of app objects for which backup failed.",
															},
															"cancelled_app_objects_count": &schema.Schema{
																Type:        schema.TypeInt,
																Optional:    true,
																Computed:    true,
																Description: "Specifies the count of app objects for which backup was cancelled.",
															},
															"stats": &schema.Schema{
																Type:        schema.TypeList,
																Optional:    true,
																Computed:    true,
																Description: "Specifies statistics about archival data.",
																Elem: &schema.Resource{
																	Schema: map[string]*schema.Schema{
																		"logical_size_bytes": &schema.Schema{
																			Type:        schema.TypeInt,
																			Optional:    true,
																			Computed:    true,
																			Description: "Specifies the logicalSizeBytes.",
																		},
																		"bytes_read": &schema.Schema{
																			Type:        schema.TypeInt,
																			Optional:    true,
																			Computed:    true,
																			Description: "Specifies total logical bytes read for creating the snapshot.",
																		},
																		"logical_bytes_transferred": &schema.Schema{
																			Type:        schema.TypeInt,
																			Optional:    true,
																			Computed:    true,
																			Description: "Specifies the logical bytes transferred.",
																		},
																		"physical_bytes_transferred": &schema.Schema{
																			Type:        schema.TypeInt,
																			Optional:    true,
																			Computed:    true,
																			Description: "Specifies the physical bytes transferred.",
																		},
																		"avg_logical_transfer_rate_bps": &schema.Schema{
																			Type:        schema.TypeInt,
																			Optional:    true,
																			Computed:    true,
																			Description: "Specifies the average rate of transfer in bytes per second.",
																		},
																		"file_walk_done": &schema.Schema{
																			Type:        schema.TypeBool,
																			Optional:    true,
																			Computed:    true,
																			Description: "Specifies whether the file system walk is done. Only applicable to file based backups.",
																		},
																		"total_file_count": &schema.Schema{
																			Type:        schema.TypeInt,
																			Optional:    true,
																			Computed:    true,
																			Description: "Specifies the total number of file and directory entities visited in this backup. Only applicable to file based backups.",
																		},
																		"backup_file_count": &schema.Schema{
																			Type:        schema.TypeInt,
																			Optional:    true,
																			Computed:    true,
																			Description: "Specifies the total number of file and directory entities that are backed up in this run. Only applicable to file based backups.",
																		},
																	},
																},
															},
															"is_manually_deleted": &schema.Schema{
																Type:        schema.TypeBool,
																Optional:    true,
																Computed:    true,
																Description: "Specifies whether the snapshot is deleted manually.",
															},
															"expiry_time_usecs": &schema.Schema{
																Type:        schema.TypeInt,
																Optional:    true,
																Computed:    true,
																Description: "Specifies the expiry time of attempt in Unix epoch Timestamp (in microseconds).",
															},
															"data_lock_constraints": &schema.Schema{
																Type:        schema.TypeList,
																Optional:    true,
																Computed:    true,
																Description: "Specifies the dataLock constraints for local or target snapshot.",
																Elem: &schema.Resource{
																	Schema: map[string]*schema.Schema{
																		"mode": &schema.Schema{
																			Type:        schema.TypeString,
																			Optional:    true,
																			Computed:    true,
																			Description: "Specifies the type of WORM retention type. <br>'Compliance' implies WORM retention is set for compliance reason. <br>'Administrative' implies WORM retention is set for administrative purposes.",
																		},
																		"expiry_time_usecs": &schema.Schema{
																			Type:        schema.TypeInt,
																			Optional:    true,
																			Computed:    true,
																			Description: "Specifies the expiry time of attempt in Unix epoch Timestamp (in microseconds).",
																		},
																	},
																},
															},
															"on_legal_hold": &schema.Schema{
																Type:        schema.TypeBool,
																Optional:    true,
																Computed:    true,
																Description: "Specifies the legal hold status for a archival target.",
															},
															"worm_properties": &schema.Schema{
																Type:        schema.TypeList,
																Optional:    true,
																Computed:    true,
																Description: "Specifies the WORM related properties for this archive.",
																Elem: &schema.Resource{
																	Schema: map[string]*schema.Schema{
																		"is_archive_worm_compliant": &schema.Schema{
																			Type:        schema.TypeBool,
																			Optional:    true,
																			Computed:    true,
																			Description: "Specifies whether this archive run is WORM compliant.",
																		},
																		"worm_non_compliance_reason": &schema.Schema{
																			Type:        schema.TypeString,
																			Optional:    true,
																			Computed:    true,
																			Description: "Specifies reason of archive not being worm compliant.",
																		},
																		"worm_expiry_time_usecs": &schema.Schema{
																			Type:        schema.TypeInt,
																			Optional:    true,
																			Computed:    true,
																			Description: "Specifies the time at which the WORM protection expires.",
																		},
																	},
																},
															},
														},
													},
												},
											},
										},
									},
									"cloud_spin_info": &schema.Schema{
										Type:        schema.TypeList,
										Optional:    true,
										Computed:    true,
										Description: "Specifies information about Cloud Spin run for an object.",
										Elem: &schema.Resource{
											Schema: map[string]*schema.Schema{
												"cloud_spin_target_results": &schema.Schema{
													Type:        schema.TypeList,
													Optional:    true,
													Computed:    true,
													Description: "Cloud Spin result for a target.",
													Elem: &schema.Resource{
														Schema: map[string]*schema.Schema{
															"aws_params": &schema.Schema{
																Type:        schema.TypeList,
																Optional:    true,
																Computed:    true,
																Description: "Specifies various resources when converting and deploying a VM to AWS.",
																Elem: &schema.Resource{
																	Schema: map[string]*schema.Schema{
																		"custom_tag_list": &schema.Schema{
																			Type:        schema.TypeList,
																			Optional:    true,
																			Computed:    true,
																			Description: "Specifies tags of various resources when converting and deploying a VM to AWS.",
																			Elem: &schema.Resource{
																				Schema: map[string]*schema.Schema{
																					"key": &schema.Schema{
																						Type:        schema.TypeString,
																						Computed:    true,
																						Description: "Specifies key of the custom tag.",
																					},
																					"value": &schema.Schema{
																						Type:        schema.TypeString,
																						Computed:    true,
																						Description: "Specifies value of the custom tag.",
																					},
																				},
																			},
																		},
																		"region": &schema.Schema{
																			Type:        schema.TypeInt,
																			Computed:    true,
																			Description: "Specifies id of the AWS region in which to deploy the VM.",
																		},
																		"subnet_id": &schema.Schema{
																			Type:        schema.TypeInt,
																			Optional:    true,
																			Computed:    true,
																			Description: "Specifies id of the subnet within above VPC.",
																		},
																		"vpc_id": &schema.Schema{
																			Type:        schema.TypeInt,
																			Optional:    true,
																			Computed:    true,
																			Description: "Specifies id of the Virtual Private Cloud to chose for the instance type.",
																		},
																	},
																},
															},
															"azure_params": &schema.Schema{
																Type:        schema.TypeList,
																Optional:    true,
																Computed:    true,
																Description: "Specifies various resources when converting and deploying a VM to Azure.",
																Elem: &schema.Resource{
																	Schema: map[string]*schema.Schema{
																		"availability_set_id": &schema.Schema{
																			Type:        schema.TypeInt,
																			Optional:    true,
																			Computed:    true,
																			Description: "Specifies the availability set.",
																		},
																		"network_resource_group_id": &schema.Schema{
																			Type:        schema.TypeInt,
																			Optional:    true,
																			Computed:    true,
																			Description: "Specifies id of the resource group for the selected virtual network.",
																		},
																		"resource_group_id": &schema.Schema{
																			Type:        schema.TypeInt,
																			Optional:    true,
																			Computed:    true,
																			Description: "Specifies id of the Azure resource group. Its value is globally unique within Azure.",
																		},
																		"storage_account_id": &schema.Schema{
																			Type:        schema.TypeInt,
																			Optional:    true,
																			Computed:    true,
																			Description: "Specifies id of the storage account that will contain the storage container within which we will create the blob that will become the VHD disk for the cloned VM.",
																		},
																		"storage_container_id": &schema.Schema{
																			Type:        schema.TypeInt,
																			Optional:    true,
																			Computed:    true,
																			Description: "Specifies id of the storage container within the above storage account.",
																		},
																		"storage_resource_group_id": &schema.Schema{
																			Type:        schema.TypeInt,
																			Optional:    true,
																			Computed:    true,
																			Description: "Specifies id of the resource group for the selected storage account.",
																		},
																		"temp_vm_resource_group_id": &schema.Schema{
																			Type:        schema.TypeInt,
																			Optional:    true,
																			Computed:    true,
																			Description: "Specifies id of the temporary Azure resource group.",
																		},
																		"temp_vm_storage_account_id": &schema.Schema{
																			Type:        schema.TypeInt,
																			Optional:    true,
																			Computed:    true,
																			Description: "Specifies id of the temporary VM storage account that will contain the storage container within which we will create the blob that will become the VHD disk for the cloned VM.",
																		},
																		"temp_vm_storage_container_id": &schema.Schema{
																			Type:        schema.TypeInt,
																			Optional:    true,
																			Computed:    true,
																			Description: "Specifies id of the temporary VM storage container within the above storage account.",
																		},
																		"temp_vm_subnet_id": &schema.Schema{
																			Type:        schema.TypeInt,
																			Optional:    true,
																			Computed:    true,
																			Description: "Specifies Id of the temporary VM subnet within the above virtual network.",
																		},
																		"temp_vm_virtual_network_id": &schema.Schema{
																			Type:        schema.TypeInt,
																			Optional:    true,
																			Computed:    true,
																			Description: "Specifies Id of the temporary VM Virtual Network.",
																		},
																	},
																},
															},
															"id": &schema.Schema{
																Type:        schema.TypeInt,
																Optional:    true,
																Computed:    true,
																Description: "Specifies the unique id of the cloud spin entity.",
															},
															"name": &schema.Schema{
																Type:        schema.TypeString,
																Computed:    true,
																Description: "Specifies the name of the already added cloud spin target.",
															},
															"start_time_usecs": &schema.Schema{
																Type:        schema.TypeInt,
																Optional:    true,
																Computed:    true,
																Description: "Specifies the start time of Cloud Spin in Unix epoch Timestamp(in microseconds) for a target.",
															},
															"end_time_usecs": &schema.Schema{
																Type:        schema.TypeInt,
																Optional:    true,
																Computed:    true,
																Description: "Specifies the end time of Cloud Spin in Unix epoch Timestamp(in microseconds) for a target.",
															},
															"status": &schema.Schema{
																Type:        schema.TypeString,
																Optional:    true,
																Computed:    true,
																Description: "Status of the Cloud Spin for a target. 'Running' indicates that the run is still running. 'Canceled' indicates that the run has been canceled. 'Canceling' indicates that the run is in the process of being canceled. 'Paused' indicates that the ongoing run has been paused. 'Failed' indicates that the run has failed. 'Missed' indicates that the run was unable to take place at the scheduled time because the previous run was still happening. 'Succeeded' indicates that the run has finished successfully. 'SucceededWithWarning' indicates that the run finished successfully, but there were some warning messages. 'Skipped' indicates that the run was skipped.",
															},
															"message": &schema.Schema{
																Type:        schema.TypeString,
																Optional:    true,
																Computed:    true,
																Description: "Message about the Cloud Spin run.",
															},
															"stats": &schema.Schema{
																Type:        schema.TypeList,
																Optional:    true,
																Computed:    true,
																Description: "Specifies statistics about Cloud Spin data.",
																Elem: &schema.Resource{
																	Schema: map[string]*schema.Schema{
																		"physical_bytes_transferred": &schema.Schema{
																			Type:        schema.TypeInt,
																			Optional:    true,
																			Computed:    true,
																			Description: "Specifies the physical bytes transferred.",
																		},
																	},
																},
															},
															"is_manually_deleted": &schema.Schema{
																Type:        schema.TypeBool,
																Optional:    true,
																Computed:    true,
																Description: "Specifies whether the snapshot is deleted manually.",
															},
															"expiry_time_usecs": &schema.Schema{
																Type:        schema.TypeInt,
																Optional:    true,
																Computed:    true,
																Description: "Specifies the expiry time of attempt in Unix epoch Timestamp (in microseconds) for an object.",
															},
															"cloudspin_task_id": &schema.Schema{
																Type:        schema.TypeString,
																Optional:    true,
																Computed:    true,
																Description: "Task ID for a CloudSpin protection run.",
															},
															"progress_task_id": &schema.Schema{
																Type:        schema.TypeString,
																Optional:    true,
																Computed:    true,
																Description: "Progress monitor task id for Cloud Spin run.",
															},
															"data_lock_constraints": &schema.Schema{
																Type:        schema.TypeList,
																Optional:    true,
																Computed:    true,
																Description: "Specifies the dataLock constraints for local or target snapshot.",
																Elem: &schema.Resource{
																	Schema: map[string]*schema.Schema{
																		"mode": &schema.Schema{
																			Type:        schema.TypeString,
																			Optional:    true,
																			Computed:    true,
																			Description: "Specifies the type of WORM retention type. <br>'Compliance' implies WORM retention is set for compliance reason. <br>'Administrative' implies WORM retention is set for administrative purposes.",
																		},
																		"expiry_time_usecs": &schema.Schema{
																			Type:        schema.TypeInt,
																			Optional:    true,
																			Computed:    true,
																			Description: "Specifies the expiry time of attempt in Unix epoch Timestamp (in microseconds).",
																		},
																	},
																},
															},
															"on_legal_hold": &schema.Schema{
																Type:        schema.TypeBool,
																Optional:    true,
																Computed:    true,
																Description: "Specifies the legal hold status for a cloud spin target.",
															},
														},
													},
												},
											},
										},
									},
									"on_legal_hold": &schema.Schema{
										Type:        schema.TypeBool,
										Optional:    true,
										Computed:    true,
										Description: "Specifies if object's snapshot is on legal hold.",
									},
								},
							},
						},
						"local_backup_info": &schema.Schema{
							Type:        schema.TypeList,
							Optional:    true,
							Computed:    true,
							Description: "Specifies summary information about local snapshot run across all objects.",
							Elem: &schema.Resource{
								Schema: map[string]*schema.Schema{
									"run_type": &schema.Schema{
										Type:        schema.TypeString,
										Optional:    true,
										Computed:    true,
										Description: "Type of Protection Group run. 'kRegular' indicates an incremental (CBT) backup. Incremental backups utilizing CBT (if supported) are captured of the target protection objects. The first run of a kRegular schedule captures all the blocks. 'kFull' indicates a full (no CBT) backup. A complete backup (all blocks) of the target protection objects are always captured and Change Block Tracking (CBT) is not utilized. 'kLog' indicates a Database Log backup. Capture the database transaction logs to allow rolling back to a specific point in time. 'kSystem' indicates system volume backup. It produces an image for bare metal recovery. 'kStorageArraySnapshot' indicates storage array snapshot backup.",
									},
									"is_sla_violated": &schema.Schema{
										Type:        schema.TypeBool,
										Optional:    true,
										Computed:    true,
										Description: "Indicated if SLA has been violated for this run.",
									},
									"start_time_usecs": &schema.Schema{
										Type:        schema.TypeInt,
										Optional:    true,
										Computed:    true,
										Description: "Specifies the start time of backup run in Unix epoch Timestamp(in microseconds).",
									},
									"end_time_usecs": &schema.Schema{
										Type:        schema.TypeInt,
										Optional:    true,
										Computed:    true,
										Description: "Specifies the end time of backup run in Unix epoch Timestamp(in microseconds).",
									},
									"status": &schema.Schema{
										Type:        schema.TypeString,
										Optional:    true,
										Computed:    true,
										Description: "Status of the backup run. 'Running' indicates that the run is still running. 'Canceled' indicates that the run has been canceled. 'Canceling' indicates that the run is in the process of being canceled. 'Paused' indicates that the ongoing run has been paused. 'Failed' indicates that the run has failed. 'Missed' indicates that the run was unable to take place at the scheduled time because the previous run was still happening. 'Succeeded' indicates that the run has finished successfully. 'SucceededWithWarning' indicates that the run finished successfully, but there were some warning messages. 'Skipped' indicates that the run was skipped.",
									},
									"messages": &schema.Schema{
										Type:        schema.TypeList,
										Optional:    true,
										Computed:    true,
										Description: "Message about the backup run.",
										Elem:        &schema.Schema{Type: schema.TypeString},
									},
									"successful_objects_count": &schema.Schema{
										Type:        schema.TypeInt,
										Optional:    true,
										Computed:    true,
										Description: "Specifies the count of objects for which backup was successful.",
									},
									"skipped_objects_count": &schema.Schema{
										Type:        schema.TypeInt,
										Optional:    true,
										Computed:    true,
										Description: "Specifies the count of objects for which backup was skipped.",
									},
									"failed_objects_count": &schema.Schema{
										Type:        schema.TypeInt,
										Optional:    true,
										Computed:    true,
										Description: "Specifies the count of objects for which backup failed.",
									},
									"cancelled_objects_count": &schema.Schema{
										Type:        schema.TypeInt,
										Optional:    true,
										Computed:    true,
										Description: "Specifies the count of objects for which backup was cancelled.",
									},
									"successful_app_objects_count": &schema.Schema{
										Type:        schema.TypeInt,
										Optional:    true,
										Computed:    true,
										Description: "Specifies the count of app objects for which backup was successful.",
									},
									"failed_app_objects_count": &schema.Schema{
										Type:        schema.TypeInt,
										Optional:    true,
										Computed:    true,
										Description: "Specifies the count of app objects for which backup failed.",
									},
									"cancelled_app_objects_count": &schema.Schema{
										Type:        schema.TypeInt,
										Optional:    true,
										Computed:    true,
										Description: "Specifies the count of app objects for which backup was cancelled.",
									},
									"local_snapshot_stats": &schema.Schema{
										Type:        schema.TypeList,
										Optional:    true,
										Computed:    true,
										Description: "Specifies statistics about local snapshot.",
										Elem: &schema.Resource{
											Schema: map[string]*schema.Schema{
												"logical_size_bytes": &schema.Schema{
													Type:        schema.TypeInt,
													Optional:    true,
													Computed:    true,
													Description: "Specifies total logical size of object(s) in bytes.",
												},
												"bytes_written": &schema.Schema{
													Type:        schema.TypeInt,
													Optional:    true,
													Computed:    true,
													Description: "Specifies total size of data in bytes written after taking backup.",
												},
												"bytes_read": &schema.Schema{
													Type:        schema.TypeInt,
													Optional:    true,
													Computed:    true,
													Description: "Specifies total logical bytes read for creating the snapshot.",
												},
											},
										},
									},
									"indexing_task_id": &schema.Schema{
										Type:        schema.TypeString,
										Optional:    true,
										Computed:    true,
										Description: "Progress monitor task for indexing.",
									},
									"progress_task_id": &schema.Schema{
										Type:        schema.TypeString,
										Optional:    true,
										Computed:    true,
										Description: "Progress monitor task id for local backup run.",
									},
									"stats_task_id": &schema.Schema{
										Type:        schema.TypeString,
										Optional:    true,
										Computed:    true,
										Description: "Stats task id for local backup run.",
									},
									"data_lock": &schema.Schema{
										Type:        schema.TypeString,
										Optional:    true,
										Computed:    true,
										Description: "This field is deprecated. Use DataLockConstraints field instead.",
									},
									"local_task_id": &schema.Schema{
										Type:        schema.TypeString,
										Optional:    true,
										Computed:    true,
										Description: "Task ID for a local protection run.",
									},
									"data_lock_constraints": &schema.Schema{
										Type:        schema.TypeList,
										Optional:    true,
										Computed:    true,
										Description: "Specifies the dataLock constraints for local or target snapshot.",
										Elem: &schema.Resource{
											Schema: map[string]*schema.Schema{
												"mode": &schema.Schema{
													Type:        schema.TypeString,
													Optional:    true,
													Computed:    true,
													Description: "Specifies the type of WORM retention type. <br>'Compliance' implies WORM retention is set for compliance reason. <br>'Administrative' implies WORM retention is set for administrative purposes.",
												},
												"expiry_time_usecs": &schema.Schema{
													Type:        schema.TypeInt,
													Optional:    true,
													Computed:    true,
													Description: "Specifies the expiry time of attempt in Unix epoch Timestamp (in microseconds).",
												},
											},
										},
									},
								},
							},
						},
						"original_backup_info": &schema.Schema{
							Type:        schema.TypeList,
							Optional:    true,
							Computed:    true,
							Description: "Specifies summary information about local snapshot run across all objects.",
							Elem: &schema.Resource{
								Schema: map[string]*schema.Schema{
									"run_type": &schema.Schema{
										Type:        schema.TypeString,
										Optional:    true,
										Computed:    true,
										Description: "Type of Protection Group run. 'kRegular' indicates an incremental (CBT) backup. Incremental backups utilizing CBT (if supported) are captured of the target protection objects. The first run of a kRegular schedule captures all the blocks. 'kFull' indicates a full (no CBT) backup. A complete backup (all blocks) of the target protection objects are always captured and Change Block Tracking (CBT) is not utilized. 'kLog' indicates a Database Log backup. Capture the database transaction logs to allow rolling back to a specific point in time. 'kSystem' indicates system volume backup. It produces an image for bare metal recovery. 'kStorageArraySnapshot' indicates storage array snapshot backup.",
									},
									"is_sla_violated": &schema.Schema{
										Type:        schema.TypeBool,
										Optional:    true,
										Computed:    true,
										Description: "Indicated if SLA has been violated for this run.",
									},
									"start_time_usecs": &schema.Schema{
										Type:        schema.TypeInt,
										Optional:    true,
										Computed:    true,
										Description: "Specifies the start time of backup run in Unix epoch Timestamp(in microseconds).",
									},
									"end_time_usecs": &schema.Schema{
										Type:        schema.TypeInt,
										Optional:    true,
										Computed:    true,
										Description: "Specifies the end time of backup run in Unix epoch Timestamp(in microseconds).",
									},
									"status": &schema.Schema{
										Type:        schema.TypeString,
										Optional:    true,
										Computed:    true,
										Description: "Status of the backup run. 'Running' indicates that the run is still running. 'Canceled' indicates that the run has been canceled. 'Canceling' indicates that the run is in the process of being canceled. 'Paused' indicates that the ongoing run has been paused. 'Failed' indicates that the run has failed. 'Missed' indicates that the run was unable to take place at the scheduled time because the previous run was still happening. 'Succeeded' indicates that the run has finished successfully. 'SucceededWithWarning' indicates that the run finished successfully, but there were some warning messages. 'Skipped' indicates that the run was skipped.",
									},
									"messages": &schema.Schema{
										Type:        schema.TypeList,
										Optional:    true,
										Computed:    true,
										Description: "Message about the backup run.",
										Elem:        &schema.Schema{Type: schema.TypeString},
									},
									"successful_objects_count": &schema.Schema{
										Type:        schema.TypeInt,
										Optional:    true,
										Computed:    true,
										Description: "Specifies the count of objects for which backup was successful.",
									},
									"skipped_objects_count": &schema.Schema{
										Type:        schema.TypeInt,
										Optional:    true,
										Computed:    true,
										Description: "Specifies the count of objects for which backup was skipped.",
									},
									"failed_objects_count": &schema.Schema{
										Type:        schema.TypeInt,
										Optional:    true,
										Computed:    true,
										Description: "Specifies the count of objects for which backup failed.",
									},
									"cancelled_objects_count": &schema.Schema{
										Type:        schema.TypeInt,
										Optional:    true,
										Computed:    true,
										Description: "Specifies the count of objects for which backup was cancelled.",
									},
									"successful_app_objects_count": &schema.Schema{
										Type:        schema.TypeInt,
										Optional:    true,
										Computed:    true,
										Description: "Specifies the count of app objects for which backup was successful.",
									},
									"failed_app_objects_count": &schema.Schema{
										Type:        schema.TypeInt,
										Optional:    true,
										Computed:    true,
										Description: "Specifies the count of app objects for which backup failed.",
									},
									"cancelled_app_objects_count": &schema.Schema{
										Type:        schema.TypeInt,
										Optional:    true,
										Computed:    true,
										Description: "Specifies the count of app objects for which backup was cancelled.",
									},
									"local_snapshot_stats": &schema.Schema{
										Type:        schema.TypeList,
										Optional:    true,
										Computed:    true,
										Description: "Specifies statistics about local snapshot.",
										Elem: &schema.Resource{
											Schema: map[string]*schema.Schema{
												"logical_size_bytes": &schema.Schema{
													Type:        schema.TypeInt,
													Optional:    true,
													Computed:    true,
													Description: "Specifies total logical size of object(s) in bytes.",
												},
												"bytes_written": &schema.Schema{
													Type:        schema.TypeInt,
													Optional:    true,
													Computed:    true,
													Description: "Specifies total size of data in bytes written after taking backup.",
												},
												"bytes_read": &schema.Schema{
													Type:        schema.TypeInt,
													Optional:    true,
													Computed:    true,
													Description: "Specifies total logical bytes read for creating the snapshot.",
												},
											},
										},
									},
									"indexing_task_id": &schema.Schema{
										Type:        schema.TypeString,
										Optional:    true,
										Computed:    true,
										Description: "Progress monitor task for indexing.",
									},
									"progress_task_id": &schema.Schema{
										Type:        schema.TypeString,
										Optional:    true,
										Computed:    true,
										Description: "Progress monitor task id for local backup run.",
									},
									"stats_task_id": &schema.Schema{
										Type:        schema.TypeString,
										Optional:    true,
										Computed:    true,
										Description: "Stats task id for local backup run.",
									},
									"data_lock": &schema.Schema{
										Type:        schema.TypeString,
										Optional:    true,
										Computed:    true,
										Description: "This field is deprecated. Use DataLockConstraints field instead.",
									},
									"local_task_id": &schema.Schema{
										Type:        schema.TypeString,
										Optional:    true,
										Computed:    true,
										Description: "Task ID for a local protection run.",
									},
									"data_lock_constraints": &schema.Schema{
										Type:        schema.TypeList,
										Optional:    true,
										Computed:    true,
										Description: "Specifies the dataLock constraints for local or target snapshot.",
										Elem: &schema.Resource{
											Schema: map[string]*schema.Schema{
												"mode": &schema.Schema{
													Type:        schema.TypeString,
													Optional:    true,
													Computed:    true,
													Description: "Specifies the type of WORM retention type. <br>'Compliance' implies WORM retention is set for compliance reason. <br>'Administrative' implies WORM retention is set for administrative purposes.",
												},
												"expiry_time_usecs": &schema.Schema{
													Type:        schema.TypeInt,
													Optional:    true,
													Computed:    true,
													Description: "Specifies the expiry time of attempt in Unix epoch Timestamp (in microseconds).",
												},
											},
										},
									},
								},
							},
						},
						"replication_info": &schema.Schema{
							Type:        schema.TypeList,
							Optional:    true,
							Computed:    true,
							Description: "Specifies summary information about replication run.",
							Elem: &schema.Resource{
								Schema: map[string]*schema.Schema{
									"replication_target_results": &schema.Schema{
										Type:        schema.TypeList,
										Optional:    true,
										Computed:    true,
										Description: "Replication results for each replication target.",
										Elem: &schema.Resource{
											Schema: map[string]*schema.Schema{
												"cluster_id": &schema.Schema{
													Type:        schema.TypeInt,
													Optional:    true,
													Computed:    true,
													Description: "Specifies the id of the cluster.",
												},
												"cluster_incarnation_id": &schema.Schema{
													Type:        schema.TypeInt,
													Optional:    true,
													Computed:    true,
													Description: "Specifies the incarnation id of the cluster.",
												},
												"cluster_name": &schema.Schema{
													Type:        schema.TypeString,
													Computed:    true,
													Description: "Specifies the name of the cluster.",
												},
												"aws_target_config": &schema.Schema{
													Type:        schema.TypeList,
													Optional:    true,
													Computed:    true,
													Description: "Specifies the configuration for adding AWS as repilcation target.",
													Elem: &schema.Resource{
														Schema: map[string]*schema.Schema{
															"name": &schema.Schema{
																Type:        schema.TypeString,
																Computed:    true,
																Description: "Specifies the name of the AWS Replication target.",
															},
															"region": &schema.Schema{
																Type:        schema.TypeInt,
																Computed:    true,
																Description: "Specifies id of the AWS region in which to replicate the Snapshot to. Applicable if replication target is AWS target.",
															},
															"region_name": &schema.Schema{
																Type:        schema.TypeString,
																Computed:    true,
																Description: "Specifies name of the AWS region in which to replicate the Snapshot to. Applicable if replication target is AWS target.",
															},
															"source_id": &schema.Schema{
																Type:        schema.TypeInt,
																Computed:    true,
																Description: "Specifies the source id of the AWS protection source registered on IBM cluster.",
															},
														},
													},
												},
												"azure_target_config": &schema.Schema{
													Type:        schema.TypeList,
													Optional:    true,
													Computed:    true,
													Description: "Specifies the configuration for adding Azure as replication target.",
													Elem: &schema.Resource{
														Schema: map[string]*schema.Schema{
															"name": &schema.Schema{
																Type:        schema.TypeString,
																Computed:    true,
																Description: "Specifies the name of the Azure Replication target.",
															},
															"resource_group": &schema.Schema{
																Type:        schema.TypeInt,
																Optional:    true,
																Computed:    true,
																Description: "Specifies id of the Azure resource group used to filter regions in UI.",
															},
															"resource_group_name": &schema.Schema{
																Type:        schema.TypeString,
																Computed:    true,
																Description: "Specifies name of the Azure resource group used to filter regions in UI.",
															},
															"source_id": &schema.Schema{
																Type:        schema.TypeInt,
																Computed:    true,
																Description: "Specifies the source id of the Azure protection source registered on IBM cluster.",
															},
															"storage_account": &schema.Schema{
																Type:        schema.TypeInt,
																Computed:    true,
																Description: "Specifies id of the storage account of Azure replication target which will contain storage container.",
															},
															"storage_account_name": &schema.Schema{
																Type:        schema.TypeString,
																Computed:    true,
																Description: "Specifies name of the storage account of Azure replication target which will contain storage container.",
															},
															"storage_container": &schema.Schema{
																Type:        schema.TypeInt,
																Computed:    true,
																Description: "Specifies id of the storage container of Azure Replication target.",
															},
															"storage_container_name": &schema.Schema{
																Type:        schema.TypeString,
																Computed:    true,
																Description: "Specifies name of the storage container of Azure Replication target.",
															},
															"storage_resource_group": &schema.Schema{
																Type:        schema.TypeInt,
																Computed:    true,
																Description: "Specifies id of the storage resource group of Azure Replication target.",
															},
															"storage_resource_group_name": &schema.Schema{
																Type:        schema.TypeString,
																Computed:    true,
																Description: "Specifies name of the storage resource group of Azure Replication target.",
															},
														},
													},
												},
												"start_time_usecs": &schema.Schema{
													Type:        schema.TypeInt,
													Optional:    true,
													Computed:    true,
													Description: "Specifies the start time of replication in Unix epoch Timestamp(in microseconds) for a target.",
												},
												"end_time_usecs": &schema.Schema{
													Type:        schema.TypeInt,
													Optional:    true,
													Computed:    true,
													Description: "Specifies the end time of replication in Unix epoch Timestamp(in microseconds) for a target.",
												},
												"queued_time_usecs": &schema.Schema{
													Type:        schema.TypeInt,
													Optional:    true,
													Computed:    true,
													Description: "Specifies the time when the replication is queued for schedule in Unix epoch Timestamp(in microseconds) for a target.",
												},
												"status": &schema.Schema{
													Type:        schema.TypeString,
													Optional:    true,
													Computed:    true,
													Description: "Status of the replication for a target. 'Running' indicates that the run is still running. 'Canceled' indicates that the run has been canceled. 'Canceling' indicates that the run is in the process of being canceled. 'Paused' indicates that the ongoing run has been paused. 'Failed' indicates that the run has failed. 'Missed' indicates that the run was unable to take place at the scheduled time because the previous run was still happening. 'Succeeded' indicates that the run has finished successfully. 'SucceededWithWarning' indicates that the run finished successfully, but there were some warning messages. 'Skipped' indicates that the run was skipped.",
												},
												"message": &schema.Schema{
													Type:        schema.TypeString,
													Optional:    true,
													Computed:    true,
													Description: "Message about the replication run.",
												},
												"percentage_completed": &schema.Schema{
													Type:        schema.TypeInt,
													Optional:    true,
													Computed:    true,
													Description: "Specifies the progress in percentage.",
												},
												"stats": &schema.Schema{
													Type:        schema.TypeList,
													Optional:    true,
													Computed:    true,
													Description: "Specifies statistics about replication data.",
													Elem: &schema.Resource{
														Schema: map[string]*schema.Schema{
															"logical_size_bytes": &schema.Schema{
																Type:        schema.TypeInt,
																Optional:    true,
																Computed:    true,
																Description: "Specifies the total logical size in bytes.",
															},
															"logical_bytes_transferred": &schema.Schema{
																Type:        schema.TypeInt,
																Optional:    true,
																Computed:    true,
																Description: "Specifies the total logical bytes transferred.",
															},
															"physical_bytes_transferred": &schema.Schema{
																Type:        schema.TypeInt,
																Optional:    true,
																Computed:    true,
																Description: "Specifies the total physical bytes transferred.",
															},
														},
													},
												},
												"is_manually_deleted": &schema.Schema{
													Type:        schema.TypeBool,
													Optional:    true,
													Computed:    true,
													Description: "Specifies whether the snapshot is deleted manually.",
												},
												"expiry_time_usecs": &schema.Schema{
													Type:        schema.TypeInt,
													Optional:    true,
													Computed:    true,
													Description: "Specifies the expiry time of attempt in Unix epoch Timestamp (in microseconds) for an object.",
												},
												"replication_task_id": &schema.Schema{
													Type:        schema.TypeString,
													Optional:    true,
													Computed:    true,
													Description: "Task UID for a replication protection run. This is for tasks that are replicated from another cluster.",
												},
												"entries_changed": &schema.Schema{
													Type:        schema.TypeInt,
													Optional:    true,
													Computed:    true,
													Description: "Specifies the number of metadata actions completed during the protection run.",
												},
												"is_in_bound": &schema.Schema{
													Type:        schema.TypeBool,
													Optional:    true,
													Computed:    true,
													Description: "Specifies the direction of the replication. If the snapshot is replicated to this cluster, then isInBound is true. If the snapshot is replicated from this cluster to another cluster, then isInBound is false.",
												},
												"data_lock_constraints": &schema.Schema{
													Type:        schema.TypeList,
													Optional:    true,
													Computed:    true,
													Description: "Specifies the dataLock constraints for local or target snapshot.",
													Elem: &schema.Resource{
														Schema: map[string]*schema.Schema{
															"mode": &schema.Schema{
																Type:        schema.TypeString,
																Optional:    true,
																Computed:    true,
																Description: "Specifies the type of WORM retention type. <br>'Compliance' implies WORM retention is set for compliance reason. <br>'Administrative' implies WORM retention is set for administrative purposes.",
															},
															"expiry_time_usecs": &schema.Schema{
																Type:        schema.TypeInt,
																Optional:    true,
																Computed:    true,
																Description: "Specifies the expiry time of attempt in Unix epoch Timestamp (in microseconds).",
															},
														},
													},
												},
												"on_legal_hold": &schema.Schema{
													Type:        schema.TypeBool,
													Optional:    true,
													Computed:    true,
													Description: "Specifies the legal hold status for a replication target.",
												},
												"multi_object_replication": &schema.Schema{
													Type:        schema.TypeBool,
													Optional:    true,
													Computed:    true,
													Description: "Specifies whether view based replication was used. In this case, the view containing all objects is replicated as a whole instead of replicating on a per object basis.",
												},
											},
										},
									},
								},
							},
						},
						"archival_info": &schema.Schema{
							Type:        schema.TypeList,
							Optional:    true,
							Computed:    true,
							Description: "Specifies summary information about archival run.",
							Elem: &schema.Resource{
								Schema: map[string]*schema.Schema{
									"archival_target_results": &schema.Schema{
										Type:        schema.TypeList,
										Optional:    true,
										Computed:    true,
										Description: "Archival results for each archival target.",
										Elem: &schema.Resource{
											Schema: map[string]*schema.Schema{
												"target_id": &schema.Schema{
													Type:        schema.TypeInt,
													Optional:    true,
													Computed:    true,
													Description: "Specifies the archival target ID.",
												},
												"archival_task_id": &schema.Schema{
													Type:        schema.TypeString,
													Optional:    true,
													Computed:    true,
													Description: "Specifies the archival task id. This is a protection group UID which only applies when archival type is 'Tape'.",
												},
												"target_name": &schema.Schema{
													Type:        schema.TypeString,
													Optional:    true,
													Computed:    true,
													Description: "Specifies the archival target name.",
												},
												"target_type": &schema.Schema{
													Type:        schema.TypeString,
													Optional:    true,
													Computed:    true,
													Description: "Specifies the archival target type.",
												},
												"usage_type": &schema.Schema{
													Type:        schema.TypeString,
													Optional:    true,
													Computed:    true,
													Description: "Specifies the usage type for the target.",
												},
												"ownership_context": &schema.Schema{
													Type:        schema.TypeString,
													Optional:    true,
													Computed:    true,
													Description: "Specifies the ownership context for the target.",
												},
												"tier_settings": &schema.Schema{
													Type:        schema.TypeList,
													Optional:    true,
													Computed:    true,
													Description: "Specifies the tier info for archival.",
													Elem: &schema.Resource{
														Schema: map[string]*schema.Schema{
															"aws_tiering": &schema.Schema{
																Type:        schema.TypeList,
																Optional:    true,
																Computed:    true,
																Description: "Specifies aws tiers.",
																Elem: &schema.Resource{
																	Schema: map[string]*schema.Schema{
																		"tiers": &schema.Schema{
																			Type:        schema.TypeList,
																			Computed:    true,
																			Description: "Specifies the tiers that are used to move the archived backup from current tier to next tier. The order of the tiers determines which tier will be used next for moving the archived backup. The first tier input should always be default tier where backup will be acrhived. Each tier specifies how much time after the backup will be moved to next tier from the current tier.",
																			Elem: &schema.Resource{
																				Schema: map[string]*schema.Schema{
																					"move_after_unit": &schema.Schema{
																						Type:        schema.TypeString,
																						Optional:    true,
																						Computed:    true,
																						Description: "Specifies the unit for moving the data from current tier to next tier. This unit will be a base unit for the 'moveAfter' field specified below.",
																					},
																					"move_after": &schema.Schema{
																						Type:        schema.TypeInt,
																						Optional:    true,
																						Computed:    true,
																						Description: "Specifies the time period after which the backup will be moved from current tier to next tier.",
																					},
																					"tier_type": &schema.Schema{
																						Type:        schema.TypeString,
																						Computed:    true,
																						Description: "Specifies the AWS tier types.",
																					},
																				},
																			},
																		},
																	},
																},
															},
															"azure_tiering": &schema.Schema{
																Type:        schema.TypeList,
																Optional:    true,
																Computed:    true,
																Description: "Specifies Azure tiers.",
																Elem: &schema.Resource{
																	Schema: map[string]*schema.Schema{
																		"tiers": &schema.Schema{
																			Type:        schema.TypeList,
																			Optional:    true,
																			Computed:    true,
																			Description: "Specifies the tiers that are used to move the archived backup from current tier to next tier. The order of the tiers determines which tier will be used next for moving the archived backup. The first tier input should always be default tier where backup will be acrhived. Each tier specifies how much time after the backup will be moved to next tier from the current tier.",
																			Elem: &schema.Resource{
																				Schema: map[string]*schema.Schema{
																					"move_after_unit": &schema.Schema{
																						Type:        schema.TypeString,
																						Optional:    true,
																						Computed:    true,
																						Description: "Specifies the unit for moving the data from current tier to next tier. This unit will be a base unit for the 'moveAfter' field specified below.",
																					},
																					"move_after": &schema.Schema{
																						Type:        schema.TypeInt,
																						Optional:    true,
																						Computed:    true,
																						Description: "Specifies the time period after which the backup will be moved from current tier to next tier.",
																					},
																					"tier_type": &schema.Schema{
																						Type:        schema.TypeString,
																						Computed:    true,
																						Description: "Specifies the Azure tier types.",
																					},
																				},
																			},
																		},
																	},
																},
															},
															"cloud_platform": &schema.Schema{
																Type:        schema.TypeString,
																Computed:    true,
																Description: "Specifies the cloud platform to enable tiering.",
															},
															"google_tiering": &schema.Schema{
																Type:        schema.TypeList,
																Optional:    true,
																Computed:    true,
																Description: "Specifies Google tiers.",
																Elem: &schema.Resource{
																	Schema: map[string]*schema.Schema{
																		"tiers": &schema.Schema{
																			Type:        schema.TypeList,
																			Computed:    true,
																			Description: "Specifies the tiers that are used to move the archived backup from current tier to next tier. The order of the tiers determines which tier will be used next for moving the archived backup. The first tier input should always be default tier where backup will be acrhived. Each tier specifies how much time after the backup will be moved to next tier from the current tier.",
																			Elem: &schema.Resource{
																				Schema: map[string]*schema.Schema{
																					"move_after_unit": &schema.Schema{
																						Type:        schema.TypeString,
																						Optional:    true,
																						Computed:    true,
																						Description: "Specifies the unit for moving the data from current tier to next tier. This unit will be a base unit for the 'moveAfter' field specified below.",
																					},
																					"move_after": &schema.Schema{
																						Type:        schema.TypeInt,
																						Optional:    true,
																						Computed:    true,
																						Description: "Specifies the time period after which the backup will be moved from current tier to next tier.",
																					},
																					"tier_type": &schema.Schema{
																						Type:        schema.TypeString,
																						Computed:    true,
																						Description: "Specifies the Google tier types.",
																					},
																				},
																			},
																		},
																	},
																},
															},
															"oracle_tiering": &schema.Schema{
																Type:        schema.TypeList,
																Optional:    true,
																Computed:    true,
																Description: "Specifies Oracle tiers.",
																Elem: &schema.Resource{
																	Schema: map[string]*schema.Schema{
																		"tiers": &schema.Schema{
																			Type:        schema.TypeList,
																			Computed:    true,
																			Description: "Specifies the tiers that are used to move the archived backup from current tier to next tier. The order of the tiers determines which tier will be used next for moving the archived backup. The first tier input should always be default tier where backup will be acrhived. Each tier specifies how much time after the backup will be moved to next tier from the current tier.",
																			Elem: &schema.Resource{
																				Schema: map[string]*schema.Schema{
																					"move_after_unit": &schema.Schema{
																						Type:        schema.TypeString,
																						Optional:    true,
																						Computed:    true,
																						Description: "Specifies the unit for moving the data from current tier to next tier. This unit will be a base unit for the 'moveAfter' field specified below.",
																					},
																					"move_after": &schema.Schema{
																						Type:        schema.TypeInt,
																						Optional:    true,
																						Computed:    true,
																						Description: "Specifies the time period after which the backup will be moved from current tier to next tier.",
																					},
																					"tier_type": &schema.Schema{
																						Type:        schema.TypeString,
																						Computed:    true,
																						Description: "Specifies the Oracle tier types.",
																					},
																				},
																			},
																		},
																	},
																},
															},
															"current_tier_type": &schema.Schema{
																Type:        schema.TypeString,
																Optional:    true,
																Computed:    true,
																Description: "Specifies the type of the current tier where the snapshot resides. This will be specified if the run is a CAD run.",
															},
														},
													},
												},
												"run_type": &schema.Schema{
													Type:        schema.TypeString,
													Optional:    true,
													Computed:    true,
													Description: "Type of Protection Group run. 'kRegular' indicates an incremental (CBT) backup. Incremental backups utilizing CBT (if supported) are captured of the target protection objects. The first run of a kRegular schedule captures all the blocks. 'kFull' indicates a full (no CBT) backup. A complete backup (all blocks) of the target protection objects are always captured and Change Block Tracking (CBT) is not utilized. 'kLog' indicates a Database Log backup. Capture the database transaction logs to allow rolling back to a specific point in time. 'kSystem' indicates system volume backup. It produces an image for bare metal recovery.",
												},
												"is_sla_violated": &schema.Schema{
													Type:        schema.TypeBool,
													Optional:    true,
													Computed:    true,
													Description: "Indicated if SLA has been violated for this run.",
												},
												"snapshot_id": &schema.Schema{
													Type:        schema.TypeString,
													Optional:    true,
													Computed:    true,
													Description: "Snapshot id for a successful snapshot. This field will not be set if the archival Run fails to take the snapshot.",
												},
												"start_time_usecs": &schema.Schema{
													Type:        schema.TypeInt,
													Optional:    true,
													Computed:    true,
													Description: "Specifies the start time of replication run in Unix epoch Timestamp(in microseconds) for an archival target.",
												},
												"end_time_usecs": &schema.Schema{
													Type:        schema.TypeInt,
													Optional:    true,
													Computed:    true,
													Description: "Specifies the end time of replication run in Unix epoch Timestamp(in microseconds) for an archival target.",
												},
												"queued_time_usecs": &schema.Schema{
													Type:        schema.TypeInt,
													Optional:    true,
													Computed:    true,
													Description: "Specifies the time when the archival is queued for schedule in Unix epoch Timestamp(in microseconds) for a target.",
												},
												"is_incremental": &schema.Schema{
													Type:        schema.TypeBool,
													Optional:    true,
													Computed:    true,
													Description: "Whether this is an incremental archive. If set to true, this is an incremental archive, otherwise this is a full archive.",
												},
												"is_forever_incremental": &schema.Schema{
													Type:        schema.TypeBool,
													Optional:    true,
													Computed:    true,
													Description: "Whether this is forever incremental or not.",
												},
												"is_cad_archive": &schema.Schema{
													Type:        schema.TypeBool,
													Optional:    true,
													Computed:    true,
													Description: "Whether this is CAD archive or not.",
												},
												"status": &schema.Schema{
													Type:        schema.TypeString,
													Optional:    true,
													Computed:    true,
													Description: "Status of the replication run for an archival target. 'Running' indicates that the run is still running. 'Canceled' indicates that the run has been canceled. 'Canceling' indicates that the run is in the process of being canceled. 'Paused' indicates that the ongoing run has been paused. 'Failed' indicates that the run has failed. 'Missed' indicates that the run was unable to take place at the scheduled time because the previous run was still happening. 'Succeeded' indicates that the run has finished successfully. 'SucceededWithWarning' indicates that the run finished successfully, but there were some warning messages. 'Skipped' indicates that the run was skipped.",
												},
												"message": &schema.Schema{
													Type:        schema.TypeString,
													Optional:    true,
													Computed:    true,
													Description: "Message about the archival run.",
												},
												"progress_task_id": &schema.Schema{
													Type:        schema.TypeString,
													Optional:    true,
													Computed:    true,
													Description: "Progress monitor task id for archival.",
												},
												"stats_task_id": &schema.Schema{
													Type:        schema.TypeString,
													Optional:    true,
													Computed:    true,
													Description: "Run Stats task id for archival.",
												},
												"indexing_task_id": &schema.Schema{
													Type:        schema.TypeString,
													Optional:    true,
													Computed:    true,
													Description: "Progress monitor task for indexing.",
												},
												"successful_objects_count": &schema.Schema{
													Type:        schema.TypeInt,
													Optional:    true,
													Computed:    true,
													Description: "Specifies the count of objects for which backup was successful.",
												},
												"failed_objects_count": &schema.Schema{
													Type:        schema.TypeInt,
													Optional:    true,
													Computed:    true,
													Description: "Specifies the count of objects for which backup failed.",
												},
												"cancelled_objects_count": &schema.Schema{
													Type:        schema.TypeInt,
													Optional:    true,
													Computed:    true,
													Description: "Specifies the count of objects for which backup was cancelled.",
												},
												"successful_app_objects_count": &schema.Schema{
													Type:        schema.TypeInt,
													Optional:    true,
													Computed:    true,
													Description: "Specifies the count of app objects for which backup was successful.",
												},
												"failed_app_objects_count": &schema.Schema{
													Type:        schema.TypeInt,
													Optional:    true,
													Computed:    true,
													Description: "Specifies the count of app objects for which backup failed.",
												},
												"cancelled_app_objects_count": &schema.Schema{
													Type:        schema.TypeInt,
													Optional:    true,
													Computed:    true,
													Description: "Specifies the count of app objects for which backup was cancelled.",
												},
												"stats": &schema.Schema{
													Type:        schema.TypeList,
													Optional:    true,
													Computed:    true,
													Description: "Specifies statistics about archival data.",
													Elem: &schema.Resource{
														Schema: map[string]*schema.Schema{
															"logical_size_bytes": &schema.Schema{
																Type:        schema.TypeInt,
																Optional:    true,
																Computed:    true,
																Description: "Specifies the logicalSizeBytes.",
															},
															"bytes_read": &schema.Schema{
																Type:        schema.TypeInt,
																Optional:    true,
																Computed:    true,
																Description: "Specifies total logical bytes read for creating the snapshot.",
															},
															"logical_bytes_transferred": &schema.Schema{
																Type:        schema.TypeInt,
																Optional:    true,
																Computed:    true,
																Description: "Specifies the logical bytes transferred.",
															},
															"physical_bytes_transferred": &schema.Schema{
																Type:        schema.TypeInt,
																Optional:    true,
																Computed:    true,
																Description: "Specifies the physical bytes transferred.",
															},
															"avg_logical_transfer_rate_bps": &schema.Schema{
																Type:        schema.TypeInt,
																Optional:    true,
																Computed:    true,
																Description: "Specifies the average rate of transfer in bytes per second.",
															},
															"file_walk_done": &schema.Schema{
																Type:        schema.TypeBool,
																Optional:    true,
																Computed:    true,
																Description: "Specifies whether the file system walk is done. Only applicable to file based backups.",
															},
															"total_file_count": &schema.Schema{
																Type:        schema.TypeInt,
																Optional:    true,
																Computed:    true,
																Description: "Specifies the total number of file and directory entities visited in this backup. Only applicable to file based backups.",
															},
															"backup_file_count": &schema.Schema{
																Type:        schema.TypeInt,
																Optional:    true,
																Computed:    true,
																Description: "Specifies the total number of file and directory entities that are backed up in this run. Only applicable to file based backups.",
															},
														},
													},
												},
												"is_manually_deleted": &schema.Schema{
													Type:        schema.TypeBool,
													Optional:    true,
													Computed:    true,
													Description: "Specifies whether the snapshot is deleted manually.",
												},
												"expiry_time_usecs": &schema.Schema{
													Type:        schema.TypeInt,
													Optional:    true,
													Computed:    true,
													Description: "Specifies the expiry time of attempt in Unix epoch Timestamp (in microseconds).",
												},
												"data_lock_constraints": &schema.Schema{
													Type:        schema.TypeList,
													Optional:    true,
													Computed:    true,
													Description: "Specifies the dataLock constraints for local or target snapshot.",
													Elem: &schema.Resource{
														Schema: map[string]*schema.Schema{
															"mode": &schema.Schema{
																Type:        schema.TypeString,
																Optional:    true,
																Computed:    true,
																Description: "Specifies the type of WORM retention type. <br>'Compliance' implies WORM retention is set for compliance reason. <br>'Administrative' implies WORM retention is set for administrative purposes.",
															},
															"expiry_time_usecs": &schema.Schema{
																Type:        schema.TypeInt,
																Optional:    true,
																Computed:    true,
																Description: "Specifies the expiry time of attempt in Unix epoch Timestamp (in microseconds).",
															},
														},
													},
												},
												"on_legal_hold": &schema.Schema{
													Type:        schema.TypeBool,
													Optional:    true,
													Computed:    true,
													Description: "Specifies the legal hold status for a archival target.",
												},
												"worm_properties": &schema.Schema{
													Type:        schema.TypeList,
													Optional:    true,
													Computed:    true,
													Description: "Specifies the WORM related properties for this archive.",
													Elem: &schema.Resource{
														Schema: map[string]*schema.Schema{
															"is_archive_worm_compliant": &schema.Schema{
																Type:        schema.TypeBool,
																Optional:    true,
																Computed:    true,
																Description: "Specifies whether this archive run is WORM compliant.",
															},
															"worm_non_compliance_reason": &schema.Schema{
																Type:        schema.TypeString,
																Optional:    true,
																Computed:    true,
																Description: "Specifies reason of archive not being worm compliant.",
															},
															"worm_expiry_time_usecs": &schema.Schema{
																Type:        schema.TypeInt,
																Optional:    true,
																Computed:    true,
																Description: "Specifies the time at which the WORM protection expires.",
															},
														},
													},
												},
											},
										},
									},
								},
							},
						},
						"cloud_spin_info": &schema.Schema{
							Type:        schema.TypeList,
							Optional:    true,
							Computed:    true,
							Description: "Specifies summary information about cloud spin run.",
							Elem: &schema.Resource{
								Schema: map[string]*schema.Schema{
									"cloud_spin_target_results": &schema.Schema{
										Type:        schema.TypeList,
										Optional:    true,
										Computed:    true,
										Description: "Cloud Spin results for each Cloud Spin target.",
										Elem: &schema.Resource{
											Schema: map[string]*schema.Schema{
												"aws_params": &schema.Schema{
													Type:        schema.TypeList,
													Optional:    true,
													Computed:    true,
													Description: "Specifies various resources when converting and deploying a VM to AWS.",
													Elem: &schema.Resource{
														Schema: map[string]*schema.Schema{
															"custom_tag_list": &schema.Schema{
																Type:        schema.TypeList,
																Optional:    true,
																Computed:    true,
																Description: "Specifies tags of various resources when converting and deploying a VM to AWS.",
																Elem: &schema.Resource{
																	Schema: map[string]*schema.Schema{
																		"key": &schema.Schema{
																			Type:        schema.TypeString,
																			Computed:    true,
																			Description: "Specifies key of the custom tag.",
																		},
																		"value": &schema.Schema{
																			Type:        schema.TypeString,
																			Computed:    true,
																			Description: "Specifies value of the custom tag.",
																		},
																	},
																},
															},
															"region": &schema.Schema{
																Type:        schema.TypeInt,
																Computed:    true,
																Description: "Specifies id of the AWS region in which to deploy the VM.",
															},
															"subnet_id": &schema.Schema{
																Type:        schema.TypeInt,
																Optional:    true,
																Computed:    true,
																Description: "Specifies id of the subnet within above VPC.",
															},
															"vpc_id": &schema.Schema{
																Type:        schema.TypeInt,
																Optional:    true,
																Computed:    true,
																Description: "Specifies id of the Virtual Private Cloud to chose for the instance type.",
															},
														},
													},
												},
												"azure_params": &schema.Schema{
													Type:        schema.TypeList,
													Optional:    true,
													Computed:    true,
													Description: "Specifies various resources when converting and deploying a VM to Azure.",
													Elem: &schema.Resource{
														Schema: map[string]*schema.Schema{
															"availability_set_id": &schema.Schema{
																Type:        schema.TypeInt,
																Optional:    true,
																Computed:    true,
																Description: "Specifies the availability set.",
															},
															"network_resource_group_id": &schema.Schema{
																Type:        schema.TypeInt,
																Optional:    true,
																Computed:    true,
																Description: "Specifies id of the resource group for the selected virtual network.",
															},
															"resource_group_id": &schema.Schema{
																Type:        schema.TypeInt,
																Optional:    true,
																Computed:    true,
																Description: "Specifies id of the Azure resource group. Its value is globally unique within Azure.",
															},
															"storage_account_id": &schema.Schema{
																Type:        schema.TypeInt,
																Optional:    true,
																Computed:    true,
																Description: "Specifies id of the storage account that will contain the storage container within which we will create the blob that will become the VHD disk for the cloned VM.",
															},
															"storage_container_id": &schema.Schema{
																Type:        schema.TypeInt,
																Optional:    true,
																Computed:    true,
																Description: "Specifies id of the storage container within the above storage account.",
															},
															"storage_resource_group_id": &schema.Schema{
																Type:        schema.TypeInt,
																Optional:    true,
																Computed:    true,
																Description: "Specifies id of the resource group for the selected storage account.",
															},
															"temp_vm_resource_group_id": &schema.Schema{
																Type:        schema.TypeInt,
																Optional:    true,
																Computed:    true,
																Description: "Specifies id of the temporary Azure resource group.",
															},
															"temp_vm_storage_account_id": &schema.Schema{
																Type:        schema.TypeInt,
																Optional:    true,
																Computed:    true,
																Description: "Specifies id of the temporary VM storage account that will contain the storage container within which we will create the blob that will become the VHD disk for the cloned VM.",
															},
															"temp_vm_storage_container_id": &schema.Schema{
																Type:        schema.TypeInt,
																Optional:    true,
																Computed:    true,
																Description: "Specifies id of the temporary VM storage container within the above storage account.",
															},
															"temp_vm_subnet_id": &schema.Schema{
																Type:        schema.TypeInt,
																Optional:    true,
																Computed:    true,
																Description: "Specifies Id of the temporary VM subnet within the above virtual network.",
															},
															"temp_vm_virtual_network_id": &schema.Schema{
																Type:        schema.TypeInt,
																Optional:    true,
																Computed:    true,
																Description: "Specifies Id of the temporary VM Virtual Network.",
															},
														},
													},
												},
												"id": &schema.Schema{
													Type:        schema.TypeInt,
													Optional:    true,
													Computed:    true,
													Description: "Specifies the unique id of the cloud spin entity.",
												},
												"name": &schema.Schema{
													Type:        schema.TypeString,
													Computed:    true,
													Description: "Specifies the name of the already added cloud spin target.",
												},
												"start_time_usecs": &schema.Schema{
													Type:        schema.TypeInt,
													Optional:    true,
													Computed:    true,
													Description: "Specifies the start time of Cloud Spin in Unix epoch Timestamp(in microseconds) for a target.",
												},
												"end_time_usecs": &schema.Schema{
													Type:        schema.TypeInt,
													Optional:    true,
													Computed:    true,
													Description: "Specifies the end time of Cloud Spin in Unix epoch Timestamp(in microseconds) for a target.",
												},
												"status": &schema.Schema{
													Type:        schema.TypeString,
													Optional:    true,
													Computed:    true,
													Description: "Status of the Cloud Spin for a target. 'Running' indicates that the run is still running. 'Canceled' indicates that the run has been canceled. 'Canceling' indicates that the run is in the process of being canceled. 'Paused' indicates that the ongoing run has been paused. 'Failed' indicates that the run has failed. 'Missed' indicates that the run was unable to take place at the scheduled time because the previous run was still happening. 'Succeeded' indicates that the run has finished successfully. 'SucceededWithWarning' indicates that the run finished successfully, but there were some warning messages. 'Skipped' indicates that the run was skipped.",
												},
												"message": &schema.Schema{
													Type:        schema.TypeString,
													Optional:    true,
													Computed:    true,
													Description: "Message about the Cloud Spin run.",
												},
												"stats": &schema.Schema{
													Type:        schema.TypeList,
													Optional:    true,
													Computed:    true,
													Description: "Specifies statistics about Cloud Spin data.",
													Elem: &schema.Resource{
														Schema: map[string]*schema.Schema{
															"physical_bytes_transferred": &schema.Schema{
																Type:        schema.TypeInt,
																Optional:    true,
																Computed:    true,
																Description: "Specifies the physical bytes transferred.",
															},
														},
													},
												},
												"is_manually_deleted": &schema.Schema{
													Type:        schema.TypeBool,
													Optional:    true,
													Computed:    true,
													Description: "Specifies whether the snapshot is deleted manually.",
												},
												"expiry_time_usecs": &schema.Schema{
													Type:        schema.TypeInt,
													Optional:    true,
													Computed:    true,
													Description: "Specifies the expiry time of attempt in Unix epoch Timestamp (in microseconds) for an object.",
												},
												"cloudspin_task_id": &schema.Schema{
													Type:        schema.TypeString,
													Optional:    true,
													Computed:    true,
													Description: "Task ID for a CloudSpin protection run.",
												},
												"progress_task_id": &schema.Schema{
													Type:        schema.TypeString,
													Optional:    true,
													Computed:    true,
													Description: "Progress monitor task id for Cloud Spin run.",
												},
												"data_lock_constraints": &schema.Schema{
													Type:        schema.TypeList,
													Optional:    true,
													Computed:    true,
													Description: "Specifies the dataLock constraints for local or target snapshot.",
													Elem: &schema.Resource{
														Schema: map[string]*schema.Schema{
															"mode": &schema.Schema{
																Type:        schema.TypeString,
																Optional:    true,
																Computed:    true,
																Description: "Specifies the type of WORM retention type. <br>'Compliance' implies WORM retention is set for compliance reason. <br>'Administrative' implies WORM retention is set for administrative purposes.",
															},
															"expiry_time_usecs": &schema.Schema{
																Type:        schema.TypeInt,
																Optional:    true,
																Computed:    true,
																Description: "Specifies the expiry time of attempt in Unix epoch Timestamp (in microseconds).",
															},
														},
													},
												},
												"on_legal_hold": &schema.Schema{
													Type:        schema.TypeBool,
													Optional:    true,
													Computed:    true,
													Description: "Specifies the legal hold status for a cloud spin target.",
												},
											},
										},
									},
								},
							},
						},
						"on_legal_hold": &schema.Schema{
							Type:        schema.TypeBool,
							Optional:    true,
							Computed:    true,
							Description: "Specifies if the Protection Run is on legal hold.",
						},
						"permissions": &schema.Schema{
							Type:        schema.TypeList,
							Optional:    true,
							Computed:    true,
							Description: "Specifies the list of tenants that have permissions for this protection group run.",
							Elem: &schema.Resource{
								Schema: map[string]*schema.Schema{
									"created_at_time_msecs": &schema.Schema{
										Type:        schema.TypeInt,
										Computed:    true,
										Description: "Epoch time when tenant was created.",
									},
									"deleted_at_time_msecs": &schema.Schema{
										Type:        schema.TypeInt,
										Computed:    true,
										Description: "Epoch time when tenant was last updated.",
									},
									"description": &schema.Schema{
										Type:        schema.TypeString,
										Optional:    true,
										Computed:    true,
										Description: "Description about the tenant.",
									},
									"external_vendor_metadata": &schema.Schema{
										Type:        schema.TypeList,
										Optional:    true,
										Computed:    true,
										Description: "Specifies the additional metadata for the tenant that is specifically set by the external vendors who are responsible for managing tenants. This field will only applicable if tenant creation is happening for a specially provisioned clusters for external vendors.",
										Elem: &schema.Resource{
											Schema: map[string]*schema.Schema{
												"ibm_tenant_metadata_params": &schema.Schema{
													Type:        schema.TypeList,
													Optional:    true,
													Computed:    true,
													Description: "Specifies the additional metadata for the tenant that is specifically set by the external vendor of type 'IBM'.",
													Elem: &schema.Resource{
														Schema: map[string]*schema.Schema{
															"account_id": &schema.Schema{
																Type:        schema.TypeString,
																Optional:    true,
																Computed:    true,
																Description: "Specifies the unique identifier of the IBM's account ID.",
															},
															"crn": &schema.Schema{
																Type:        schema.TypeString,
																Optional:    true,
																Computed:    true,
																Description: "Specifies the unique CRN associated with the tenant.",
															},
															"custom_properties": &schema.Schema{
																Type:        schema.TypeList,
																Optional:    true,
																Computed:    true,
																Description: "Specifies the list of custom properties associated with the tenant. External vendors can choose to set any properties inside following list. Note that the fields set inside the following will not be available for direct filtering. API callers should make sure that no sensitive information such as passwords is sent in these fields.",
																Elem: &schema.Resource{
																	Schema: map[string]*schema.Schema{
																		"key": &schema.Schema{
																			Type:        schema.TypeString,
																			Optional:    true,
																			Computed:    true,
																			Description: "Specifies the unique key for custom property.",
																		},
																		"value": &schema.Schema{
																			Type:        schema.TypeString,
																			Optional:    true,
																			Computed:    true,
																			Description: "Specifies the value for the above custom key.",
																		},
																	},
																},
															},
															"liveness_mode": &schema.Schema{
																Type:        schema.TypeString,
																Optional:    true,
																Computed:    true,
																Description: "Specifies the current liveness mode of the tenant. This mode may change based on AZ failures when vendor chooses to failover or failback the tenants to other AZs.",
															},
															"metrics_config": &schema.Schema{
																Type:        schema.TypeList,
																Optional:    true,
																Computed:    true,
																Description: "Specifies the metadata for metrics configuration. The metadata defined here will be used by cluster to send the usgae metrics to IBM cloud metering service for calculating the tenant billing.",
																Elem: &schema.Resource{
																	Schema: map[string]*schema.Schema{
																		"cos_resource_config": &schema.Schema{
																			Type:        schema.TypeList,
																			Optional:    true,
																			Computed:    true,
																			Description: "Specifies the details of COS resource configuration required for posting metrics and trackinb billing information for IBM tenants.",
																			Elem: &schema.Resource{
																				Schema: map[string]*schema.Schema{
																					"resource_url": &schema.Schema{
																						Type:        schema.TypeString,
																						Optional:    true,
																						Computed:    true,
																						Description: "Specifies the resource COS resource configuration endpoint that will be used for fetching bucket usage for a given tenant.",
																					},
																				},
																			},
																		},
																		"iam_metrics_config": &schema.Schema{
																			Type:        schema.TypeList,
																			Optional:    true,
																			Computed:    true,
																			Description: "Specifies the IAM configuration that will be used for accessing the billing service in IBM cloud.",
																			Elem: &schema.Resource{
																				Schema: map[string]*schema.Schema{
																					"iam_url": &schema.Schema{
																						Type:        schema.TypeString,
																						Optional:    true,
																						Computed:    true,
																						Description: "Specifies the IAM URL needed to fetch the operator token from IBM. The operator token is needed to make service API calls to IBM billing service.",
																					},
																					"billing_api_key_secret_id": &schema.Schema{
																						Type:        schema.TypeString,
																						Optional:    true,
																						Computed:    true,
																						Description: "Specifies Id of the secret that contains the API key.",
																					},
																				},
																			},
																		},
																		"metering_config": &schema.Schema{
																			Type:        schema.TypeList,
																			Optional:    true,
																			Computed:    true,
																			Description: "Specifies the metering configuration that will be used for IBM cluster to send the billing details to IBM billing service.",
																			Elem: &schema.Resource{
																				Schema: map[string]*schema.Schema{
																					"part_ids": &schema.Schema{
																						Type:        schema.TypeList,
																						Optional:    true,
																						Computed:    true,
																						Description: "Specifies the list of part identifiers used for metrics identification.",
																						Elem:        &schema.Schema{Type: schema.TypeString},
																					},
																					"submission_interval_in_secs": &schema.Schema{
																						Type:        schema.TypeInt,
																						Optional:    true,
																						Computed:    true,
																						Description: "Specifies the frequency in seconds at which the metrics will be pushed to IBM billing service from cluster.",
																					},
																					"url": &schema.Schema{
																						Type:        schema.TypeString,
																						Optional:    true,
																						Computed:    true,
																						Description: "Specifies the base metering URL that will be used by cluster to send the billing information.",
																					},
																				},
																			},
																		},
																	},
																},
															},
															"ownership_mode": &schema.Schema{
																Type:        schema.TypeString,
																Optional:    true,
																Computed:    true,
																Description: "Specifies the current ownership mode for the tenant. The ownership of the tenant represents the active role for functioning of the tenant.",
															},
															"plan_id": &schema.Schema{
																Type:        schema.TypeString,
																Optional:    true,
																Computed:    true,
																Description: "Specifies the Plan Id associated with the tenant. This field is introduced for tracking purposes inside IBM enviournment.",
															},
															"resource_group_id": &schema.Schema{
																Type:        schema.TypeString,
																Optional:    true,
																Computed:    true,
																Description: "Specifies the Resource Group ID associated with the tenant.",
															},
															"resource_instance_id": &schema.Schema{
																Type:        schema.TypeString,
																Optional:    true,
																Computed:    true,
																Description: "Specifies the Resource Instance ID associated with the tenant. This field is introduced for tracking purposes inside IBM enviournment.",
															},
														},
													},
												},
												"type": &schema.Schema{
													Type:        schema.TypeString,
													Computed:    true,
													Description: "Specifies the type of the external vendor. The type specific parameters must be specified the provided type.",
												},
											},
										},
									},
									"id": &schema.Schema{
										Type:        schema.TypeString,
										Optional:    true,
										Computed:    true,
										Description: "The tenant id.",
									},
									"is_managed_on_helios": &schema.Schema{
										Type:        schema.TypeBool,
										Optional:    true,
										Computed:    true,
										Description: "Flag to indicate if tenant is managed on helios.",
									},
									"last_updated_at_time_msecs": &schema.Schema{
										Type:        schema.TypeInt,
										Computed:    true,
										Description: "Epoch time when tenant was last updated.",
									},
									"name": &schema.Schema{
										Type:        schema.TypeString,
										Optional:    true,
										Computed:    true,
										Description: "Name of the Tenant.",
									},
									"network": &schema.Schema{
										Type:        schema.TypeList,
										Optional:    true,
										Computed:    true,
										Description: "Networking information about a Tenant on a Cluster.",
										Elem: &schema.Resource{
											Schema: map[string]*schema.Schema{
												"connector_enabled": &schema.Schema{
													Type:        schema.TypeBool,
													Computed:    true,
													Description: "Whether connector (hybrid extender) is enabled.",
												},
												"cluster_hostname": &schema.Schema{
													Type:        schema.TypeString,
													Optional:    true,
													Computed:    true,
													Description: "The hostname for Cohesity cluster as seen by tenants and as is routable from the tenant's network. Tenant's VLAN's hostname, if available can be used instead but it is mandatory to provide this value if there's no VLAN hostname to use. Also, when set, this field would take precedence over VLAN hostname.",
												},
												"cluster_ips": &schema.Schema{
													Type:        schema.TypeList,
													Optional:    true,
													Computed:    true,
													Description: "Set of IPs as seen from the tenant's network for the Cohesity cluster. Only one from 'clusterHostname' and 'clusterIps' is needed.",
													Elem:        &schema.Schema{Type: schema.TypeString},
												},
											},
										},
									},
									"status": &schema.Schema{
										Type:        schema.TypeString,
										Optional:    true,
										Computed:    true,
										Description: "Current Status of the Tenant.",
									},
								},
							},
						},
						"is_cloud_archival_direct": &schema.Schema{
							Type:        schema.TypeBool,
							Optional:    true,
							Computed:    true,
							Description: "Specifies whether the run is a CAD run if cloud archive direct feature is enabled. If this field is true, the primary backup copy will only be available at the given archived location.",
						},
						"has_local_snapshot": &schema.Schema{
							Type:        schema.TypeBool,
							Optional:    true,
							Computed:    true,
							Description: "Specifies whether the run has a local snapshot. For cloud retrieved runs there may not be local snapshots.",
						},
						"environment": &schema.Schema{
							Type:        schema.TypeString,
							Optional:    true,
							Computed:    true,
							Description: "Specifies the environment of the Protection Group.",
						},
						"externally_triggered_backup_tag": &schema.Schema{
							Type:        schema.TypeString,
							Optional:    true,
							Computed:    true,
							Description: "The tag of externally triggered backup job.",
						},
					},
				},
			},
			"permissions": &schema.Schema{
				Type:        schema.TypeList,
				Computed:    true,
				Description: "Specifies the list of tenants that have permissions for this protection group.",
				Elem: &schema.Resource{
					Schema: map[string]*schema.Schema{
						"created_at_time_msecs": &schema.Schema{
							Type:        schema.TypeInt,
							Computed:    true,
							Description: "Epoch time when tenant was created.",
						},
						"deleted_at_time_msecs": &schema.Schema{
							Type:        schema.TypeInt,
							Computed:    true,
							Description: "Epoch time when tenant was last updated.",
						},
						"description": &schema.Schema{
							Type:        schema.TypeString,
							Optional:    true,
							Computed:    true,
							Description: "Description about the tenant.",
						},
						"external_vendor_metadata": &schema.Schema{
							Type:        schema.TypeList,
							Optional:    true,
							Computed:    true,
							Description: "Specifies the additional metadata for the tenant that is specifically set by the external vendors who are responsible for managing tenants. This field will only applicable if tenant creation is happening for a specially provisioned clusters for external vendors.",
							Elem: &schema.Resource{
								Schema: map[string]*schema.Schema{
									"ibm_tenant_metadata_params": &schema.Schema{
										Type:        schema.TypeList,
										Optional:    true,
										Computed:    true,
										Description: "Specifies the additional metadata for the tenant that is specifically set by the external vendor of type 'IBM'.",
										Elem: &schema.Resource{
											Schema: map[string]*schema.Schema{
												"account_id": &schema.Schema{
													Type:        schema.TypeString,
													Optional:    true,
													Computed:    true,
													Description: "Specifies the unique identifier of the IBM's account ID.",
												},
												"crn": &schema.Schema{
													Type:        schema.TypeString,
													Optional:    true,
													Computed:    true,
													Description: "Specifies the unique CRN associated with the tenant.",
												},
												"custom_properties": &schema.Schema{
													Type:        schema.TypeList,
													Optional:    true,
													Computed:    true,
													Description: "Specifies the list of custom properties associated with the tenant. External vendors can choose to set any properties inside following list. Note that the fields set inside the following will not be available for direct filtering. API callers should make sure that no sensitive information such as passwords is sent in these fields.",
													Elem: &schema.Resource{
														Schema: map[string]*schema.Schema{
															"key": &schema.Schema{
																Type:        schema.TypeString,
																Optional:    true,
																Computed:    true,
																Description: "Specifies the unique key for custom property.",
															},
															"value": &schema.Schema{
																Type:        schema.TypeString,
																Optional:    true,
																Computed:    true,
																Description: "Specifies the value for the above custom key.",
															},
														},
													},
												},
												"liveness_mode": &schema.Schema{
													Type:        schema.TypeString,
													Optional:    true,
													Computed:    true,
													Description: "Specifies the current liveness mode of the tenant. This mode may change based on AZ failures when vendor chooses to failover or failback the tenants to other AZs.",
												},
												"metrics_config": &schema.Schema{
													Type:        schema.TypeList,
													Optional:    true,
													Computed:    true,
													Description: "Specifies the metadata for metrics configuration. The metadata defined here will be used by cluster to send the usgae metrics to IBM cloud metering service for calculating the tenant billing.",
													Elem: &schema.Resource{
														Schema: map[string]*schema.Schema{
															"cos_resource_config": &schema.Schema{
																Type:        schema.TypeList,
																Optional:    true,
																Computed:    true,
																Description: "Specifies the details of COS resource configuration required for posting metrics and trackinb billing information for IBM tenants.",
																Elem: &schema.Resource{
																	Schema: map[string]*schema.Schema{
																		"resource_url": &schema.Schema{
																			Type:        schema.TypeString,
																			Optional:    true,
																			Computed:    true,
																			Description: "Specifies the resource COS resource configuration endpoint that will be used for fetching bucket usage for a given tenant.",
																		},
																	},
																},
															},
															"iam_metrics_config": &schema.Schema{
																Type:        schema.TypeList,
																Optional:    true,
																Computed:    true,
																Description: "Specifies the IAM configuration that will be used for accessing the billing service in IBM cloud.",
																Elem: &schema.Resource{
																	Schema: map[string]*schema.Schema{
																		"iam_url": &schema.Schema{
																			Type:        schema.TypeString,
																			Optional:    true,
																			Computed:    true,
																			Description: "Specifies the IAM URL needed to fetch the operator token from IBM. The operator token is needed to make service API calls to IBM billing service.",
																		},
																		"billing_api_key_secret_id": &schema.Schema{
																			Type:        schema.TypeString,
																			Optional:    true,
																			Computed:    true,
																			Description: "Specifies Id of the secret that contains the API key.",
																		},
																	},
																},
															},
															"metering_config": &schema.Schema{
																Type:        schema.TypeList,
																Optional:    true,
																Computed:    true,
																Description: "Specifies the metering configuration that will be used for IBM cluster to send the billing details to IBM billing service.",
																Elem: &schema.Resource{
																	Schema: map[string]*schema.Schema{
																		"part_ids": &schema.Schema{
																			Type:        schema.TypeList,
																			Optional:    true,
																			Computed:    true,
																			Description: "Specifies the list of part identifiers used for metrics identification.",
																			Elem:        &schema.Schema{Type: schema.TypeString},
																		},
																		"submission_interval_in_secs": &schema.Schema{
																			Type:        schema.TypeInt,
																			Optional:    true,
																			Computed:    true,
																			Description: "Specifies the frequency in seconds at which the metrics will be pushed to IBM billing service from cluster.",
																		},
																		"url": &schema.Schema{
																			Type:        schema.TypeString,
																			Optional:    true,
																			Computed:    true,
																			Description: "Specifies the base metering URL that will be used by cluster to send the billing information.",
																		},
																	},
																},
															},
														},
													},
												},
												"ownership_mode": &schema.Schema{
													Type:        schema.TypeString,
													Optional:    true,
													Computed:    true,
													Description: "Specifies the current ownership mode for the tenant. The ownership of the tenant represents the active role for functioning of the tenant.",
												},
												"plan_id": &schema.Schema{
													Type:        schema.TypeString,
													Optional:    true,
													Computed:    true,
													Description: "Specifies the Plan Id associated with the tenant. This field is introduced for tracking purposes inside IBM enviournment.",
												},
												"resource_group_id": &schema.Schema{
													Type:        schema.TypeString,
													Optional:    true,
													Computed:    true,
													Description: "Specifies the Resource Group ID associated with the tenant.",
												},
												"resource_instance_id": &schema.Schema{
													Type:        schema.TypeString,
													Optional:    true,
													Computed:    true,
													Description: "Specifies the Resource Instance ID associated with the tenant. This field is introduced for tracking purposes inside IBM enviournment.",
												},
											},
										},
									},
									"type": &schema.Schema{
										Type:        schema.TypeString,
										Computed:    true,
										Description: "Specifies the type of the external vendor. The type specific parameters must be specified the provided type.",
									},
								},
							},
						},
						"id": &schema.Schema{
							Type:        schema.TypeString,
							Optional:    true,
							Computed:    true,
							Description: "The tenant id.",
						},
						"is_managed_on_helios": &schema.Schema{
							Type:        schema.TypeBool,
							Optional:    true,
							Computed:    true,
							Description: "Flag to indicate if tenant is managed on helios.",
						},
						"last_updated_at_time_msecs": &schema.Schema{
							Type:        schema.TypeInt,
							Computed:    true,
							Description: "Epoch time when tenant was last updated.",
						},
						"name": &schema.Schema{
							Type:        schema.TypeString,
							Optional:    true,
							Computed:    true,
							Description: "Name of the Tenant.",
						},
						"network": &schema.Schema{
							Type:        schema.TypeList,
							Optional:    true,
							Computed:    true,
							Description: "Networking information about a Tenant on a Cluster.",
							Elem: &schema.Resource{
								Schema: map[string]*schema.Schema{
									"connector_enabled": &schema.Schema{
										Type:        schema.TypeBool,
										Computed:    true,
										Description: "Whether connector (hybrid extender) is enabled.",
									},
									"cluster_hostname": &schema.Schema{
										Type:        schema.TypeString,
										Optional:    true,
										Computed:    true,
										Description: "The hostname for Cohesity cluster as seen by tenants and as is routable from the tenant's network. Tenant's VLAN's hostname, if available can be used instead but it is mandatory to provide this value if there's no VLAN hostname to use. Also, when set, this field would take precedence over VLAN hostname.",
									},
									"cluster_ips": &schema.Schema{
										Type:        schema.TypeList,
										Optional:    true,
										Computed:    true,
										Description: "Set of IPs as seen from the tenant's network for the Cohesity cluster. Only one from 'clusterHostname' and 'clusterIps' is needed.",
										Elem:        &schema.Schema{Type: schema.TypeString},
									},
								},
							},
						},
						"status": &schema.Schema{
							Type:        schema.TypeString,
							Optional:    true,
							Computed:    true,
							Description: "Current Status of the Tenant.",
						},
					},
				},
			},
			"is_protect_once": &schema.Schema{
				Type:        schema.TypeBool,
				Computed:    true,
				Description: "Specifies if the the Protection Group is using a protect once type of policy. This field is helpful to identify run happen for this group.",
			},
			"missing_entities": &schema.Schema{
				Type:        schema.TypeList,
				Computed:    true,
				Description: "Specifies the Information about missing entities.",
				Elem: &schema.Resource{
					Schema: map[string]*schema.Schema{
						"id": &schema.Schema{
							Type:        schema.TypeInt,
							Computed:    true,
							Description: "Specifies the ID of the object.",
						},
						"name": &schema.Schema{
							Type:        schema.TypeString,
							Computed:    true,
							Description: "Specifies the name of the object.",
						},
						"parent_source_id": &schema.Schema{
							Type:        schema.TypeInt,
							Computed:    true,
							Description: "Specifies the id of the parent source of the object.",
						},
						"parent_source_name": &schema.Schema{
							Type:        schema.TypeString,
							Computed:    true,
							Description: "Specifies the name of the parent source of the object.",
						},
					},
				},
			},
			"invalid_entities": &schema.Schema{
				Type:        schema.TypeList,
				Computed:    true,
				Description: "Specifies the Information about invalid entities. An entity will be considered invalid if it is part of an active protection group but has lost compatibility for the given backup type.",
				Elem: &schema.Resource{
					Schema: map[string]*schema.Schema{
						"id": &schema.Schema{
							Type:        schema.TypeInt,
							Computed:    true,
							Description: "Specifies the ID of the object.",
						},
						"name": &schema.Schema{
							Type:        schema.TypeString,
							Computed:    true,
							Description: "Specifies the name of the object.",
						},
						"parent_source_id": &schema.Schema{
							Type:        schema.TypeInt,
							Computed:    true,
							Description: "Specifies the id of the parent source of the object.",
						},
						"parent_source_name": &schema.Schema{
							Type:        schema.TypeString,
							Computed:    true,
							Description: "Specifies the name of the parent source of the object.",
						},
					},
				},
			},
			"num_protected_objects": &schema.Schema{
				Type:        schema.TypeInt,
				Computed:    true,
				Description: "Specifies the number of protected objects of the Protection Group.",
			},
		},
	}
}

<<<<<<< HEAD
func ResourceIbmBackupRecoveryProtectionGroupValidator() *validate.ResourceValidator {
	validateSchema := make([]validate.ValidateSchema, 0)
	validateSchema = append(validateSchema,
		validate.ValidateSchema{
			Identifier:                 "priority",
			ValidateFunctionIdentifier: validate.ValidateAllowedStringValue,
			Type:                       validate.TypeString,
			Optional:                   true,
			AllowedValues:              "kHigh, kLow, kMedium",
		},
		validate.ValidateSchema{
			Identifier:                 "qos_policy",
			ValidateFunctionIdentifier: validate.ValidateAllowedStringValue,
			Type:                       validate.TypeString,
			Optional:                   true,
			AllowedValues:              "kBackupAll, kBackupHDD, kBackupSSD, kTestAndDevHigh",
		},
		validate.ValidateSchema{
			Identifier:                 "environment",
			ValidateFunctionIdentifier: validate.ValidateAllowedStringValue,
			Type:                       validate.TypeString,
			Required:                   true,
			AllowedValues:              "kKubernetes, kPhysical, kSQL",
		},
	)

	resourceValidator := validate.ResourceValidator{ResourceName: "ibm_backup_recovery_protection_group", Schema: validateSchema}
	return &resourceValidator
}

=======
>>>>>>> 7d2dec4f
func resourceIbmBackupRecoveryProtectionGroupCreate(context context.Context, d *schema.ResourceData, meta interface{}) diag.Diagnostics {
	backupRecoveryClient, err := meta.(conns.ClientSession).BackupRecoveryV1()
	if err != nil {
		tfErr := flex.DiscriminatedTerraformErrorf(err, err.Error(), "ibm_backup_recovery_protection_group", "create", "initialize-client")
		log.Printf("[DEBUG]\n%s", tfErr.GetDebugMessage())
		return tfErr.GetDiag()
	}

	endpointType := d.Get("endpoint_type").(string)
	instanceId, region := getInstanceIdAndRegion(d)
	if instanceId != "" && region != "" {
		bmxsession, err := meta.(conns.ClientSession).BluemixSession()
		if err != nil {
			tfErr := flex.TerraformErrorf(err, fmt.Sprintf("unable to get clientSession"), "ibm_backup_recovery", "create")
			log.Printf("[DEBUG]\n%s", tfErr.GetDebugMessage())
			return tfErr.GetDiag()
		}
		backupRecoveryClient = getClientWithInstanceEndpoint(backupRecoveryClient, bmxsession, instanceId, region, endpointType)
	}

	createProtectionGroupOptions := &backuprecoveryv1.CreateProtectionGroupOptions{}
	tenantId := d.Get("x_ibm_tenant_id").(string)
	createProtectionGroupOptions.SetXIBMTenantID(tenantId)
	createProtectionGroupOptions.SetName(d.Get("name").(string))
	createProtectionGroupOptions.SetPolicyID(d.Get("policy_id").(string))
	createProtectionGroupOptions.SetEnvironment(d.Get("environment").(string))
	if _, ok := d.GetOk("priority"); ok {
		createProtectionGroupOptions.SetPriority(d.Get("priority").(string))
	}
	if _, ok := d.GetOk("description"); ok {
		createProtectionGroupOptions.SetDescription(d.Get("description").(string))
	}
	if _, ok := d.GetOk("start_time"); ok {
		startTimeModel, err := ResourceIbmBackupRecoveryProtectionGroupMapToTimeOfDay(d.Get("start_time.0").(map[string]interface{}))
		if err != nil {
			return flex.DiscriminatedTerraformErrorf(err, err.Error(), "ibm_backup_recovery_protection_group", "create", "parse-start_time").GetDiag()
		}
		createProtectionGroupOptions.SetStartTime(startTimeModel)
	}
	if _, ok := d.GetOk("end_time_usecs"); ok {
		createProtectionGroupOptions.SetEndTimeUsecs(int64(d.Get("end_time_usecs").(int)))
	}
	if _, ok := d.GetOk("last_modified_timestamp_usecs"); ok {
		createProtectionGroupOptions.SetLastModifiedTimestampUsecs(int64(d.Get("last_modified_timestamp_usecs").(int)))
	}
	if _, ok := d.GetOk("alert_policy"); ok {
		alertPolicyModel, err := ResourceIbmBackupRecoveryProtectionGroupMapToProtectionGroupAlertingPolicy(d.Get("alert_policy.0").(map[string]interface{}))
		if err != nil {
			return flex.DiscriminatedTerraformErrorf(err, err.Error(), "ibm_backup_recovery_protection_group", "create", "parse-alert_policy").GetDiag()
		}
		createProtectionGroupOptions.SetAlertPolicy(alertPolicyModel)
	}
	if _, ok := d.GetOk("sla"); ok {
		var sla []backuprecoveryv1.SlaRule
		for _, v := range d.Get("sla").([]interface{}) {
			value := v.(map[string]interface{})
			slaItem, err := ResourceIbmBackupRecoveryProtectionGroupMapToSlaRule(value)
			if err != nil {
				return flex.DiscriminatedTerraformErrorf(err, err.Error(), "ibm_backup_recovery_protection_group", "create", "parse-sla").GetDiag()
			}
			sla = append(sla, *slaItem)
		}
		createProtectionGroupOptions.SetSla(sla)
	}
	if _, ok := d.GetOk("qos_policy"); ok {
		createProtectionGroupOptions.SetQosPolicy(d.Get("qos_policy").(string))
	}
	if _, ok := d.GetOk("abort_in_blackouts"); ok {
		createProtectionGroupOptions.SetAbortInBlackouts(d.Get("abort_in_blackouts").(bool))
	}
	if _, ok := d.GetOk("pause_in_blackouts"); ok {
		createProtectionGroupOptions.SetPauseInBlackouts(d.Get("pause_in_blackouts").(bool))
	}
	if _, ok := d.GetOk("is_paused"); ok {
		createProtectionGroupOptions.SetIsPaused(d.Get("is_paused").(bool))
	}
	if _, ok := d.GetOk("advanced_configs"); ok {
		var advancedConfigs []backuprecoveryv1.KeyValuePair
		for _, v := range d.Get("advanced_configs").([]interface{}) {
			value := v.(map[string]interface{})
			advancedConfigsItem, err := ResourceIbmBackupRecoveryProtectionGroupMapToKeyValuePair(value)
			if err != nil {
				return flex.DiscriminatedTerraformErrorf(err, err.Error(), "ibm_backup_recovery_protection_group", "create", "parse-advanced_configs").GetDiag()
			}
			advancedConfigs = append(advancedConfigs, *advancedConfigsItem)
		}
		createProtectionGroupOptions.SetAdvancedConfigs(advancedConfigs)
	}
	if _, ok := d.GetOk("physical_params"); ok {
		physicalParamsModel, err := ResourceIbmBackupRecoveryProtectionGroupMapToPhysicalProtectionGroupParams(d.Get("physical_params.0").(map[string]interface{}))
		if err != nil {
			return flex.DiscriminatedTerraformErrorf(err, err.Error(), "ibm_backup_recovery_protection_group", "create", "parse-physical_params").GetDiag()
		}
		createProtectionGroupOptions.SetPhysicalParams(physicalParamsModel)
	}
	if _, ok := d.GetOk("mssql_params"); ok {
		mssqlParamsModel, err := ResourceIbmBackupRecoveryProtectionGroupMapToMSSQLProtectionGroupParams(d.Get("mssql_params.0").(map[string]interface{}))
		if err != nil {
			return flex.DiscriminatedTerraformErrorf(err, err.Error(), "ibm_backup_recovery_protection_group", "create", "parse-mssql_params").GetDiag()
		}
		createProtectionGroupOptions.SetMssqlParams(mssqlParamsModel)
	}
	if _, ok := d.GetOk("kubernetes_params"); ok {
		kubernetesParamsModel, err := ResourceIbmBackupRecoveryProtectionGroupMapToKubernetesProtectionGroupParams(d.Get("kubernetes_params.0").(map[string]interface{}))
		if err != nil {
			return flex.DiscriminatedTerraformErrorf(err, err.Error(), "ibm_backup_recovery_protection_group", "create", "parse-kubernetes_params").GetDiag()
		}
		createProtectionGroupOptions.SetKubernetesParams(kubernetesParamsModel)
	}

	protectionGroupResponse, _, err := backupRecoveryClient.CreateProtectionGroupWithContext(context, createProtectionGroupOptions)
	if err != nil {
		tfErr := flex.TerraformErrorf(err, fmt.Sprintf("CreateProtectionGroupWithContext failed: %s", err.Error()), "ibm_backup_recovery_protection_group", "create")
		log.Printf("[DEBUG]\n%s", tfErr.GetDebugMessage())
		return tfErr.GetDiag()
	}

	groupId := fmt.Sprintf("%s::%s", tenantId, *protectionGroupResponse.ID)
	d.SetId(groupId)

	return resourceIbmBackupRecoveryProtectionGroupRead(context, d, meta)
}

func resourceIbmBackupRecoveryProtectionGroupRead(context context.Context, d *schema.ResourceData, meta interface{}) diag.Diagnostics {
	backupRecoveryClient, err := meta.(conns.ClientSession).BackupRecoveryV1()
	if err != nil {
		tfErr := flex.DiscriminatedTerraformErrorf(err, err.Error(), "ibm_backup_recovery_protection_group", "read", "initialize-client")
		log.Printf("[DEBUG]\n%s", tfErr.GetDebugMessage())
		return tfErr.GetDiag()
	}

	endpointType := d.Get("endpoint_type").(string)
	instanceId, region := getInstanceIdAndRegion(d)
	if instanceId != "" && region != "" {
		bmxsession, err := meta.(conns.ClientSession).BluemixSession()
		if err != nil {
			tfErr := flex.TerraformErrorf(err, fmt.Sprintf("unable to get clientSession"), "ibm_backup_recovery", "create")
			log.Printf("[DEBUG]\n%s", tfErr.GetDebugMessage())
			return tfErr.GetDiag()
		}
		backupRecoveryClient = getClientWithInstanceEndpoint(backupRecoveryClient, bmxsession, instanceId, region, endpointType)
	}

	getProtectionGroupByIdOptions := &backuprecoveryv1.GetProtectionGroupByIdOptions{}

	tenantId := d.Get("x_ibm_tenant_id").(string)
	groupId := d.Id()
	if strings.Contains(d.Id(), "::") {
		tenantId = ParseId(d.Id(), "tenantId")
		groupId = ParseId(d.Id(), "id")
	}

	getProtectionGroupByIdOptions.SetID(groupId)
	getProtectionGroupByIdOptions.SetXIBMTenantID(tenantId)

	protectionGroupResponse, response, err := backupRecoveryClient.GetProtectionGroupByIDWithContext(context, getProtectionGroupByIdOptions)
	if err != nil {
		if response != nil && response.StatusCode == 404 {
			d.SetId("")
			return nil
		}
		tfErr := flex.TerraformErrorf(err, fmt.Sprintf("GetProtectionGroupByIDWithContext failed: %s", err.Error()), "ibm_backup_recovery_protection_group", "read")
		log.Printf("[DEBUG]\n%s", tfErr.GetDebugMessage())
		return tfErr.GetDiag()
	}
	if instanceId != "" {
		if err := d.Set("instance_id", instanceId); err != nil {
			return flex.DiscriminatedTerraformErrorf(err, fmt.Sprintf("Error setting instance_id: %s", err), "(Resource) ibm_backup_recovery_recovery", "read", "set-backup-recovery-instance-id").GetDiag()
		}
	}
	if region != "" {
		if err := d.Set("region", region); err != nil {
			return flex.DiscriminatedTerraformErrorf(err, fmt.Sprintf("Error setting region: %s", err), "(Resource) ibm_backup_recovery_recovery", "read", "set-backup-recovery-region").GetDiag()
		}
	}

	if err = d.Set("endpoint_type", d.Get("endpoint_type").(string)); err != nil {
		err = fmt.Errorf("Error setting endpoint_type: %s", err)
		return flex.DiscriminatedTerraformErrorf(err, err.Error(), "ibm_backup_recovery_recovery", "read", "set-endpoint-type").GetDiag()
	}

	if err = d.Set("name", protectionGroupResponse.Name); err != nil {
		err = fmt.Errorf("Error setting name: %s", err)
		return flex.DiscriminatedTerraformErrorf(err, err.Error(), "ibm_backup_recovery_protection_group", "read", "set-name").GetDiag()
	}
	if err = d.Set("policy_id", protectionGroupResponse.PolicyID); err != nil {
		err = fmt.Errorf("Error setting policy_id: %s", err)
		return flex.DiscriminatedTerraformErrorf(err, err.Error(), "ibm_backup_recovery_protection_group", "read", "set-policy_id").GetDiag()
	}
	if err = d.Set("group_id", groupId); err != nil {
		err = fmt.Errorf("Error setting group_id: %s", err)
		return flex.DiscriminatedTerraformErrorf(err, err.Error(), "ibm_backup_recovery_protection_group", "read", "set-group_id").GetDiag()
	}
	if err = d.Set("x_ibm_tenant_id", tenantId); err != nil {
		err = fmt.Errorf("Error setting x_ibm_tenant_id: %s", err)
		return flex.DiscriminatedTerraformErrorf(err, err.Error(), "ibm_backup_recovery_protection_group", "read", "set-x_ibm_tenant_id").GetDiag()
	}
	if !core.IsNil(protectionGroupResponse.Priority) {
		if err = d.Set("priority", protectionGroupResponse.Priority); err != nil {
			err = fmt.Errorf("Error setting priority: %s", err)
			return flex.DiscriminatedTerraformErrorf(err, err.Error(), "ibm_backup_recovery_protection_group", "read", "set-priority").GetDiag()
		}
	}
	if !core.IsNil(protectionGroupResponse.Description) {
		if err = d.Set("description", protectionGroupResponse.Description); err != nil {
			err = fmt.Errorf("Error setting description: %s", err)
			return flex.DiscriminatedTerraformErrorf(err, err.Error(), "ibm_backup_recovery_protection_group", "read", "set-description").GetDiag()
		}
	}
	if !core.IsNil(protectionGroupResponse.StartTime) {
		startTimeMap, err := ResourceIbmBackupRecoveryProtectionGroupTimeOfDayToMap(protectionGroupResponse.StartTime)
		if err != nil {
			return flex.DiscriminatedTerraformErrorf(err, err.Error(), "ibm_backup_recovery_protection_group", "read", "start_time-to-map").GetDiag()
		}
		if err = d.Set("start_time", []map[string]interface{}{startTimeMap}); err != nil {
			err = fmt.Errorf("Error setting start_time: %s", err)
			return flex.DiscriminatedTerraformErrorf(err, err.Error(), "ibm_backup_recovery_protection_group", "read", "set-start_time").GetDiag()
		}
	}
	if !core.IsNil(protectionGroupResponse.EndTimeUsecs) {
		if err = d.Set("end_time_usecs", flex.IntValue(protectionGroupResponse.EndTimeUsecs)); err != nil {
			err = fmt.Errorf("Error setting end_time_usecs: %s", err)
			return flex.DiscriminatedTerraformErrorf(err, err.Error(), "ibm_backup_recovery_protection_group", "read", "set-end_time_usecs").GetDiag()
		}
	}
	if !core.IsNil(protectionGroupResponse.LastModifiedTimestampUsecs) {
		if err = d.Set("last_modified_timestamp_usecs", flex.IntValue(protectionGroupResponse.LastModifiedTimestampUsecs)); err != nil {
			err = fmt.Errorf("Error setting last_modified_timestamp_usecs: %s", err)
			return flex.DiscriminatedTerraformErrorf(err, err.Error(), "ibm_backup_recovery_protection_group", "read", "set-last_modified_timestamp_usecs").GetDiag()
		}
	}
	if !core.IsNil(protectionGroupResponse.AlertPolicy) {
		alertPolicyMap, err := ResourceIbmBackupRecoveryProtectionGroupProtectionGroupAlertingPolicyToMap(protectionGroupResponse.AlertPolicy)
		if err != nil {
			return flex.DiscriminatedTerraformErrorf(err, err.Error(), "ibm_backup_recovery_protection_group", "read", "alert_policy-to-map").GetDiag()
		}
		if err = d.Set("alert_policy", []map[string]interface{}{alertPolicyMap}); err != nil {
			err = fmt.Errorf("Error setting alert_policy: %s", err)
			return flex.DiscriminatedTerraformErrorf(err, err.Error(), "ibm_backup_recovery_protection_group", "read", "set-alert_policy").GetDiag()
		}
	}
	if !core.IsNil(protectionGroupResponse.Sla) {
		sla := []map[string]interface{}{}
		for _, slaItem := range protectionGroupResponse.Sla {
			slaItemMap, err := ResourceIbmBackupRecoveryProtectionGroupSlaRuleToMap(&slaItem) // #nosec G601
			if err != nil {
				return flex.DiscriminatedTerraformErrorf(err, err.Error(), "ibm_backup_recovery_protection_group", "read", "sla-to-map").GetDiag()
			}
			sla = append(sla, slaItemMap)
		}
		if err = d.Set("sla", sla); err != nil {
			err = fmt.Errorf("Error setting sla: %s", err)
			return flex.DiscriminatedTerraformErrorf(err, err.Error(), "ibm_backup_recovery_protection_group", "read", "set-sla").GetDiag()
		}
	}
	if !core.IsNil(protectionGroupResponse.QosPolicy) {
		if err = d.Set("qos_policy", protectionGroupResponse.QosPolicy); err != nil {
			err = fmt.Errorf("Error setting qos_policy: %s", err)
			return flex.DiscriminatedTerraformErrorf(err, err.Error(), "ibm_backup_recovery_protection_group", "read", "set-qos_policy").GetDiag()
		}
	}
	if !core.IsNil(protectionGroupResponse.AbortInBlackouts) {
		if err = d.Set("abort_in_blackouts", protectionGroupResponse.AbortInBlackouts); err != nil {
			err = fmt.Errorf("Error setting abort_in_blackouts: %s", err)
			return flex.DiscriminatedTerraformErrorf(err, err.Error(), "ibm_backup_recovery_protection_group", "read", "set-abort_in_blackouts").GetDiag()
		}
	}
	if !core.IsNil(protectionGroupResponse.PauseInBlackouts) {
		if err = d.Set("pause_in_blackouts", protectionGroupResponse.PauseInBlackouts); err != nil {
			err = fmt.Errorf("Error setting pause_in_blackouts: %s", err)
			return flex.DiscriminatedTerraformErrorf(err, err.Error(), "ibm_backup_recovery_protection_group", "read", "set-pause_in_blackouts").GetDiag()
		}
	}
	if !core.IsNil(protectionGroupResponse.IsPaused) {
		if err = d.Set("is_paused", protectionGroupResponse.IsPaused); err != nil {
			err = fmt.Errorf("Error setting is_paused: %s", err)
			return flex.DiscriminatedTerraformErrorf(err, err.Error(), "ibm_backup_recovery_protection_group", "read", "set-is_paused").GetDiag()
		}
	}
	if err = d.Set("environment", protectionGroupResponse.Environment); err != nil {
		err = fmt.Errorf("Error setting environment: %s", err)
		return flex.DiscriminatedTerraformErrorf(err, err.Error(), "ibm_backup_recovery_protection_group", "read", "set-environment").GetDiag()
	}
	if !core.IsNil(protectionGroupResponse.AdvancedConfigs) {
		advancedConfigs := []map[string]interface{}{}
		for _, advancedConfigsItem := range protectionGroupResponse.AdvancedConfigs {
			advancedConfigsItemMap, err := ResourceIbmBackupRecoveryProtectionGroupKeyValuePairToMap(&advancedConfigsItem) // #nosec G601
			if err != nil {
				return flex.DiscriminatedTerraformErrorf(err, err.Error(), "ibm_backup_recovery_protection_group", "read", "advanced_configs-to-map").GetDiag()
			}
			advancedConfigs = append(advancedConfigs, advancedConfigsItemMap)
		}
		if err = d.Set("advanced_configs", advancedConfigs); err != nil {
			err = fmt.Errorf("Error setting advanced_configs: %s", err)
			return flex.DiscriminatedTerraformErrorf(err, err.Error(), "ibm_backup_recovery_protection_group", "read", "set-advanced_configs").GetDiag()
		}
	}
	if !core.IsNil(protectionGroupResponse.PhysicalParams) {
		physicalParamsMap, err := ResourceIbmBackupRecoveryProtectionGroupPhysicalProtectionGroupParamsToMap(protectionGroupResponse.PhysicalParams)
		if err != nil {
			return flex.DiscriminatedTerraformErrorf(err, err.Error(), "ibm_backup_recovery_protection_group", "read", "physical_params-to-map").GetDiag()
		}
		if err = d.Set("physical_params", []map[string]interface{}{physicalParamsMap}); err != nil {
			err = fmt.Errorf("Error setting physical_params: %s", err)
			return flex.DiscriminatedTerraformErrorf(err, err.Error(), "ibm_backup_recovery_protection_group", "read", "set-physical_params").GetDiag()
		}
	}
	if !core.IsNil(protectionGroupResponse.MssqlParams) {
		mssqlParamsMap, err := ResourceIbmBackupRecoveryProtectionGroupMSSQLProtectionGroupParamsToMap(protectionGroupResponse.MssqlParams)
		if err != nil {
			return flex.DiscriminatedTerraformErrorf(err, err.Error(), "ibm_backup_recovery_protection_group", "read", "mssql_params-to-map").GetDiag()
		}
		if err = d.Set("mssql_params", []map[string]interface{}{mssqlParamsMap}); err != nil {
			err = fmt.Errorf("Error setting mssql_params: %s", err)
			return flex.DiscriminatedTerraformErrorf(err, err.Error(), "ibm_backup_recovery_protection_group", "read", "set-mssql_params").GetDiag()
		}
	}
	if !core.IsNil(protectionGroupResponse.KubernetesParams) {
		kubernetesParamsMap, err := ResourceIbmBackupRecoveryProtectionGroupKubernetesProtectionGroupParamsToMap(protectionGroupResponse.KubernetesParams)
		if err != nil {
			return flex.DiscriminatedTerraformErrorf(err, err.Error(), "ibm_backup_recovery_protection_group", "read", "kubernetes_params-to-map").GetDiag()
		}
		if err = d.Set("kubernetes_params", []map[string]interface{}{kubernetesParamsMap}); err != nil {
			err = fmt.Errorf("Error setting kubernetes_params: %s", err)
			return flex.DiscriminatedTerraformErrorf(err, err.Error(), "ibm_backup_recovery_protection_group", "read", "set-kubernetes_params").GetDiag()
		}
	}
	if !core.IsNil(protectionGroupResponse.ClusterID) {
		if err = d.Set("cluster_id", protectionGroupResponse.ClusterID); err != nil {
			err = fmt.Errorf("Error setting cluster_id: %s", err)
			return flex.DiscriminatedTerraformErrorf(err, err.Error(), "ibm_backup_recovery_protection_group", "read", "set-cluster_id").GetDiag()
		}
	}
	if !core.IsNil(protectionGroupResponse.RegionID) {
		if err = d.Set("region_id", protectionGroupResponse.RegionID); err != nil {
			err = fmt.Errorf("Error setting region_id: %s", err)
			return flex.DiscriminatedTerraformErrorf(err, err.Error(), "ibm_backup_recovery_protection_group", "read", "set-region_id").GetDiag()
		}
	}
	if !core.IsNil(protectionGroupResponse.IsActive) {
		if err = d.Set("is_active", protectionGroupResponse.IsActive); err != nil {
			err = fmt.Errorf("Error setting is_active: %s", err)
			return flex.DiscriminatedTerraformErrorf(err, err.Error(), "ibm_backup_recovery_protection_group", "read", "set-is_active").GetDiag()
		}
	}
	if !core.IsNil(protectionGroupResponse.IsDeleted) {
		if err = d.Set("is_deleted", protectionGroupResponse.IsDeleted); err != nil {
			err = fmt.Errorf("Error setting is_deleted: %s", err)
			return flex.DiscriminatedTerraformErrorf(err, err.Error(), "ibm_backup_recovery_protection_group", "read", "set-is_deleted").GetDiag()
		}
	}
	if !core.IsNil(protectionGroupResponse.LastRun) {
		lastRunMap, err := ResourceIbmBackupRecoveryProtectionGroupProtectionGroupRunToMap(protectionGroupResponse.LastRun)
		if err != nil {
			return flex.DiscriminatedTerraformErrorf(err, err.Error(), "ibm_backup_recovery_protection_group", "read", "last_run-to-map").GetDiag()
		}
		if err = d.Set("last_run", []map[string]interface{}{lastRunMap}); err != nil {
			err = fmt.Errorf("Error setting last_run: %s", err)
			return flex.DiscriminatedTerraformErrorf(err, err.Error(), "ibm_backup_recovery_protection_group", "read", "set-last_run").GetDiag()
		}
	} else {
		if err = d.Set("last_run", []interface{}{}); err != nil {
			err = fmt.Errorf("Error setting last_run: %s", err)
			return flex.DiscriminatedTerraformErrorf(err, err.Error(), "ibm_backup_recovery_protection_group", "read", "set-last_run").GetDiag()
		}
	}
	if !core.IsNil(protectionGroupResponse.Permissions) {
		permissions := []map[string]interface{}{}
		for _, permissionsItem := range protectionGroupResponse.Permissions {
			permissionsItemMap, err := ResourceIbmBackupRecoveryProtectionGroupTenantToMap(&permissionsItem) // #nosec G601
			if err != nil {
				return flex.DiscriminatedTerraformErrorf(err, err.Error(), "ibm_backup_recovery_protection_group", "read", "permissions-to-map").GetDiag()
			}
			permissions = append(permissions, permissionsItemMap)
		}
		if err = d.Set("permissions", permissions); err != nil {
			err = fmt.Errorf("Error setting permissions: %s", err)
			return flex.DiscriminatedTerraformErrorf(err, err.Error(), "ibm_backup_recovery_protection_group", "read", "set-permissions").GetDiag()
		}
	}
	if !core.IsNil(protectionGroupResponse.IsProtectOnce) {
		if err = d.Set("is_protect_once", protectionGroupResponse.IsProtectOnce); err != nil {
			err = fmt.Errorf("Error setting is_protect_once: %s", err)
			return flex.DiscriminatedTerraformErrorf(err, err.Error(), "ibm_backup_recovery_protection_group", "read", "set-is_protect_once").GetDiag()
		}
	}
	if !core.IsNil(protectionGroupResponse.MissingEntities) {
		missingEntities := []map[string]interface{}{}
		for _, missingEntitiesItem := range protectionGroupResponse.MissingEntities {
			missingEntitiesItemMap, err := ResourceIbmBackupRecoveryProtectionGroupMissingEntityParamsToMap(&missingEntitiesItem) // #nosec G601
			if err != nil {
				return flex.DiscriminatedTerraformErrorf(err, err.Error(), "ibm_backup_recovery_protection_group", "read", "missing_entities-to-map").GetDiag()
			}
			missingEntities = append(missingEntities, missingEntitiesItemMap)
		}
		if err = d.Set("missing_entities", missingEntities); err != nil {
			err = fmt.Errorf("Error setting missing_entities: %s", err)
			return flex.DiscriminatedTerraformErrorf(err, err.Error(), "ibm_backup_recovery_protection_group", "read", "set-missing_entities").GetDiag()
		}
	} else {
		if err = d.Set("missing_entities", []interface{}{}); err != nil {
			err = fmt.Errorf("Error setting missing_entities: %s", err)
			return flex.DiscriminatedTerraformErrorf(err, err.Error(), "ibm_backup_recovery_protection_group", "read", "set-missing_entities").GetDiag()
		}
	}
	if !core.IsNil(protectionGroupResponse.InvalidEntities) {
		invalidEntities := []map[string]interface{}{}
		for _, invalidEntitiesItem := range protectionGroupResponse.InvalidEntities {
			invalidEntitiesItemMap, err := ResourceIbmBackupRecoveryProtectionGroupMissingEntityParamsToMap(&invalidEntitiesItem) // #nosec G601
			if err != nil {
				return flex.DiscriminatedTerraformErrorf(err, err.Error(), "ibm_backup_recovery_protection_group", "read", "invalid_entities-to-map").GetDiag()
			}
			invalidEntities = append(invalidEntities, invalidEntitiesItemMap)
		}
		if err = d.Set("invalid_entities", invalidEntities); err != nil {
			err = fmt.Errorf("Error setting invalid_entities: %s", err)
			return flex.DiscriminatedTerraformErrorf(err, err.Error(), "ibm_backup_recovery_protection_group", "read", "set-invalid_entities").GetDiag()
		}
	} else {
		if err = d.Set("invalid_entities", []interface{}{}); err != nil {
			err = fmt.Errorf("Error setting invalid_entities: %s", err)
			return flex.DiscriminatedTerraformErrorf(err, err.Error(), "ibm_backup_recovery_protection_group", "read", "set-invalid_entities").GetDiag()
		}
	}
	if !core.IsNil(protectionGroupResponse.NumProtectedObjects) {
		if err = d.Set("num_protected_objects", flex.IntValue(protectionGroupResponse.NumProtectedObjects)); err != nil {
			err = fmt.Errorf("Error setting num_protected_objects: %s", err)
			return flex.DiscriminatedTerraformErrorf(err, err.Error(), "ibm_backup_recovery_protection_group", "read", "set-num_protected_objects").GetDiag()
		}
	}

	return nil
}

func resourceIbmBackupRecoveryProtectionGroupUpdate(context context.Context, d *schema.ResourceData, meta interface{}) diag.Diagnostics {
	backupRecoveryClient, err := meta.(conns.ClientSession).BackupRecoveryV1()
	if err != nil {
		tfErr := flex.DiscriminatedTerraformErrorf(err, err.Error(), "ibm_backup_recovery_protection_group", "update", "initialize-client")
		log.Printf("[DEBUG]\n%s", tfErr.GetDebugMessage())
		return tfErr.GetDiag()
	}
	endpointType := d.Get("endpoint_type").(string)
	instanceId, region := getInstanceIdAndRegion(d)
	if instanceId != "" && region != "" {
		bmxsession, err := meta.(conns.ClientSession).BluemixSession()
		if err != nil {
			tfErr := flex.TerraformErrorf(err, fmt.Sprintf("unable to get clientSession"), "ibm_backup_recovery", "create")
			log.Printf("[DEBUG]\n%s", tfErr.GetDebugMessage())
			return tfErr.GetDiag()
		}
		backupRecoveryClient = getClientWithInstanceEndpoint(backupRecoveryClient, bmxsession, instanceId, region, endpointType)
	}

	updateProtectionGroupOptions := &backuprecoveryv1.UpdateProtectionGroupOptions{}

	tenantId := d.Get("x_ibm_tenant_id").(string)
	groupId := d.Id()
	if strings.Contains(d.Id(), "::") {
		tenantId = ParseId(d.Id(), "tenantId")
		groupId = ParseId(d.Id(), "id")
	}

	updateProtectionGroupOptions.SetID(groupId)
	updateProtectionGroupOptions.SetXIBMTenantID(tenantId)
	updateProtectionGroupOptions.SetName(d.Get("name").(string))
	updateProtectionGroupOptions.SetPolicyID(d.Get("policy_id").(string))
	updateProtectionGroupOptions.SetEnvironment(d.Get("environment").(string))
	updateProtectionGroupOptions.SetEnvironment(d.Get("environment").(string))
	if _, ok := d.GetOk("priority"); ok {
		updateProtectionGroupOptions.SetPriority(d.Get("priority").(string))
	}
	if _, ok := d.GetOk("description"); ok {
		updateProtectionGroupOptions.SetDescription(d.Get("description").(string))
	}
	if _, ok := d.GetOk("start_time"); ok {
		startTime, err := ResourceIbmBackupRecoveryProtectionGroupMapToTimeOfDay(d.Get("start_time.0").(map[string]interface{}))
		if err != nil {
			return flex.DiscriminatedTerraformErrorf(err, err.Error(), "ibm_backup_recovery_protection_group", "update", "parse-start_time").GetDiag()
		}
		updateProtectionGroupOptions.SetStartTime(startTime)
	}
	if _, ok := d.GetOk("end_time_usecs"); ok {
		updateProtectionGroupOptions.SetEndTimeUsecs(int64(d.Get("end_time_usecs").(int)))
	}
	if _, ok := d.GetOk("last_modified_timestamp_usecs"); ok {
		updateProtectionGroupOptions.SetLastModifiedTimestampUsecs(int64(d.Get("last_modified_timestamp_usecs").(int)))
	}
	if _, ok := d.GetOk("alert_policy"); ok {
		alertPolicy, err := ResourceIbmBackupRecoveryProtectionGroupMapToProtectionGroupAlertingPolicy(d.Get("alert_policy.0").(map[string]interface{}))
		if err != nil {
			return flex.DiscriminatedTerraformErrorf(err, err.Error(), "ibm_backup_recovery_protection_group", "update", "parse-alert_policy").GetDiag()
		}
		updateProtectionGroupOptions.SetAlertPolicy(alertPolicy)
	}
	if _, ok := d.GetOk("sla"); ok {
		var sla []backuprecoveryv1.SlaRule
		for _, v := range d.Get("sla").([]interface{}) {
			value := v.(map[string]interface{})
			slaItem, err := ResourceIbmBackupRecoveryProtectionGroupMapToSlaRule(value)
			if err != nil {
				return flex.DiscriminatedTerraformErrorf(err, err.Error(), "ibm_backup_recovery_protection_group", "update", "parse-sla").GetDiag()
			}
			sla = append(sla, *slaItem)
		}
		updateProtectionGroupOptions.SetSla(sla)
	}
	if _, ok := d.GetOk("qos_policy"); ok {
		updateProtectionGroupOptions.SetQosPolicy(d.Get("qos_policy").(string))
	}
	if _, ok := d.GetOk("abort_in_blackouts"); ok {
		updateProtectionGroupOptions.SetAbortInBlackouts(d.Get("abort_in_blackouts").(bool))
	}
	if _, ok := d.GetOk("pause_in_blackouts"); ok {
		updateProtectionGroupOptions.SetPauseInBlackouts(d.Get("pause_in_blackouts").(bool))
	}
	if _, ok := d.GetOk("is_paused"); ok {
		updateProtectionGroupOptions.SetIsPaused(d.Get("is_paused").(bool))
	}
	if _, ok := d.GetOk("advanced_configs"); ok {
		var advancedConfigs []backuprecoveryv1.KeyValuePair
		for _, v := range d.Get("advanced_configs").([]interface{}) {
			value := v.(map[string]interface{})
			advancedConfigsItem, err := ResourceIbmBackupRecoveryProtectionGroupMapToKeyValuePair(value)
			if err != nil {
				return flex.DiscriminatedTerraformErrorf(err, err.Error(), "ibm_backup_recovery_protection_group", "update", "parse-advanced_configs").GetDiag()
			}
			advancedConfigs = append(advancedConfigs, *advancedConfigsItem)
		}
		updateProtectionGroupOptions.SetAdvancedConfigs(advancedConfigs)
	}
	if _, ok := d.GetOk("physical_params"); ok {
		physicalParams, err := ResourceIbmBackupRecoveryProtectionGroupMapToPhysicalProtectionGroupParams(d.Get("physical_params.0").(map[string]interface{}))
		if err != nil {
			return flex.DiscriminatedTerraformErrorf(err, err.Error(), "ibm_backup_recovery_protection_group", "update", "parse-physical_params").GetDiag()
		}
		updateProtectionGroupOptions.SetPhysicalParams(physicalParams)
	}
	if _, ok := d.GetOk("mssql_params"); ok {
		mssqlParams, err := ResourceIbmBackupRecoveryProtectionGroupMapToMSSQLProtectionGroupParams(d.Get("mssql_params.0").(map[string]interface{}))
		if err != nil {
			return flex.DiscriminatedTerraformErrorf(err, err.Error(), "ibm_backup_recovery_protection_group", "update", "parse-mssql_params").GetDiag()
		}
		updateProtectionGroupOptions.SetMssqlParams(mssqlParams)
	}
	if _, ok := d.GetOk("kubernetes_params"); ok {
		kubernetesParams, err := ResourceIbmBackupRecoveryProtectionGroupMapToKubernetesProtectionGroupParams(d.Get("kubernetes_params.0").(map[string]interface{}))
		if err != nil {
			return flex.DiscriminatedTerraformErrorf(err, err.Error(), "ibm_backup_recovery_protection_group", "update", "parse-kubernetes_params").GetDiag()
		}
		updateProtectionGroupOptions.SetKubernetesParams(kubernetesParams)
	}

	_, _, err = backupRecoveryClient.UpdateProtectionGroupWithContext(context, updateProtectionGroupOptions)
	if err != nil {
		tfErr := flex.TerraformErrorf(err, fmt.Sprintf("UpdateProtectionGroupWithContext failed: %s", err.Error()), "ibm_backup_recovery_protection_group", "update")
		log.Printf("[DEBUG]\n%s", tfErr.GetDebugMessage())
		return tfErr.GetDiag()
	}

	return resourceIbmBackupRecoveryProtectionGroupRead(context, d, meta)
}

func resourceIbmBackupRecoveryProtectionGroupDelete(context context.Context, d *schema.ResourceData, meta interface{}) diag.Diagnostics {
	backupRecoveryClient, err := meta.(conns.ClientSession).BackupRecoveryV1()
	if err != nil {
		tfErr := flex.DiscriminatedTerraformErrorf(err, err.Error(), "ibm_backup_recovery_protection_group", "delete", "initialize-client")
		log.Printf("[DEBUG]\n%s", tfErr.GetDebugMessage())
		return tfErr.GetDiag()
	}
	endpointType := d.Get("endpoint_type").(string)
	instanceId, region := getInstanceIdAndRegion(d)
	if instanceId != "" && region != "" {
		bmxsession, err := meta.(conns.ClientSession).BluemixSession()
		if err != nil {
			tfErr := flex.TerraformErrorf(err, fmt.Sprintf("unable to get clientSession"), "ibm_backup_recovery", "create")
			log.Printf("[DEBUG]\n%s", tfErr.GetDebugMessage())
			return tfErr.GetDiag()
		}
		backupRecoveryClient = getClientWithInstanceEndpoint(backupRecoveryClient, bmxsession, instanceId, region, endpointType)
	}

	deleteProtectionGroupOptions := &backuprecoveryv1.DeleteProtectionGroupOptions{}

	tenantId := d.Get("x_ibm_tenant_id").(string)
	groupId := d.Id()
	if strings.Contains(d.Id(), "::") {
		tenantId = ParseId(d.Id(), "tenantId")
		groupId = ParseId(d.Id(), "id")
	}

	deleteProtectionGroupOptions.SetID(groupId)
	deleteProtectionGroupOptions.SetXIBMTenantID(tenantId)

	_, err = backupRecoveryClient.DeleteProtectionGroupWithContext(context, deleteProtectionGroupOptions)
	if err != nil {
		tfErr := flex.TerraformErrorf(err, fmt.Sprintf("DeleteProtectionGroupWithContext failed: %s", err.Error()), "ibm_backup_recovery_protection_group", "delete")
		log.Printf("[DEBUG]\n%s", tfErr.GetDebugMessage())
		return tfErr.GetDiag()
	}

	d.SetId("")

	return nil
}

func ResourceIbmBackupRecoveryProtectionGroupMapToTimeOfDay(modelMap map[string]interface{}) (*backuprecoveryv1.TimeOfDay, error) {
	model := &backuprecoveryv1.TimeOfDay{}
	model.Hour = core.Int64Ptr(int64(modelMap["hour"].(int)))
	model.Minute = core.Int64Ptr(int64(modelMap["minute"].(int)))
	if modelMap["time_zone"] != nil && modelMap["time_zone"].(string) != "" {
		model.TimeZone = core.StringPtr(modelMap["time_zone"].(string))
	}
	return model, nil
}

func ResourceIbmBackupRecoveryProtectionGroupMapToProtectionGroupAlertingPolicy(modelMap map[string]interface{}) (*backuprecoveryv1.ProtectionGroupAlertingPolicy, error) {
	model := &backuprecoveryv1.ProtectionGroupAlertingPolicy{}
	backupRunStatus := []string{}
	for _, backupRunStatusItem := range modelMap["backup_run_status"].([]interface{}) {
		backupRunStatus = append(backupRunStatus, backupRunStatusItem.(string))
	}
	model.BackupRunStatus = backupRunStatus
	if modelMap["alert_targets"] != nil {
		alertTargets := []backuprecoveryv1.AlertTarget{}
		for _, alertTargetsItem := range modelMap["alert_targets"].([]interface{}) {
			alertTargetsItemModel, err := ResourceIbmBackupRecoveryProtectionGroupMapToAlertTarget(alertTargetsItem.(map[string]interface{}))
			if err != nil {
				return model, err
			}
			alertTargets = append(alertTargets, *alertTargetsItemModel)
		}
		model.AlertTargets = alertTargets
	}
	if modelMap["raise_object_level_failure_alert"] != nil {
		model.RaiseObjectLevelFailureAlert = core.BoolPtr(modelMap["raise_object_level_failure_alert"].(bool))
	}
	if modelMap["raise_object_level_failure_alert_after_last_attempt"] != nil {
		model.RaiseObjectLevelFailureAlertAfterLastAttempt = core.BoolPtr(modelMap["raise_object_level_failure_alert_after_last_attempt"].(bool))
	}
	if modelMap["raise_object_level_failure_alert_after_each_attempt"] != nil {
		model.RaiseObjectLevelFailureAlertAfterEachAttempt = core.BoolPtr(modelMap["raise_object_level_failure_alert_after_each_attempt"].(bool))
	}
	return model, nil
}

func ResourceIbmBackupRecoveryProtectionGroupMapToAlertTarget(modelMap map[string]interface{}) (*backuprecoveryv1.AlertTarget, error) {
	model := &backuprecoveryv1.AlertTarget{}
	model.EmailAddress = core.StringPtr(modelMap["email_address"].(string))
	if modelMap["language"] != nil && modelMap["language"].(string) != "" {
		model.Language = core.StringPtr(modelMap["language"].(string))
	}
	if modelMap["recipient_type"] != nil && modelMap["recipient_type"].(string) != "" {
		model.RecipientType = core.StringPtr(modelMap["recipient_type"].(string))
	}
	return model, nil
}

func ResourceIbmBackupRecoveryProtectionGroupMapToSlaRule(modelMap map[string]interface{}) (*backuprecoveryv1.SlaRule, error) {
	model := &backuprecoveryv1.SlaRule{}
	if modelMap["backup_run_type"] != nil && modelMap["backup_run_type"].(string) != "" {
		model.BackupRunType = core.StringPtr(modelMap["backup_run_type"].(string))
	}
	if modelMap["sla_minutes"] != nil {
		model.SlaMinutes = core.Int64Ptr(int64(modelMap["sla_minutes"].(int)))
	}
	return model, nil
}

func ResourceIbmBackupRecoveryProtectionGroupMapToKeyValuePair(modelMap map[string]interface{}) (*backuprecoveryv1.KeyValuePair, error) {
	model := &backuprecoveryv1.KeyValuePair{}
	model.Key = core.StringPtr(modelMap["key"].(string))
	model.Value = core.StringPtr(modelMap["value"].(string))
	return model, nil
}

func ResourceIbmBackupRecoveryProtectionGroupMapToPhysicalProtectionGroupParams(modelMap map[string]interface{}) (*backuprecoveryv1.PhysicalProtectionGroupParams, error) {
	model := &backuprecoveryv1.PhysicalProtectionGroupParams{}
	model.ProtectionType = core.StringPtr(modelMap["protection_type"].(string))
	if modelMap["volume_protection_type_params"] != nil && len(modelMap["volume_protection_type_params"].([]interface{})) > 0 {
		VolumeProtectionTypeParamsModel, err := ResourceIbmBackupRecoveryProtectionGroupMapToPhysicalVolumeProtectionGroupParams(modelMap["volume_protection_type_params"].([]interface{})[0].(map[string]interface{}))
		if err != nil {
			return model, err
		}
		model.VolumeProtectionTypeParams = VolumeProtectionTypeParamsModel
	}
	if modelMap["file_protection_type_params"] != nil && len(modelMap["file_protection_type_params"].([]interface{})) > 0 {
		FileProtectionTypeParamsModel, err := ResourceIbmBackupRecoveryProtectionGroupMapToPhysicalFileProtectionGroupParams(modelMap["file_protection_type_params"].([]interface{})[0].(map[string]interface{}))
		if err != nil {
			return model, err
		}
		model.FileProtectionTypeParams = FileProtectionTypeParamsModel
	}
	return model, nil
}

func ResourceIbmBackupRecoveryProtectionGroupMapToPhysicalVolumeProtectionGroupParams(modelMap map[string]interface{}) (*backuprecoveryv1.PhysicalVolumeProtectionGroupParams, error) {
	model := &backuprecoveryv1.PhysicalVolumeProtectionGroupParams{}
	objects := []backuprecoveryv1.PhysicalVolumeProtectionGroupObjectParams{}
	for _, objectsItem := range modelMap["objects"].([]interface{}) {
		objectsItemModel, err := ResourceIbmBackupRecoveryProtectionGroupMapToPhysicalVolumeProtectionGroupObjectParams(objectsItem.(map[string]interface{}))
		if err != nil {
			return model, err
		}
		objects = append(objects, *objectsItemModel)
	}
	model.Objects = objects
	if modelMap["indexing_policy"] != nil && len(modelMap["indexing_policy"].([]interface{})) > 0 {
		IndexingPolicyModel, err := ResourceIbmBackupRecoveryProtectionGroupMapToIndexingPolicy(modelMap["indexing_policy"].([]interface{})[0].(map[string]interface{}))
		if err != nil {
			return model, err
		}
		model.IndexingPolicy = IndexingPolicyModel
	}
	if modelMap["perform_source_side_deduplication"] != nil {
		model.PerformSourceSideDeduplication = core.BoolPtr(modelMap["perform_source_side_deduplication"].(bool))
	}
	if modelMap["quiesce"] != nil {
		model.Quiesce = core.BoolPtr(modelMap["quiesce"].(bool))
	}
	if modelMap["continue_on_quiesce_failure"] != nil {
		model.ContinueOnQuiesceFailure = core.BoolPtr(modelMap["continue_on_quiesce_failure"].(bool))
	}
	if modelMap["incremental_backup_after_restart"] != nil {
		model.IncrementalBackupAfterRestart = core.BoolPtr(modelMap["incremental_backup_after_restart"].(bool))
	}
	if modelMap["pre_post_script"] != nil && len(modelMap["pre_post_script"].([]interface{})) > 0 {
		PrePostScriptModel, err := ResourceIbmBackupRecoveryProtectionGroupMapToPrePostScriptParams(modelMap["pre_post_script"].([]interface{})[0].(map[string]interface{}))
		if err != nil {
			return model, err
		}
		model.PrePostScript = PrePostScriptModel
	}
	if modelMap["dedup_exclusion_source_ids"] != nil {
		dedupExclusionSourceIds := []int64{}
		for _, dedupExclusionSourceIdsItem := range modelMap["dedup_exclusion_source_ids"].([]interface{}) {
			dedupExclusionSourceIds = append(dedupExclusionSourceIds, int64(dedupExclusionSourceIdsItem.(int)))
		}
		model.DedupExclusionSourceIds = dedupExclusionSourceIds
	}
	if modelMap["excluded_vss_writers"] != nil {
		excludedVssWriters := []string{}
		for _, excludedVssWritersItem := range modelMap["excluded_vss_writers"].([]interface{}) {
			excludedVssWriters = append(excludedVssWriters, excludedVssWritersItem.(string))
		}
		model.ExcludedVssWriters = excludedVssWriters
	}
	if modelMap["cobmr_backup"] != nil {
		model.CobmrBackup = core.BoolPtr(modelMap["cobmr_backup"].(bool))
	}
	return model, nil
}

func ResourceIbmBackupRecoveryProtectionGroupMapToPhysicalVolumeProtectionGroupObjectParams(modelMap map[string]interface{}) (*backuprecoveryv1.PhysicalVolumeProtectionGroupObjectParams, error) {
	model := &backuprecoveryv1.PhysicalVolumeProtectionGroupObjectParams{}
	model.ID = core.Int64Ptr(int64(modelMap["id"].(int)))
	if modelMap["name"] != nil && modelMap["name"].(string) != "" {
		model.Name = core.StringPtr(modelMap["name"].(string))
	}
	if modelMap["volume_guids"] != nil {
		volumeGuids := []string{}
		for _, volumeGuidsItem := range modelMap["volume_guids"].([]interface{}) {
			volumeGuids = append(volumeGuids, volumeGuidsItem.(string))
		}
		model.VolumeGuids = volumeGuids
	}
	if modelMap["enable_system_backup"] != nil {
		model.EnableSystemBackup = core.BoolPtr(modelMap["enable_system_backup"].(bool))
	}
	if modelMap["excluded_vss_writers"] != nil {
		excludedVssWriters := []string{}
		for _, excludedVssWritersItem := range modelMap["excluded_vss_writers"].([]interface{}) {
			excludedVssWriters = append(excludedVssWriters, excludedVssWritersItem.(string))
		}
		model.ExcludedVssWriters = excludedVssWriters
	}
	return model, nil
}

func ResourceIbmBackupRecoveryProtectionGroupMapToIndexingPolicy(modelMap map[string]interface{}) (*backuprecoveryv1.IndexingPolicy, error) {
	model := &backuprecoveryv1.IndexingPolicy{}
	model.EnableIndexing = core.BoolPtr(modelMap["enable_indexing"].(bool))
	if modelMap["include_paths"] != nil {
		includePaths := []string{}
		for _, includePathsItem := range modelMap["include_paths"].([]interface{}) {
			includePaths = append(includePaths, includePathsItem.(string))
		}
		model.IncludePaths = includePaths
	}
	if modelMap["exclude_paths"] != nil {
		excludePaths := []string{}
		for _, excludePathsItem := range modelMap["exclude_paths"].([]interface{}) {
			excludePaths = append(excludePaths, excludePathsItem.(string))
		}
		model.ExcludePaths = excludePaths
	}
	return model, nil
}

func ResourceIbmBackupRecoveryProtectionGroupMapToPrePostScriptParams(modelMap map[string]interface{}) (*backuprecoveryv1.PrePostScriptParams, error) {
	model := &backuprecoveryv1.PrePostScriptParams{}
	if modelMap["pre_script"] != nil && len(modelMap["pre_script"].([]interface{})) > 0 {
		PreScriptModel, err := ResourceIbmBackupRecoveryProtectionGroupMapToCommonPreBackupScriptParams(modelMap["pre_script"].([]interface{})[0].(map[string]interface{}))
		if err != nil {
			return model, err
		}
		model.PreScript = PreScriptModel
	}
	if modelMap["post_script"] != nil && len(modelMap["post_script"].([]interface{})) > 0 {
		PostScriptModel, err := ResourceIbmBackupRecoveryProtectionGroupMapToCommonPostBackupScriptParams(modelMap["post_script"].([]interface{})[0].(map[string]interface{}))
		if err != nil {
			return model, err
		}
		model.PostScript = PostScriptModel
	}
	return model, nil
}

func ResourceIbmBackupRecoveryProtectionGroupMapToCommonPreBackupScriptParams(modelMap map[string]interface{}) (*backuprecoveryv1.CommonPreBackupScriptParams, error) {
	model := &backuprecoveryv1.CommonPreBackupScriptParams{}
	model.Path = core.StringPtr(modelMap["path"].(string))
	if modelMap["params"] != nil && modelMap["params"].(string) != "" {
		model.Params = core.StringPtr(modelMap["params"].(string))
	}
	if modelMap["timeout_secs"] != nil {
		model.TimeoutSecs = core.Int64Ptr(int64(modelMap["timeout_secs"].(int)))
	}
	if modelMap["is_active"] != nil {
		model.IsActive = core.BoolPtr(modelMap["is_active"].(bool))
	}
	if modelMap["continue_on_error"] != nil {
		model.ContinueOnError = core.BoolPtr(modelMap["continue_on_error"].(bool))
	}
	return model, nil
}

func ResourceIbmBackupRecoveryProtectionGroupMapToCommonPostBackupScriptParams(modelMap map[string]interface{}) (*backuprecoveryv1.CommonPostBackupScriptParams, error) {
	model := &backuprecoveryv1.CommonPostBackupScriptParams{}
	model.Path = core.StringPtr(modelMap["path"].(string))
	if modelMap["params"] != nil && modelMap["params"].(string) != "" {
		model.Params = core.StringPtr(modelMap["params"].(string))
	}
	if modelMap["timeout_secs"] != nil {
		model.TimeoutSecs = core.Int64Ptr(int64(modelMap["timeout_secs"].(int)))
	}
	if modelMap["is_active"] != nil {
		model.IsActive = core.BoolPtr(modelMap["is_active"].(bool))
	}
	return model, nil
}

func ResourceIbmBackupRecoveryProtectionGroupMapToPhysicalFileProtectionGroupParams(modelMap map[string]interface{}) (*backuprecoveryv1.PhysicalFileProtectionGroupParams, error) {
	model := &backuprecoveryv1.PhysicalFileProtectionGroupParams{}
	if modelMap["excluded_vss_writers"] != nil {
		excludedVssWriters := []string{}
		for _, excludedVssWritersItem := range modelMap["excluded_vss_writers"].([]interface{}) {
			excludedVssWriters = append(excludedVssWriters, excludedVssWritersItem.(string))
		}
		model.ExcludedVssWriters = excludedVssWriters
	}
	objects := []backuprecoveryv1.PhysicalFileProtectionGroupObjectParams{}
	for _, objectsItem := range modelMap["objects"].([]interface{}) {
		objectsItemModel, err := ResourceIbmBackupRecoveryProtectionGroupMapToPhysicalFileProtectionGroupObjectParams(objectsItem.(map[string]interface{}))
		if err != nil {
			return model, err
		}
		objects = append(objects, *objectsItemModel)
	}
	model.Objects = objects
	if modelMap["indexing_policy"] != nil && len(modelMap["indexing_policy"].([]interface{})) > 0 {
		IndexingPolicyModel, err := ResourceIbmBackupRecoveryProtectionGroupMapToIndexingPolicy(modelMap["indexing_policy"].([]interface{})[0].(map[string]interface{}))
		if err != nil {
			return model, err
		}
		model.IndexingPolicy = IndexingPolicyModel
	}
	if modelMap["perform_source_side_deduplication"] != nil {
		model.PerformSourceSideDeduplication = core.BoolPtr(modelMap["perform_source_side_deduplication"].(bool))
	}
	if modelMap["perform_brick_based_deduplication"] != nil {
		model.PerformBrickBasedDeduplication = core.BoolPtr(modelMap["perform_brick_based_deduplication"].(bool))
	}
	if modelMap["task_timeouts"] != nil {
		taskTimeouts := []backuprecoveryv1.CancellationTimeoutParams{}
		for _, taskTimeoutsItem := range modelMap["task_timeouts"].([]interface{}) {
			taskTimeoutsItemModel, err := ResourceIbmBackupRecoveryProtectionGroupMapToCancellationTimeoutParams(taskTimeoutsItem.(map[string]interface{}))
			if err != nil {
				return model, err
			}
			taskTimeouts = append(taskTimeouts, *taskTimeoutsItemModel)
		}
		model.TaskTimeouts = taskTimeouts
	}
	if modelMap["quiesce"] != nil {
		model.Quiesce = core.BoolPtr(modelMap["quiesce"].(bool))
	}
	if modelMap["continue_on_quiesce_failure"] != nil {
		model.ContinueOnQuiesceFailure = core.BoolPtr(modelMap["continue_on_quiesce_failure"].(bool))
	}
	if modelMap["cobmr_backup"] != nil {
		model.CobmrBackup = core.BoolPtr(modelMap["cobmr_backup"].(bool))
	}
	if modelMap["pre_post_script"] != nil && len(modelMap["pre_post_script"].([]interface{})) > 0 {
		PrePostScriptModel, err := ResourceIbmBackupRecoveryProtectionGroupMapToPrePostScriptParams(modelMap["pre_post_script"].([]interface{})[0].(map[string]interface{}))
		if err != nil {
			return model, err
		}
		model.PrePostScript = PrePostScriptModel
	}
	if modelMap["dedup_exclusion_source_ids"] != nil {
		dedupExclusionSourceIds := []int64{}
		for _, dedupExclusionSourceIdsItem := range modelMap["dedup_exclusion_source_ids"].([]interface{}) {
			dedupExclusionSourceIds = append(dedupExclusionSourceIds, int64(dedupExclusionSourceIdsItem.(int)))
		}
		model.DedupExclusionSourceIds = dedupExclusionSourceIds
	}
	if modelMap["global_exclude_paths"] != nil {
		globalExcludePaths := []string{}
		for _, globalExcludePathsItem := range modelMap["global_exclude_paths"].([]interface{}) {
			globalExcludePaths = append(globalExcludePaths, globalExcludePathsItem.(string))
		}
		model.GlobalExcludePaths = globalExcludePaths
	}
	if modelMap["global_exclude_fs"] != nil {
		globalExcludeFs := []string{}
		for _, globalExcludeFsItem := range modelMap["global_exclude_fs"].([]interface{}) {
			globalExcludeFs = append(globalExcludeFs, globalExcludeFsItem.(string))
		}
		model.GlobalExcludeFS = globalExcludeFs
	}
	if modelMap["ignorable_errors"] != nil {
		ignorableErrors := []string{}
		for _, ignorableErrorsItem := range modelMap["ignorable_errors"].([]interface{}) {
			ignorableErrors = append(ignorableErrors, ignorableErrorsItem.(string))
		}
		model.IgnorableErrors = ignorableErrors
	}
	if modelMap["allow_parallel_runs"] != nil {
		model.AllowParallelRuns = core.BoolPtr(modelMap["allow_parallel_runs"].(bool))
	}
	return model, nil
}

func ResourceIbmBackupRecoveryProtectionGroupMapToPhysicalFileProtectionGroupObjectParams(modelMap map[string]interface{}) (*backuprecoveryv1.PhysicalFileProtectionGroupObjectParams, error) {
	model := &backuprecoveryv1.PhysicalFileProtectionGroupObjectParams{}
	if modelMap["excluded_vss_writers"] != nil {
		excludedVssWriters := []string{}
		for _, excludedVssWritersItem := range modelMap["excluded_vss_writers"].([]interface{}) {
			excludedVssWriters = append(excludedVssWriters, excludedVssWritersItem.(string))
		}
		model.ExcludedVssWriters = excludedVssWriters
	}
	model.ID = core.Int64Ptr(int64(modelMap["id"].(int)))
	// if modelMap["name"] != nil && modelMap["name"].(string) != "" {
	// 	model.Name = core.StringPtr(modelMap["name"].(string))
	// }
	if modelMap["file_paths"] != nil {
		filePaths := []backuprecoveryv1.PhysicalFileBackupPathParams{}
		for _, filePathsItem := range modelMap["file_paths"].([]interface{}) {
			filePathsItemModel, err := ResourceIbmBackupRecoveryProtectionGroupMapToPhysicalFileBackupPathParams(filePathsItem.(map[string]interface{}))
			if err != nil {
				return model, err
			}
			filePaths = append(filePaths, *filePathsItemModel)
		}
		model.FilePaths = filePaths
	}
	if modelMap["uses_path_level_skip_nested_volume_setting"] != nil {
		model.UsesPathLevelSkipNestedVolumeSetting = core.BoolPtr(modelMap["uses_path_level_skip_nested_volume_setting"].(bool))
	}
	if modelMap["nested_volume_types_to_skip"] != nil {
		nestedVolumeTypesToSkip := []string{}
		for _, nestedVolumeTypesToSkipItem := range modelMap["nested_volume_types_to_skip"].([]interface{}) {
			nestedVolumeTypesToSkip = append(nestedVolumeTypesToSkip, nestedVolumeTypesToSkipItem.(string))
		}
		model.NestedVolumeTypesToSkip = nestedVolumeTypesToSkip
	}
	if modelMap["follow_nas_symlink_target"] != nil {
		model.FollowNasSymlinkTarget = core.BoolPtr(modelMap["follow_nas_symlink_target"].(bool))
	}
	if modelMap["metadata_file_path"] != nil && modelMap["metadata_file_path"].(string) != "" {
		model.MetadataFilePath = core.StringPtr(modelMap["metadata_file_path"].(string))
	}
	return model, nil
}

func ResourceIbmBackupRecoveryProtectionGroupMapToPhysicalFileBackupPathParams(modelMap map[string]interface{}) (*backuprecoveryv1.PhysicalFileBackupPathParams, error) {
	model := &backuprecoveryv1.PhysicalFileBackupPathParams{}
	model.IncludedPath = core.StringPtr(modelMap["included_path"].(string))
	if modelMap["excluded_paths"] != nil {
		excludedPaths := []string{}
		for _, excludedPathsItem := range modelMap["excluded_paths"].([]interface{}) {
			excludedPaths = append(excludedPaths, excludedPathsItem.(string))
		}
		model.ExcludedPaths = excludedPaths
	}
	if modelMap["skip_nested_volumes"] != nil {
		model.SkipNestedVolumes = core.BoolPtr(modelMap["skip_nested_volumes"].(bool))
	}
	return model, nil
}

func ResourceIbmBackupRecoveryProtectionGroupMapToCancellationTimeoutParams(modelMap map[string]interface{}) (*backuprecoveryv1.CancellationTimeoutParams, error) {
	model := &backuprecoveryv1.CancellationTimeoutParams{}
	if modelMap["timeout_mins"] != nil {
		model.TimeoutMins = core.Int64Ptr(int64(modelMap["timeout_mins"].(int)))
	}
	if modelMap["backup_type"] != nil && modelMap["backup_type"].(string) != "" {
		model.BackupType = core.StringPtr(modelMap["backup_type"].(string))
	}
	return model, nil
}

func ResourceIbmBackupRecoveryProtectionGroupMapToMSSQLProtectionGroupParams(modelMap map[string]interface{}) (*backuprecoveryv1.MSSQLProtectionGroupParams, error) {
	model := &backuprecoveryv1.MSSQLProtectionGroupParams{}
	if modelMap["file_protection_type_params"] != nil && len(modelMap["file_protection_type_params"].([]interface{})) > 0 {
		FileProtectionTypeParamsModel, err := ResourceIbmBackupRecoveryProtectionGroupMapToMSSQLFileProtectionGroupParams(modelMap["file_protection_type_params"].([]interface{})[0].(map[string]interface{}))
		if err != nil {
			return model, err
		}
		model.FileProtectionTypeParams = FileProtectionTypeParamsModel
	}
	if modelMap["native_protection_type_params"] != nil && len(modelMap["native_protection_type_params"].([]interface{})) > 0 {
		NativeProtectionTypeParamsModel, err := ResourceIbmBackupRecoveryProtectionGroupMapToMSSQLNativeProtectionGroupParams(modelMap["native_protection_type_params"].([]interface{})[0].(map[string]interface{}))
		if err != nil {
			return model, err
		}
		model.NativeProtectionTypeParams = NativeProtectionTypeParamsModel
	}
	model.ProtectionType = core.StringPtr(modelMap["protection_type"].(string))
	if modelMap["volume_protection_type_params"] != nil && len(modelMap["volume_protection_type_params"].([]interface{})) > 0 {
		VolumeProtectionTypeParamsModel, err := ResourceIbmBackupRecoveryProtectionGroupMapToMSSQLVolumeProtectionGroupParams(modelMap["volume_protection_type_params"].([]interface{})[0].(map[string]interface{}))
		if err != nil {
			return model, err
		}
		model.VolumeProtectionTypeParams = VolumeProtectionTypeParamsModel
	}
	return model, nil
}

func ResourceIbmBackupRecoveryProtectionGroupMapToMSSQLFileProtectionGroupParams(modelMap map[string]interface{}) (*backuprecoveryv1.MSSQLFileProtectionGroupParams, error) {
	model := &backuprecoveryv1.MSSQLFileProtectionGroupParams{}
	if modelMap["aag_backup_preference_type"] != nil && modelMap["aag_backup_preference_type"].(string) != "" {
		model.AagBackupPreferenceType = core.StringPtr(modelMap["aag_backup_preference_type"].(string))
	}
	if modelMap["advanced_settings"] != nil && len(modelMap["advanced_settings"].([]interface{})) > 0 {
		AdvancedSettingsModel, err := ResourceIbmBackupRecoveryProtectionGroupMapToAdvancedSettings(modelMap["advanced_settings"].([]interface{})[0].(map[string]interface{}))
		if err != nil {
			return model, err
		}
		model.AdvancedSettings = AdvancedSettingsModel
	}
	if modelMap["backup_system_dbs"] != nil {
		model.BackupSystemDbs = core.BoolPtr(modelMap["backup_system_dbs"].(bool))
	}
	if modelMap["exclude_filters"] != nil {
		excludeFilters := []backuprecoveryv1.Filter{}
		for _, excludeFiltersItem := range modelMap["exclude_filters"].([]interface{}) {
			excludeFiltersItemModel, err := ResourceIbmBackupRecoveryProtectionGroupMapToFilter(excludeFiltersItem.(map[string]interface{}))
			if err != nil {
				return model, err
			}
			excludeFilters = append(excludeFilters, *excludeFiltersItemModel)
		}
		model.ExcludeFilters = excludeFilters
	}
	if modelMap["full_backups_copy_only"] != nil {
		model.FullBackupsCopyOnly = core.BoolPtr(modelMap["full_backups_copy_only"].(bool))
	}
	if modelMap["log_backup_num_streams"] != nil {
		model.LogBackupNumStreams = core.Int64Ptr(int64(modelMap["log_backup_num_streams"].(int)))
	}
	if modelMap["log_backup_with_clause"] != nil && modelMap["log_backup_with_clause"].(string) != "" {
		model.LogBackupWithClause = core.StringPtr(modelMap["log_backup_with_clause"].(string))
	}
	if modelMap["pre_post_script"] != nil && len(modelMap["pre_post_script"].([]interface{})) > 0 {
		PrePostScriptModel, err := ResourceIbmBackupRecoveryProtectionGroupMapToPrePostScriptParams(modelMap["pre_post_script"].([]interface{})[0].(map[string]interface{}))
		if err != nil {
			return model, err
		}
		model.PrePostScript = PrePostScriptModel
	}
	if modelMap["use_aag_preferences_from_server"] != nil {
		model.UseAagPreferencesFromServer = core.BoolPtr(modelMap["use_aag_preferences_from_server"].(bool))
	}
	if modelMap["user_db_backup_preference_type"] != nil && modelMap["user_db_backup_preference_type"].(string) != "" {
		model.UserDbBackupPreferenceType = core.StringPtr(modelMap["user_db_backup_preference_type"].(string))
	}
	if modelMap["additional_host_params"] != nil {
		additionalHostParams := []backuprecoveryv1.MSSQLFileProtectionGroupHostParams{}
		for _, additionalHostParamsItem := range modelMap["additional_host_params"].([]interface{}) {
			additionalHostParamsItemModel, err := ResourceIbmBackupRecoveryProtectionGroupMapToMSSQLFileProtectionGroupHostParams(additionalHostParamsItem.(map[string]interface{}))
			if err != nil {
				return model, err
			}
			additionalHostParams = append(additionalHostParams, *additionalHostParamsItemModel)
		}
		model.AdditionalHostParams = additionalHostParams
	}
	objects := []backuprecoveryv1.MSSQLFileProtectionGroupObjectParams{}
	for _, objectsItem := range modelMap["objects"].([]interface{}) {
		objectsItemModel, err := ResourceIbmBackupRecoveryProtectionGroupMapToMSSQLFileProtectionGroupObjectParams(objectsItem.(map[string]interface{}))
		if err != nil {
			return model, err
		}
		objects = append(objects, *objectsItemModel)
	}
	model.Objects = objects
	if modelMap["perform_source_side_deduplication"] != nil {
		model.PerformSourceSideDeduplication = core.BoolPtr(modelMap["perform_source_side_deduplication"].(bool))
	}
	return model, nil
}

func ResourceIbmBackupRecoveryProtectionGroupMapToAdvancedSettings(modelMap map[string]interface{}) (*backuprecoveryv1.AdvancedSettings, error) {
	model := &backuprecoveryv1.AdvancedSettings{}
	if modelMap["cloned_db_backup_status"] != nil && modelMap["cloned_db_backup_status"].(string) != "" {
		model.ClonedDbBackupStatus = core.StringPtr(modelMap["cloned_db_backup_status"].(string))
	}
	if modelMap["db_backup_if_not_online_status"] != nil && modelMap["db_backup_if_not_online_status"].(string) != "" {
		model.DbBackupIfNotOnlineStatus = core.StringPtr(modelMap["db_backup_if_not_online_status"].(string))
	}
	if modelMap["missing_db_backup_status"] != nil && modelMap["missing_db_backup_status"].(string) != "" {
		model.MissingDbBackupStatus = core.StringPtr(modelMap["missing_db_backup_status"].(string))
	}
	if modelMap["offline_restoring_db_backup_status"] != nil && modelMap["offline_restoring_db_backup_status"].(string) != "" {
		model.OfflineRestoringDbBackupStatus = core.StringPtr(modelMap["offline_restoring_db_backup_status"].(string))
	}
	if modelMap["read_only_db_backup_status"] != nil && modelMap["read_only_db_backup_status"].(string) != "" {
		model.ReadOnlyDbBackupStatus = core.StringPtr(modelMap["read_only_db_backup_status"].(string))
	}
	if modelMap["report_all_non_autoprotect_db_errors"] != nil && modelMap["report_all_non_autoprotect_db_errors"].(string) != "" {
		model.ReportAllNonAutoprotectDbErrors = core.StringPtr(modelMap["report_all_non_autoprotect_db_errors"].(string))
	}
	return model, nil
}

func ResourceIbmBackupRecoveryProtectionGroupMapToFilter(modelMap map[string]interface{}) (*backuprecoveryv1.Filter, error) {
	model := &backuprecoveryv1.Filter{}
	if modelMap["filter_string"] != nil && modelMap["filter_string"].(string) != "" {
		model.FilterString = core.StringPtr(modelMap["filter_string"].(string))
	}
	if modelMap["is_regular_expression"] != nil {
		model.IsRegularExpression = core.BoolPtr(modelMap["is_regular_expression"].(bool))
	}
	return model, nil
}

func ResourceIbmBackupRecoveryProtectionGroupMapToMSSQLFileProtectionGroupHostParams(modelMap map[string]interface{}) (*backuprecoveryv1.MSSQLFileProtectionGroupHostParams, error) {
	model := &backuprecoveryv1.MSSQLFileProtectionGroupHostParams{}
	if modelMap["disable_source_side_deduplication"] != nil {
		model.DisableSourceSideDeduplication = core.BoolPtr(modelMap["disable_source_side_deduplication"].(bool))
	}
	model.HostID = core.Int64Ptr(int64(modelMap["host_id"].(int)))
	if modelMap["host_name"] != nil && modelMap["host_name"].(string) != "" {
		model.HostName = core.StringPtr(modelMap["host_name"].(string))
	}
	return model, nil
}

func ResourceIbmBackupRecoveryProtectionGroupMapToMSSQLFileProtectionGroupObjectParams(modelMap map[string]interface{}) (*backuprecoveryv1.MSSQLFileProtectionGroupObjectParams, error) {
	model := &backuprecoveryv1.MSSQLFileProtectionGroupObjectParams{}
	model.ID = core.Int64Ptr(int64(modelMap["id"].(int)))
	if modelMap["name"] != nil && modelMap["name"].(string) != "" {
		model.Name = core.StringPtr(modelMap["name"].(string))
	}
	if modelMap["source_type"] != nil && modelMap["source_type"].(string) != "" {
		model.SourceType = core.StringPtr(modelMap["source_type"].(string))
	}
	return model, nil
}

func ResourceIbmBackupRecoveryProtectionGroupMapToMSSQLNativeProtectionGroupParams(modelMap map[string]interface{}) (*backuprecoveryv1.MSSQLNativeProtectionGroupParams, error) {
	model := &backuprecoveryv1.MSSQLNativeProtectionGroupParams{}
	if modelMap["aag_backup_preference_type"] != nil && modelMap["aag_backup_preference_type"].(string) != "" {
		model.AagBackupPreferenceType = core.StringPtr(modelMap["aag_backup_preference_type"].(string))
	}
	if modelMap["advanced_settings"] != nil && len(modelMap["advanced_settings"].([]interface{})) > 0 {
		AdvancedSettingsModel, err := ResourceIbmBackupRecoveryProtectionGroupMapToAdvancedSettings(modelMap["advanced_settings"].([]interface{})[0].(map[string]interface{}))
		if err != nil {
			return model, err
		}
		model.AdvancedSettings = AdvancedSettingsModel
	}
	if modelMap["backup_system_dbs"] != nil {
		model.BackupSystemDbs = core.BoolPtr(modelMap["backup_system_dbs"].(bool))
	}
	if modelMap["exclude_filters"] != nil {
		excludeFilters := []backuprecoveryv1.Filter{}
		for _, excludeFiltersItem := range modelMap["exclude_filters"].([]interface{}) {
			excludeFiltersItemModel, err := ResourceIbmBackupRecoveryProtectionGroupMapToFilter(excludeFiltersItem.(map[string]interface{}))
			if err != nil {
				return model, err
			}
			excludeFilters = append(excludeFilters, *excludeFiltersItemModel)
		}
		model.ExcludeFilters = excludeFilters
	}
	if modelMap["full_backups_copy_only"] != nil {
		model.FullBackupsCopyOnly = core.BoolPtr(modelMap["full_backups_copy_only"].(bool))
	}
	if modelMap["log_backup_num_streams"] != nil {
		model.LogBackupNumStreams = core.Int64Ptr(int64(modelMap["log_backup_num_streams"].(int)))
	}
	if modelMap["log_backup_with_clause"] != nil && modelMap["log_backup_with_clause"].(string) != "" {
		model.LogBackupWithClause = core.StringPtr(modelMap["log_backup_with_clause"].(string))
	}
	if modelMap["pre_post_script"] != nil && len(modelMap["pre_post_script"].([]interface{})) > 0 {
		PrePostScriptModel, err := ResourceIbmBackupRecoveryProtectionGroupMapToPrePostScriptParams(modelMap["pre_post_script"].([]interface{})[0].(map[string]interface{}))
		if err != nil {
			return model, err
		}
		model.PrePostScript = PrePostScriptModel
	}
	if modelMap["use_aag_preferences_from_server"] != nil {
		model.UseAagPreferencesFromServer = core.BoolPtr(modelMap["use_aag_preferences_from_server"].(bool))
	}
	if modelMap["user_db_backup_preference_type"] != nil && modelMap["user_db_backup_preference_type"].(string) != "" {
		model.UserDbBackupPreferenceType = core.StringPtr(modelMap["user_db_backup_preference_type"].(string))
	}
	if modelMap["num_streams"] != nil {
		model.NumStreams = core.Int64Ptr(int64(modelMap["num_streams"].(int)))
	}
	objects := []backuprecoveryv1.MSSQLNativeProtectionGroupObjectParams{}
	for _, objectsItem := range modelMap["objects"].([]interface{}) {
		objectsItemModel, err := ResourceIbmBackupRecoveryProtectionGroupMapToMSSQLNativeProtectionGroupObjectParams(objectsItem.(map[string]interface{}))
		if err != nil {
			return model, err
		}
		objects = append(objects, *objectsItemModel)
	}
	model.Objects = objects
	if modelMap["with_clause"] != nil && modelMap["with_clause"].(string) != "" {
		model.WithClause = core.StringPtr(modelMap["with_clause"].(string))
	}
	return model, nil
}

func ResourceIbmBackupRecoveryProtectionGroupMapToMSSQLNativeProtectionGroupObjectParams(modelMap map[string]interface{}) (*backuprecoveryv1.MSSQLNativeProtectionGroupObjectParams, error) {
	model := &backuprecoveryv1.MSSQLNativeProtectionGroupObjectParams{}
	model.ID = core.Int64Ptr(int64(modelMap["id"].(int)))
	if modelMap["name"] != nil && modelMap["name"].(string) != "" {
		model.Name = core.StringPtr(modelMap["name"].(string))
	}
	if modelMap["source_type"] != nil && modelMap["source_type"].(string) != "" {
		model.SourceType = core.StringPtr(modelMap["source_type"].(string))
	}
	return model, nil
}

func ResourceIbmBackupRecoveryProtectionGroupMapToMSSQLVolumeProtectionGroupParams(modelMap map[string]interface{}) (*backuprecoveryv1.MSSQLVolumeProtectionGroupParams, error) {
	model := &backuprecoveryv1.MSSQLVolumeProtectionGroupParams{}
	if modelMap["aag_backup_preference_type"] != nil && modelMap["aag_backup_preference_type"].(string) != "" {
		model.AagBackupPreferenceType = core.StringPtr(modelMap["aag_backup_preference_type"].(string))
	}
	if modelMap["advanced_settings"] != nil && len(modelMap["advanced_settings"].([]interface{})) > 0 {
		AdvancedSettingsModel, err := ResourceIbmBackupRecoveryProtectionGroupMapToAdvancedSettings(modelMap["advanced_settings"].([]interface{})[0].(map[string]interface{}))
		if err != nil {
			return model, err
		}
		model.AdvancedSettings = AdvancedSettingsModel
	}
	if modelMap["backup_system_dbs"] != nil {
		model.BackupSystemDbs = core.BoolPtr(modelMap["backup_system_dbs"].(bool))
	}
	if modelMap["exclude_filters"] != nil {
		excludeFilters := []backuprecoveryv1.Filter{}
		for _, excludeFiltersItem := range modelMap["exclude_filters"].([]interface{}) {
			excludeFiltersItemModel, err := ResourceIbmBackupRecoveryProtectionGroupMapToFilter(excludeFiltersItem.(map[string]interface{}))
			if err != nil {
				return model, err
			}
			excludeFilters = append(excludeFilters, *excludeFiltersItemModel)
		}
		model.ExcludeFilters = excludeFilters
	}
	if modelMap["full_backups_copy_only"] != nil {
		model.FullBackupsCopyOnly = core.BoolPtr(modelMap["full_backups_copy_only"].(bool))
	}
	if modelMap["log_backup_num_streams"] != nil {
		model.LogBackupNumStreams = core.Int64Ptr(int64(modelMap["log_backup_num_streams"].(int)))
	}
	if modelMap["log_backup_with_clause"] != nil && modelMap["log_backup_with_clause"].(string) != "" {
		model.LogBackupWithClause = core.StringPtr(modelMap["log_backup_with_clause"].(string))
	}
	if modelMap["pre_post_script"] != nil && len(modelMap["pre_post_script"].([]interface{})) > 0 {
		PrePostScriptModel, err := ResourceIbmBackupRecoveryProtectionGroupMapToPrePostScriptParams(modelMap["pre_post_script"].([]interface{})[0].(map[string]interface{}))
		if err != nil {
			return model, err
		}
		model.PrePostScript = PrePostScriptModel
	}
	if modelMap["use_aag_preferences_from_server"] != nil {
		model.UseAagPreferencesFromServer = core.BoolPtr(modelMap["use_aag_preferences_from_server"].(bool))
	}
	if modelMap["user_db_backup_preference_type"] != nil && modelMap["user_db_backup_preference_type"].(string) != "" {
		model.UserDbBackupPreferenceType = core.StringPtr(modelMap["user_db_backup_preference_type"].(string))
	}
	if modelMap["additional_host_params"] != nil {
		additionalHostParams := []backuprecoveryv1.MSSQLVolumeProtectionGroupHostParams{}
		for _, additionalHostParamsItem := range modelMap["additional_host_params"].([]interface{}) {
			additionalHostParamsItemModel, err := ResourceIbmBackupRecoveryProtectionGroupMapToMSSQLVolumeProtectionGroupHostParams(additionalHostParamsItem.(map[string]interface{}))
			if err != nil {
				return model, err
			}
			additionalHostParams = append(additionalHostParams, *additionalHostParamsItemModel)
		}
		model.AdditionalHostParams = additionalHostParams
	}
	if modelMap["backup_db_volumes_only"] != nil {
		model.BackupDbVolumesOnly = core.BoolPtr(modelMap["backup_db_volumes_only"].(bool))
	}
	if modelMap["incremental_backup_after_restart"] != nil {
		model.IncrementalBackupAfterRestart = core.BoolPtr(modelMap["incremental_backup_after_restart"].(bool))
	}
	if modelMap["indexing_policy"] != nil && len(modelMap["indexing_policy"].([]interface{})) > 0 {
		IndexingPolicyModel, err := ResourceIbmBackupRecoveryProtectionGroupMapToIndexingPolicy(modelMap["indexing_policy"].([]interface{})[0].(map[string]interface{}))
		if err != nil {
			return model, err
		}
		model.IndexingPolicy = IndexingPolicyModel
	}
	objects := []backuprecoveryv1.MSSQLVolumeProtectionGroupObjectParams{}
	for _, objectsItem := range modelMap["objects"].([]interface{}) {
		objectsItemModel, err := ResourceIbmBackupRecoveryProtectionGroupMapToMSSQLVolumeProtectionGroupObjectParams(objectsItem.(map[string]interface{}))
		if err != nil {
			return model, err
		}
		objects = append(objects, *objectsItemModel)
	}
	model.Objects = objects
	return model, nil
}

func ResourceIbmBackupRecoveryProtectionGroupMapToMSSQLVolumeProtectionGroupHostParams(modelMap map[string]interface{}) (*backuprecoveryv1.MSSQLVolumeProtectionGroupHostParams, error) {
	model := &backuprecoveryv1.MSSQLVolumeProtectionGroupHostParams{}
	if modelMap["enable_system_backup"] != nil {
		model.EnableSystemBackup = core.BoolPtr(modelMap["enable_system_backup"].(bool))
	}
	model.HostID = core.Int64Ptr(int64(modelMap["host_id"].(int)))
	if modelMap["host_name"] != nil && modelMap["host_name"].(string) != "" {
		model.HostName = core.StringPtr(modelMap["host_name"].(string))
	}
	if modelMap["volume_guids"] != nil {
		volumeGuids := []string{}
		for _, volumeGuidsItem := range modelMap["volume_guids"].([]interface{}) {
			volumeGuids = append(volumeGuids, volumeGuidsItem.(string))
		}
		model.VolumeGuids = volumeGuids
	}
	return model, nil
}

func ResourceIbmBackupRecoveryProtectionGroupMapToMSSQLVolumeProtectionGroupObjectParams(modelMap map[string]interface{}) (*backuprecoveryv1.MSSQLVolumeProtectionGroupObjectParams, error) {
	model := &backuprecoveryv1.MSSQLVolumeProtectionGroupObjectParams{}
	model.ID = core.Int64Ptr(int64(modelMap["id"].(int)))
	if modelMap["name"] != nil && modelMap["name"].(string) != "" {
		model.Name = core.StringPtr(modelMap["name"].(string))
	}
	if modelMap["source_type"] != nil && modelMap["source_type"].(string) != "" {
		model.SourceType = core.StringPtr(modelMap["source_type"].(string))
	}
	return model, nil
}

func ResourceIbmBackupRecoveryProtectionGroupMapToKubernetesProtectionGroupParams(modelMap map[string]interface{}) (*backuprecoveryv1.KubernetesProtectionGroupParams, error) {
	model := &backuprecoveryv1.KubernetesProtectionGroupParams{}
	if modelMap["enable_indexing"] != nil {
		model.EnableIndexing = core.BoolPtr(modelMap["enable_indexing"].(bool))
	}
	if modelMap["exclude_label_ids"] != nil && len(modelMap["exclude_label_ids"].([]interface{})) > 0 && len(modelMap["exclude_label_ids"].([][]interface{})) > 0 {
		excludeLabelIds := [][]int64{}
		for _, excludeLabelIdsItemArray := range modelMap["exclude_label_ids"].([][]interface{}) {
			excludeLabelIdsItemArrayInt64 := make([]int64, len(excludeLabelIdsItemArray))
			for _, excludeLabelIdsItem := range excludeLabelIdsItemArray {
				excludeLabelIdsItemArrayInt64 = append(excludeLabelIdsItemArrayInt64, int64(excludeLabelIdsItem.(int)))
			}
			excludeLabelIds = append(excludeLabelIds, excludeLabelIdsItemArrayInt64)
		}
		model.ExcludeLabelIds = excludeLabelIds
	}
	if modelMap["exclude_object_ids"] != nil {
		excludeObjectIds := []int64{}
		for _, excludeObjectIdsItem := range modelMap["exclude_object_ids"].([]interface{}) {
			excludeObjectIds = append(excludeObjectIds, int64(excludeObjectIdsItem.(int)))
		}
		model.ExcludeObjectIds = excludeObjectIds
	}
	if modelMap["exclude_params"] != nil && len(modelMap["exclude_params"].([]interface{})) > 0 {
		ExcludeParamsModel, err := ResourceIbmBackupRecoveryProtectionGroupMapToKubernetesFilterParams(modelMap["exclude_params"].([]interface{})[0].(map[string]interface{}))
		if err != nil {
			return model, err
		}
		model.ExcludeParams = ExcludeParamsModel
	}
	if modelMap["include_params"] != nil && len(modelMap["include_params"].([]interface{})) > 0 {
		IncludeParamsModel, err := ResourceIbmBackupRecoveryProtectionGroupMapToKubernetesFilterParams(modelMap["include_params"].([]interface{})[0].(map[string]interface{}))
		if err != nil {
			return model, err
		}
		model.IncludeParams = IncludeParamsModel
	}
	if modelMap["label_ids"] != nil && len(modelMap["label_ids"].([]interface{})) > 0 && len(modelMap["label_ids"].([][]interface{})) > 0 {
		labelIds := [][]int64{}
		for _, labelIdsItem := range modelMap["label_ids"].([][]interface{}) {

			labelIdsItemInt64 := make([]int64, len(labelIdsItem))
			for _, labelIdsItem := range labelIdsItem {
				labelIdsItemInt64 = append(labelIdsItemInt64, int64(labelIdsItem.(int)))
			}
			labelIds = append(labelIds, labelIdsItemInt64)
		}
		model.LabelIds = labelIds
	}
	if modelMap["leverage_csi_snapshot"] != nil {
		model.LeverageCSISnapshot = core.BoolPtr(modelMap["leverage_csi_snapshot"].(bool))
	}
	if modelMap["non_snapshot_backup"] != nil {
		model.NonSnapshotBackup = core.BoolPtr(modelMap["non_snapshot_backup"].(bool))
	}
	if modelMap["objects"] != nil {
		objects := []backuprecoveryv1.KubernetesProtectionGroupObjectParams{}
		for _, objectsItem := range modelMap["objects"].([]interface{}) {
			objectsItemModel, err := ResourceIbmBackupRecoveryProtectionGroupMapToKubernetesProtectionGroupObjectParams(objectsItem.(map[string]interface{}))
			if err != nil {
				return model, err
			}
			objects = append(objects, *objectsItemModel)
		}
		model.Objects = objects
	}
	if modelMap["source_id"] != nil {
		model.SourceID = core.Int64Ptr(int64(modelMap["source_id"].(int)))
	}
	if modelMap["source_name"] != nil && modelMap["source_name"].(string) != "" {
		model.SourceName = core.StringPtr(modelMap["source_name"].(string))
	}
	if modelMap["vlan_params"] != nil && len(modelMap["vlan_params"].([]interface{})) > 0 {
		VlanParamsModel, err := ResourceIbmBackupRecoveryProtectionGroupMapToVlanParams(modelMap["vlan_params"].([]interface{})[0].(map[string]interface{}))
		if err != nil {
			return model, err
		}
		model.VlanParams = VlanParamsModel
	}
	if modelMap["volume_backup_failure"] != nil {
		model.VolumeBackupFailure = core.BoolPtr(modelMap["volume_backup_failure"].(bool))
	}
	return model, nil
}

func ResourceIbmBackupRecoveryProtectionGroupMapToKubernetesFilterParams(modelMap map[string]interface{}) (*backuprecoveryv1.KubernetesFilterParams, error) {
	model := &backuprecoveryv1.KubernetesFilterParams{}
	if modelMap["label_combination_method"] != nil && modelMap["label_combination_method"].(string) != "" {
		model.LabelCombinationMethod = core.StringPtr(modelMap["label_combination_method"].(string))
	}
	if modelMap["label_vector"] != nil {
		labelVector := []backuprecoveryv1.KubernetesLabel{}
		for _, labelVectorItem := range modelMap["label_vector"].([]interface{}) {
			labelVectorItemModel, err := ResourceIbmBackupRecoveryProtectionGroupMapToKubernetesLabel(labelVectorItem.(map[string]interface{}))
			if err != nil {
				return model, err
			}
			labelVector = append(labelVector, *labelVectorItemModel)
		}
		model.LabelVector = labelVector
	}
	if modelMap["objects"] != nil {
		objects := []int64{}
		for _, objectsItem := range modelMap["objects"].([]interface{}) {
			objects = append(objects, int64(objectsItem.(int)))
		}
		model.Objects = objects
	}
	return model, nil
}

func ResourceIbmBackupRecoveryProtectionGroupMapToKubernetesLabel(modelMap map[string]interface{}) (*backuprecoveryv1.KubernetesLabel, error) {
	model := &backuprecoveryv1.KubernetesLabel{}
	if modelMap["key"] != nil && modelMap["key"].(string) != "" {
		model.Key = core.StringPtr(modelMap["key"].(string))
	}
	if modelMap["value"] != nil && modelMap["value"].(string) != "" {
		model.Value = core.StringPtr(modelMap["value"].(string))
	}
	return model, nil
}

func ResourceIbmBackupRecoveryProtectionGroupMapToKubernetesProtectionGroupObjectParams(modelMap map[string]interface{}) (*backuprecoveryv1.KubernetesProtectionGroupObjectParams, error) {
	model := &backuprecoveryv1.KubernetesProtectionGroupObjectParams{}
	if modelMap["backup_only_pvc"] != nil {
		model.BackupOnlyPvc = core.BoolPtr(modelMap["backup_only_pvc"].(bool))
	}
	if modelMap["exclude_pvcs"] != nil {
		excludePvcs := []backuprecoveryv1.KubernetesPvcInfo{}
		for _, excludePvcsItem := range modelMap["exclude_pvcs"].([]interface{}) {
			excludePvcsItemModel, err := ResourceIbmBackupRecoveryProtectionGroupMapToKubernetesPvcInfo(excludePvcsItem.(map[string]interface{}))
			if err != nil {
				return model, err
			}
			excludePvcs = append(excludePvcs, *excludePvcsItemModel)
		}
		model.ExcludePvcs = excludePvcs
	}
	if modelMap["excluded_resources"] != nil {
		excludedResources := []string{}
		for _, excludedResourcesItem := range modelMap["excluded_resources"].([]interface{}) {
			excludedResources = append(excludedResources, excludedResourcesItem.(string))
		}
		model.ExcludedResources = excludedResources
	}
	model.ID = core.Int64Ptr(int64(modelMap["id"].(int)))
	if modelMap["include_pvcs"] != nil {
		includePvcs := []backuprecoveryv1.KubernetesPvcInfo{}
		for _, includePvcsItem := range modelMap["include_pvcs"].([]interface{}) {
			includePvcsItemModel, err := ResourceIbmBackupRecoveryProtectionGroupMapToKubernetesPvcInfo(includePvcsItem.(map[string]interface{}))
			if err != nil {
				return model, err
			}
			includePvcs = append(includePvcs, *includePvcsItemModel)
		}
		model.IncludePvcs = includePvcs
	}
	if modelMap["included_resources"] != nil {
		includedResources := []string{}
		for _, includedResourcesItem := range modelMap["included_resources"].([]interface{}) {
			includedResources = append(includedResources, includedResourcesItem.(string))
		}
		model.IncludedResources = includedResources
	}
	if modelMap["name"] != nil && modelMap["name"].(string) != "" {
		model.Name = core.StringPtr(modelMap["name"].(string))
	}
	if modelMap["quiesce_groups"] != nil {
		quiesceGroups := []backuprecoveryv1.QuiesceGroup{}
		for _, quiesceGroupsItem := range modelMap["quiesce_groups"].([]interface{}) {
			quiesceGroupsItemModel, err := ResourceIbmBackupRecoveryProtectionGroupMapToQuiesceGroup(quiesceGroupsItem.(map[string]interface{}))
			if err != nil {
				return model, err
			}
			quiesceGroups = append(quiesceGroups, *quiesceGroupsItemModel)
		}
		model.QuiesceGroups = quiesceGroups
	}
	return model, nil
}

func ResourceIbmBackupRecoveryProtectionGroupMapToKubernetesPvcInfo(modelMap map[string]interface{}) (*backuprecoveryv1.KubernetesPvcInfo, error) {
	model := &backuprecoveryv1.KubernetesPvcInfo{}
	if modelMap["id"] != nil {
		model.ID = core.Int64Ptr(int64(modelMap["id"].(int)))
	}
	if modelMap["name"] != nil && modelMap["name"].(string) != "" {
		model.Name = core.StringPtr(modelMap["name"].(string))
	}
	return model, nil
}

func ResourceIbmBackupRecoveryProtectionGroupMapToQuiesceGroup(modelMap map[string]interface{}) (*backuprecoveryv1.QuiesceGroup, error) {
	model := &backuprecoveryv1.QuiesceGroup{}
	model.QuiesceMode = core.StringPtr(modelMap["quiesce_mode"].(string))
	quiesceRules := []backuprecoveryv1.QuiesceRule{}
	for _, quiesceRulesItem := range modelMap["quiesce_rules"].([]interface{}) {
		quiesceRulesItemModel, err := ResourceIbmBackupRecoveryProtectionGroupMapToQuiesceRule(quiesceRulesItem.(map[string]interface{}))
		if err != nil {
			return model, err
		}
		quiesceRules = append(quiesceRules, *quiesceRulesItemModel)
	}
	model.QuiesceRules = quiesceRules
	return model, nil
}

func ResourceIbmBackupRecoveryProtectionGroupMapToQuiesceRule(modelMap map[string]interface{}) (*backuprecoveryv1.QuiesceRule, error) {
	model := &backuprecoveryv1.QuiesceRule{}
	if modelMap["pod_selector_labels"] != nil {
		podSelectorLabels := []backuprecoveryv1.KubernetesLabel{}
		for _, podSelectorLabelsItem := range modelMap["pod_selector_labels"].([]interface{}) {
			podSelectorLabelsItemModel, err := ResourceIbmBackupRecoveryProtectionGroupMapToKubernetesLabel(podSelectorLabelsItem.(map[string]interface{}))
			if err != nil {
				return model, err
			}
			podSelectorLabels = append(podSelectorLabels, *podSelectorLabelsItemModel)
		}
		model.PodSelectorLabels = podSelectorLabels
	}
	postSnapshotHooks := []backuprecoveryv1.KubernetesHook{}
	for _, postSnapshotHooksItem := range modelMap["post_snapshot_hooks"].([]interface{}) {
		postSnapshotHooksItemModel, err := ResourceIbmBackupRecoveryProtectionGroupMapToKubernetesHook(postSnapshotHooksItem.(map[string]interface{}))
		if err != nil {
			return model, err
		}
		postSnapshotHooks = append(postSnapshotHooks, *postSnapshotHooksItemModel)
	}
	model.PostSnapshotHooks = postSnapshotHooks
	preSnapshotHooks := []backuprecoveryv1.KubernetesHook{}
	for _, preSnapshotHooksItem := range modelMap["pre_snapshot_hooks"].([]interface{}) {
		preSnapshotHooksItemModel, err := ResourceIbmBackupRecoveryProtectionGroupMapToKubernetesHook(preSnapshotHooksItem.(map[string]interface{}))
		if err != nil {
			return model, err
		}
		preSnapshotHooks = append(preSnapshotHooks, *preSnapshotHooksItemModel)
	}
	model.PreSnapshotHooks = preSnapshotHooks
	return model, nil
}

func ResourceIbmBackupRecoveryProtectionGroupMapToKubernetesHook(modelMap map[string]interface{}) (*backuprecoveryv1.KubernetesHook, error) {
	model := &backuprecoveryv1.KubernetesHook{}
	commands := []string{}
	for _, commandsItem := range modelMap["commands"].([]interface{}) {
		commands = append(commands, commandsItem.(string))
	}
	model.Commands = commands
	if modelMap["container"] != nil && modelMap["container"].(string) != "" {
		model.Container = core.StringPtr(modelMap["container"].(string))
	}
	if modelMap["fail_on_error"] != nil {
		model.FailOnError = core.BoolPtr(modelMap["fail_on_error"].(bool))
	}
	if modelMap["timeout"] != nil {
		model.Timeout = core.Int64Ptr(int64(modelMap["timeout"].(int)))
	}
	return model, nil
}

func ResourceIbmBackupRecoveryProtectionGroupMapToVlanParams(modelMap map[string]interface{}) (*backuprecoveryv1.VlanParams, error) {
	model := &backuprecoveryv1.VlanParams{}
	if modelMap["disable_vlan"] != nil {
		model.DisableVlan = core.BoolPtr(modelMap["disable_vlan"].(bool))
	}
	if modelMap["interface_name"] != nil && modelMap["interface_name"].(string) != "" {
		model.InterfaceName = core.StringPtr(modelMap["interface_name"].(string))
	}
	if modelMap["vlan_id"] != nil {
		model.VlanID = core.Int64Ptr(int64(modelMap["vlan_id"].(int)))
	}
	return model, nil
}

func ResourceIbmBackupRecoveryProtectionGroupTimeOfDayToMap(model *backuprecoveryv1.TimeOfDay) (map[string]interface{}, error) {
	modelMap := make(map[string]interface{})
	modelMap["hour"] = flex.IntValue(model.Hour)
	modelMap["minute"] = flex.IntValue(model.Minute)
	if model.TimeZone != nil {
		modelMap["time_zone"] = *model.TimeZone
	}
	return modelMap, nil
}

func ResourceIbmBackupRecoveryProtectionGroupProtectionGroupAlertingPolicyToMap(model *backuprecoveryv1.ProtectionGroupAlertingPolicy) (map[string]interface{}, error) {
	modelMap := make(map[string]interface{})
	modelMap["backup_run_status"] = model.BackupRunStatus
	if model.AlertTargets != nil {
		alertTargets := []map[string]interface{}{}
		for _, alertTargetsItem := range model.AlertTargets {
			alertTargetsItemMap, err := ResourceIbmBackupRecoveryProtectionGroupAlertTargetToMap(&alertTargetsItem) // #nosec G601
			if err != nil {
				return modelMap, err
			}
			alertTargets = append(alertTargets, alertTargetsItemMap)
		}
		modelMap["alert_targets"] = alertTargets
	}
	if model.RaiseObjectLevelFailureAlert != nil {
		modelMap["raise_object_level_failure_alert"] = *model.RaiseObjectLevelFailureAlert
	}
	if model.RaiseObjectLevelFailureAlertAfterLastAttempt != nil {
		modelMap["raise_object_level_failure_alert_after_last_attempt"] = *model.RaiseObjectLevelFailureAlertAfterLastAttempt
	}
	if model.RaiseObjectLevelFailureAlertAfterEachAttempt != nil {
		modelMap["raise_object_level_failure_alert_after_each_attempt"] = *model.RaiseObjectLevelFailureAlertAfterEachAttempt
	}
	return modelMap, nil
}

func ResourceIbmBackupRecoveryProtectionGroupAlertTargetToMap(model *backuprecoveryv1.AlertTarget) (map[string]interface{}, error) {
	modelMap := make(map[string]interface{})
	modelMap["email_address"] = *model.EmailAddress
	if model.Language != nil {
		modelMap["language"] = *model.Language
	}
	if model.RecipientType != nil {
		modelMap["recipient_type"] = *model.RecipientType
	}
	return modelMap, nil
}

func ResourceIbmBackupRecoveryProtectionGroupSlaRuleToMap(model *backuprecoveryv1.SlaRule) (map[string]interface{}, error) {
	modelMap := make(map[string]interface{})
	if model.BackupRunType != nil {
		modelMap["backup_run_type"] = *model.BackupRunType
	}
	if model.SlaMinutes != nil {
		modelMap["sla_minutes"] = flex.IntValue(model.SlaMinutes)
	}
	return modelMap, nil
}

func ResourceIbmBackupRecoveryProtectionGroupKeyValuePairToMap(model *backuprecoveryv1.KeyValuePair) (map[string]interface{}, error) {
	modelMap := make(map[string]interface{})
	modelMap["key"] = *model.Key
	modelMap["value"] = *model.Value
	return modelMap, nil
}

func ResourceIbmBackupRecoveryProtectionGroupPhysicalProtectionGroupParamsToMap(model *backuprecoveryv1.PhysicalProtectionGroupParams) (map[string]interface{}, error) {
	modelMap := make(map[string]interface{})
	modelMap["protection_type"] = *model.ProtectionType
	if model.VolumeProtectionTypeParams != nil {
		volumeProtectionTypeParamsMap, err := ResourceIbmBackupRecoveryProtectionGroupPhysicalVolumeProtectionGroupParamsToMap(model.VolumeProtectionTypeParams)
		if err != nil {
			return modelMap, err
		}
		modelMap["volume_protection_type_params"] = []map[string]interface{}{volumeProtectionTypeParamsMap}
	}
	if model.FileProtectionTypeParams != nil {
		fileProtectionTypeParamsMap, err := ResourceIbmBackupRecoveryProtectionGroupPhysicalFileProtectionGroupParamsToMap(model.FileProtectionTypeParams)
		if err != nil {
			return modelMap, err
		}
		modelMap["file_protection_type_params"] = []map[string]interface{}{fileProtectionTypeParamsMap}
	}
	return modelMap, nil
}

func ResourceIbmBackupRecoveryProtectionGroupPhysicalVolumeProtectionGroupParamsToMap(model *backuprecoveryv1.PhysicalVolumeProtectionGroupParams) (map[string]interface{}, error) {
	modelMap := make(map[string]interface{})
	objects := []map[string]interface{}{}
	for _, objectsItem := range model.Objects {
		objectsItemMap, err := ResourceIbmBackupRecoveryProtectionGroupPhysicalVolumeProtectionGroupObjectParamsToMap(&objectsItem) // #nosec G601
		if err != nil {
			return modelMap, err
		}
		objects = append(objects, objectsItemMap)
	}
	modelMap["objects"] = objects
	if model.IndexingPolicy != nil {
		indexingPolicyMap, err := ResourceIbmBackupRecoveryProtectionGroupIndexingPolicyToMap(model.IndexingPolicy)
		if err != nil {
			return modelMap, err
		}
		modelMap["indexing_policy"] = []map[string]interface{}{indexingPolicyMap}
	}
	if model.PerformSourceSideDeduplication != nil {
		modelMap["perform_source_side_deduplication"] = *model.PerformSourceSideDeduplication
	}
	if model.Quiesce != nil {
		modelMap["quiesce"] = *model.Quiesce
	}
	if model.ContinueOnQuiesceFailure != nil {
		modelMap["continue_on_quiesce_failure"] = *model.ContinueOnQuiesceFailure
	}
	if model.IncrementalBackupAfterRestart != nil {
		modelMap["incremental_backup_after_restart"] = *model.IncrementalBackupAfterRestart
	}
	if model.PrePostScript != nil {
		prePostScriptMap, err := ResourceIbmBackupRecoveryProtectionGroupPrePostScriptParamsToMap(model.PrePostScript)
		if err != nil {
			return modelMap, err
		}
		modelMap["pre_post_script"] = []map[string]interface{}{prePostScriptMap}
	}
	if model.DedupExclusionSourceIds != nil {
		modelMap["dedup_exclusion_source_ids"] = model.DedupExclusionSourceIds
	}
	if model.ExcludedVssWriters != nil {
		modelMap["excluded_vss_writers"] = model.ExcludedVssWriters
	}
	if model.CobmrBackup != nil {
		modelMap["cobmr_backup"] = *model.CobmrBackup
	}
	return modelMap, nil
}

func ResourceIbmBackupRecoveryProtectionGroupPhysicalVolumeProtectionGroupObjectParamsToMap(model *backuprecoveryv1.PhysicalVolumeProtectionGroupObjectParams) (map[string]interface{}, error) {
	modelMap := make(map[string]interface{})
	modelMap["id"] = flex.IntValue(model.ID)
	if model.Name != nil {
		modelMap["name"] = *model.Name
	}
	if model.VolumeGuids != nil {
		modelMap["volume_guids"] = model.VolumeGuids
	}
	if model.EnableSystemBackup != nil {
		modelMap["enable_system_backup"] = *model.EnableSystemBackup
	}
	if model.ExcludedVssWriters != nil {
		modelMap["excluded_vss_writers"] = model.ExcludedVssWriters
	}
	return modelMap, nil
}

func ResourceIbmBackupRecoveryProtectionGroupIndexingPolicyToMap(model *backuprecoveryv1.IndexingPolicy) (map[string]interface{}, error) {
	modelMap := make(map[string]interface{})
	modelMap["enable_indexing"] = *model.EnableIndexing
	if model.IncludePaths != nil {
		modelMap["include_paths"] = model.IncludePaths
	}
	if model.ExcludePaths != nil {
		modelMap["exclude_paths"] = model.ExcludePaths
	}
	return modelMap, nil
}

func ResourceIbmBackupRecoveryProtectionGroupPrePostScriptParamsToMap(model *backuprecoveryv1.PrePostScriptParams) (map[string]interface{}, error) {
	modelMap := make(map[string]interface{})
	if model.PreScript != nil {
		preScriptMap, err := ResourceIbmBackupRecoveryProtectionGroupCommonPreBackupScriptParamsToMap(model.PreScript)
		if err != nil {
			return modelMap, err
		}
		modelMap["pre_script"] = []map[string]interface{}{preScriptMap}
	}
	if model.PostScript != nil {
		postScriptMap, err := ResourceIbmBackupRecoveryProtectionGroupCommonPostBackupScriptParamsToMap(model.PostScript)
		if err != nil {
			return modelMap, err
		}
		modelMap["post_script"] = []map[string]interface{}{postScriptMap}
	}
	return modelMap, nil
}

func ResourceIbmBackupRecoveryProtectionGroupCommonPreBackupScriptParamsToMap(model *backuprecoveryv1.CommonPreBackupScriptParams) (map[string]interface{}, error) {
	modelMap := make(map[string]interface{})
	modelMap["path"] = *model.Path
	if model.Params != nil {
		modelMap["params"] = *model.Params
	}
	if model.TimeoutSecs != nil {
		modelMap["timeout_secs"] = flex.IntValue(model.TimeoutSecs)
	}
	if model.IsActive != nil {
		modelMap["is_active"] = *model.IsActive
	}
	if model.ContinueOnError != nil {
		modelMap["continue_on_error"] = *model.ContinueOnError
	}
	return modelMap, nil
}

func ResourceIbmBackupRecoveryProtectionGroupCommonPostBackupScriptParamsToMap(model *backuprecoveryv1.CommonPostBackupScriptParams) (map[string]interface{}, error) {
	modelMap := make(map[string]interface{})
	modelMap["path"] = *model.Path
	if model.Params != nil {
		modelMap["params"] = *model.Params
	}
	if model.TimeoutSecs != nil {
		modelMap["timeout_secs"] = flex.IntValue(model.TimeoutSecs)
	}
	if model.IsActive != nil {
		modelMap["is_active"] = *model.IsActive
	}
	return modelMap, nil
}

func ResourceIbmBackupRecoveryProtectionGroupPhysicalFileProtectionGroupParamsToMap(model *backuprecoveryv1.PhysicalFileProtectionGroupParams) (map[string]interface{}, error) {
	modelMap := make(map[string]interface{})
	if model.ExcludedVssWriters != nil {
		modelMap["excluded_vss_writers"] = model.ExcludedVssWriters
	}
	objects := []map[string]interface{}{}
	for _, objectsItem := range model.Objects {
		objectsItemMap, err := ResourceIbmBackupRecoveryProtectionGroupPhysicalFileProtectionGroupObjectParamsToMap(&objectsItem) // #nosec G601
		if err != nil {
			return modelMap, err
		}
		objects = append(objects, objectsItemMap)
	}
	modelMap["objects"] = objects
	if model.IndexingPolicy != nil {
		indexingPolicyMap, err := ResourceIbmBackupRecoveryProtectionGroupIndexingPolicyToMap(model.IndexingPolicy)
		if err != nil {
			return modelMap, err
		}
		modelMap["indexing_policy"] = []map[string]interface{}{indexingPolicyMap}
	}
	if model.PerformSourceSideDeduplication != nil {
		modelMap["perform_source_side_deduplication"] = *model.PerformSourceSideDeduplication
	}
	if model.PerformBrickBasedDeduplication != nil {
		modelMap["perform_brick_based_deduplication"] = *model.PerformBrickBasedDeduplication
	}
	if model.TaskTimeouts != nil {
		taskTimeouts := []map[string]interface{}{}
		for _, taskTimeoutsItem := range model.TaskTimeouts {
			taskTimeoutsItemMap, err := ResourceIbmBackupRecoveryProtectionGroupCancellationTimeoutParamsToMap(&taskTimeoutsItem) // #nosec G601
			if err != nil {
				return modelMap, err
			}
			taskTimeouts = append(taskTimeouts, taskTimeoutsItemMap)
		}
		modelMap["task_timeouts"] = taskTimeouts
	}
	if model.Quiesce != nil {
		modelMap["quiesce"] = *model.Quiesce
	}
	if model.ContinueOnQuiesceFailure != nil {
		modelMap["continue_on_quiesce_failure"] = *model.ContinueOnQuiesceFailure
	}
	if model.CobmrBackup != nil {
		modelMap["cobmr_backup"] = *model.CobmrBackup
	}
	if model.PrePostScript != nil {
		prePostScriptMap, err := ResourceIbmBackupRecoveryProtectionGroupPrePostScriptParamsToMap(model.PrePostScript)
		if err != nil {
			return modelMap, err
		}
		modelMap["pre_post_script"] = []map[string]interface{}{prePostScriptMap}
	}
	if model.DedupExclusionSourceIds != nil {
		modelMap["dedup_exclusion_source_ids"] = model.DedupExclusionSourceIds
	}
	if model.GlobalExcludePaths != nil {
		modelMap["global_exclude_paths"] = model.GlobalExcludePaths
	}
	if model.GlobalExcludeFS != nil {
		modelMap["global_exclude_fs"] = model.GlobalExcludeFS
	}
	if model.IgnorableErrors != nil {
		modelMap["ignorable_errors"] = model.IgnorableErrors
	}
	if model.AllowParallelRuns != nil {
		modelMap["allow_parallel_runs"] = *model.AllowParallelRuns
	}
	return modelMap, nil
}

func ResourceIbmBackupRecoveryProtectionGroupPhysicalFileProtectionGroupObjectParamsToMap(model *backuprecoveryv1.PhysicalFileProtectionGroupObjectParams) (map[string]interface{}, error) {
	modelMap := make(map[string]interface{})
	if model.ExcludedVssWriters != nil {
		modelMap["excluded_vss_writers"] = model.ExcludedVssWriters
	}
	modelMap["id"] = flex.IntValue(model.ID)
	if model.Name != nil {
		modelMap["name"] = *model.Name
	}
	if model.FilePaths != nil {
		filePaths := []map[string]interface{}{}
		for _, filePathsItem := range model.FilePaths {
			filePathsItemMap, err := ResourceIbmBackupRecoveryProtectionGroupPhysicalFileBackupPathParamsToMap(&filePathsItem) // #nosec G601
			if err != nil {
				return modelMap, err
			}
			filePaths = append(filePaths, filePathsItemMap)
		}
		modelMap["file_paths"] = filePaths
	}
	if model.UsesPathLevelSkipNestedVolumeSetting != nil {
		modelMap["uses_path_level_skip_nested_volume_setting"] = *model.UsesPathLevelSkipNestedVolumeSetting
	}
	if model.NestedVolumeTypesToSkip != nil {
		modelMap["nested_volume_types_to_skip"] = model.NestedVolumeTypesToSkip
	}
	if model.FollowNasSymlinkTarget != nil {
		modelMap["follow_nas_symlink_target"] = *model.FollowNasSymlinkTarget
	}
	if model.MetadataFilePath != nil {
		modelMap["metadata_file_path"] = *model.MetadataFilePath
	}
	return modelMap, nil
}

func ResourceIbmBackupRecoveryProtectionGroupPhysicalFileBackupPathParamsToMap(model *backuprecoveryv1.PhysicalFileBackupPathParams) (map[string]interface{}, error) {
	modelMap := make(map[string]interface{})
	modelMap["included_path"] = *model.IncludedPath
	if model.ExcludedPaths != nil {
		modelMap["excluded_paths"] = model.ExcludedPaths
	}
	if model.SkipNestedVolumes != nil {
		modelMap["skip_nested_volumes"] = *model.SkipNestedVolumes
	}
	return modelMap, nil
}

func ResourceIbmBackupRecoveryProtectionGroupCancellationTimeoutParamsToMap(model *backuprecoveryv1.CancellationTimeoutParams) (map[string]interface{}, error) {
	modelMap := make(map[string]interface{})
	if model.TimeoutMins != nil {
		modelMap["timeout_mins"] = flex.IntValue(model.TimeoutMins)
	}
	if model.BackupType != nil {
		modelMap["backup_type"] = *model.BackupType
	}
	return modelMap, nil
}

func ResourceIbmBackupRecoveryProtectionGroupMSSQLProtectionGroupParamsToMap(model *backuprecoveryv1.MSSQLProtectionGroupParams) (map[string]interface{}, error) {
	modelMap := make(map[string]interface{})
	if model.FileProtectionTypeParams != nil {
		fileProtectionTypeParamsMap, err := ResourceIbmBackupRecoveryProtectionGroupMSSQLFileProtectionGroupParamsToMap(model.FileProtectionTypeParams)
		if err != nil {
			return modelMap, err
		}
		modelMap["file_protection_type_params"] = []map[string]interface{}{fileProtectionTypeParamsMap}
	}
	if model.NativeProtectionTypeParams != nil {
		nativeProtectionTypeParamsMap, err := ResourceIbmBackupRecoveryProtectionGroupMSSQLNativeProtectionGroupParamsToMap(model.NativeProtectionTypeParams)
		if err != nil {
			return modelMap, err
		}
		modelMap["native_protection_type_params"] = []map[string]interface{}{nativeProtectionTypeParamsMap}
	}
	modelMap["protection_type"] = *model.ProtectionType
	if model.VolumeProtectionTypeParams != nil {
		volumeProtectionTypeParamsMap, err := ResourceIbmBackupRecoveryProtectionGroupMSSQLVolumeProtectionGroupParamsToMap(model.VolumeProtectionTypeParams)
		if err != nil {
			return modelMap, err
		}
		modelMap["volume_protection_type_params"] = []map[string]interface{}{volumeProtectionTypeParamsMap}
	}
	return modelMap, nil
}

func ResourceIbmBackupRecoveryProtectionGroupMSSQLFileProtectionGroupParamsToMap(model *backuprecoveryv1.MSSQLFileProtectionGroupParams) (map[string]interface{}, error) {
	modelMap := make(map[string]interface{})
	if model.AagBackupPreferenceType != nil {
		modelMap["aag_backup_preference_type"] = *model.AagBackupPreferenceType
	}
	if model.AdvancedSettings != nil {
		advancedSettingsMap, err := ResourceIbmBackupRecoveryProtectionGroupAdvancedSettingsToMap(model.AdvancedSettings)
		if err != nil {
			return modelMap, err
		}
		modelMap["advanced_settings"] = []map[string]interface{}{advancedSettingsMap}
	}
	if model.BackupSystemDbs != nil {
		modelMap["backup_system_dbs"] = *model.BackupSystemDbs
	}
	if model.ExcludeFilters != nil {
		excludeFilters := []map[string]interface{}{}
		for _, excludeFiltersItem := range model.ExcludeFilters {
			excludeFiltersItemMap, err := ResourceIbmBackupRecoveryProtectionGroupFilterToMap(&excludeFiltersItem) // #nosec G601
			if err != nil {
				return modelMap, err
			}
			excludeFilters = append(excludeFilters, excludeFiltersItemMap)
		}
		modelMap["exclude_filters"] = excludeFilters
	}
	if model.FullBackupsCopyOnly != nil {
		modelMap["full_backups_copy_only"] = *model.FullBackupsCopyOnly
	}
	if model.LogBackupNumStreams != nil {
		modelMap["log_backup_num_streams"] = flex.IntValue(model.LogBackupNumStreams)
	}
	if model.LogBackupWithClause != nil {
		modelMap["log_backup_with_clause"] = *model.LogBackupWithClause
	}
	if model.PrePostScript != nil {
		prePostScriptMap, err := ResourceIbmBackupRecoveryProtectionGroupPrePostScriptParamsToMap(model.PrePostScript)
		if err != nil {
			return modelMap, err
		}
		modelMap["pre_post_script"] = []map[string]interface{}{prePostScriptMap}
	}
	if model.UseAagPreferencesFromServer != nil {
		modelMap["use_aag_preferences_from_server"] = *model.UseAagPreferencesFromServer
	}
	if model.UserDbBackupPreferenceType != nil {
		modelMap["user_db_backup_preference_type"] = *model.UserDbBackupPreferenceType
	}
	if model.AdditionalHostParams != nil {
		additionalHostParams := []map[string]interface{}{}
		for _, additionalHostParamsItem := range model.AdditionalHostParams {
			additionalHostParamsItemMap, err := ResourceIbmBackupRecoveryProtectionGroupMSSQLFileProtectionGroupHostParamsToMap(&additionalHostParamsItem) // #nosec G601
			if err != nil {
				return modelMap, err
			}
			additionalHostParams = append(additionalHostParams, additionalHostParamsItemMap)
		}
		modelMap["additional_host_params"] = additionalHostParams
	}
	objects := []map[string]interface{}{}
	for _, objectsItem := range model.Objects {
		objectsItemMap, err := ResourceIbmBackupRecoveryProtectionGroupMSSQLFileProtectionGroupObjectParamsToMap(&objectsItem) // #nosec G601
		if err != nil {
			return modelMap, err
		}
		objects = append(objects, objectsItemMap)
	}
	modelMap["objects"] = objects
	if model.PerformSourceSideDeduplication != nil {
		modelMap["perform_source_side_deduplication"] = *model.PerformSourceSideDeduplication
	}
	return modelMap, nil
}

func ResourceIbmBackupRecoveryProtectionGroupAdvancedSettingsToMap(model *backuprecoveryv1.AdvancedSettings) (map[string]interface{}, error) {
	modelMap := make(map[string]interface{})
	if model.ClonedDbBackupStatus != nil {
		modelMap["cloned_db_backup_status"] = *model.ClonedDbBackupStatus
	}
	if model.DbBackupIfNotOnlineStatus != nil {
		modelMap["db_backup_if_not_online_status"] = *model.DbBackupIfNotOnlineStatus
	}
	if model.MissingDbBackupStatus != nil {
		modelMap["missing_db_backup_status"] = *model.MissingDbBackupStatus
	}
	if model.OfflineRestoringDbBackupStatus != nil {
		modelMap["offline_restoring_db_backup_status"] = *model.OfflineRestoringDbBackupStatus
	}
	if model.ReadOnlyDbBackupStatus != nil {
		modelMap["read_only_db_backup_status"] = *model.ReadOnlyDbBackupStatus
	}
	if model.ReportAllNonAutoprotectDbErrors != nil {
		modelMap["report_all_non_autoprotect_db_errors"] = *model.ReportAllNonAutoprotectDbErrors
	}
	return modelMap, nil
}

func ResourceIbmBackupRecoveryProtectionGroupFilterToMap(model *backuprecoveryv1.Filter) (map[string]interface{}, error) {
	modelMap := make(map[string]interface{})
	if model.FilterString != nil {
		modelMap["filter_string"] = *model.FilterString
	}
	if model.IsRegularExpression != nil {
		modelMap["is_regular_expression"] = *model.IsRegularExpression
	}
	return modelMap, nil
}

func ResourceIbmBackupRecoveryProtectionGroupMSSQLFileProtectionGroupHostParamsToMap(model *backuprecoveryv1.MSSQLFileProtectionGroupHostParams) (map[string]interface{}, error) {
	modelMap := make(map[string]interface{})
	if model.DisableSourceSideDeduplication != nil {
		modelMap["disable_source_side_deduplication"] = *model.DisableSourceSideDeduplication
	}
	modelMap["host_id"] = flex.IntValue(model.HostID)
	if model.HostName != nil {
		modelMap["host_name"] = *model.HostName
	}
	return modelMap, nil
}

func ResourceIbmBackupRecoveryProtectionGroupMSSQLFileProtectionGroupObjectParamsToMap(model *backuprecoveryv1.MSSQLFileProtectionGroupObjectParams) (map[string]interface{}, error) {
	modelMap := make(map[string]interface{})
	modelMap["id"] = flex.IntValue(model.ID)
	if model.Name != nil {
		modelMap["name"] = *model.Name
	}
	if model.SourceType != nil {
		modelMap["source_type"] = *model.SourceType
	}
	return modelMap, nil
}

func ResourceIbmBackupRecoveryProtectionGroupMSSQLNativeProtectionGroupParamsToMap(model *backuprecoveryv1.MSSQLNativeProtectionGroupParams) (map[string]interface{}, error) {
	modelMap := make(map[string]interface{})
	if model.AagBackupPreferenceType != nil {
		modelMap["aag_backup_preference_type"] = *model.AagBackupPreferenceType
	}
	if model.AdvancedSettings != nil {
		advancedSettingsMap, err := ResourceIbmBackupRecoveryProtectionGroupAdvancedSettingsToMap(model.AdvancedSettings)
		if err != nil {
			return modelMap, err
		}
		modelMap["advanced_settings"] = []map[string]interface{}{advancedSettingsMap}
	}
	if model.BackupSystemDbs != nil {
		modelMap["backup_system_dbs"] = *model.BackupSystemDbs
	}
	if model.ExcludeFilters != nil {
		excludeFilters := []map[string]interface{}{}
		for _, excludeFiltersItem := range model.ExcludeFilters {
			excludeFiltersItemMap, err := ResourceIbmBackupRecoveryProtectionGroupFilterToMap(&excludeFiltersItem) // #nosec G601
			if err != nil {
				return modelMap, err
			}
			excludeFilters = append(excludeFilters, excludeFiltersItemMap)
		}
		modelMap["exclude_filters"] = excludeFilters
	}
	if model.FullBackupsCopyOnly != nil {
		modelMap["full_backups_copy_only"] = *model.FullBackupsCopyOnly
	}
	if model.LogBackupNumStreams != nil {
		modelMap["log_backup_num_streams"] = flex.IntValue(model.LogBackupNumStreams)
	}
	if model.LogBackupWithClause != nil {
		modelMap["log_backup_with_clause"] = *model.LogBackupWithClause
	}
	if model.PrePostScript != nil {
		prePostScriptMap, err := ResourceIbmBackupRecoveryProtectionGroupPrePostScriptParamsToMap(model.PrePostScript)
		if err != nil {
			return modelMap, err
		}
		modelMap["pre_post_script"] = []map[string]interface{}{prePostScriptMap}
	}
	if model.UseAagPreferencesFromServer != nil {
		modelMap["use_aag_preferences_from_server"] = *model.UseAagPreferencesFromServer
	}
	if model.UserDbBackupPreferenceType != nil {
		modelMap["user_db_backup_preference_type"] = *model.UserDbBackupPreferenceType
	}
	if model.NumStreams != nil {
		modelMap["num_streams"] = flex.IntValue(model.NumStreams)
	}
	objects := []map[string]interface{}{}
	for _, objectsItem := range model.Objects {
		objectsItemMap, err := ResourceIbmBackupRecoveryProtectionGroupMSSQLNativeProtectionGroupObjectParamsToMap(&objectsItem) // #nosec G601
		if err != nil {
			return modelMap, err
		}
		objects = append(objects, objectsItemMap)
	}
	modelMap["objects"] = objects
	if model.WithClause != nil {
		modelMap["with_clause"] = *model.WithClause
	}
	return modelMap, nil
}

func ResourceIbmBackupRecoveryProtectionGroupMSSQLNativeProtectionGroupObjectParamsToMap(model *backuprecoveryv1.MSSQLNativeProtectionGroupObjectParams) (map[string]interface{}, error) {
	modelMap := make(map[string]interface{})
	modelMap["id"] = flex.IntValue(model.ID)
	if model.Name != nil {
		modelMap["name"] = *model.Name
	}
	if model.SourceType != nil {
		modelMap["source_type"] = *model.SourceType
	}
	return modelMap, nil
}

func ResourceIbmBackupRecoveryProtectionGroupMSSQLVolumeProtectionGroupParamsToMap(model *backuprecoveryv1.MSSQLVolumeProtectionGroupParams) (map[string]interface{}, error) {
	modelMap := make(map[string]interface{})
	if model.AagBackupPreferenceType != nil {
		modelMap["aag_backup_preference_type"] = *model.AagBackupPreferenceType
	}
	if model.AdvancedSettings != nil {
		advancedSettingsMap, err := ResourceIbmBackupRecoveryProtectionGroupAdvancedSettingsToMap(model.AdvancedSettings)
		if err != nil {
			return modelMap, err
		}
		modelMap["advanced_settings"] = []map[string]interface{}{advancedSettingsMap}
	}
	if model.BackupSystemDbs != nil {
		modelMap["backup_system_dbs"] = *model.BackupSystemDbs
	}
	if model.ExcludeFilters != nil {
		excludeFilters := []map[string]interface{}{}
		for _, excludeFiltersItem := range model.ExcludeFilters {
			excludeFiltersItemMap, err := ResourceIbmBackupRecoveryProtectionGroupFilterToMap(&excludeFiltersItem) // #nosec G601
			if err != nil {
				return modelMap, err
			}
			excludeFilters = append(excludeFilters, excludeFiltersItemMap)
		}
		modelMap["exclude_filters"] = excludeFilters
	}
	if model.FullBackupsCopyOnly != nil {
		modelMap["full_backups_copy_only"] = *model.FullBackupsCopyOnly
	}
	if model.LogBackupNumStreams != nil {
		modelMap["log_backup_num_streams"] = flex.IntValue(model.LogBackupNumStreams)
	}
	if model.LogBackupWithClause != nil {
		modelMap["log_backup_with_clause"] = *model.LogBackupWithClause
	}
	if model.PrePostScript != nil {
		prePostScriptMap, err := ResourceIbmBackupRecoveryProtectionGroupPrePostScriptParamsToMap(model.PrePostScript)
		if err != nil {
			return modelMap, err
		}
		modelMap["pre_post_script"] = []map[string]interface{}{prePostScriptMap}
	}
	if model.UseAagPreferencesFromServer != nil {
		modelMap["use_aag_preferences_from_server"] = *model.UseAagPreferencesFromServer
	}
	if model.UserDbBackupPreferenceType != nil {
		modelMap["user_db_backup_preference_type"] = *model.UserDbBackupPreferenceType
	}
	if model.AdditionalHostParams != nil {
		additionalHostParams := []map[string]interface{}{}
		for _, additionalHostParamsItem := range model.AdditionalHostParams {
			additionalHostParamsItemMap, err := ResourceIbmBackupRecoveryProtectionGroupMSSQLVolumeProtectionGroupHostParamsToMap(&additionalHostParamsItem) // #nosec G601
			if err != nil {
				return modelMap, err
			}
			additionalHostParams = append(additionalHostParams, additionalHostParamsItemMap)
		}
		modelMap["additional_host_params"] = additionalHostParams
	}
	if model.BackupDbVolumesOnly != nil {
		modelMap["backup_db_volumes_only"] = *model.BackupDbVolumesOnly
	}
	if model.IncrementalBackupAfterRestart != nil {
		modelMap["incremental_backup_after_restart"] = *model.IncrementalBackupAfterRestart
	}
	if model.IndexingPolicy != nil {
		indexingPolicyMap, err := ResourceIbmBackupRecoveryProtectionGroupIndexingPolicyToMap(model.IndexingPolicy)
		if err != nil {
			return modelMap, err
		}
		modelMap["indexing_policy"] = []map[string]interface{}{indexingPolicyMap}
	}
	objects := []map[string]interface{}{}
	for _, objectsItem := range model.Objects {
		objectsItemMap, err := ResourceIbmBackupRecoveryProtectionGroupMSSQLVolumeProtectionGroupObjectParamsToMap(&objectsItem) // #nosec G601
		if err != nil {
			return modelMap, err
		}
		objects = append(objects, objectsItemMap)
	}
	modelMap["objects"] = objects
	return modelMap, nil
}

func ResourceIbmBackupRecoveryProtectionGroupMSSQLVolumeProtectionGroupHostParamsToMap(model *backuprecoveryv1.MSSQLVolumeProtectionGroupHostParams) (map[string]interface{}, error) {
	modelMap := make(map[string]interface{})
	if model.EnableSystemBackup != nil {
		modelMap["enable_system_backup"] = *model.EnableSystemBackup
	}
	modelMap["host_id"] = flex.IntValue(model.HostID)
	if model.HostName != nil {
		modelMap["host_name"] = *model.HostName
	}
	if model.VolumeGuids != nil {
		modelMap["volume_guids"] = model.VolumeGuids
	}
	return modelMap, nil
}

func ResourceIbmBackupRecoveryProtectionGroupMSSQLVolumeProtectionGroupObjectParamsToMap(model *backuprecoveryv1.MSSQLVolumeProtectionGroupObjectParams) (map[string]interface{}, error) {
	modelMap := make(map[string]interface{})
	modelMap["id"] = flex.IntValue(model.ID)
	if model.Name != nil {
		modelMap["name"] = *model.Name
	}
	if model.SourceType != nil {
		modelMap["source_type"] = *model.SourceType
	}
	return modelMap, nil
}

func ResourceIbmBackupRecoveryProtectionGroupKubernetesProtectionGroupParamsToMap(model *backuprecoveryv1.KubernetesProtectionGroupParams) (map[string]interface{}, error) {
	modelMap := make(map[string]interface{})
	if model.EnableIndexing != nil {
		modelMap["enable_indexing"] = *model.EnableIndexing
	}
	if model.ExcludeLabelIds != nil {
		modelMap["exclude_label_ids"] = model.ExcludeLabelIds
	}
	if model.ExcludeObjectIds != nil {
		modelMap["exclude_object_ids"] = model.ExcludeObjectIds
	}
	if model.ExcludeParams != nil {
		excludeParamsMap, err := ResourceIbmBackupRecoveryProtectionGroupKubernetesFilterParamsToMap(model.ExcludeParams)
		if err != nil {
			return modelMap, err
		}
		modelMap["exclude_params"] = []map[string]interface{}{excludeParamsMap}
	}
	if model.IncludeParams != nil {
		includeParamsMap, err := ResourceIbmBackupRecoveryProtectionGroupKubernetesFilterParamsToMap(model.IncludeParams)
		if err != nil {
			return modelMap, err
		}
		modelMap["include_params"] = []map[string]interface{}{includeParamsMap}
	}
	if model.LabelIds != nil {
		modelMap["label_ids"] = model.LabelIds
	}
	if model.LeverageCSISnapshot != nil {
		modelMap["leverage_csi_snapshot"] = *model.LeverageCSISnapshot
	}
	if model.NonSnapshotBackup != nil {
		modelMap["non_snapshot_backup"] = *model.NonSnapshotBackup
	}
	if model.Objects != nil {
		objects := []map[string]interface{}{}
		for _, objectsItem := range model.Objects {
			objectsItemMap, err := ResourceIbmBackupRecoveryProtectionGroupKubernetesProtectionGroupObjectParamsToMap(&objectsItem) // #nosec G601
			if err != nil {
				return modelMap, err
			}
			objects = append(objects, objectsItemMap)
		}
		modelMap["objects"] = objects
	}
	if model.SourceID != nil {
		modelMap["source_id"] = flex.IntValue(model.SourceID)
	}
	if model.SourceName != nil {
		modelMap["source_name"] = *model.SourceName
	}
	if model.VlanParams != nil {
		vlanParamsMap, err := ResourceIbmBackupRecoveryProtectionGroupVlanParamsToMap(model.VlanParams)
		if err != nil {
			return modelMap, err
		}
		modelMap["vlan_params"] = []map[string]interface{}{vlanParamsMap}
	}
	if model.VolumeBackupFailure != nil {
		modelMap["volume_backup_failure"] = *model.VolumeBackupFailure
	}
	return modelMap, nil
}

func ResourceIbmBackupRecoveryProtectionGroupKubernetesFilterParamsToMap(model *backuprecoveryv1.KubernetesFilterParams) (map[string]interface{}, error) {
	modelMap := make(map[string]interface{})
	if model.LabelCombinationMethod != nil {
		modelMap["label_combination_method"] = *model.LabelCombinationMethod
	}
	if model.LabelVector != nil {
		labelVector := []map[string]interface{}{}
		for _, labelVectorItem := range model.LabelVector {
			labelVectorItemMap, err := ResourceIbmBackupRecoveryProtectionGroupKubernetesLabelToMap(&labelVectorItem) // #nosec G601
			if err != nil {
				return modelMap, err
			}
			labelVector = append(labelVector, labelVectorItemMap)
		}
		modelMap["label_vector"] = labelVector
	}
	if model.Objects != nil {
		modelMap["objects"] = model.Objects
	}
	return modelMap, nil
}

func ResourceIbmBackupRecoveryProtectionGroupKubernetesLabelToMap(model *backuprecoveryv1.KubernetesLabel) (map[string]interface{}, error) {
	modelMap := make(map[string]interface{})
	if model.Key != nil {
		modelMap["key"] = *model.Key
	}
	if model.Value != nil {
		modelMap["value"] = *model.Value
	}
	return modelMap, nil
}

func ResourceIbmBackupRecoveryProtectionGroupKubernetesProtectionGroupObjectParamsToMap(model *backuprecoveryv1.KubernetesProtectionGroupObjectParams) (map[string]interface{}, error) {
	modelMap := make(map[string]interface{})
	if model.BackupOnlyPvc != nil {
		modelMap["backup_only_pvc"] = *model.BackupOnlyPvc
	}
	if model.ExcludePvcs != nil {
		excludePvcs := []map[string]interface{}{}
		for _, excludePvcsItem := range model.ExcludePvcs {
			excludePvcsItemMap, err := ResourceIbmBackupRecoveryProtectionGroupKubernetesPvcInfoToMap(&excludePvcsItem) // #nosec G601
			if err != nil {
				return modelMap, err
			}
			excludePvcs = append(excludePvcs, excludePvcsItemMap)
		}
		modelMap["exclude_pvcs"] = excludePvcs
	}
	if model.ExcludedResources != nil {
		modelMap["excluded_resources"] = model.ExcludedResources
	}
	modelMap["id"] = flex.IntValue(model.ID)
	if model.IncludePvcs != nil {
		includePvcs := []map[string]interface{}{}
		for _, includePvcsItem := range model.IncludePvcs {
			includePvcsItemMap, err := ResourceIbmBackupRecoveryProtectionGroupKubernetesPvcInfoToMap(&includePvcsItem) // #nosec G601
			if err != nil {
				return modelMap, err
			}
			includePvcs = append(includePvcs, includePvcsItemMap)
		}
		modelMap["include_pvcs"] = includePvcs
	}
	if model.IncludedResources != nil {
		modelMap["included_resources"] = model.IncludedResources
	}
	if model.Name != nil {
		modelMap["name"] = *model.Name
	}
	if model.QuiesceGroups != nil {
		quiesceGroups := []map[string]interface{}{}
		for _, quiesceGroupsItem := range model.QuiesceGroups {
			quiesceGroupsItemMap, err := ResourceIbmBackupRecoveryProtectionGroupQuiesceGroupToMap(&quiesceGroupsItem) // #nosec G601
			if err != nil {
				return modelMap, err
			}
			quiesceGroups = append(quiesceGroups, quiesceGroupsItemMap)
		}
		modelMap["quiesce_groups"] = quiesceGroups
	}
	return modelMap, nil
}

func ResourceIbmBackupRecoveryProtectionGroupKubernetesPvcInfoToMap(model *backuprecoveryv1.KubernetesPvcInfo) (map[string]interface{}, error) {
	modelMap := make(map[string]interface{})
	if model.ID != nil {
		modelMap["id"] = flex.IntValue(model.ID)
	}
	if model.Name != nil {
		modelMap["name"] = *model.Name
	}
	return modelMap, nil
}

func ResourceIbmBackupRecoveryProtectionGroupQuiesceGroupToMap(model *backuprecoveryv1.QuiesceGroup) (map[string]interface{}, error) {
	modelMap := make(map[string]interface{})
	modelMap["quiesce_mode"] = *model.QuiesceMode
	quiesceRules := []map[string]interface{}{}
	for _, quiesceRulesItem := range model.QuiesceRules {
		quiesceRulesItemMap, err := ResourceIbmBackupRecoveryProtectionGroupQuiesceRuleToMap(&quiesceRulesItem) // #nosec G601
		if err != nil {
			return modelMap, err
		}
		quiesceRules = append(quiesceRules, quiesceRulesItemMap)
	}
	modelMap["quiesce_rules"] = quiesceRules
	return modelMap, nil
}

func ResourceIbmBackupRecoveryProtectionGroupQuiesceRuleToMap(model *backuprecoveryv1.QuiesceRule) (map[string]interface{}, error) {
	modelMap := make(map[string]interface{})
	if model.PodSelectorLabels != nil {
		podSelectorLabels := []map[string]interface{}{}
		for _, podSelectorLabelsItem := range model.PodSelectorLabels {
			podSelectorLabelsItemMap, err := ResourceIbmBackupRecoveryProtectionGroupKubernetesLabelToMap(&podSelectorLabelsItem) // #nosec G601
			if err != nil {
				return modelMap, err
			}
			podSelectorLabels = append(podSelectorLabels, podSelectorLabelsItemMap)
		}
		modelMap["pod_selector_labels"] = podSelectorLabels
	}
	postSnapshotHooks := []map[string]interface{}{}
	for _, postSnapshotHooksItem := range model.PostSnapshotHooks {
		postSnapshotHooksItemMap, err := ResourceIbmBackupRecoveryProtectionGroupKubernetesHookToMap(&postSnapshotHooksItem) // #nosec G601
		if err != nil {
			return modelMap, err
		}
		postSnapshotHooks = append(postSnapshotHooks, postSnapshotHooksItemMap)
	}
	modelMap["post_snapshot_hooks"] = postSnapshotHooks
	preSnapshotHooks := []map[string]interface{}{}
	for _, preSnapshotHooksItem := range model.PreSnapshotHooks {
		preSnapshotHooksItemMap, err := ResourceIbmBackupRecoveryProtectionGroupKubernetesHookToMap(&preSnapshotHooksItem) // #nosec G601
		if err != nil {
			return modelMap, err
		}
		preSnapshotHooks = append(preSnapshotHooks, preSnapshotHooksItemMap)
	}
	modelMap["pre_snapshot_hooks"] = preSnapshotHooks
	return modelMap, nil
}

func ResourceIbmBackupRecoveryProtectionGroupKubernetesHookToMap(model *backuprecoveryv1.KubernetesHook) (map[string]interface{}, error) {
	modelMap := make(map[string]interface{})
	modelMap["commands"] = model.Commands
	if model.Container != nil {
		modelMap["container"] = *model.Container
	}
	if model.FailOnError != nil {
		modelMap["fail_on_error"] = *model.FailOnError
	}
	if model.Timeout != nil {
		modelMap["timeout"] = flex.IntValue(model.Timeout)
	}
	return modelMap, nil
}

func ResourceIbmBackupRecoveryProtectionGroupVlanParamsToMap(model *backuprecoveryv1.VlanParams) (map[string]interface{}, error) {
	modelMap := make(map[string]interface{})
	if model.DisableVlan != nil {
		modelMap["disable_vlan"] = *model.DisableVlan
	}
	if model.InterfaceName != nil {
		modelMap["interface_name"] = *model.InterfaceName
	}
	if model.VlanID != nil {
		modelMap["vlan_id"] = flex.IntValue(model.VlanID)
	}
	return modelMap, nil
}

func ResourceIbmBackupRecoveryProtectionGroupProtectionGroupRunToMap(model *backuprecoveryv1.ProtectionGroupRun) (map[string]interface{}, error) {
	modelMap := make(map[string]interface{})
	if model.ID != nil {
		modelMap["id"] = *model.ID
	}
	if model.ProtectionGroupInstanceID != nil {
		modelMap["protection_group_instance_id"] = flex.IntValue(model.ProtectionGroupInstanceID)
	}
	if model.ProtectionGroupID != nil {
		modelMap["protection_group_id"] = *model.ProtectionGroupID
	}
	if model.IsReplicationRun != nil {
		modelMap["is_replication_run"] = *model.IsReplicationRun
	}
	if model.OriginClusterIdentifier != nil {
		originClusterIdentifierMap, err := ResourceIbmBackupRecoveryProtectionGroupClusterIdentifierToMap(model.OriginClusterIdentifier)
		if err != nil {
			return modelMap, err
		}
		modelMap["origin_cluster_identifier"] = []map[string]interface{}{originClusterIdentifierMap}
	}
	if model.OriginProtectionGroupID != nil {
		modelMap["origin_protection_group_id"] = *model.OriginProtectionGroupID
	}
	if model.ProtectionGroupName != nil {
		modelMap["protection_group_name"] = *model.ProtectionGroupName
	}
	if model.IsLocalSnapshotsDeleted != nil {
		modelMap["is_local_snapshots_deleted"] = *model.IsLocalSnapshotsDeleted
	}
	if model.Objects != nil {
		objects := []map[string]interface{}{}
		for _, objectsItem := range model.Objects {
			objectsItemMap, err := ResourceIbmBackupRecoveryProtectionGroupObjectRunResultToMap(&objectsItem) // #nosec G601
			if err != nil {
				return modelMap, err
			}
			objects = append(objects, objectsItemMap)
		}
		modelMap["objects"] = objects
	}
	if model.LocalBackupInfo != nil {
		localBackupInfoMap, err := ResourceIbmBackupRecoveryProtectionGroupBackupRunSummaryToMap(model.LocalBackupInfo)
		if err != nil {
			return modelMap, err
		}
		modelMap["local_backup_info"] = []map[string]interface{}{localBackupInfoMap}
	}
	if model.OriginalBackupInfo != nil {
		originalBackupInfoMap, err := ResourceIbmBackupRecoveryProtectionGroupBackupRunSummaryToMap(model.OriginalBackupInfo)
		if err != nil {
			return modelMap, err
		}
		modelMap["original_backup_info"] = []map[string]interface{}{originalBackupInfoMap}
	}
	if model.ReplicationInfo != nil {
		replicationInfoMap, err := ResourceIbmBackupRecoveryProtectionGroupReplicationRunSummaryToMap(model.ReplicationInfo)
		if err != nil {
			return modelMap, err
		}
		modelMap["replication_info"] = []map[string]interface{}{replicationInfoMap}
	}
	if model.ArchivalInfo != nil {
		archivalInfoMap, err := ResourceIbmBackupRecoveryProtectionGroupArchivalRunSummaryToMap(model.ArchivalInfo)
		if err != nil {
			return modelMap, err
		}
		modelMap["archival_info"] = []map[string]interface{}{archivalInfoMap}
	}
	if model.CloudSpinInfo != nil {
		cloudSpinInfoMap, err := ResourceIbmBackupRecoveryProtectionGroupCloudSpinRunSummaryToMap(model.CloudSpinInfo)
		if err != nil {
			return modelMap, err
		}
		modelMap["cloud_spin_info"] = []map[string]interface{}{cloudSpinInfoMap}
	}
	if model.OnLegalHold != nil {
		modelMap["on_legal_hold"] = *model.OnLegalHold
	}
	if model.Permissions != nil {
		permissions := []map[string]interface{}{}
		for _, permissionsItem := range model.Permissions {
			permissionsItemMap, err := ResourceIbmBackupRecoveryProtectionGroupTenantToMap(&permissionsItem) // #nosec G601
			if err != nil {
				return modelMap, err
			}
			permissions = append(permissions, permissionsItemMap)
		}
		modelMap["permissions"] = permissions
	}
	if model.IsCloudArchivalDirect != nil {
		modelMap["is_cloud_archival_direct"] = *model.IsCloudArchivalDirect
	}
	if model.HasLocalSnapshot != nil {
		modelMap["has_local_snapshot"] = *model.HasLocalSnapshot
	}
	if model.Environment != nil {
		modelMap["environment"] = *model.Environment
	}
	if model.ExternallyTriggeredBackupTag != nil {
		modelMap["externally_triggered_backup_tag"] = *model.ExternallyTriggeredBackupTag
	}
	return modelMap, nil
}

func ResourceIbmBackupRecoveryProtectionGroupClusterIdentifierToMap(model *backuprecoveryv1.ClusterIdentifier) (map[string]interface{}, error) {
	modelMap := make(map[string]interface{})
	if model.ClusterID != nil {
		modelMap["cluster_id"] = flex.IntValue(model.ClusterID)
	}
	if model.ClusterIncarnationID != nil {
		modelMap["cluster_incarnation_id"] = flex.IntValue(model.ClusterIncarnationID)
	}
	if model.ClusterName != nil {
		modelMap["cluster_name"] = *model.ClusterName
	}
	return modelMap, nil
}

func ResourceIbmBackupRecoveryProtectionGroupObjectRunResultToMap(model *backuprecoveryv1.ObjectRunResult) (map[string]interface{}, error) {
	modelMap := make(map[string]interface{})
	if model.Object != nil {
		objectMap, err := ResourceIbmBackupRecoveryProtectionGroupObjectSummaryToMap(model.Object)
		if err != nil {
			return modelMap, err
		}
		modelMap["object"] = []map[string]interface{}{objectMap}
	}
	if model.LocalSnapshotInfo != nil {
		localSnapshotInfoMap, err := ResourceIbmBackupRecoveryProtectionGroupBackupRunToMap(model.LocalSnapshotInfo)
		if err != nil {
			return modelMap, err
		}
		modelMap["local_snapshot_info"] = []map[string]interface{}{localSnapshotInfoMap}
	}
	if model.OriginalBackupInfo != nil {
		originalBackupInfoMap, err := ResourceIbmBackupRecoveryProtectionGroupBackupRunToMap(model.OriginalBackupInfo)
		if err != nil {
			return modelMap, err
		}
		modelMap["original_backup_info"] = []map[string]interface{}{originalBackupInfoMap}
	}
	if model.ReplicationInfo != nil {
		replicationInfoMap, err := ResourceIbmBackupRecoveryProtectionGroupReplicationRunToMap(model.ReplicationInfo)
		if err != nil {
			return modelMap, err
		}
		modelMap["replication_info"] = []map[string]interface{}{replicationInfoMap}
	}
	if model.ArchivalInfo != nil {
		archivalInfoMap, err := ResourceIbmBackupRecoveryProtectionGroupArchivalRunToMap(model.ArchivalInfo)
		if err != nil {
			return modelMap, err
		}
		modelMap["archival_info"] = []map[string]interface{}{archivalInfoMap}
	}
	if model.CloudSpinInfo != nil {
		cloudSpinInfoMap, err := ResourceIbmBackupRecoveryProtectionGroupCloudSpinRunToMap(model.CloudSpinInfo)
		if err != nil {
			return modelMap, err
		}
		modelMap["cloud_spin_info"] = []map[string]interface{}{cloudSpinInfoMap}
	}
	if model.OnLegalHold != nil {
		modelMap["on_legal_hold"] = *model.OnLegalHold
	}
	return modelMap, nil
}

func ResourceIbmBackupRecoveryProtectionGroupObjectSummaryToMap(model *backuprecoveryv1.ObjectSummary) (map[string]interface{}, error) {
	modelMap := make(map[string]interface{})
	if model.ID != nil {
		modelMap["id"] = flex.IntValue(model.ID)
	}
	if model.Name != nil {
		modelMap["name"] = *model.Name
	}
	if model.SourceID != nil {
		modelMap["source_id"] = flex.IntValue(model.SourceID)
	}
	if model.SourceName != nil {
		modelMap["source_name"] = *model.SourceName
	}
	if model.Environment != nil {
		modelMap["environment"] = *model.Environment
	}
	if model.ObjectHash != nil {
		modelMap["object_hash"] = *model.ObjectHash
	}
	if model.ObjectType != nil {
		modelMap["object_type"] = *model.ObjectType
	}
	if model.LogicalSizeBytes != nil {
		modelMap["logical_size_bytes"] = flex.IntValue(model.LogicalSizeBytes)
	}
	if model.UUID != nil {
		modelMap["uuid"] = *model.UUID
	}
	if model.GlobalID != nil {
		modelMap["global_id"] = *model.GlobalID
	}
	if model.ProtectionType != nil {
		modelMap["protection_type"] = *model.ProtectionType
	}
	if model.SharepointSiteSummary != nil {
		sharepointSiteSummaryMap, err := ResourceIbmBackupRecoveryProtectionGroupSharepointObjectParamsToMap(model.SharepointSiteSummary)
		if err != nil {
			return modelMap, err
		}
		modelMap["sharepoint_site_summary"] = []map[string]interface{}{sharepointSiteSummaryMap}
	}
	if model.OsType != nil {
		modelMap["os_type"] = *model.OsType
	}
	if model.ChildObjects != nil {
		childObjects := []map[string]interface{}{}
		for _, childObjectsItem := range model.ChildObjects {
			childObjectsItemMap, err := ResourceIbmBackupRecoveryProtectionGroupObjectSummaryToMap(&childObjectsItem) // #nosec G601
			if err != nil {
				return modelMap, err
			}
			childObjects = append(childObjects, childObjectsItemMap)
		}
		modelMap["child_objects"] = childObjects
	}
	if model.VCenterSummary != nil {
		vCenterSummaryMap, err := ResourceIbmBackupRecoveryProtectionGroupObjectTypeVCenterParamsToMap(model.VCenterSummary)
		if err != nil {
			return modelMap, err
		}
		modelMap["v_center_summary"] = []map[string]interface{}{vCenterSummaryMap}
	}
	if model.WindowsClusterSummary != nil {
		windowsClusterSummaryMap, err := ResourceIbmBackupRecoveryProtectionGroupObjectTypeWindowsClusterParamsToMap(model.WindowsClusterSummary)
		if err != nil {
			return modelMap, err
		}
		modelMap["windows_cluster_summary"] = []map[string]interface{}{windowsClusterSummaryMap}
	}
	return modelMap, nil
}

func ResourceIbmBackupRecoveryProtectionGroupSharepointObjectParamsToMap(model *backuprecoveryv1.SharepointObjectParams) (map[string]interface{}, error) {
	modelMap := make(map[string]interface{})
	if model.SiteWebURL != nil {
		modelMap["site_web_url"] = *model.SiteWebURL
	}
	return modelMap, nil
}

func ResourceIbmBackupRecoveryProtectionGroupObjectTypeVCenterParamsToMap(model *backuprecoveryv1.ObjectTypeVCenterParams) (map[string]interface{}, error) {
	modelMap := make(map[string]interface{})
	if model.IsCloudEnv != nil {
		modelMap["is_cloud_env"] = *model.IsCloudEnv
	}
	return modelMap, nil
}

func ResourceIbmBackupRecoveryProtectionGroupObjectTypeWindowsClusterParamsToMap(model *backuprecoveryv1.ObjectTypeWindowsClusterParams) (map[string]interface{}, error) {
	modelMap := make(map[string]interface{})
	if model.ClusterSourceType != nil {
		modelMap["cluster_source_type"] = *model.ClusterSourceType
	}
	return modelMap, nil
}

func ResourceIbmBackupRecoveryProtectionGroupBackupRunToMap(model *backuprecoveryv1.BackupRun) (map[string]interface{}, error) {
	modelMap := make(map[string]interface{})
	if model.SnapshotInfo != nil {
		snapshotInfoMap, err := ResourceIbmBackupRecoveryProtectionGroupSnapshotInfoToMap(model.SnapshotInfo)
		if err != nil {
			return modelMap, err
		}
		modelMap["snapshot_info"] = []map[string]interface{}{snapshotInfoMap}
	}
	if model.FailedAttempts != nil {
		failedAttempts := []map[string]interface{}{}
		for _, failedAttemptsItem := range model.FailedAttempts {
			failedAttemptsItemMap, err := ResourceIbmBackupRecoveryProtectionGroupBackupAttemptToMap(&failedAttemptsItem) // #nosec G601
			if err != nil {
				return modelMap, err
			}
			failedAttempts = append(failedAttempts, failedAttemptsItemMap)
		}
		modelMap["failed_attempts"] = failedAttempts
	}
	return modelMap, nil
}

func ResourceIbmBackupRecoveryProtectionGroupSnapshotInfoToMap(model *backuprecoveryv1.SnapshotInfo) (map[string]interface{}, error) {
	modelMap := make(map[string]interface{})
	if model.SnapshotID != nil {
		modelMap["snapshot_id"] = *model.SnapshotID
	}
	if model.Status != nil {
		modelMap["status"] = *model.Status
	}
	if model.StatusMessage != nil {
		modelMap["status_message"] = *model.StatusMessage
	}
	if model.StartTimeUsecs != nil {
		modelMap["start_time_usecs"] = flex.IntValue(model.StartTimeUsecs)
	}
	if model.EndTimeUsecs != nil {
		modelMap["end_time_usecs"] = flex.IntValue(model.EndTimeUsecs)
	}
	if model.AdmittedTimeUsecs != nil {
		modelMap["admitted_time_usecs"] = flex.IntValue(model.AdmittedTimeUsecs)
	}
	if model.PermitGrantTimeUsecs != nil {
		modelMap["permit_grant_time_usecs"] = flex.IntValue(model.PermitGrantTimeUsecs)
	}
	if model.QueueDurationUsecs != nil {
		modelMap["queue_duration_usecs"] = flex.IntValue(model.QueueDurationUsecs)
	}
	if model.SnapshotCreationTimeUsecs != nil && *(model.SnapshotCreationTimeUsecs) != 0 {
		modelMap["snapshot_creation_time_usecs"] = flex.IntValue(model.SnapshotCreationTimeUsecs)
	}
	if model.Stats != nil {
		statsMap, err := ResourceIbmBackupRecoveryProtectionGroupBackupDataStatsToMap(model.Stats)
		if err != nil {
			return modelMap, err
		}
		modelMap["stats"] = []map[string]interface{}{statsMap}
	}
	if model.ProgressTaskID != nil {
		modelMap["progress_task_id"] = *model.ProgressTaskID
	}
	if model.IndexingTaskID != nil {
		modelMap["indexing_task_id"] = *model.IndexingTaskID
	}
	if model.StatsTaskID != nil {
		modelMap["stats_task_id"] = *model.StatsTaskID
	}
	if model.Warnings != nil {
		modelMap["warnings"] = model.Warnings
	}
	if model.IsManuallyDeleted != nil {
		modelMap["is_manually_deleted"] = *model.IsManuallyDeleted
	}
	if model.ExpiryTimeUsecs != nil {
		modelMap["expiry_time_usecs"] = flex.IntValue(model.ExpiryTimeUsecs)
	}
	if model.TotalFileCount != nil {
		modelMap["total_file_count"] = flex.IntValue(model.TotalFileCount)
	}
	if model.BackupFileCount != nil {
		modelMap["backup_file_count"] = flex.IntValue(model.BackupFileCount)
	}
	if model.DataLockConstraints != nil {
		dataLockConstraintsMap, err := ResourceIbmBackupRecoveryProtectionGroupDataLockConstraintsToMap(model.DataLockConstraints)
		if err != nil {
			return modelMap, err
		}
		modelMap["data_lock_constraints"] = []map[string]interface{}{dataLockConstraintsMap}
	}
	return modelMap, nil
}

func ResourceIbmBackupRecoveryProtectionGroupBackupDataStatsToMap(model *backuprecoveryv1.BackupDataStats) (map[string]interface{}, error) {
	modelMap := make(map[string]interface{})
	if model.LogicalSizeBytes != nil {
		modelMap["logical_size_bytes"] = flex.IntValue(model.LogicalSizeBytes)
	}
	if model.BytesWritten != nil {
		modelMap["bytes_written"] = flex.IntValue(model.BytesWritten)
	}
	if model.BytesRead != nil {
		modelMap["bytes_read"] = flex.IntValue(model.BytesRead)
	}
	return modelMap, nil
}

func ResourceIbmBackupRecoveryProtectionGroupDataLockConstraintsToMap(model *backuprecoveryv1.DataLockConstraints) (map[string]interface{}, error) {
	modelMap := make(map[string]interface{})
	if model.Mode != nil {
		modelMap["mode"] = *model.Mode
	}
	if model.ExpiryTimeUsecs != nil {
		modelMap["expiry_time_usecs"] = flex.IntValue(model.ExpiryTimeUsecs)
	}
	return modelMap, nil
}

func ResourceIbmBackupRecoveryProtectionGroupBackupAttemptToMap(model *backuprecoveryv1.BackupAttempt) (map[string]interface{}, error) {
	modelMap := make(map[string]interface{})
	if model.StartTimeUsecs != nil {
		modelMap["start_time_usecs"] = flex.IntValue(model.StartTimeUsecs)
	}
	if model.EndTimeUsecs != nil {
		modelMap["end_time_usecs"] = flex.IntValue(model.EndTimeUsecs)
	}
	if model.AdmittedTimeUsecs != nil {
		modelMap["admitted_time_usecs"] = flex.IntValue(model.AdmittedTimeUsecs)
	}
	if model.PermitGrantTimeUsecs != nil {
		modelMap["permit_grant_time_usecs"] = flex.IntValue(model.PermitGrantTimeUsecs)
	}
	if model.QueueDurationUsecs != nil {
		modelMap["queue_duration_usecs"] = flex.IntValue(model.QueueDurationUsecs)
	}
	if model.SnapshotCreationTimeUsecs != nil {
		modelMap["snapshot_creation_time_usecs"] = flex.IntValue(model.SnapshotCreationTimeUsecs)
	}
	if model.Status != nil {
		modelMap["status"] = *model.Status
	}
	if model.Stats != nil {
		statsMap, err := ResourceIbmBackupRecoveryProtectionGroupBackupDataStatsToMap(model.Stats)
		if err != nil {
			return modelMap, err
		}
		modelMap["stats"] = []map[string]interface{}{statsMap}
	}
	if model.ProgressTaskID != nil {
		modelMap["progress_task_id"] = *model.ProgressTaskID
	}
	if model.Message != nil {
		modelMap["message"] = *model.Message
	}
	return modelMap, nil
}

func ResourceIbmBackupRecoveryProtectionGroupReplicationRunToMap(model *backuprecoveryv1.ReplicationRun) (map[string]interface{}, error) {
	modelMap := make(map[string]interface{})
	if model.ReplicationTargetResults != nil {
		replicationTargetResults := []map[string]interface{}{}
		for _, replicationTargetResultsItem := range model.ReplicationTargetResults {
			replicationTargetResultsItemMap, err := ResourceIbmBackupRecoveryProtectionGroupReplicationTargetResultToMap(&replicationTargetResultsItem) // #nosec G601
			if err != nil {
				return modelMap, err
			}
			replicationTargetResults = append(replicationTargetResults, replicationTargetResultsItemMap)
		}
		modelMap["replication_target_results"] = replicationTargetResults
	}
	return modelMap, nil
}

func ResourceIbmBackupRecoveryProtectionGroupReplicationTargetResultToMap(model *backuprecoveryv1.ReplicationTargetResult) (map[string]interface{}, error) {
	modelMap := make(map[string]interface{})
	if model.ClusterID != nil {
		modelMap["cluster_id"] = flex.IntValue(model.ClusterID)
	}
	if model.ClusterIncarnationID != nil {
		modelMap["cluster_incarnation_id"] = flex.IntValue(model.ClusterIncarnationID)
	}
	if model.ClusterName != nil {
		modelMap["cluster_name"] = *model.ClusterName
	}
	if model.AwsTargetConfig != nil {
		awsTargetConfigMap, err := ResourceIbmBackupRecoveryProtectionGroupAWSTargetConfigToMap(model.AwsTargetConfig)
		if err != nil {
			return modelMap, err
		}
		modelMap["aws_target_config"] = []map[string]interface{}{awsTargetConfigMap}
	}
	if model.AzureTargetConfig != nil {
		azureTargetConfigMap, err := ResourceIbmBackupRecoveryProtectionGroupAzureTargetConfigToMap(model.AzureTargetConfig)
		if err != nil {
			return modelMap, err
		}
		modelMap["azure_target_config"] = []map[string]interface{}{azureTargetConfigMap}
	}
	if model.StartTimeUsecs != nil {
		modelMap["start_time_usecs"] = flex.IntValue(model.StartTimeUsecs)
	}
	if model.EndTimeUsecs != nil {
		modelMap["end_time_usecs"] = flex.IntValue(model.EndTimeUsecs)
	}
	if model.QueuedTimeUsecs != nil {
		modelMap["queued_time_usecs"] = flex.IntValue(model.QueuedTimeUsecs)
	}
	if model.Status != nil {
		modelMap["status"] = *model.Status
	}
	if model.Message != nil {
		modelMap["message"] = *model.Message
	}
	if model.PercentageCompleted != nil {
		modelMap["percentage_completed"] = flex.IntValue(model.PercentageCompleted)
	}
	if model.Stats != nil {
		statsMap, err := ResourceIbmBackupRecoveryProtectionGroupReplicationDataStatsToMap(model.Stats)
		if err != nil {
			return modelMap, err
		}
		modelMap["stats"] = []map[string]interface{}{statsMap}
	}
	if model.IsManuallyDeleted != nil {
		modelMap["is_manually_deleted"] = *model.IsManuallyDeleted
	}
	if model.ExpiryTimeUsecs != nil {
		modelMap["expiry_time_usecs"] = flex.IntValue(model.ExpiryTimeUsecs)
	}
	if model.ReplicationTaskID != nil {
		modelMap["replication_task_id"] = *model.ReplicationTaskID
	}
	if model.EntriesChanged != nil {
		modelMap["entries_changed"] = flex.IntValue(model.EntriesChanged)
	}
	if model.IsInBound != nil {
		modelMap["is_in_bound"] = *model.IsInBound
	}
	if model.DataLockConstraints != nil {
		dataLockConstraintsMap, err := ResourceIbmBackupRecoveryProtectionGroupDataLockConstraintsToMap(model.DataLockConstraints)
		if err != nil {
			return modelMap, err
		}
		modelMap["data_lock_constraints"] = []map[string]interface{}{dataLockConstraintsMap}
	}
	if model.OnLegalHold != nil {
		modelMap["on_legal_hold"] = *model.OnLegalHold
	}
	if model.MultiObjectReplication != nil {
		modelMap["multi_object_replication"] = *model.MultiObjectReplication
	}
	return modelMap, nil
}

func ResourceIbmBackupRecoveryProtectionGroupAWSTargetConfigToMap(model *backuprecoveryv1.AWSTargetConfig) (map[string]interface{}, error) {
	modelMap := make(map[string]interface{})
	if model.Name != nil {
		modelMap["name"] = *model.Name
	}
	modelMap["region"] = flex.IntValue(model.Region)
	if model.RegionName != nil {
		modelMap["region_name"] = *model.RegionName
	}
	modelMap["source_id"] = flex.IntValue(model.SourceID)
	return modelMap, nil
}

func ResourceIbmBackupRecoveryProtectionGroupAzureTargetConfigToMap(model *backuprecoveryv1.AzureTargetConfig) (map[string]interface{}, error) {
	modelMap := make(map[string]interface{})
	if model.Name != nil {
		modelMap["name"] = *model.Name
	}
	if model.ResourceGroup != nil {
		modelMap["resource_group"] = flex.IntValue(model.ResourceGroup)
	}
	if model.ResourceGroupName != nil {
		modelMap["resource_group_name"] = *model.ResourceGroupName
	}
	modelMap["source_id"] = flex.IntValue(model.SourceID)
	if model.StorageAccount != nil {
		modelMap["storage_account"] = flex.IntValue(model.StorageAccount)
	}
	if model.StorageAccountName != nil {
		modelMap["storage_account_name"] = *model.StorageAccountName
	}
	if model.StorageContainer != nil {
		modelMap["storage_container"] = flex.IntValue(model.StorageContainer)
	}
	if model.StorageContainerName != nil {
		modelMap["storage_container_name"] = *model.StorageContainerName
	}
	if model.StorageResourceGroup != nil {
		modelMap["storage_resource_group"] = flex.IntValue(model.StorageResourceGroup)
	}
	if model.StorageResourceGroupName != nil {
		modelMap["storage_resource_group_name"] = *model.StorageResourceGroupName
	}
	return modelMap, nil
}

func ResourceIbmBackupRecoveryProtectionGroupReplicationDataStatsToMap(model *backuprecoveryv1.ReplicationDataStats) (map[string]interface{}, error) {
	modelMap := make(map[string]interface{})
	if model.LogicalSizeBytes != nil {
		modelMap["logical_size_bytes"] = flex.IntValue(model.LogicalSizeBytes)
	}
	if model.LogicalBytesTransferred != nil {
		modelMap["logical_bytes_transferred"] = flex.IntValue(model.LogicalBytesTransferred)
	}
	if model.PhysicalBytesTransferred != nil {
		modelMap["physical_bytes_transferred"] = flex.IntValue(model.PhysicalBytesTransferred)
	}
	return modelMap, nil
}

func ResourceIbmBackupRecoveryProtectionGroupArchivalRunToMap(model *backuprecoveryv1.ArchivalRun) (map[string]interface{}, error) {
	modelMap := make(map[string]interface{})
	if model.ArchivalTargetResults != nil {
		archivalTargetResults := []map[string]interface{}{}
		for _, archivalTargetResultsItem := range model.ArchivalTargetResults {
			archivalTargetResultsItemMap, err := ResourceIbmBackupRecoveryProtectionGroupArchivalTargetResultToMap(&archivalTargetResultsItem) // #nosec G601
			if err != nil {
				return modelMap, err
			}
			archivalTargetResults = append(archivalTargetResults, archivalTargetResultsItemMap)
		}
		modelMap["archival_target_results"] = archivalTargetResults
	}
	return modelMap, nil
}

func ResourceIbmBackupRecoveryProtectionGroupArchivalTargetResultToMap(model *backuprecoveryv1.ArchivalTargetResult) (map[string]interface{}, error) {
	modelMap := make(map[string]interface{})
	if model.TargetID != nil {
		modelMap["target_id"] = flex.IntValue(model.TargetID)
	}
	if model.ArchivalTaskID != nil {
		modelMap["archival_task_id"] = *model.ArchivalTaskID
	}
	if model.TargetName != nil {
		modelMap["target_name"] = *model.TargetName
	}
	if model.TargetType != nil {
		modelMap["target_type"] = *model.TargetType
	}
	if model.UsageType != nil {
		modelMap["usage_type"] = *model.UsageType
	}
	if model.OwnershipContext != nil {
		modelMap["ownership_context"] = *model.OwnershipContext
	}
	if model.TierSettings != nil {
		tierSettingsMap, err := ResourceIbmBackupRecoveryProtectionGroupArchivalTargetTierInfoToMap(model.TierSettings)
		if err != nil {
			return modelMap, err
		}
		modelMap["tier_settings"] = []map[string]interface{}{tierSettingsMap}
	}
	if model.RunType != nil {
		modelMap["run_type"] = *model.RunType
	}
	if model.IsSlaViolated != nil {
		modelMap["is_sla_violated"] = *model.IsSlaViolated
	}
	if model.SnapshotID != nil {
		modelMap["snapshot_id"] = *model.SnapshotID
	}
	if model.StartTimeUsecs != nil {
		modelMap["start_time_usecs"] = flex.IntValue(model.StartTimeUsecs)
	}
	if model.EndTimeUsecs != nil {
		modelMap["end_time_usecs"] = flex.IntValue(model.EndTimeUsecs)
	}
	if model.QueuedTimeUsecs != nil {
		modelMap["queued_time_usecs"] = flex.IntValue(model.QueuedTimeUsecs)
	}
	if model.IsIncremental != nil {
		modelMap["is_incremental"] = *model.IsIncremental
	}
	if model.IsForeverIncremental != nil {
		modelMap["is_forever_incremental"] = *model.IsForeverIncremental
	}
	if model.IsCadArchive != nil {
		modelMap["is_cad_archive"] = *model.IsCadArchive
	}
	if model.Status != nil {
		modelMap["status"] = *model.Status
	}
	if model.Message != nil {
		modelMap["message"] = *model.Message
	}
	if model.ProgressTaskID != nil {
		modelMap["progress_task_id"] = *model.ProgressTaskID
	}
	if model.StatsTaskID != nil {
		modelMap["stats_task_id"] = *model.StatsTaskID
	}
	if model.IndexingTaskID != nil {
		modelMap["indexing_task_id"] = *model.IndexingTaskID
	}
	if model.SuccessfulObjectsCount != nil {
		modelMap["successful_objects_count"] = flex.IntValue(model.SuccessfulObjectsCount)
	}
	if model.FailedObjectsCount != nil {
		modelMap["failed_objects_count"] = flex.IntValue(model.FailedObjectsCount)
	}
	if model.CancelledObjectsCount != nil {
		modelMap["cancelled_objects_count"] = flex.IntValue(model.CancelledObjectsCount)
	}
	if model.SuccessfulAppObjectsCount != nil {
		modelMap["successful_app_objects_count"] = flex.IntValue(model.SuccessfulAppObjectsCount)
	}
	if model.FailedAppObjectsCount != nil {
		modelMap["failed_app_objects_count"] = flex.IntValue(model.FailedAppObjectsCount)
	}
	if model.CancelledAppObjectsCount != nil {
		modelMap["cancelled_app_objects_count"] = flex.IntValue(model.CancelledAppObjectsCount)
	}
	if model.Stats != nil {
		statsMap, err := ResourceIbmBackupRecoveryProtectionGroupArchivalDataStatsToMap(model.Stats)
		if err != nil {
			return modelMap, err
		}
		modelMap["stats"] = []map[string]interface{}{statsMap}
	}
	if model.IsManuallyDeleted != nil {
		modelMap["is_manually_deleted"] = *model.IsManuallyDeleted
	}
	if model.ExpiryTimeUsecs != nil {
		modelMap["expiry_time_usecs"] = flex.IntValue(model.ExpiryTimeUsecs)
	}
	if model.DataLockConstraints != nil {
		dataLockConstraintsMap, err := ResourceIbmBackupRecoveryProtectionGroupDataLockConstraintsToMap(model.DataLockConstraints)
		if err != nil {
			return modelMap, err
		}
		modelMap["data_lock_constraints"] = []map[string]interface{}{dataLockConstraintsMap}
	}
	if model.OnLegalHold != nil {
		modelMap["on_legal_hold"] = *model.OnLegalHold
	}
	if model.WormProperties != nil {
		wormPropertiesMap, err := ResourceIbmBackupRecoveryProtectionGroupWormPropertiesToMap(model.WormProperties)
		if err != nil {
			return modelMap, err
		}
		modelMap["worm_properties"] = []map[string]interface{}{wormPropertiesMap}
	}
	return modelMap, nil
}

func ResourceIbmBackupRecoveryProtectionGroupArchivalTargetTierInfoToMap(model *backuprecoveryv1.ArchivalTargetTierInfo) (map[string]interface{}, error) {
	modelMap := make(map[string]interface{})
	if model.AwsTiering != nil {
		awsTieringMap, err := ResourceIbmBackupRecoveryProtectionGroupAWSTiersToMap(model.AwsTiering)
		if err != nil {
			return modelMap, err
		}
		modelMap["aws_tiering"] = []map[string]interface{}{awsTieringMap}
	}
	if model.AzureTiering != nil {
		azureTieringMap, err := ResourceIbmBackupRecoveryProtectionGroupAzureTiersToMap(model.AzureTiering)
		if err != nil {
			return modelMap, err
		}
		modelMap["azure_tiering"] = []map[string]interface{}{azureTieringMap}
	}
	if model.CloudPlatform != nil {
		modelMap["cloud_platform"] = *model.CloudPlatform
	}
	if model.GoogleTiering != nil {
		googleTieringMap, err := ResourceIbmBackupRecoveryProtectionGroupGoogleTiersToMap(model.GoogleTiering)
		if err != nil {
			return modelMap, err
		}
		modelMap["google_tiering"] = []map[string]interface{}{googleTieringMap}
	}
	if model.OracleTiering != nil {
		oracleTieringMap, err := ResourceIbmBackupRecoveryProtectionGroupOracleTiersToMap(model.OracleTiering)
		if err != nil {
			return modelMap, err
		}
		modelMap["oracle_tiering"] = []map[string]interface{}{oracleTieringMap}
	}
	if model.CurrentTierType != nil {
		modelMap["current_tier_type"] = *model.CurrentTierType
	}
	return modelMap, nil
}

func ResourceIbmBackupRecoveryProtectionGroupAWSTiersToMap(model *backuprecoveryv1.AWSTiers) (map[string]interface{}, error) {
	modelMap := make(map[string]interface{})
	tiers := []map[string]interface{}{}
	for _, tiersItem := range model.Tiers {
		tiersItemMap, err := ResourceIbmBackupRecoveryProtectionGroupAWSTierToMap(&tiersItem) // #nosec G601
		if err != nil {
			return modelMap, err
		}
		tiers = append(tiers, tiersItemMap)
	}
	modelMap["tiers"] = tiers
	return modelMap, nil
}

func ResourceIbmBackupRecoveryProtectionGroupAWSTierToMap(model *backuprecoveryv1.AWSTier) (map[string]interface{}, error) {
	modelMap := make(map[string]interface{})
	if model.MoveAfterUnit != nil {
		modelMap["move_after_unit"] = *model.MoveAfterUnit
	}
	if model.MoveAfter != nil {
		modelMap["move_after"] = flex.IntValue(model.MoveAfter)
	}
	modelMap["tier_type"] = *model.TierType
	return modelMap, nil
}

func ResourceIbmBackupRecoveryProtectionGroupAzureTiersToMap(model *backuprecoveryv1.AzureTiers) (map[string]interface{}, error) {
	modelMap := make(map[string]interface{})
	if model.Tiers != nil {
		tiers := []map[string]interface{}{}
		for _, tiersItem := range model.Tiers {
			tiersItemMap, err := ResourceIbmBackupRecoveryProtectionGroupAzureTierToMap(&tiersItem) // #nosec G601
			if err != nil {
				return modelMap, err
			}
			tiers = append(tiers, tiersItemMap)
		}
		modelMap["tiers"] = tiers
	}
	return modelMap, nil
}

func ResourceIbmBackupRecoveryProtectionGroupAzureTierToMap(model *backuprecoveryv1.AzureTier) (map[string]interface{}, error) {
	modelMap := make(map[string]interface{})
	if model.MoveAfterUnit != nil {
		modelMap["move_after_unit"] = *model.MoveAfterUnit
	}
	if model.MoveAfter != nil {
		modelMap["move_after"] = flex.IntValue(model.MoveAfter)
	}
	modelMap["tier_type"] = *model.TierType
	return modelMap, nil
}

func ResourceIbmBackupRecoveryProtectionGroupGoogleTiersToMap(model *backuprecoveryv1.GoogleTiers) (map[string]interface{}, error) {
	modelMap := make(map[string]interface{})
	tiers := []map[string]interface{}{}
	for _, tiersItem := range model.Tiers {
		tiersItemMap, err := ResourceIbmBackupRecoveryProtectionGroupGoogleTierToMap(&tiersItem) // #nosec G601
		if err != nil {
			return modelMap, err
		}
		tiers = append(tiers, tiersItemMap)
	}
	modelMap["tiers"] = tiers
	return modelMap, nil
}

func ResourceIbmBackupRecoveryProtectionGroupGoogleTierToMap(model *backuprecoveryv1.GoogleTier) (map[string]interface{}, error) {
	modelMap := make(map[string]interface{})
	if model.MoveAfterUnit != nil {
		modelMap["move_after_unit"] = *model.MoveAfterUnit
	}
	if model.MoveAfter != nil {
		modelMap["move_after"] = flex.IntValue(model.MoveAfter)
	}
	modelMap["tier_type"] = *model.TierType
	return modelMap, nil
}

func ResourceIbmBackupRecoveryProtectionGroupOracleTiersToMap(model *backuprecoveryv1.OracleTiers) (map[string]interface{}, error) {
	modelMap := make(map[string]interface{})
	tiers := []map[string]interface{}{}
	for _, tiersItem := range model.Tiers {
		tiersItemMap, err := ResourceIbmBackupRecoveryProtectionGroupOracleTierToMap(&tiersItem) // #nosec G601
		if err != nil {
			return modelMap, err
		}
		tiers = append(tiers, tiersItemMap)
	}
	modelMap["tiers"] = tiers
	return modelMap, nil
}

func ResourceIbmBackupRecoveryProtectionGroupOracleTierToMap(model *backuprecoveryv1.OracleTier) (map[string]interface{}, error) {
	modelMap := make(map[string]interface{})
	if model.MoveAfterUnit != nil {
		modelMap["move_after_unit"] = *model.MoveAfterUnit
	}
	if model.MoveAfter != nil {
		modelMap["move_after"] = flex.IntValue(model.MoveAfter)
	}
	modelMap["tier_type"] = *model.TierType
	return modelMap, nil
}

func ResourceIbmBackupRecoveryProtectionGroupArchivalDataStatsToMap(model *backuprecoveryv1.ArchivalDataStats) (map[string]interface{}, error) {
	modelMap := make(map[string]interface{})
	if model.LogicalSizeBytes != nil {
		modelMap["logical_size_bytes"] = flex.IntValue(model.LogicalSizeBytes)
	}
	if model.BytesRead != nil {
		modelMap["bytes_read"] = flex.IntValue(model.BytesRead)
	}
	if model.LogicalBytesTransferred != nil {
		modelMap["logical_bytes_transferred"] = flex.IntValue(model.LogicalBytesTransferred)
	}
	if model.PhysicalBytesTransferred != nil {
		modelMap["physical_bytes_transferred"] = flex.IntValue(model.PhysicalBytesTransferred)
	}
	if model.AvgLogicalTransferRateBps != nil {
		modelMap["avg_logical_transfer_rate_bps"] = flex.IntValue(model.AvgLogicalTransferRateBps)
	}
	if model.FileWalkDone != nil {
		modelMap["file_walk_done"] = *model.FileWalkDone
	}
	if model.TotalFileCount != nil {
		modelMap["total_file_count"] = flex.IntValue(model.TotalFileCount)
	}
	if model.BackupFileCount != nil {
		modelMap["backup_file_count"] = flex.IntValue(model.BackupFileCount)
	}
	return modelMap, nil
}

func ResourceIbmBackupRecoveryProtectionGroupWormPropertiesToMap(model *backuprecoveryv1.WormProperties) (map[string]interface{}, error) {
	modelMap := make(map[string]interface{})
	if model.IsArchiveWormCompliant != nil {
		modelMap["is_archive_worm_compliant"] = *model.IsArchiveWormCompliant
	}
	if model.WormNonComplianceReason != nil {
		modelMap["worm_non_compliance_reason"] = *model.WormNonComplianceReason
	}
	if model.WormExpiryTimeUsecs != nil {
		modelMap["worm_expiry_time_usecs"] = flex.IntValue(model.WormExpiryTimeUsecs)
	}
	return modelMap, nil
}

func ResourceIbmBackupRecoveryProtectionGroupCloudSpinRunToMap(model *backuprecoveryv1.CloudSpinRun) (map[string]interface{}, error) {
	modelMap := make(map[string]interface{})
	if model.CloudSpinTargetResults != nil {
		cloudSpinTargetResults := []map[string]interface{}{}
		for _, cloudSpinTargetResultsItem := range model.CloudSpinTargetResults {
			cloudSpinTargetResultsItemMap, err := ResourceIbmBackupRecoveryProtectionGroupCloudSpinTargetResultToMap(&cloudSpinTargetResultsItem) // #nosec G601
			if err != nil {
				return modelMap, err
			}
			cloudSpinTargetResults = append(cloudSpinTargetResults, cloudSpinTargetResultsItemMap)
		}
		modelMap["cloud_spin_target_results"] = cloudSpinTargetResults
	}
	return modelMap, nil
}

func ResourceIbmBackupRecoveryProtectionGroupCloudSpinTargetResultToMap(model *backuprecoveryv1.CloudSpinTargetResult) (map[string]interface{}, error) {
	modelMap := make(map[string]interface{})
	if model.AwsParams != nil {
		awsParamsMap, err := ResourceIbmBackupRecoveryProtectionGroupAwsCloudSpinParamsToMap(model.AwsParams)
		if err != nil {
			return modelMap, err
		}
		modelMap["aws_params"] = []map[string]interface{}{awsParamsMap}
	}
	if model.AzureParams != nil {
		azureParamsMap, err := ResourceIbmBackupRecoveryProtectionGroupAzureCloudSpinParamsToMap(model.AzureParams)
		if err != nil {
			return modelMap, err
		}
		modelMap["azure_params"] = []map[string]interface{}{azureParamsMap}
	}
	if model.ID != nil {
		modelMap["id"] = flex.IntValue(model.ID)
	}
	if model.Name != nil {
		modelMap["name"] = *model.Name
	}
	if model.StartTimeUsecs != nil {
		modelMap["start_time_usecs"] = flex.IntValue(model.StartTimeUsecs)
	}
	if model.EndTimeUsecs != nil {
		modelMap["end_time_usecs"] = flex.IntValue(model.EndTimeUsecs)
	}
	if model.Status != nil {
		modelMap["status"] = *model.Status
	}
	if model.Message != nil {
		modelMap["message"] = *model.Message
	}
	if model.Stats != nil {
		statsMap, err := ResourceIbmBackupRecoveryProtectionGroupCloudSpinDataStatsToMap(model.Stats)
		if err != nil {
			return modelMap, err
		}
		modelMap["stats"] = []map[string]interface{}{statsMap}
	}
	if model.IsManuallyDeleted != nil {
		modelMap["is_manually_deleted"] = *model.IsManuallyDeleted
	}
	if model.ExpiryTimeUsecs != nil {
		modelMap["expiry_time_usecs"] = flex.IntValue(model.ExpiryTimeUsecs)
	}
	if model.CloudspinTaskID != nil {
		modelMap["cloudspin_task_id"] = *model.CloudspinTaskID
	}
	if model.ProgressTaskID != nil {
		modelMap["progress_task_id"] = *model.ProgressTaskID
	}
	if model.DataLockConstraints != nil {
		dataLockConstraintsMap, err := ResourceIbmBackupRecoveryProtectionGroupDataLockConstraintsToMap(model.DataLockConstraints)
		if err != nil {
			return modelMap, err
		}
		modelMap["data_lock_constraints"] = []map[string]interface{}{dataLockConstraintsMap}
	}
	if model.OnLegalHold != nil {
		modelMap["on_legal_hold"] = *model.OnLegalHold
	}
	return modelMap, nil
}

func ResourceIbmBackupRecoveryProtectionGroupAwsCloudSpinParamsToMap(model *backuprecoveryv1.AwsCloudSpinParams) (map[string]interface{}, error) {
	modelMap := make(map[string]interface{})
	if model.CustomTagList != nil {
		customTagList := []map[string]interface{}{}
		for _, customTagListItem := range model.CustomTagList {
			customTagListItemMap, err := ResourceIbmBackupRecoveryProtectionGroupCustomTagParamsToMap(&customTagListItem) // #nosec G601
			if err != nil {
				return modelMap, err
			}
			customTagList = append(customTagList, customTagListItemMap)
		}
		modelMap["custom_tag_list"] = customTagList
	}
	modelMap["region"] = flex.IntValue(model.Region)
	if model.SubnetID != nil {
		modelMap["subnet_id"] = flex.IntValue(model.SubnetID)
	}
	if model.VpcID != nil {
		modelMap["vpc_id"] = flex.IntValue(model.VpcID)
	}
	return modelMap, nil
}

func ResourceIbmBackupRecoveryProtectionGroupCustomTagParamsToMap(model *backuprecoveryv1.CustomTagParams) (map[string]interface{}, error) {
	modelMap := make(map[string]interface{})
	modelMap["key"] = *model.Key
	modelMap["value"] = *model.Value
	return modelMap, nil
}

func ResourceIbmBackupRecoveryProtectionGroupAzureCloudSpinParamsToMap(model *backuprecoveryv1.AzureCloudSpinParams) (map[string]interface{}, error) {
	modelMap := make(map[string]interface{})
	if model.AvailabilitySetID != nil {
		modelMap["availability_set_id"] = flex.IntValue(model.AvailabilitySetID)
	}
	if model.NetworkResourceGroupID != nil {
		modelMap["network_resource_group_id"] = flex.IntValue(model.NetworkResourceGroupID)
	}
	if model.ResourceGroupID != nil {
		modelMap["resource_group_id"] = flex.IntValue(model.ResourceGroupID)
	}
	if model.StorageAccountID != nil {
		modelMap["storage_account_id"] = flex.IntValue(model.StorageAccountID)
	}
	if model.StorageContainerID != nil {
		modelMap["storage_container_id"] = flex.IntValue(model.StorageContainerID)
	}
	if model.StorageResourceGroupID != nil {
		modelMap["storage_resource_group_id"] = flex.IntValue(model.StorageResourceGroupID)
	}
	if model.TempVmResourceGroupID != nil {
		modelMap["temp_vm_resource_group_id"] = flex.IntValue(model.TempVmResourceGroupID)
	}
	if model.TempVmStorageAccountID != nil {
		modelMap["temp_vm_storage_account_id"] = flex.IntValue(model.TempVmStorageAccountID)
	}
	if model.TempVmStorageContainerID != nil {
		modelMap["temp_vm_storage_container_id"] = flex.IntValue(model.TempVmStorageContainerID)
	}
	if model.TempVmSubnetID != nil {
		modelMap["temp_vm_subnet_id"] = flex.IntValue(model.TempVmSubnetID)
	}
	if model.TempVmVirtualNetworkID != nil {
		modelMap["temp_vm_virtual_network_id"] = flex.IntValue(model.TempVmVirtualNetworkID)
	}
	return modelMap, nil
}

func ResourceIbmBackupRecoveryProtectionGroupCloudSpinDataStatsToMap(model *backuprecoveryv1.CloudSpinDataStats) (map[string]interface{}, error) {
	modelMap := make(map[string]interface{})
	if model.PhysicalBytesTransferred != nil {
		modelMap["physical_bytes_transferred"] = flex.IntValue(model.PhysicalBytesTransferred)
	}
	return modelMap, nil
}

func ResourceIbmBackupRecoveryProtectionGroupBackupRunSummaryToMap(model *backuprecoveryv1.BackupRunSummary) (map[string]interface{}, error) {
	modelMap := make(map[string]interface{})
	if model.RunType != nil {
		modelMap["run_type"] = *model.RunType
	}
	if model.IsSlaViolated != nil {
		modelMap["is_sla_violated"] = *model.IsSlaViolated
	}
	if model.StartTimeUsecs != nil {
		modelMap["start_time_usecs"] = flex.IntValue(model.StartTimeUsecs)
	}
	if model.EndTimeUsecs != nil {
		modelMap["end_time_usecs"] = flex.IntValue(model.EndTimeUsecs)
	}
	if model.Status != nil {
		modelMap["status"] = *model.Status
	}
	if model.Messages != nil {
		modelMap["messages"] = model.Messages
	}
	if model.SuccessfulObjectsCount != nil {
		modelMap["successful_objects_count"] = flex.IntValue(model.SuccessfulObjectsCount)
	}
	if model.SkippedObjectsCount != nil {
		modelMap["skipped_objects_count"] = flex.IntValue(model.SkippedObjectsCount)
	}
	if model.FailedObjectsCount != nil {
		modelMap["failed_objects_count"] = flex.IntValue(model.FailedObjectsCount)
	}
	if model.CancelledObjectsCount != nil {
		modelMap["cancelled_objects_count"] = flex.IntValue(model.CancelledObjectsCount)
	}
	if model.SuccessfulAppObjectsCount != nil {
		modelMap["successful_app_objects_count"] = flex.IntValue(model.SuccessfulAppObjectsCount)
	}
	if model.FailedAppObjectsCount != nil {
		modelMap["failed_app_objects_count"] = flex.IntValue(model.FailedAppObjectsCount)
	}
	if model.CancelledAppObjectsCount != nil {
		modelMap["cancelled_app_objects_count"] = flex.IntValue(model.CancelledAppObjectsCount)
	}
	if model.LocalSnapshotStats != nil {
		localSnapshotStatsMap, err := ResourceIbmBackupRecoveryProtectionGroupBackupDataStatsToMap(model.LocalSnapshotStats)
		if err != nil {
			return modelMap, err
		}
		modelMap["local_snapshot_stats"] = []map[string]interface{}{localSnapshotStatsMap}
	}
	if model.IndexingTaskID != nil {
		modelMap["indexing_task_id"] = *model.IndexingTaskID
	}
	if model.ProgressTaskID != nil {
		modelMap["progress_task_id"] = *model.ProgressTaskID
	}
	if model.StatsTaskID != nil {
		modelMap["stats_task_id"] = *model.StatsTaskID
	}
	if model.DataLock != nil {
		modelMap["data_lock"] = *model.DataLock
	}
	if model.LocalTaskID != nil {
		modelMap["local_task_id"] = *model.LocalTaskID
	}
	if model.DataLockConstraints != nil {
		dataLockConstraintsMap, err := ResourceIbmBackupRecoveryProtectionGroupDataLockConstraintsToMap(model.DataLockConstraints)
		if err != nil {
			return modelMap, err
		}
		modelMap["data_lock_constraints"] = []map[string]interface{}{dataLockConstraintsMap}
	}
	return modelMap, nil
}

func ResourceIbmBackupRecoveryProtectionGroupReplicationRunSummaryToMap(model *backuprecoveryv1.ReplicationRunSummary) (map[string]interface{}, error) {
	modelMap := make(map[string]interface{})
	if model.ReplicationTargetResults != nil {
		replicationTargetResults := []map[string]interface{}{}
		for _, replicationTargetResultsItem := range model.ReplicationTargetResults {
			replicationTargetResultsItemMap, err := ResourceIbmBackupRecoveryProtectionGroupReplicationTargetResultToMap(&replicationTargetResultsItem) // #nosec G601
			if err != nil {
				return modelMap, err
			}
			replicationTargetResults = append(replicationTargetResults, replicationTargetResultsItemMap)
		}
		modelMap["replication_target_results"] = replicationTargetResults
	}
	return modelMap, nil
}

func ResourceIbmBackupRecoveryProtectionGroupArchivalRunSummaryToMap(model *backuprecoveryv1.ArchivalRunSummary) (map[string]interface{}, error) {
	modelMap := make(map[string]interface{})
	if model.ArchivalTargetResults != nil {
		archivalTargetResults := []map[string]interface{}{}
		for _, archivalTargetResultsItem := range model.ArchivalTargetResults {
			archivalTargetResultsItemMap, err := ResourceIbmBackupRecoveryProtectionGroupArchivalTargetResultToMap(&archivalTargetResultsItem) // #nosec G601
			if err != nil {
				return modelMap, err
			}
			archivalTargetResults = append(archivalTargetResults, archivalTargetResultsItemMap)
		}
		modelMap["archival_target_results"] = archivalTargetResults
	}
	return modelMap, nil
}

func ResourceIbmBackupRecoveryProtectionGroupCloudSpinRunSummaryToMap(model *backuprecoveryv1.CloudSpinRunSummary) (map[string]interface{}, error) {
	modelMap := make(map[string]interface{})
	if model.CloudSpinTargetResults != nil {
		cloudSpinTargetResults := []map[string]interface{}{}
		for _, cloudSpinTargetResultsItem := range model.CloudSpinTargetResults {
			cloudSpinTargetResultsItemMap, err := ResourceIbmBackupRecoveryProtectionGroupCloudSpinTargetResultToMap(&cloudSpinTargetResultsItem) // #nosec G601
			if err != nil {
				return modelMap, err
			}
			cloudSpinTargetResults = append(cloudSpinTargetResults, cloudSpinTargetResultsItemMap)
		}
		modelMap["cloud_spin_target_results"] = cloudSpinTargetResults
	}
	return modelMap, nil
}

func ResourceIbmBackupRecoveryProtectionGroupTenantToMap(model *backuprecoveryv1.Tenant) (map[string]interface{}, error) {
	modelMap := make(map[string]interface{})
	if model.CreatedAtTimeMsecs != nil && *(model.CreatedAtTimeMsecs) != 0 {
		modelMap["created_at_time_msecs"] = flex.IntValue(model.CreatedAtTimeMsecs)
	}
	if model.DeletedAtTimeMsecs != nil && *(model.DeletedAtTimeMsecs) != 0 {
		modelMap["deleted_at_time_msecs"] = flex.IntValue(model.DeletedAtTimeMsecs)
	}
	if model.Description != nil {
		modelMap["description"] = *model.Description
	}
	if model.ExternalVendorMetadata != nil {
		externalVendorMetadataMap, err := ResourceIbmBackupRecoveryProtectionGroupExternalVendorTenantMetadataToMap(model.ExternalVendorMetadata)
		if err != nil {
			return modelMap, err
		}
		modelMap["external_vendor_metadata"] = []map[string]interface{}{externalVendorMetadataMap}
	}
	if model.ID != nil {
		modelMap["id"] = *model.ID
	}
	if model.IsManagedOnHelios != nil {
		modelMap["is_managed_on_helios"] = *model.IsManagedOnHelios
	}
	if model.LastUpdatedAtTimeMsecs != nil && *(model.LastUpdatedAtTimeMsecs) != 0 {
		modelMap["last_updated_at_time_msecs"] = flex.IntValue(model.LastUpdatedAtTimeMsecs)
	}
	if model.Name != nil {
		modelMap["name"] = *model.Name
	}
	if model.Network != nil {
		networkMap, err := ResourceIbmBackupRecoveryProtectionGroupTenantNetworkToMap(model.Network)
		if err != nil {
			return modelMap, err
		}
		modelMap["network"] = []map[string]interface{}{networkMap}
	}
	if model.Status != nil {
		modelMap["status"] = *model.Status
	}
	return modelMap, nil
}

func ResourceIbmBackupRecoveryProtectionGroupExternalVendorTenantMetadataToMap(model *backuprecoveryv1.ExternalVendorTenantMetadata) (map[string]interface{}, error) {
	modelMap := make(map[string]interface{})
	if model.IbmTenantMetadataParams != nil {
		ibmTenantMetadataParamsMap, err := ResourceIbmBackupRecoveryProtectionGroupIbmTenantMetadataParamsToMap(model.IbmTenantMetadataParams)
		if err != nil {
			return modelMap, err
		}
		modelMap["ibm_tenant_metadata_params"] = []map[string]interface{}{ibmTenantMetadataParamsMap}
	}
	modelMap["type"] = *model.Type
	return modelMap, nil
}

func ResourceIbmBackupRecoveryProtectionGroupIbmTenantMetadataParamsToMap(model *backuprecoveryv1.IbmTenantMetadataParams) (map[string]interface{}, error) {
	modelMap := make(map[string]interface{})
	if model.AccountID != nil {
		modelMap["account_id"] = *model.AccountID
	}
	if model.Crn != nil {
		modelMap["crn"] = *model.Crn
	}
	if model.CustomProperties != nil {
		customProperties := []map[string]interface{}{}
		for _, customPropertiesItem := range model.CustomProperties {
			customPropertiesItemMap, err := ResourceIbmBackupRecoveryProtectionGroupExternalVendorCustomPropertiesToMap(&customPropertiesItem) // #nosec G601
			if err != nil {
				return modelMap, err
			}
			customProperties = append(customProperties, customPropertiesItemMap)
		}
		modelMap["custom_properties"] = customProperties
	}
	if model.LivenessMode != nil {
		modelMap["liveness_mode"] = *model.LivenessMode
	}
	if model.MetricsConfig != nil {
		metricsConfigMap, err := ResourceIbmBackupRecoveryProtectionGroupIbmTenantMetricsConfigToMap(model.MetricsConfig)
		if err != nil {
			return modelMap, err
		}
		modelMap["metrics_config"] = []map[string]interface{}{metricsConfigMap}
	}
	if model.OwnershipMode != nil {
		modelMap["ownership_mode"] = *model.OwnershipMode
	}
	if model.PlanID != nil {
		modelMap["plan_id"] = *model.PlanID
	}
	if model.ResourceGroupID != nil {
		modelMap["resource_group_id"] = *model.ResourceGroupID
	}
	if model.ResourceInstanceID != nil {
		modelMap["resource_instance_id"] = *model.ResourceInstanceID
	}
	return modelMap, nil
}

func ResourceIbmBackupRecoveryProtectionGroupExternalVendorCustomPropertiesToMap(model *backuprecoveryv1.ExternalVendorCustomProperties) (map[string]interface{}, error) {
	modelMap := make(map[string]interface{})
	if model.Key != nil {
		modelMap["key"] = *model.Key
	}
	if model.Value != nil {
		modelMap["value"] = *model.Value
	}
	return modelMap, nil
}

func ResourceIbmBackupRecoveryProtectionGroupIbmTenantMetricsConfigToMap(model *backuprecoveryv1.IbmTenantMetricsConfig) (map[string]interface{}, error) {
	modelMap := make(map[string]interface{})
	if model.CosResourceConfig != nil {
		cosResourceConfigMap, err := ResourceIbmBackupRecoveryProtectionGroupIbmTenantCOSResourceConfigToMap(model.CosResourceConfig)
		if err != nil {
			return modelMap, err
		}
		modelMap["cos_resource_config"] = []map[string]interface{}{cosResourceConfigMap}
	}
	if model.IamMetricsConfig != nil {
		iamMetricsConfigMap, err := ResourceIbmBackupRecoveryProtectionGroupIbmTenantIAMMetricsConfigToMap(model.IamMetricsConfig)
		if err != nil {
			return modelMap, err
		}
		modelMap["iam_metrics_config"] = []map[string]interface{}{iamMetricsConfigMap}
	}
	if model.MeteringConfig != nil {
		meteringConfigMap, err := ResourceIbmBackupRecoveryProtectionGroupIbmTenantMeteringConfigToMap(model.MeteringConfig)
		if err != nil {
			return modelMap, err
		}
		modelMap["metering_config"] = []map[string]interface{}{meteringConfigMap}
	}
	return modelMap, nil
}

func ResourceIbmBackupRecoveryProtectionGroupIbmTenantCOSResourceConfigToMap(model *backuprecoveryv1.IbmTenantCOSResourceConfig) (map[string]interface{}, error) {
	modelMap := make(map[string]interface{})
	if model.ResourceURL != nil {
		modelMap["resource_url"] = *model.ResourceURL
	}
	return modelMap, nil
}

func ResourceIbmBackupRecoveryProtectionGroupIbmTenantIAMMetricsConfigToMap(model *backuprecoveryv1.IbmTenantIAMMetricsConfig) (map[string]interface{}, error) {
	modelMap := make(map[string]interface{})
	if model.IAMURL != nil {
		modelMap["iam_url"] = *model.IAMURL
	}
	if model.BillingApiKeySecretID != nil {
		modelMap["billing_api_key_secret_id"] = *model.BillingApiKeySecretID
	}
	return modelMap, nil
}

func ResourceIbmBackupRecoveryProtectionGroupIbmTenantMeteringConfigToMap(model *backuprecoveryv1.IbmTenantMeteringConfig) (map[string]interface{}, error) {
	modelMap := make(map[string]interface{})
	if model.PartIds != nil {
		modelMap["part_ids"] = model.PartIds
	}
	if model.SubmissionIntervalInSecs != nil {
		modelMap["submission_interval_in_secs"] = flex.IntValue(model.SubmissionIntervalInSecs)
	}
	if model.URL != nil {
		modelMap["url"] = *model.URL
	}
	return modelMap, nil
}

func ResourceIbmBackupRecoveryProtectionGroupTenantNetworkToMap(model *backuprecoveryv1.TenantNetwork) (map[string]interface{}, error) {
	modelMap := make(map[string]interface{})
	modelMap["connector_enabled"] = *model.ConnectorEnabled
	if model.ClusterHostname != nil {
		modelMap["cluster_hostname"] = *model.ClusterHostname
	}
	if model.ClusterIps != nil {
		modelMap["cluster_ips"] = model.ClusterIps
	}
	return modelMap, nil
}

func ResourceIbmBackupRecoveryProtectionGroupMissingEntityParamsToMap(model *backuprecoveryv1.MissingEntityParams) (map[string]interface{}, error) {
	modelMap := make(map[string]interface{})
	modelMap["id"] = flex.IntValue(model.ID)
	if model.Name != nil {
		modelMap["name"] = *model.Name
	}
	if model.ParentSourceID != nil {
		modelMap["parent_source_id"] = flex.IntValue(model.ParentSourceID)
	}
	if model.ParentSourceName != nil {
		modelMap["parent_source_name"] = *model.ParentSourceName
	}
	return modelMap, nil
}<|MERGE_RESOLUTION|>--- conflicted
+++ resolved
@@ -5411,39 +5411,6 @@
 	}
 }
 
-<<<<<<< HEAD
-func ResourceIbmBackupRecoveryProtectionGroupValidator() *validate.ResourceValidator {
-	validateSchema := make([]validate.ValidateSchema, 0)
-	validateSchema = append(validateSchema,
-		validate.ValidateSchema{
-			Identifier:                 "priority",
-			ValidateFunctionIdentifier: validate.ValidateAllowedStringValue,
-			Type:                       validate.TypeString,
-			Optional:                   true,
-			AllowedValues:              "kHigh, kLow, kMedium",
-		},
-		validate.ValidateSchema{
-			Identifier:                 "qos_policy",
-			ValidateFunctionIdentifier: validate.ValidateAllowedStringValue,
-			Type:                       validate.TypeString,
-			Optional:                   true,
-			AllowedValues:              "kBackupAll, kBackupHDD, kBackupSSD, kTestAndDevHigh",
-		},
-		validate.ValidateSchema{
-			Identifier:                 "environment",
-			ValidateFunctionIdentifier: validate.ValidateAllowedStringValue,
-			Type:                       validate.TypeString,
-			Required:                   true,
-			AllowedValues:              "kKubernetes, kPhysical, kSQL",
-		},
-	)
-
-	resourceValidator := validate.ResourceValidator{ResourceName: "ibm_backup_recovery_protection_group", Schema: validateSchema}
-	return &resourceValidator
-}
-
-=======
->>>>>>> 7d2dec4f
 func resourceIbmBackupRecoveryProtectionGroupCreate(context context.Context, d *schema.ResourceData, meta interface{}) diag.Diagnostics {
 	backupRecoveryClient, err := meta.(conns.ClientSession).BackupRecoveryV1()
 	if err != nil {
