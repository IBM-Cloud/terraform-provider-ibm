// Copyright IBM Corp. 2017, 2024 All Rights Reserved.
// Licensed under the Mozilla Public License v2.0

package satellite

import (
	"context"
	"fmt"
	"log"
	"os"
	"time"

	"github.com/IBM-Cloud/container-services-go-sdk/kubernetesserviceapiv1"
	"github.com/IBM/go-sdk-core/v5/core"
	"github.com/hashicorp/terraform-plugin-sdk/v2/helper/customdiff"
	"github.com/hashicorp/terraform-plugin-sdk/v2/helper/resource"
	"github.com/hashicorp/terraform-plugin-sdk/v2/helper/schema"

	"github.com/IBM-Cloud/terraform-provider-ibm/ibm/conns"
	"github.com/IBM-Cloud/terraform-provider-ibm/ibm/flex"
	"github.com/IBM-Cloud/terraform-provider-ibm/ibm/validate"
)

const (
	satLocation = "location"
	sateLocZone = "managed_from"

	isLocationDeleting     = "deleting"
	isLocationDeleteDone   = "done"
	isLocationDeploying    = "deploying"
	isLocationReady        = "action required"
	isLocationDeployFailed = "deploy_failed"
)

func ResourceIBMSatelliteLocation() *schema.Resource {
	return &schema.Resource{
		Create: resourceIBMSatelliteLocationCreate,
		Read:   resourceIBMSatelliteLocationRead,
		Update: resourceIBMSatelliteLocationUpdate,
		Delete: resourceIBMSatelliteLocationDelete,
		Importer: &schema.ResourceImporter{
			State: func(d *schema.ResourceData, meta interface{}) ([]*schema.ResourceData, error) {
				ID := d.Id()
				satClient, err := meta.(conns.ClientSession).SatelliteClientSession()
				if err != nil {
					return nil, err
				}

				getSatLocOptions := &kubernetesserviceapiv1.GetSatelliteLocationOptions{
					Controller: &ID,
				}

				instance, response, err := satClient.GetSatelliteLocation(getSatLocOptions)
				if err != nil || instance == nil {
					return nil, fmt.Errorf("Error reading satellite location: %s\n%s", err, response)
				}

				d.Set("zones", flex.NewStringSet(schema.HashString, instance.WorkerZones))
				return []*schema.ResourceData{d}, nil
			},
		},

		CustomizeDiff: customdiff.Sequence(
			func(_ context.Context, diff *schema.ResourceDiff, v interface{}) error {
				return flex.ResourceTagsCustomizeDiff(diff)
			},
			func(_ context.Context, diff *schema.ResourceDiff, v interface{}) error {
				return flex.ImmutableResourceCustomizeDiff([]string{satLocation, sateLocZone, "resource_group_id", "zones"}, diff)
			},
		),

		Timeouts: &schema.ResourceTimeout{
			Create: schema.DefaultTimeout(30 * time.Minute),
			Update: schema.DefaultTimeout(10 * time.Minute),
			Delete: schema.DefaultTimeout(60 * time.Minute),
		},

		Schema: map[string]*schema.Schema{
			satLocation: {
				Type:        schema.TypeString,
				Required:    true,
				Description: "A unique name for the new Satellite location",
			},
			sateLocZone: {
				Type:     schema.TypeString,
				Required: true,
				DiffSuppressFunc: func(k, o, n string, d *schema.ResourceData) bool {
					if o == "" {
						return false
					} else if o[0:3] == n[0:3] {
						return true
					}
					return o == n
				},
				Description: "The IBM Cloud metro from which the Satellite location is managed",
			},
			"physical_address": {
				Type:        schema.TypeString,
				Optional:    true,
				Description: "An optional physical address of the new Satellite location which is deployed on premise",
			},
			"capabilitiesManagedBySatellite": {
				Type:        schema.TypeSet,
				Optional:    true,
				Elem:        &schema.Schema{Type: schema.TypeString},
				Set:         schema.HashString,
				Description: "The satellite capabilities attached to the location",
			},
			"description": {
				Type:        schema.TypeString,
				Optional:    true,
				Description: "A description of the new Satellite location",
			},
			"coreos_enabled": {
				Type:        schema.TypeBool,
				Optional:    true,
				Computed:    true,
				Description: "Enable Red Hat CoreOS features within the Satellite location",
			},
			"logging_account_id": {
				Type:        schema.TypeString,
				Optional:    true,
				Description: "The account ID for IBM Log Analysis with LogDNA log forwarding",
			},
			"cos_config": {
				Type:        schema.TypeList,
				Optional:    true,
				MaxItems:    1,
				Description: "COSBucket - IBM Cloud Object Storage bucket configuration details",
				Elem: &schema.Resource{
					Schema: map[string]*schema.Schema{
						"bucket": {
							Type:     schema.TypeString,
							Optional: true,
						},
						"endpoint": {
							Type:     schema.TypeString,
							Optional: true,
						},
						"region": {
							Type:     schema.TypeString,
							Optional: true,
						},
					},
				},
			},
			"cos_credentials": {
				Type:        schema.TypeList,
				Optional:    true,
				MaxItems:    1,
				Description: "COSAuthorization - IBM Cloud Object Storage authorization keys",
				Elem: &schema.Resource{
					Schema: map[string]*schema.Schema{
						"access_key_id": {
							Type:        schema.TypeString,
							Optional:    true,
							Description: "The HMAC secret access key ID",
						},
						"secret_access_key": {
							Type:        schema.TypeString,
							Optional:    true,
							Description: "The HMAC secret access key",
						},
					},
				},
			},
			"zones": {
				Type:        schema.TypeSet,
				Computed:    true,
				Optional:    true,
				Elem:        &schema.Schema{Type: schema.TypeString},
				Set:         schema.HashString,
				Description: "The names of at least three high availability zones to use for the location",
			},
			"resource_group_id": {
				Type:        schema.TypeString,
				Optional:    true,
				Computed:    true,
				Description: "ID of the resource group.",
			},
			"tags": {
				Type:        schema.TypeSet,
				Optional:    true,
				Computed:    true,
				Elem:        &schema.Schema{Type: schema.TypeString, ValidateFunc: validate.InvokeValidator("ibm_satellite_location", "tags")},
				Set:         flex.ResourceIBMVPCHash,
				Description: "List of tags associated with resource instance",
			},
			flex.ResourceGroupName: {
				Type:        schema.TypeString,
				Computed:    true,
				Description: "Name of the resource group",
			},
			"crn": {
				Type:        schema.TypeString,
				Computed:    true,
				Description: "Location CRN",
			},
			"host_attached_count": {
				Type:        schema.TypeInt,
				Computed:    true,
				Elem:        &schema.Schema{Type: schema.TypeString},
				Description: "The total number of hosts that are attached to the Satellite location.",
			},
			"host_available_count": {
				Type:        schema.TypeInt,
				Computed:    true,
				Elem:        &schema.Schema{Type: schema.TypeString},
				Description: "The available number of hosts that can be assigned to a cluster resource in the Satellite location.",
			},
			"created_on": {
				Type:        schema.TypeString,
				Computed:    true,
				Description: "Created Date",
			},
			"ingress_hostname": {
				Type:     schema.TypeString,
				Computed: true,
			},
			"ingress_secret": {
				Type:      schema.TypeString,
				Computed:  true,
				Sensitive: true,
			},
			"service_subnet": {
				Type:             schema.TypeString,
				Optional:         true,
				Computed:         true,
				Description:      "Custom subnet CIDR to provide private IP addresses for services",
				DiffSuppressFunc: flex.ApplyOnce,
			},
			"pod_subnet": {
				Type:             schema.TypeString,
				Optional:         true,
				Computed:         true,
				Description:      "Custom subnet CIDR to provide private IP addresses for pods",
				DiffSuppressFunc: flex.ApplyOnce,
			},
		},
	}
}

// TO-DO: If validation for Address and CapabilitiesManagedBySatellite have to be added here? How has it been done in modules other
// than Satellite - for e.g. AccessGroup?
// TODO Add validation for PhysicalAddress and CapabilitiesManagedBySatellite(on-prem)
func ResourceIBMSatelliteLocationValidator() *validate.ResourceValidator {
	validateSchema := make([]validate.ValidateSchema, 0)
	validateSchema = append(validateSchema,
		validate.ValidateSchema{
			Identifier:                 "tags",
			ValidateFunctionIdentifier: validate.ValidateRegexpLen,
			Type:                       validate.TypeString,
			Optional:                   true,
			Regexp:                     `^[A-Za-z0-9:_ .-]+$`,
			MinValueLength:             1,
			MaxValueLength:             128,
		},
		validate.ValidateSchema{
			Identifier:                 "physical_address",
			ValidateFunctionIdentifier: validate.StringLenBetween,
			Type:                       validate.TypeString,
			Optional:                   true,
			MinValueLength:             0,
			MaxValueLength:             400,
		},
		validate.ValidateSchema{
			Identifier:                 "capabilitiesManagedBySatellite",
			ValidateFunctionIdentifier: validate.ValidateAllowedStringValue,
			Type:                       validate.TypeString,
			Optional:                   true,
			AllowedValues:              "on-prem,",
		},
	)

	ibmSatelliteLocationValidator := validate.ResourceValidator{ResourceName: "ibm_satellite_location", Schema: validateSchema}
	return &ibmSatelliteLocationValidator
}

func resourceIBMSatelliteLocationCreate(d *schema.ResourceData, meta interface{}) error {
	satClient, err := meta.(conns.ClientSession).SatelliteClientSession()
	if err != nil {
		return err
	}

	createSatLocOptions := &kubernetesserviceapiv1.CreateSatelliteLocationOptions{}
	satLocation := d.Get(satLocation).(string)
	createSatLocOptions.Name = &satLocation
	sateLocZone := d.Get(sateLocZone).(string)
	createSatLocOptions.Location = &sateLocZone

	if v, ok := d.GetOk("coreos_enabled"); ok {
		coreosEnabled := v.(bool)
		createSatLocOptions.CoreosEnabled = coreosEnabled
	}
	if v, ok := d.GetOk("cos_config"); ok {
		createSatLocOptions.CosConfig = flex.ExpandCosConfig(v.([]interface{}))
	}

	if v, ok := d.GetOk("cos_credentials"); ok {
		createSatLocOptions.CosCredentials = flex.ExpandCosCredentials(v.([]interface{}))
	}

	if v, ok := d.GetOk("logging_account_id"); ok {
		logAccID := v.(string)
		createSatLocOptions.LoggingAccountID = &logAccID
	}

	if v, ok := d.GetOk("physical_address"); ok {
		addr := v.(string)
		createSatLocOptions.PhysicalAddress = &addr
	}

	if v, ok := d.GetOk("capabilitiesManagedBySatellite"); ok {
		z := v.(*schema.Set)
<<<<<<< HEAD
		createSatLocOptions.CapabilitiesManagedBySatellite = flex.FlattenSatelliteWorkerCapabilities(z)
=======
		createSatLocOptions.CapabilitiesManagedBySatellite = flex.FlattenStringList(z)
>>>>>>> 91fad75c
	}

	if v, ok := d.GetOk("description"); ok {
		desc := v.(string)
		createSatLocOptions.Description = &desc
	}

	if v, ok := d.GetOk("zones"); ok {
		z := v.(*schema.Set)
		createSatLocOptions.Zones = flex.FlattenSatelliteZones(z)
	}

	if v, ok := d.GetOk("resource_group_id"); ok && v != nil {
		pathParamsMap := map[string]string{
			"X-Auth-Resource-Group": v.(string),
		}
		createSatLocOptions.Headers = pathParamsMap
	}

	if v, ok := d.GetOk("pod_subnet"); ok {
		podSubnet := v.(string)
		createSatLocOptions.PodSubnet = &podSubnet
	}

	if v, ok := d.GetOk("service_subnet"); ok {
		serviceSubnet := v.(string)
		createSatLocOptions.ServiceSubnet = &serviceSubnet
	}

	core.GetLogger().SetLogLevel(core.LevelDebug)

	instance, response, err := satClient.CreateSatelliteLocation(createSatLocOptions)
	if err != nil || instance == nil {
		return fmt.Errorf("[ERROR] Error Creating Satellite Location: %s\n%s", err, response)
	}

	d.SetId(*instance.ID)
	log.Printf("[INFO] Created satellite location : %s", satLocation)

	v := os.Getenv("IC_ENV_TAGS")
	if _, ok := d.GetOk("tags"); ok || v != "" {
		oldList, newList := d.GetChange("tags")
		err = flex.UpdateTagsUsingCRN(oldList, newList, meta, *instance.Crn)
		if err != nil {
			log.Printf(
				"Error on create of ibm satellite location (%s) tags: %s", d.Id(), err)
		}
	}

	//Wait for location to be in ready state
	_, err = waitForLocationToReady(*instance.ID, d, meta)
	if err != nil {
		return fmt.Errorf("[ERROR] Error waiting for location (%s) to reach action required state: %s", *instance.ID, err)
	}

	return resourceIBMSatelliteLocationRead(d, meta)
}

func resourceIBMSatelliteLocationRead(d *schema.ResourceData, meta interface{}) error {
	ID := d.Id()
	satClient, err := meta.(conns.ClientSession).SatelliteClientSession()
	if err != nil {
		return err
	}

	getSatLocOptions := &kubernetesserviceapiv1.GetSatelliteLocationOptions{
		Controller: &ID,
	}

	instance, response, err := satClient.GetSatelliteLocation(getSatLocOptions)
	if err != nil || instance == nil {
		if response != nil && response.StatusCode == 404 {
			d.SetId("")
			return nil
		}
		return err
	}

	d.Set(satLocation, *instance.Name)
	if instance.Description != nil {
		d.Set("description", *instance.Description)
	}

	if instance.PhysicalAddress != nil {
		d.Set("physical_address", *instance.PhysicalAddress)
	}

	if instance.CapabilitiesManagedBySatellite != nil {
<<<<<<< HEAD
		d.Set("capabilities", instance.CapabilitiesManagedBySatellite)
=======
		d.Set("capabilitiesManagedBySatellite", *instance.CapabilitiesManagedBySatellite)
>>>>>>> 91fad75c
	}

	if instance.CoreosEnabled != nil {
		d.Set("coreos_enabled", *instance.CoreosEnabled)
	}

	if instance.Datacenter != nil {
		d.Set(sateLocZone, *instance.Datacenter)
	}

	if instance.ResourceGroup != nil {
		d.Set("resource_group_id", instance.ResourceGroup)
	}

	tags, err := flex.GetTagsUsingCRN(meta, *instance.Crn)
	if err != nil {
		log.Printf(
			"Error on get of ibm satellite location tags (%s) tags: %s", d.Id(), err)
	}
	d.Set("tags", tags)
	d.Set("crn", *instance.Crn)
	d.Set(flex.ResourceGroupName, *instance.ResourceGroupName)
	if instance.Hosts != nil {
		d.Set("host_attached_count", *instance.Hosts.Total)
		d.Set("host_available_count", *instance.Hosts.Available)
	}
	d.Set("created_on", *instance.CreatedDate)
	if instance.Ingress != nil {
		d.Set("ingress_hostname", *instance.Ingress.Hostname)
		d.Set("ingress_secret", *instance.Ingress.SecretName)
	}

	if instance.PodSubnet != nil {
		d.Set("pod_subnet", *instance.PodSubnet)
	}

	if instance.ServiceSubnet != nil {
		d.Set("service_subnet", *instance.ServiceSubnet)
	}

	return nil
}

func resourceIBMSatelliteLocationUpdate(d *schema.ResourceData, meta interface{}) error {
	ID := d.Id()
	satClient, err := meta.(conns.ClientSession).SatelliteClientSession()
	if err != nil {
		return err
	}

	v := os.Getenv("IC_ENV_TAGS")
	if d.HasChange("tags") || v != "" {
		oldList, newList := d.GetChange("tags")
		getSatLocOptions := &kubernetesserviceapiv1.GetSatelliteLocationOptions{
			Controller: &ID,
		}

		instance, response, err := satClient.GetSatelliteLocation(getSatLocOptions)
		if err != nil || instance == nil {
			return fmt.Errorf("[ERROR] Error retrieving satellite location: %s\n%s", err, response)
		}
		err = flex.UpdateTagsUsingCRN(oldList, newList, meta, *instance.Crn)
		if err != nil {
			log.Printf(
				"An error occured during update of instance (%s) tags: %s", ID, err)
		}
	}
	return nil
}

func resourceIBMSatelliteLocationDelete(d *schema.ResourceData, meta interface{}) error {
	satClient, err := meta.(conns.ClientSession).SatelliteClientSession()
	if err != nil {
		return err
	}

	removeSatLocOptions := &kubernetesserviceapiv1.RemoveSatelliteLocationOptions{}
	name := d.Get(satLocation).(string)
	removeSatLocOptions.Controller = &name

	response, err := satClient.RemoveSatelliteLocation(removeSatLocOptions)
	if err != nil && response.StatusCode != 404 {
		return fmt.Errorf("[ERROR] Error Deleting Satellite Location: %s\n%s", err, response)
	}

	//Wait for location to delete
	_, err = waitForLocationDelete(name, d, meta)
	if err != nil {
		return fmt.Errorf("[ERROR] Error waiting for deleting location instance: %s", err)
	}

	d.SetId("")
	return nil
}

func waitForLocationDelete(location string, d *schema.ResourceData, meta interface{}) (interface{}, error) {
	satClient, err := meta.(conns.ClientSession).SatelliteClientSession()
	if err != nil {
		return false, err
	}

	stateConf := &resource.StateChangeConf{
		Pending: []string{isLocationDeleting, ""},
		Target:  []string{isLocationDeleteDone},
		Refresh: func() (interface{}, string, error) {
			getSatLocOptions := &kubernetesserviceapiv1.GetSatelliteLocationsOptions{}
			locations, response, err := satClient.GetSatelliteLocations(getSatLocOptions)
			if err != nil {
				return nil, "", fmt.Errorf("[ERROR] Error Getting locations list to delete : %s\n%s", err, response)
			}

			isExist := false
			if locations != nil {
				for _, loc := range locations {
					if *loc.ID == location || *loc.Name == location {
						isExist = true
						return "", isLocationDeleting, nil
					}
				}
				if !isExist {
					return location, isLocationDeleteDone, nil
				}
			}
			return nil, "", fmt.Errorf("[ERROR] Failed to delete location : %s\n%s", err, response)
		},
		Timeout:    d.Timeout(schema.TimeoutDelete),
		Delay:      60 * time.Second,
		MinTimeout: 60 * time.Second,
	}

	return stateConf.WaitForState()
}

func waitForLocationToReady(loc string, d *schema.ResourceData, meta interface{}) (interface{}, error) {
	satClient, err := meta.(conns.ClientSession).SatelliteClientSession()
	if err != nil {
		return false, err
	}

	stateConf := &resource.StateChangeConf{
		Pending: []string{isLocationDeploying},
		Target:  []string{isLocationReady, isLocationDeployFailed},
		Refresh: func() (interface{}, string, error) {
			getSatLocOptions := &kubernetesserviceapiv1.GetSatelliteLocationOptions{
				Controller: flex.PtrToString(loc),
			}

			var location *kubernetesserviceapiv1.MultishiftGetController
			var response *core.DetailedResponse
			var err error
			err = resource.Retry(5*time.Minute, func() *resource.RetryError {
				location, response, err = satClient.GetSatelliteLocation(getSatLocOptions)
				if err != nil || location == nil {
					if response != nil && response.StatusCode == 404 {
						return resource.RetryableError(err)
					}
					return resource.NonRetryableError(err)
				}
				return nil
			})

			if conns.IsResourceTimeoutError(err) {
				location, response, err = satClient.GetSatelliteLocation(getSatLocOptions)
			}

			if location != nil && *location.State == isLocationDeployFailed {
				return location, isLocationDeployFailed, fmt.Errorf("[ERROR] The location is in failed state: %s", d.Id())
			}

			if location != nil && *location.State == isLocationReady {
				return location, isLocationReady, nil
			}
			return location, isLocationDeploying, nil
		},
		Timeout:    d.Timeout(schema.TimeoutCreate),
		Delay:      60 * time.Second,
		MinTimeout: 60 * time.Second,
	}

	return stateConf.WaitForState()
}<|MERGE_RESOLUTION|>--- conflicted
+++ resolved
@@ -99,7 +99,7 @@
 				Optional:    true,
 				Description: "An optional physical address of the new Satellite location which is deployed on premise",
 			},
-			"capabilitiesManagedBySatellite": {
+			"capabilities": {
 				Type:        schema.TypeSet,
 				Optional:    true,
 				Elem:        &schema.Schema{Type: schema.TypeString},
@@ -240,9 +240,9 @@
 	}
 }
 
-// TO-DO: If validation for Address and CapabilitiesManagedBySatellite have to be added here? How has it been done in modules other
+// TO-DO: If validation for Address and Capabilities have to be added here? How has it been done in modules other
 // than Satellite - for e.g. AccessGroup?
-// TODO Add validation for PhysicalAddress and CapabilitiesManagedBySatellite(on-prem)
+// TODO Add validation for PhysicalAddress and Capabilities(on-prem)
 func ResourceIBMSatelliteLocationValidator() *validate.ResourceValidator {
 	validateSchema := make([]validate.ValidateSchema, 0)
 	validateSchema = append(validateSchema,
@@ -264,7 +264,7 @@
 			MaxValueLength:             400,
 		},
 		validate.ValidateSchema{
-			Identifier:                 "capabilitiesManagedBySatellite",
+			Identifier:                 "capabilities",
 			ValidateFunctionIdentifier: validate.ValidateAllowedStringValue,
 			Type:                       validate.TypeString,
 			Optional:                   true,
@@ -310,13 +310,9 @@
 		createSatLocOptions.PhysicalAddress = &addr
 	}
 
-	if v, ok := d.GetOk("capabilitiesManagedBySatellite"); ok {
+	if v, ok := d.GetOk("capabilities"); ok {
 		z := v.(*schema.Set)
-<<<<<<< HEAD
 		createSatLocOptions.CapabilitiesManagedBySatellite = flex.FlattenSatelliteWorkerCapabilities(z)
-=======
-		createSatLocOptions.CapabilitiesManagedBySatellite = flex.FlattenStringList(z)
->>>>>>> 91fad75c
 	}
 
 	if v, ok := d.GetOk("description"); ok {
@@ -345,8 +341,6 @@
 		serviceSubnet := v.(string)
 		createSatLocOptions.ServiceSubnet = &serviceSubnet
 	}
-
-	core.GetLogger().SetLogLevel(core.LevelDebug)
 
 	instance, response, err := satClient.CreateSatelliteLocation(createSatLocOptions)
 	if err != nil || instance == nil {
@@ -405,11 +399,7 @@
 	}
 
 	if instance.CapabilitiesManagedBySatellite != nil {
-<<<<<<< HEAD
 		d.Set("capabilities", instance.CapabilitiesManagedBySatellite)
-=======
-		d.Set("capabilitiesManagedBySatellite", *instance.CapabilitiesManagedBySatellite)
->>>>>>> 91fad75c
 	}
 
 	if instance.CoreosEnabled != nil {
