--- conflicted
+++ resolved
@@ -1277,11 +1277,7 @@
 			volIdStr := vol[isInstanceTemplateVolAttVol].(string)
 
 			if volIdStr != "" {
-<<<<<<< HEAD
-				volInterface.Volume = &vpcv1.VolumeAttachmentPrototypeVolumeVolumeIdentity{
-=======
 				volInterface.Volume = &vpcv1.VolumeAttachmentPrototypeVolume{
->>>>>>> d767f75d
 					ID: &volIdStr,
 				}
 			} else {
