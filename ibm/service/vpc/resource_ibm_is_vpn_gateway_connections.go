--- conflicted
+++ resolved
@@ -123,14 +123,6 @@
 							},
 						},
 						"cidrs": {
-<<<<<<< HEAD
-							Type:        schema.TypeSet,
-							Optional:    true,
-							ForceNew:    true,
-							Elem:        &schema.Schema{Type: schema.TypeString},
-							Set:         schema.HashString,
-							Description: "VPN gateway connection local CIDRs",
-=======
 							Type:          schema.TypeSet,
 							Optional:      true,
 							Computed:      true,
@@ -138,7 +130,6 @@
 							Elem:          &schema.Schema{Type: schema.TypeString},
 							Set:           schema.HashString,
 							Description:   "VPN gateway connection local CIDRs",
->>>>>>> d6e1d7ea
 						},
 					},
 				},
@@ -178,18 +169,11 @@
 							Description: "Indicates whether `peer.address` or `peer.fqdn` is used.",
 						},
 						"address": &schema.Schema{
-<<<<<<< HEAD
-							Type:        schema.TypeString,
-							Optional:    true,
-							Computed:    true,
-							Description: "The IP address of the peer VPN gateway for this connection.",
-=======
 							Type:          schema.TypeString,
 							Optional:      true,
 							Computed:      true,
 							ConflictsWith: []string{"peer_address"},
 							Description:   "The IP address of the peer VPN gateway for this connection.",
->>>>>>> d6e1d7ea
 						},
 						"fqdn": &schema.Schema{
 							Type:        schema.TypeString,
@@ -198,14 +182,6 @@
 							Description: "The FQDN of the peer VPN gateway for this connection.",
 						},
 						"cidrs": {
-<<<<<<< HEAD
-							Type:        schema.TypeSet,
-							Optional:    true,
-							ForceNew:    true,
-							Elem:        &schema.Schema{Type: schema.TypeString},
-							Set:         schema.HashString,
-							Description: "VPN gateway connection peer CIDRs",
-=======
 							Type:          schema.TypeSet,
 							Optional:      true,
 							Computed:      true,
@@ -213,7 +189,6 @@
 							Elem:          &schema.Schema{Type: schema.TypeString},
 							Set:           schema.HashString,
 							Description:   "VPN gateway connection peer CIDRs",
->>>>>>> d6e1d7ea
 						},
 					},
 				},
@@ -485,12 +460,7 @@
 	if *vpngateway.(*vpcv1.VPNGateway).Mode == "policy" {
 
 		vpnGatewayConnectionPrototypeModel := &vpcv1.VPNGatewayConnectionPrototypeVPNGatewayConnectionPolicyModePrototype{
-<<<<<<< HEAD
-			Psk:          &prephasedKey,
-			AdminStateUp: &stateUp,
-=======
 			Psk: &prephasedKey,
->>>>>>> d6e1d7ea
 			DeadPeerDetection: &vpcv1.VPNGatewayConnectionDpdPrototype{
 				Action:   &action,
 				Interval: &interval,
@@ -498,10 +468,10 @@
 			},
 			Name: &name,
 		}
-<<<<<<< HEAD
-		options := &vpcv1.CreateVPNGatewayConnectionOptions{
-			VPNGatewayID:                  &gatewayID,
-			VPNGatewayConnectionPrototype: vpnGatewayConnectionPrototypeModel,
+
+		if _, ok := d.GetOkExists(isVPNGatewayConnectionAdminStateup); ok {
+			stateUp := d.Get(isVPNGatewayConnectionAdminStateup).(bool)
+			vpnGatewayConnectionPrototypeModel.AdminStateUp = core.BoolPtr(stateUp)
 		}
 
 		var ikePolicyIdentity, ipsecPolicyIdentity string
@@ -559,74 +529,11 @@
 			vpnGatewayConnectionPrototypeModel.IpsecPolicy = nil
 		}
 
-=======
-
-		if _, ok := d.GetOkExists(isVPNGatewayConnectionAdminStateup); ok {
-			stateUp := d.Get(isVPNGatewayConnectionAdminStateup).(bool)
-			vpnGatewayConnectionPrototypeModel.AdminStateUp = core.BoolPtr(stateUp)
-		}
-
-		var ikePolicyIdentity, ipsecPolicyIdentity string
-		// new breaking changes
-		if establishModeOk, ok := d.GetOk("establish_mode"); ok {
-			vpnGatewayConnectionPrototypeModel.EstablishMode = core.StringPtr(establishModeOk.(string))
-		}
-
-		if localOk, ok := d.GetOk("local"); ok && len(localOk.([]interface{})) > 0 {
-			log.Println("[INFO] inside local block")
-			LocalModel, err := resourceIBMIsVPNGatewayConnectionMapToVPNGatewayConnectionPolicyModeLocalPrototype(localOk.([]interface{})[0].(map[string]interface{}))
-			if err != nil {
-				return err
-			}
-			vpnGatewayConnectionPrototypeModel.Local = LocalModel
-		} else if _, ok := d.GetOk(isVPNGatewayConnectionLocalCIDRS); ok {
-			log.Println("[INFO] inside local cidrs block")
-			localCidrs := flex.ExpandStringList((d.Get(isVPNGatewayConnectionLocalCIDRS).(*schema.Set)).List())
-			model := &vpcv1.VPNGatewayConnectionPolicyModeLocalPrototype{}
-			model.CIDRs = localCidrs
-			vpnGatewayConnectionPrototypeModel.Local = model
-		}
-		if peerOk, ok := d.GetOk("peer"); ok && len(peerOk.([]interface{})) > 0 {
-			PeerModel, err := resourceIBMIsVPNGatewayConnectionMapToVPNGatewayConnectionPolicyModePeerPrototype(peerOk.([]interface{})[0].(map[string]interface{}))
-			if err != nil {
-				return err
-			}
-			vpnGatewayConnectionPrototypeModel.Peer = PeerModel
-		} else if _, ok := d.GetOk(isVPNGatewayConnectionPeerCIDRS); ok || peerAddress != "" {
-			model := &vpcv1.VPNGatewayConnectionPolicyModePeerPrototype{}
-			if ok {
-				peerCidrs := flex.ExpandStringList((d.Get(isVPNGatewayConnectionPeerCIDRS).(*schema.Set)).List())
-				model.CIDRs = peerCidrs
-			}
-			if peerAddress != "" {
-				model.Address = &peerAddress
-			}
-			vpnGatewayConnectionPrototypeModel.Peer = model
-		}
-
-		if ikePolicy, ok := d.GetOk(isVPNGatewayConnectionIKEPolicy); ok {
-			ikePolicyIdentity = ikePolicy.(string)
-			vpnGatewayConnectionPrototypeModel.IkePolicy = &vpcv1.VPNGatewayConnectionIkePolicyPrototype{
-				ID: &ikePolicyIdentity,
-			}
-		} else {
-			vpnGatewayConnectionPrototypeModel.IkePolicy = nil
-		}
-		if ipsecPolicy, ok := d.GetOk(isVPNGatewayConnectionIPSECPolicy); ok {
-			ipsecPolicyIdentity = ipsecPolicy.(string)
-			vpnGatewayConnectionPrototypeModel.IpsecPolicy = &vpcv1.VPNGatewayConnectionIPsecPolicyPrototype{
-				ID: &ipsecPolicyIdentity,
-			}
-		} else {
-			vpnGatewayConnectionPrototypeModel.IpsecPolicy = nil
-		}
-
 		options := &vpcv1.CreateVPNGatewayConnectionOptions{
 			VPNGatewayID:                  &gatewayID,
 			VPNGatewayConnectionPrototype: vpnGatewayConnectionPrototypeModel,
 		}
 
->>>>>>> d6e1d7ea
 		vpnGatewayConnectionIntf, response, err := sess.CreateVPNGatewayConnection(options)
 		if err != nil {
 			return fmt.Errorf("[DEBUG] Create VPN Gateway Connection err %s\n%s", err, response)
@@ -653,12 +560,7 @@
 	} else if *vpngateway.(*vpcv1.VPNGateway).Mode == "route" {
 
 		vpnGatewayConnectionPrototypeModel := &vpcv1.VPNGatewayConnectionPrototypeVPNGatewayConnectionStaticRouteModePrototype{
-<<<<<<< HEAD
-			Psk:          &prephasedKey,
-			AdminStateUp: &stateUp,
-=======
 			Psk: &prephasedKey,
->>>>>>> d6e1d7ea
 			DeadPeerDetection: &vpcv1.VPNGatewayConnectionDpdPrototype{
 				Action:   &action,
 				Interval: &interval,
@@ -666,18 +568,10 @@
 			},
 			Name: &name,
 		}
-<<<<<<< HEAD
-		options := &vpcv1.CreateVPNGatewayConnectionOptions{
-			VPNGatewayID:                  &gatewayID,
-			VPNGatewayConnectionPrototype: vpnGatewayConnectionPrototypeModel,
-		}
-
-=======
 		if _, ok := d.GetOkExists(isVPNGatewayConnectionAdminStateup); ok {
 			stateUp := d.Get(isVPNGatewayConnectionAdminStateup).(bool)
 			vpnGatewayConnectionPrototypeModel.AdminStateUp = core.BoolPtr(stateUp)
 		}
->>>>>>> d6e1d7ea
 		var ikePolicyIdentity, ipsecPolicyIdentity string
 		// new breaking changes
 		if establishModeOk, ok := d.GetOk("establish_mode"); ok {
@@ -723,14 +617,11 @@
 			vpnGatewayConnectionPrototypeModel.IpsecPolicy = nil
 		}
 
-<<<<<<< HEAD
-=======
 		options := &vpcv1.CreateVPNGatewayConnectionOptions{
 			VPNGatewayID:                  &gatewayID,
 			VPNGatewayConnectionPrototype: vpnGatewayConnectionPrototypeModel,
 		}
 
->>>>>>> d6e1d7ea
 		vpnGatewayConnectionIntf, response, err := sess.CreateVPNGatewayConnection(options)
 		if err != nil {
 			return fmt.Errorf("[DEBUG] Create VPN Gateway Connection err %s\n%s", err, response)
