// Copyright IBM Corp. 2017, 2021 All Rights Reserved.
// Licensed under the Mozilla Public License v2.0

package vpc

import (
	"context"
	"fmt"
	"reflect"

	"github.com/IBM-Cloud/terraform-provider-ibm/ibm/conns"
	"github.com/IBM-Cloud/terraform-provider-ibm/ibm/flex"
	"github.com/IBM/go-sdk-core/v5/core"
	"github.com/IBM/vpc-go-sdk/vpcv1"
	"github.com/hashicorp/terraform-plugin-sdk/v2/diag"
	"github.com/hashicorp/terraform-plugin-sdk/v2/helper/schema"
)

const (
	isInstanceTemplateHref                 = "href"
	isInstanceTemplateCrn                  = "crn"
	isInstanceTemplateLimit                = "limit"
	isInstanceTemplateNext                 = "next"
	isInstanceTemplateTotalCount           = "total_count"
	isInstanceTemplatePortSpeed            = "port_speed"
	isInstanceTemplatePortType             = "type"
	isInstanceTemplatePortValue            = "value"
	isInstanceTemplateDeleteVol            = "delete_volume_on_instance_delete"
	isInstanceTemplateVol                  = "volume"
	isInstanceTemplateMemory               = "memory"
	isInstanceTemplateMemoryValue          = "value"
	isInstanceTemplateMemoryType           = "type"
	isInstanceTemplateMemoryValues         = "values"
	isInstanceTemplateMemoryDefault        = "default"
	isInstanceTemplateMemoryMin            = "min"
	isInstanceTemplateMemoryMax            = "max"
	isInstanceTemplateMemoryStep           = "step"
	isInstanceTemplateSocketCount          = "socket_count"
	isInstanceTemplateSocketValue          = "value"
	isInstanceTemplateSocketType           = "type"
	isInstanceTemplateSocketValues         = "values"
	isInstanceTemplateSocketDefault        = "default"
	isInstanceTemplateSocketMin            = "min"
	isInstanceTemplateSocketMax            = "max"
	isInstanceTemplateSocketStep           = "step"
	isInstanceTemplateVcpuArch             = "vcpu_architecture"
	isInstanceTemplateVcpuArchType         = "type"
	isInstanceTemplateVcpuArchValue        = "value"
	isInstanceTemplateVcpuCount            = "vcpu_count"
	isInstanceTemplateVcpuCountValue       = "value"
	isInstanceTemplateVcpuCountType        = "type"
	isInstanceTemplateVcpuCountValues      = "values"
	isInstanceTemplateVcpuCountDefault     = "default"
	isInstanceTemplateVcpuCountMin         = "min"
	isInstanceTemplateVcpuCountMax         = "max"
	isInstanceTemplateVcpuCountStep        = "step"
	isInstanceTemplateStart                = "start"
	isInstanceTemplateVersion              = "version"
	isInstanceTemplateBootVolumeAttachment = "boot_volume_attachment"
)

func DataSourceIBMISInstanceTemplate() *schema.Resource {
	return &schema.Resource{
		ReadContext: dataSourceIBMISInstanceTemplateRead,
		Schema: map[string]*schema.Schema{
			"identifier": {
				Type:         schema.TypeString,
				Optional:     true,
				Computed:     true,
				ExactlyOneOf: []string{"identifier", isInstanceTemplateName},
			},
			isInstanceTemplateName: {
				Type:         schema.TypeString,
				Optional:     true,
				Computed:     true,
				ExactlyOneOf: []string{"identifier", isInstanceTemplateName},
			},

			// cluster changes
			"cluster_network_attachments": &schema.Schema{
				Type:        schema.TypeList,
				Computed:    true,
				Description: "The cluster network attachments to create for this virtual server instance. A cluster network attachment represents a device that is connected to a cluster network. The number of network attachments must match one of the values from the instance profile's `cluster_network_attachment_count` before the instance can be started.",
				Elem: &schema.Resource{
					Schema: map[string]*schema.Schema{
						"cluster_network_interface": &schema.Schema{
							Type:        schema.TypeList,
							Computed:    true,
							Description: "A cluster network interface for the instance cluster network attachment. This can bespecified using an existing cluster network interface that does not already have a `target`,or a prototype object for a new cluster network interface.This instance must reside in the same VPC as the specified cluster network interface. Thecluster network interface must reside in the same cluster network as the`cluster_network_interface` of any other `cluster_network_attachments` for this instance.",
							Elem: &schema.Resource{
								Schema: map[string]*schema.Schema{
									"auto_delete": &schema.Schema{
										Type:        schema.TypeBool,
										Computed:    true,
										Description: "Indicates whether this cluster network interface will be automatically deleted when `target` is deleted.",
									},
									"name": &schema.Schema{
										Type:        schema.TypeString,
										Computed:    true,
										Description: "The name for this cluster network interface. The name must not be used by another interface in the cluster network. Names beginning with `ibm-` are reserved for provider-owned resources, and are not allowed. If unspecified, the name will be a hyphenated list of randomly-selected words.",
									},
									"primary_ip": &schema.Schema{
										Type:        schema.TypeList,
										Computed:    true,
										Description: "The primary IP address to bind to the cluster network interface. May be eithera cluster network subnet reserved IP identity, or a cluster network subnet reserved IPprototype object which will be used to create a new cluster network subnet reserved IP.If a cluster network subnet reserved IP identity is provided, the specified clusternetwork subnet reserved IP must be unbound.If a cluster network subnet reserved IP prototype object with an address is provided,the address must be available on the cluster network interface's cluster networksubnet. If no address is specified, an available address on the cluster network subnetwill be automatically selected and reserved.",
										Elem: &schema.Resource{
											Schema: map[string]*schema.Schema{
												"id": &schema.Schema{
													Type:        schema.TypeString,
													Computed:    true,
													Description: "The unique identifier for this cluster network subnet reserved IP.",
												},
												"href": &schema.Schema{
													Type:        schema.TypeString,
													Computed:    true,
													Description: "The URL for this cluster network subnet reserved IP.",
												},
												"address": &schema.Schema{
													Type:        schema.TypeString,
													Computed:    true,
													Description: "The IP address to reserve, which must not already be reserved on the subnet.If unspecified, an available address on the subnet will automatically be selected.",
												},
												"auto_delete": &schema.Schema{
													Type:        schema.TypeBool,
													Computed:    true,
													Description: "Indicates whether this cluster network subnet reserved IP member will be automatically deleted when either `target` is deleted, or the cluster network subnet reserved IP is unbound.",
												},
												"name": &schema.Schema{
													Type:        schema.TypeString,
													Computed:    true,
													Description: "The name for this cluster network subnet reserved IP. The name must not be used by another reserved IP in the cluster network subnet. Names starting with `ibm-` are reserved for provider-owned resources, and are not allowed. If unspecified, the name will be a hyphenated list of randomly-selected words.",
												},
											},
										},
									},
									"subnet": &schema.Schema{
										Type:        schema.TypeList,
										Computed:    true,
										Description: "The associated cluster network subnet. Required if `primary_ip` does not specify acluster network subnet reserved IP identity.",
										Elem: &schema.Resource{
											Schema: map[string]*schema.Schema{
												"id": &schema.Schema{
													Type:        schema.TypeString,
													Computed:    true,
													Description: "The unique identifier for this cluster network subnet.",
												},
												"href": &schema.Schema{
													Type:        schema.TypeString,
													Computed:    true,
													Description: "The URL for this cluster network subnet.",
												},
											},
										},
									},
									"id": &schema.Schema{
										Type:        schema.TypeString,
										Computed:    true,
										Description: "The unique identifier for this cluster network interface.",
									},
									"href": &schema.Schema{
										Type:        schema.TypeString,
										Computed:    true,
										Description: "The URL for this cluster network interface.",
									},
								},
							},
						},
						"name": &schema.Schema{
							Type:        schema.TypeString,
							Computed:    true,
							Description: "The name for this cluster network attachment. Names must be unique within the instance the cluster network attachment resides in. If unspecified, the name will be a hyphenated list of randomly-selected words. Names starting with `ibm-` are reserved for provider-owned resources, and are not allowed.",
						},
					},
				},
			},
			"confidential_compute_mode": &schema.Schema{
				Type:        schema.TypeString,
				Computed:    true,
				Description: "The confidential compute mode to use for this virtual server instance.If unspecified, the default confidential compute mode from the profile will be used.",
			},
			"enable_secure_boot": &schema.Schema{
				Type:        schema.TypeBool,
				Computed:    true,
				Description: "Indicates whether secure boot is enabled for this virtual server instance.If unspecified, the default secure boot mode from the profile will be used.",
			},
			isInstanceTemplateHref: {
				Type:     schema.TypeString,
				Computed: true,
			},
			isInstanceTemplateCrn: {
				Type:     schema.TypeString,
				Computed: true,
			},
			isInstanceTemplateVPC: {
				Type:     schema.TypeString,
				Computed: true,
			},
			isInstanceTemplateZone: {
				Type:     schema.TypeString,
				Computed: true,
			},
			isInstanceTemplateProfile: {
				Type:     schema.TypeString,
				Computed: true,
			},
			isInstanceTemplateKeys: {
				Type:     schema.TypeList,
				Computed: true,
				Elem:     &schema.Schema{Type: schema.TypeString},
			},
			isInstanceTotalVolumeBandwidth: {
				Type:        schema.TypeInt,
				Computed:    true,
				Description: "The amount of bandwidth (in megabits per second) allocated exclusively to instance storage volumes",
			},
			isInstanceDefaultTrustedProfileAutoLink: {
				Type:        schema.TypeBool,
				Computed:    true,
				Description: "If set to `true`, the system will create a link to the specified `target` trusted profile during instance creation. Regardless of whether a link is created by the system or manually using the IAM Identity service, it will be automatically deleted when the instance is deleted.",
			},
			isInstanceDefaultTrustedProfileTarget: {
				Type:        schema.TypeString,
				Computed:    true,
				Description: "The unique identifier or CRN of the default IAM trusted profile to use for this virtual server instance.",
			},
			isInstanceTemplateMetadataServiceEnabled: {
				Type:        schema.TypeBool,
				Computed:    true,
				Description: "Indicates whether the metadata service endpoint is available to the virtual server instance",
			},
			isInstanceMetadataService: {
				Type:        schema.TypeList,
				Computed:    true,
				Description: "The metadata service configuration",
				Elem: &schema.Resource{
					Schema: map[string]*schema.Schema{
						isInstanceMetadataServiceEnabled1: {
							Type:        schema.TypeBool,
							Computed:    true,
							Description: "Indicates whether the metadata service endpoint will be available to the virtual server instance",
						},

						isInstanceMetadataServiceProtocol: {
							Type:        schema.TypeString,
							Computed:    true,
							Description: "The communication protocol to use for the metadata service endpoint. Applies only when the metadata service is enabled.",
						},

						isInstanceMetadataServiceRespHopLimit: {
							Type:        schema.TypeInt,
							Computed:    true,
							Description: "The hop limit (IP time to live) for IP response packets from the metadata service",
						},
					},
				},
			},
			isInstanceAvailablePolicyHostFailure: {
				Type:        schema.TypeString,
				Computed:    true,
				Description: "The availability policy to use for this virtual server instance. The action to perform if the compute host experiences a failure.",
			},
			isInstanceTemplateVolumeAttachments: {
				Type:     schema.TypeList,
				Computed: true,
				Elem: &schema.Resource{
					Schema: map[string]*schema.Schema{
						isInstanceTemplateDeleteVol: {
							Type:     schema.TypeBool,
							Computed: true,
						},
						isInstanceTemplateName: {
							Type:     schema.TypeString,
							Computed: true,
						},
						isInstanceTemplateVol: {
							Type:     schema.TypeString,
							Computed: true,
						},
						isInstanceTemplateVolAttVolPrototype: {
							Type:     schema.TypeList,
							Computed: true,
							Elem: &schema.Resource{
								Schema: map[string]*schema.Schema{
									isInstanceTemplateVolAttVolIops: {
										Type:        schema.TypeInt,
										Computed:    true,
										Description: "The maximum I/O operations per second (IOPS) for the volume.",
									},
									isInstanceTemplateVolAttVolProfile: {
										Type:        schema.TypeString,
										Computed:    true,
										Description: "The  globally unique name for the volume profile to use for this volume.",
									},
									"bandwidth": {
										Type:     schema.TypeInt,
										Computed: true,
									},
									isInstanceTemplateVolAttVolCapacity: {
										Type:        schema.TypeInt,
										Computed:    true,
										Description: "The capacity of the volume in gigabytes. The specified minimum and maximum capacity values for creating or updating volumes may expand in the future.",
									},
									isInstanceTemplateVolAttVolEncryptionKey: {
										Type:        schema.TypeString,
										Computed:    true,
										Description: "The CRN of the [Key Protect Root Key](https://cloud.ibm.com/docs/key-protect?topic=key-protect-getting-started-tutorial) or [Hyper Protect Crypto Service Root Key](https://cloud.ibm.com/docs/hs-crypto?topic=hs-crypto-get-started) for this resource.",
									},
									isInstanceTemplateVolAttTags: {
										Type:        schema.TypeSet,
										Computed:    true,
										Elem:        &schema.Schema{Type: schema.TypeString},
										Set:         flex.ResourceIBMVPCHash,
										Description: "The user tags associated with this volume.",
									},
								},
							},
						},
					},
				},
			},
			isInstanceTemplateCatalogOffering: {
				Type:        schema.TypeList,
				Computed:    true,
				Description: "The catalog offering or offering version to use when provisioning this virtual server instance template. If an offering is specified, the latest version of that offering will be used. The specified offering or offering version may be in a different account in the same enterprise, subject to IAM policies.",
				Elem: &schema.Resource{
					Schema: map[string]*schema.Schema{
						isInstanceTemplateCatalogOfferingOfferingCrn: {
							Type:        schema.TypeString,
							Computed:    true,
							Description: "Identifies a catalog offering by a unique CRN property",
						},
						isInstanceTemplateCatalogOfferingVersionCrn: {
							Type:        schema.TypeString,
							Computed:    true,
							Description: "Identifies a version of a catalog offering by a unique CRN property",
						},
						isInstanceTemplateCatalogOfferingPlanCrn: {
							Type:        schema.TypeString,
							Computed:    true,
							Description: "The CRN for this catalog offering version's billing plan",
						},
					},
				},
			},
			isInstanceTemplatePrimaryNetworkInterface: {
				Type:     schema.TypeList,
				Computed: true,
				Elem: &schema.Resource{
					Schema: map[string]*schema.Schema{
						isInstanceTemplateNicName: {
							Type:     schema.TypeString,
							Computed: true,
						},
						isInstanceTemplateNicPrimaryIpv4Address: {
							Type:     schema.TypeString,
							Computed: true,
						},
						isInstanceTemplateNicPrimaryIP: {
							Type:        schema.TypeList,
							Computed:    true,
							Description: "The primary IP address to bind to the network interface. This can be specified using an existing reserved IP, or a prototype object for a new reserved IP.",
							Elem: &schema.Resource{
								Schema: map[string]*schema.Schema{
									isInstanceTemplateNicReservedIpAddress: {
										Type:        schema.TypeString,
										Computed:    true,
										Description: "The IP address to reserve, which must not already be reserved on the subnet.",
									},
									isInstanceTemplateNicReservedIpName: {
										Type:        schema.TypeString,
										Computed:    true,
										Description: "The user-defined name for this reserved IP. If unspecified, the name will be a hyphenated list of randomly-selected words. Names must be unique within the subnet the reserved IP resides in. ",
									},
									isInstanceTemplateNicReservedIpId: {
										Type:        schema.TypeString,
										Computed:    true,
										Description: "Identifies a reserved IP by a unique property.",
									},
								},
							},
						},
						isInstanceTemplateNicSecurityGroups: {
							Type:     schema.TypeSet,
							Computed: true,
							Elem:     &schema.Schema{Type: schema.TypeString},
							Set:      schema.HashString,
						},
						isInstanceTemplateNicSubnet: {
							Type:     schema.TypeString,
							Computed: true,
						},
					},
				},
			},

			isInstanceTemplateNetworkInterfaces: {
				Type:     schema.TypeList,
				Computed: true,
				Elem: &schema.Resource{
					Schema: map[string]*schema.Schema{
						isInstanceTemplateNicName: {
							Type:     schema.TypeString,
							Computed: true,
						},
						isInstanceTemplateNicPrimaryIpv4Address: {
							Type:     schema.TypeString,
							Computed: true,
						},
						isInstanceTemplateNicPrimaryIP: {
							Type:        schema.TypeList,
							Computed:    true,
							Description: "The primary IP address to bind to the network interface. This can be specified using an existing reserved IP, or a prototype object for a new reserved IP.",
							Elem: &schema.Resource{
								Schema: map[string]*schema.Schema{
									isInstanceTemplateNicReservedIpAddress: {
										Type:        schema.TypeString,
										Computed:    true,
										Description: "The IP address to reserve, which must not already be reserved on the subnet.",
									},
									isInstanceTemplateNicReservedIpName: {
										Type:        schema.TypeString,
										Computed:    true,
										Description: "The user-defined name for this reserved IP. If unspecified, the name will be a hyphenated list of randomly-selected words. Names must be unique within the subnet the reserved IP resides in. ",
									},
									isInstanceTemplateNicReservedIpId: {
										Type:        schema.TypeString,
										Computed:    true,
										Description: "Identifies a reserved IP by a unique property.",
									},
								},
							},
						},
						isInstanceTemplateNicSecurityGroups: {
							Type:     schema.TypeSet,
							Computed: true,
							Elem:     &schema.Schema{Type: schema.TypeString},
							Set:      schema.HashString,
						},
						isInstanceTemplateNicSubnet: {
							Type:     schema.TypeString,
							Computed: true,
						},
					},
				},
			},

			"network_attachments": &schema.Schema{
				Type:        schema.TypeList,
				Computed:    true,
				Description: "The additional network attachments to create for the virtual server instance.",
				Elem: &schema.Resource{
					Schema: map[string]*schema.Schema{
						"name": &schema.Schema{
							Type:        schema.TypeString,
							Computed:    true,
							Description: "The name for this network attachment. Names must be unique within the instance the network attachment resides in. If unspecified, the name will be a hyphenated list of randomly-selected words.",
						},
						"virtual_network_interface": &schema.Schema{
							Type:        schema.TypeList,
							Computed:    true,
							Description: "A virtual network interface for the instance network attachment. This can be specifiedusing an existing virtual network interface, or a prototype object for a new virtualnetwork interface.If an existing virtual network interface is specified, `enable_infrastructure_nat` must be`false`.",
							Elem: &schema.Resource{
								Schema: map[string]*schema.Schema{
									"allow_ip_spoofing": &schema.Schema{
										Type:        schema.TypeBool,
										Computed:    true,
										Description: "Indicates whether source IP spoofing is allowed on this interface. If `false`, source IP spoofing is prevented on this interface. If `true`, source IP spoofing is allowed on this interface.",
									},
									"auto_delete": &schema.Schema{
										Type:        schema.TypeBool,
										Computed:    true,
										Description: "Indicates whether this virtual network interface will be automatically deleted when`target` is deleted.",
									},
									"enable_infrastructure_nat": &schema.Schema{
										Type:        schema.TypeBool,
										Computed:    true,
										Description: "If `true`:- The VPC infrastructure performs any needed NAT operations.- `floating_ips` must not have more than one floating IP.If `false`:- Packets are passed unchanged to/from the virtual network interface,  allowing the workload to perform any needed NAT operations.- `allow_ip_spoofing` must be `false`.- If the virtual network interface is attached:  - The target `resource_type` must be `bare_metal_server_network_attachment`.  - The target `interface_type` must not be `hipersocket`.",
									},
									"ips": &schema.Schema{
										Type:        schema.TypeList,
										Computed:    true,
										Description: "Additional IP addresses to bind to the virtual network interface. Each item may be either a reserved IP identity, or as a reserved IP prototype object which will be used to create a new reserved IP. All IP addresses must be in the same subnet as the primary IP.If reserved IP identities are provided, the specified reserved IPs must be unbound.If reserved IP prototype objects with addresses are provided, the addresses must be available on the virtual network interface's subnet. For any prototype objects that do not specify an address, an available address on the subnet will be automatically selected and reserved.",
										Elem: &schema.Resource{
											Schema: map[string]*schema.Schema{
												"id": &schema.Schema{
													Type:        schema.TypeString,
													Computed:    true,
													Description: "The unique identifier for this reserved IP.",
												},
												"href": &schema.Schema{
													Type:        schema.TypeString,
													Computed:    true,
													Description: "The URL for this reserved IP.",
												},
												"address": &schema.Schema{
													Type:        schema.TypeString,
													Computed:    true,
													Description: "The IP address to reserve, which must not already be reserved on the subnet.If unspecified, an available address on the subnet will automatically be selected.",
												},
												"auto_delete": &schema.Schema{
													Type:        schema.TypeBool,
													Computed:    true,
													Description: "Indicates whether this reserved IP member will be automatically deleted when either`target` is deleted, or the reserved IP is unbound.",
												},
												"name": &schema.Schema{
													Type:        schema.TypeString,
													Computed:    true,
													Description: "The name for this reserved IP. The name must not be used by another reserved IP in the subnet. Names starting with `ibm-` are reserved for provider-owned resources, and are not allowed. If unspecified, the name will be a hyphenated list of randomly-selected words.",
												},
											},
										},
									},
									"name": &schema.Schema{
										Type:        schema.TypeString,
										Computed:    true,
										Description: "The name for this virtual network interface. The name must not be used by another virtual network interface in the VPC. If unspecified, the name will be a hyphenated list of randomly-selected words. Names beginning with `ibm-` are reserved for provider-owned resources, and are not allowed.",
									},
									"primary_ip": &schema.Schema{
										Type:        schema.TypeList,
										Computed:    true,
										Description: "The primary IP address to bind to the virtual network interface. May be either areserved IP identity, or a reserved IP prototype object which will be used to create anew reserved IP.If a reserved IP identity is provided, the specified reserved IP must be unbound.If a reserved IP prototype object with an address is provided, the address must beavailable on the virtual network interface's subnet. If no address is specified,an available address on the subnet will be automatically selected and reserved.",
										Elem: &schema.Resource{
											Schema: map[string]*schema.Schema{
												"id": &schema.Schema{
													Type:        schema.TypeString,
													Computed:    true,
													Description: "The unique identifier for this reserved IP.",
												},
												"href": &schema.Schema{
													Type:        schema.TypeString,
													Computed:    true,
													Description: "The URL for this reserved IP.",
												},
												"address": &schema.Schema{
													Type:        schema.TypeString,
													Computed:    true,
													Description: "The IP address to reserve, which must not already be reserved on the subnet.If unspecified, an available address on the subnet will automatically be selected.",
												},
												"auto_delete": &schema.Schema{
													Type:        schema.TypeBool,
													Computed:    true,
													Description: "Indicates whether this reserved IP member will be automatically deleted when either`target` is deleted, or the reserved IP is unbound.",
												},
												"name": &schema.Schema{
													Type:        schema.TypeString,
													Computed:    true,
													Description: "The name for this reserved IP. The name must not be used by another reserved IP in the subnet. Names starting with `ibm-` are reserved for provider-owned resources, and are not allowed. If unspecified, the name will be a hyphenated list of randomly-selected words.",
												},
											},
										},
									},
									"protocol_state_filtering_mode": {
										Type:        schema.TypeString,
										Computed:    true,
										Description: "The protocol state filtering mode used for this virtual network interface.",
									},
									"resource_group": &schema.Schema{
										Type:        schema.TypeList,
										Computed:    true,
										Description: "The resource group to use for this virtual network interface. If unspecified, thevirtual server instance's resource group will be used.",
										Elem: &schema.Resource{
											Schema: map[string]*schema.Schema{
												"id": &schema.Schema{
													Type:        schema.TypeString,
													Computed:    true,
													Description: "The unique identifier for this resource group.",
												},
											},
										},
									},
									"security_groups": &schema.Schema{
										Type:        schema.TypeList,
										Computed:    true,
										Description: "The security groups to use for this virtual network interface. If unspecified, the default security group of the VPC for the subnet is used.",
										Elem: &schema.Resource{
											Schema: map[string]*schema.Schema{
												"id": &schema.Schema{
													Type:        schema.TypeString,
													Computed:    true,
													Description: "The unique identifier for this security group.",
												},
												"crn": &schema.Schema{
													Type:        schema.TypeString,
													Computed:    true,
													Description: "The security group's CRN.",
												},
												"href": &schema.Schema{
													Type:        schema.TypeString,
													Computed:    true,
													Description: "The security group's canonical URL.",
												},
											},
										},
									},
									"subnet": &schema.Schema{
										Type:        schema.TypeList,
										Computed:    true,
										Description: "The associated subnet. Required if `primary_ip` does not specify a reserved IP.",
										Elem: &schema.Resource{
											Schema: map[string]*schema.Schema{
												"id": &schema.Schema{
													Type:        schema.TypeString,
													Computed:    true,
													Description: "The unique identifier for this subnet.",
												},
												"crn": &schema.Schema{
													Type:        schema.TypeString,
													Computed:    true,
													Description: "The CRN for this subnet.",
												},
												"href": &schema.Schema{
													Type:        schema.TypeString,
													Computed:    true,
													Description: "The URL for this subnet.",
												},
											},
										},
									},
									"id": &schema.Schema{
										Type:        schema.TypeString,
										Computed:    true,
										Description: "The unique identifier for this virtual network interface.",
									},
									"href": &schema.Schema{
										Type:        schema.TypeString,
										Computed:    true,
										Description: "The URL for this virtual network interface.",
									},
									"crn": &schema.Schema{
										Type:        schema.TypeString,
										Computed:    true,
										Description: "The CRN for this virtual network interface.",
									},
								},
							},
						},
					},
				},
			},
			"primary_network_attachment": &schema.Schema{
				Type:        schema.TypeList,
				Computed:    true,
				Description: "The primary network attachment to create for the virtual server instance.",
				Elem: &schema.Resource{
					Schema: map[string]*schema.Schema{
						"name": &schema.Schema{
							Type:        schema.TypeString,
							Computed:    true,
							Description: "The name for this network attachment. Names must be unique within the instance the network attachment resides in. If unspecified, the name will be a hyphenated list of randomly-selected words.",
						},
						"virtual_network_interface": &schema.Schema{
							Type:        schema.TypeList,
							Computed:    true,
							Description: "A virtual network interface for the instance network attachment. This can be specifiedusing an existing virtual network interface, or a prototype object for a new virtualnetwork interface.If an existing virtual network interface is specified, `enable_infrastructure_nat` must be`false`.",
							Elem: &schema.Resource{
								Schema: map[string]*schema.Schema{
									"allow_ip_spoofing": &schema.Schema{
										Type:        schema.TypeBool,
										Computed:    true,
										Description: "Indicates whether source IP spoofing is allowed on this interface. If `false`, source IP spoofing is prevented on this interface. If `true`, source IP spoofing is allowed on this interface.",
									},
									"auto_delete": &schema.Schema{
										Type:        schema.TypeBool,
										Computed:    true,
										Description: "Indicates whether this virtual network interface will be automatically deleted when`target` is deleted.",
									},
									"enable_infrastructure_nat": &schema.Schema{
										Type:        schema.TypeBool,
										Computed:    true,
										Description: "If `true`:- The VPC infrastructure performs any needed NAT operations.- `floating_ips` must not have more than one floating IP.If `false`:- Packets are passed unchanged to/from the virtual network interface,  allowing the workload to perform any needed NAT operations.- `allow_ip_spoofing` must be `false`.- If the virtual network interface is attached:  - The target `resource_type` must be `bare_metal_server_network_attachment`.  - The target `interface_type` must not be `hipersocket`.",
									},
									"ips": &schema.Schema{
										Type:        schema.TypeList,
										Computed:    true,
										Description: "Additional IP addresses to bind to the virtual network interface. Each item may be either a reserved IP identity, or as a reserved IP prototype object which will be used to create a new reserved IP. All IP addresses must be in the same subnet as the primary IP.If reserved IP identities are provided, the specified reserved IPs must be unbound.If reserved IP prototype objects with addresses are provided, the addresses must be available on the virtual network interface's subnet. For any prototype objects that do not specify an address, an available address on the subnet will be automatically selected and reserved.",
										Elem: &schema.Resource{
											Schema: map[string]*schema.Schema{
												"id": &schema.Schema{
													Type:        schema.TypeString,
													Computed:    true,
													Description: "The unique identifier for this reserved IP.",
												},
												"href": &schema.Schema{
													Type:        schema.TypeString,
													Computed:    true,
													Description: "The URL for this reserved IP.",
												},
												"address": &schema.Schema{
													Type:        schema.TypeString,
													Computed:    true,
													Description: "The IP address to reserve, which must not already be reserved on the subnet.If unspecified, an available address on the subnet will automatically be selected.",
												},
												"auto_delete": &schema.Schema{
													Type:        schema.TypeBool,
													Computed:    true,
													Description: "Indicates whether this reserved IP member will be automatically deleted when either`target` is deleted, or the reserved IP is unbound.",
												},
												"name": &schema.Schema{
													Type:        schema.TypeString,
													Computed:    true,
													Description: "The name for this reserved IP. The name must not be used by another reserved IP in the subnet. Names starting with `ibm-` are reserved for provider-owned resources, and are not allowed. If unspecified, the name will be a hyphenated list of randomly-selected words.",
												},
											},
										},
									},
									"name": &schema.Schema{
										Type:        schema.TypeString,
										Computed:    true,
										Description: "The name for this virtual network interface. The name must not be used by another virtual network interface in the VPC. If unspecified, the name will be a hyphenated list of randomly-selected words. Names beginning with `ibm-` are reserved for provider-owned resources, and are not allowed.",
									},
									"primary_ip": &schema.Schema{
										Type:        schema.TypeList,
										Computed:    true,
										Description: "The primary IP address to bind to the virtual network interface. May be either areserved IP identity, or a reserved IP prototype object which will be used to create anew reserved IP.If a reserved IP identity is provided, the specified reserved IP must be unbound.If a reserved IP prototype object with an address is provided, the address must beavailable on the virtual network interface's subnet. If no address is specified,an available address on the subnet will be automatically selected and reserved.",
										Elem: &schema.Resource{
											Schema: map[string]*schema.Schema{
												"id": &schema.Schema{
													Type:        schema.TypeString,
													Computed:    true,
													Description: "The unique identifier for this reserved IP.",
												},
												"href": &schema.Schema{
													Type:        schema.TypeString,
													Computed:    true,
													Description: "The URL for this reserved IP.",
												},
												"address": &schema.Schema{
													Type:        schema.TypeString,
													Computed:    true,
													Description: "The IP address to reserve, which must not already be reserved on the subnet.If unspecified, an available address on the subnet will automatically be selected.",
												},
												"auto_delete": &schema.Schema{
													Type:        schema.TypeBool,
													Computed:    true,
													Description: "Indicates whether this reserved IP member will be automatically deleted when either`target` is deleted, or the reserved IP is unbound.",
												},
												"name": &schema.Schema{
													Type:        schema.TypeString,
													Computed:    true,
													Description: "The name for this reserved IP. The name must not be used by another reserved IP in the subnet. Names starting with `ibm-` are reserved for provider-owned resources, and are not allowed. If unspecified, the name will be a hyphenated list of randomly-selected words.",
												},
											},
										},
									},
									"protocol_state_filtering_mode": {
										Type:        schema.TypeString,
										Computed:    true,
										Description: "The protocol state filtering mode used for this virtual network interface.",
									},
									"resource_group": &schema.Schema{
										Type:        schema.TypeList,
										Computed:    true,
										Description: "The resource group to use for this virtual network interface. If unspecified, thevirtual server instance's resource group will be used.",
										Elem: &schema.Resource{
											Schema: map[string]*schema.Schema{
												"id": &schema.Schema{
													Type:        schema.TypeString,
													Computed:    true,
													Description: "The unique identifier for this resource group.",
												},
											},
										},
									},
									"security_groups": &schema.Schema{
										Type:        schema.TypeList,
										Computed:    true,
										Description: "The security groups to use for this virtual network interface. If unspecified, the default security group of the VPC for the subnet is used.",
										Elem: &schema.Resource{
											Schema: map[string]*schema.Schema{
												"id": &schema.Schema{
													Type:        schema.TypeString,
													Computed:    true,
													Description: "The unique identifier for this security group.",
												},
												"crn": &schema.Schema{
													Type:        schema.TypeString,
													Computed:    true,
													Description: "The security group's CRN.",
												},
												"href": &schema.Schema{
													Type:        schema.TypeString,
													Computed:    true,
													Description: "The security group's canonical URL.",
												},
											},
										},
									},
									"subnet": &schema.Schema{
										Type:        schema.TypeList,
										Computed:    true,
										Description: "The associated subnet. Required if `primary_ip` does not specify a reserved IP.",
										Elem: &schema.Resource{
											Schema: map[string]*schema.Schema{
												"id": &schema.Schema{
													Type:        schema.TypeString,
													Computed:    true,
													Description: "The unique identifier for this subnet.",
												},
												"crn": &schema.Schema{
													Type:        schema.TypeString,
													Computed:    true,
													Description: "The CRN for this subnet.",
												},
												"href": &schema.Schema{
													Type:        schema.TypeString,
													Computed:    true,
													Description: "The URL for this subnet.",
												},
											},
										},
									},
									"id": &schema.Schema{
										Type:        schema.TypeString,
										Computed:    true,
										Description: "The unique identifier for this virtual network interface.",
									},
									"href": &schema.Schema{
										Type:        schema.TypeString,
										Computed:    true,
										Description: "The URL for this virtual network interface.",
									},
									"crn": &schema.Schema{
										Type:        schema.TypeString,
										Computed:    true,
										Description: "The CRN for this virtual network interface.",
									},
								},
							},
						},
					},
				},
			},
			isInstanceTemplateUserData: {
				Type:     schema.TypeString,
				Computed: true,
			},
			isInstanceTemplateImage: {
				Type:     schema.TypeString,
				Computed: true,
			},
			isInstanceTemplateBootVolumeAttachment: {
				Type:     schema.TypeList,
				Computed: true,
				Elem: &schema.Resource{
					Schema: map[string]*schema.Schema{
						isInstanceTemplateDeleteVol: {
							Type:     schema.TypeBool,
							Computed: true,
						},
						isInstanceTemplateName: {
							Type:     schema.TypeString,
							Computed: true,
						},
						isInstanceTemplateVol: {
							Type:     schema.TypeString,
							Computed: true,
						},
						isInstanceTemplateBootSize: {
							Type:     schema.TypeInt,
							Computed: true,
						},
						"bandwidth": {
							Type:     schema.TypeInt,
							Computed: true,
						},
						isInstanceTemplateBootProfile: {
							Type:     schema.TypeString,
							Computed: true,
						},
						isInstanceTemplateBootVolumeTags: {
							Type:        schema.TypeSet,
							Computed:    true,
							Elem:        &schema.Schema{Type: schema.TypeString},
							Set:         flex.ResourceIBMVPCHash,
							Description: "The user tags associated with this volume.",
						},
					},
				},
			},
			isInstanceTemplateResourceGroup: {
				Type:     schema.TypeString,
				Computed: true,
			},
			"placement_target": {
				Type:        schema.TypeList,
				Computed:    true,
				Description: "The placement restrictions to use for the virtual server instance.",
				Elem: &schema.Resource{
					Schema: map[string]*schema.Schema{
						"id": {
							Type:        schema.TypeString,
							Computed:    true,
							Description: "The unique identifier for this dedicated host.",
						},
						"crn": {
							Type:        schema.TypeString,
							Computed:    true,
							Description: "The CRN for this dedicated host.",
						},
						"href": {
							Type:        schema.TypeString,
							Computed:    true,
							Description: "The URL for this dedicated host.",
						},
					},
				},
			},
			isReservationAffinity: {
				Type:     schema.TypeList,
				Computed: true,
				Elem: &schema.Resource{
					Schema: map[string]*schema.Schema{
						isReservationAffinityPolicyResp: {
							Type:        schema.TypeString,
							Computed:    true,
							Description: "The reservation affinity policy to use for this virtual server instance.",
						},
						isReservationAffinityPool: {
							Type:        schema.TypeString,
							Computed:    true,
							Description: "The reservation associated with this template.",
						},
					},
				},
			},
		},
	}
}

func dataSourceIBMISInstanceTemplateRead(context context.Context, d *schema.ResourceData, meta interface{}) diag.Diagnostics {
	instanceC, err := meta.(conns.ClientSession).VpcV1API()
	if err != nil {
		tfErr := flex.DiscriminatedTerraformErrorf(err, err.Error(), "(Data) ibm_is_instance_template", "read", "initialize-client")
		log.Printf("[DEBUG]\n%s", tfErr.GetDebugMessage())
		return tfErr.GetDiag()
	}
	if idOk, ok := d.GetOk("identifier"); ok {
		id := idOk.(string)
		getInstanceTemplatesOptions := &vpcv1.GetInstanceTemplateOptions{
			ID: &id,
		}
		instTempl, _, err := instanceC.GetInstanceTemplateWithContext(context, getInstanceTemplatesOptions)
		if err != nil {
			tfErr := flex.TerraformErrorf(err, fmt.Sprintf("GetInstanceTemplateWithContext failed: %s", err.Error()), "(Data) ibm_is_instance_template", "read")
			log.Printf("[DEBUG]\n%s", tfErr.GetDebugMessage())
			return tfErr.GetDiag()
		}
		instanceTemplate := instTempl.(*vpcv1.InstanceTemplate)
		d.SetId(*instanceTemplate.ID)
		if err = d.Set(isInstanceTemplateHref, instanceTemplate.Href); err != nil {
			return flex.DiscriminatedTerraformErrorf(err, fmt.Sprintf("Error setting href: %s", err), "(Data) ibm_is_instance_template", "read", "set-href").GetDiag()
		}
		if err = d.Set(isInstanceTemplateCrn, instanceTemplate.CRN); err != nil {
			return flex.DiscriminatedTerraformErrorf(err, fmt.Sprintf("Error setting crn: %s", err), "(Data) ibm_is_instance_template", "read", "set-crn").GetDiag()
		}

		if err = d.Set(isInstanceTemplateName, instanceTemplate.Name); err != nil {
			return flex.DiscriminatedTerraformErrorf(err, fmt.Sprintf("Error setting name: %s", err), "(Data) ibm_is_instance_template", "read", "set-name").GetDiag()
		}

		if err = d.Set(isInstanceTemplateUserData, instanceTemplate.UserData); err != nil {
			return flex.DiscriminatedTerraformErrorf(err, fmt.Sprintf("Error setting user_data: %s", err), "(Data) ibm_is_instance_template", "read", "set-user_data").GetDiag()
		}

		if err = d.Set("confidential_compute_mode", instanceTemplate.ConfidentialComputeMode); err != nil {
			return flex.DiscriminatedTerraformErrorf(err, fmt.Sprintf("Error setting confidential_compute_mode: %s", err), "(Data) ibm_is_instance_template", "read", "set-confidential_compute_mode").GetDiag()
		}
		// vni

		networkAttachments := []map[string]interface{}{}
		if instanceTemplate.NetworkAttachments != nil {
			for _, modelItem := range instanceTemplate.NetworkAttachments {
				modelMap, err := dataSourceIBMIsInstanceTemplateInstanceNetworkAttachmentPrototypeToMap(&modelItem)
				if err != nil {
					return flex.DiscriminatedTerraformErrorf(err, err.Error(), "(Data) ibm_is_instance_template", "read", "network_attachments-to-map").GetDiag()
				}
				networkAttachments = append(networkAttachments, modelMap)
			}
		}
		if err = d.Set("network_attachments", networkAttachments); err != nil {
			return flex.DiscriminatedTerraformErrorf(err, fmt.Sprintf("Error setting network_attachments: %s", err), "(Data) ibm_is_instance_template", "read", "set-network_attachments").GetDiag()
		}

		primaryNetworkAttachment := []map[string]interface{}{}
		if instanceTemplate.PrimaryNetworkAttachment != nil {
			modelMap, err := dataSourceIBMIsInstanceTemplateInstanceNetworkAttachmentPrototypeToMap(instanceTemplate.PrimaryNetworkAttachment)
			if err != nil {
				return flex.DiscriminatedTerraformErrorf(err, err.Error(), "(Data) ibm_is_instance_template", "read", "primary_network_attachment-to-map").GetDiag()
			}
			primaryNetworkAttachment = append(primaryNetworkAttachment, modelMap)
		}
		if err = d.Set("primary_network_attachment", primaryNetworkAttachment); err != nil {
			return flex.DiscriminatedTerraformErrorf(err, fmt.Sprintf("Error setting primary_network_attachment: %s", err), "(Data) ibm_is_instance_template", "read", "set-primary_network_attachment").GetDiag()
		}

		if err = d.Set("enable_secure_boot", instanceTemplate.EnableSecureBoot); err != nil {
			return flex.DiscriminatedTerraformErrorf(err, fmt.Sprintf("Error setting enable_secure_boot: %s", err), "(Data) ibm_is_instance_template", "read", "set-enable_secure_boot").GetDiag()
		}
		if instanceTemplate.DefaultTrustedProfile != nil {
			if instanceTemplate.DefaultTrustedProfile.AutoLink != nil {
				if err = d.Set(isInstanceDefaultTrustedProfileAutoLink, instanceTemplate.DefaultTrustedProfile.AutoLink); err != nil {
					return flex.DiscriminatedTerraformErrorf(err, fmt.Sprintf("Error setting default_trusted_profile_auto_link: %s", err), "(Data) ibm_is_instance_template", "read", "set-default_trusted_profile_auto_link").GetDiag()
				}
			}
			if instanceTemplate.DefaultTrustedProfile.Target != nil {
				switch reflect.TypeOf(instanceTemplate.DefaultTrustedProfile.Target).String() {
				case "*vpcv1.TrustedProfileIdentityTrustedProfileByID":
					{
						target := instanceTemplate.DefaultTrustedProfile.Target.(*vpcv1.TrustedProfileIdentityByID)
						if err = d.Set(isInstanceDefaultTrustedProfileTarget, target.ID); err != nil {
							return flex.DiscriminatedTerraformErrorf(err, fmt.Sprintf("Error setting default_trusted_profile_target: %s", err), "(Data) ibm_is_instance_template", "read", "set-default_trusted_profile_target").GetDiag()
						}
					}
				case "*vpcv1.TrustedProfileIdentityTrustedProfileByCRN":
					{
						target := instanceTemplate.DefaultTrustedProfile.Target.(*vpcv1.TrustedProfileIdentityByCRN)
						if err = d.Set(isInstanceDefaultTrustedProfileTarget, target.CRN); err != nil {
							return flex.DiscriminatedTerraformErrorf(err, fmt.Sprintf("Error setting default_trusted_profile_target: %s", err), "(Data) ibm_is_instance_template", "read", "set-default_trusted_profile_target").GetDiag()
						}
					}
				}
			}
		}

		// cluster changes
		if !core.IsNil(instanceTemplate.ClusterNetworkAttachments) {
			clusterNetworkAttachments := []map[string]interface{}{}
			for _, clusterNetworkAttachmentsItem := range instanceTemplate.ClusterNetworkAttachments {
				clusterNetworkAttachmentsItemMap, err := DataSourceIBMIsInstanceTemplateInstanceClusterNetworkAttachmentPrototypeInstanceContextToMap(&clusterNetworkAttachmentsItem) // #nosec G601
				if err != nil {
					return flex.DiscriminatedTerraformErrorf(err, err.Error(), "(Data) ibm_is_instance_template", "read", "cluster_network_attachments-to-map").GetDiag()
				}
				clusterNetworkAttachments = append(clusterNetworkAttachments, clusterNetworkAttachmentsItemMap)
			}
			if err = d.Set("cluster_network_attachments", clusterNetworkAttachments); err != nil {
				return flex.DiscriminatedTerraformErrorf(err, fmt.Sprintf("Error setting cluster_network_attachments: %s", err), "(Data) ibm_is_instance_template", "read", "set-cluster_network_attachments").GetDiag()
			}
		}

		// catalog offering if any
		if instanceTemplate.CatalogOffering != nil {
			catOfferingList := make([]map[string]interface{}, 0)
			insTempCatalogOffering := instanceTemplate.CatalogOffering.(*vpcv1.InstanceCatalogOfferingPrototype)

			currentOffering := map[string]interface{}{}
			if insTempCatalogOffering.Offering != nil {
				offering := insTempCatalogOffering.Offering.(*vpcv1.CatalogOfferingIdentity)
				currentOffering[isInstanceTemplateCatalogOfferingOfferingCrn] = *offering.CRN
			}
			if insTempCatalogOffering.Version != nil {
				version := insTempCatalogOffering.Version.(*vpcv1.CatalogOfferingVersionIdentity)
				currentOffering[isInstanceTemplateCatalogOfferingVersionCrn] = *version.CRN
			}
			if insTempCatalogOffering.Plan != nil {
				plan := insTempCatalogOffering.Plan.(*vpcv1.CatalogOfferingVersionPlanIdentity)
				if plan.CRN != nil && *plan.CRN != "" {
					currentOffering[isInstanceTemplateCatalogOfferingPlanCrn] = *plan.CRN
				}
			}
			catOfferingList = append(catOfferingList, currentOffering)
			if err = d.Set(isInstanceTemplateCatalogOffering, catOfferingList); err != nil {
				return flex.DiscriminatedTerraformErrorf(err, fmt.Sprintf("Error setting catalog_offering: %s", err), "(Data) ibm_is_instance_template", "read", "set-catalog_offering").GetDiag()
			}
		}

		if instanceTemplate.AvailabilityPolicy != nil && instanceTemplate.AvailabilityPolicy.HostFailure != nil {
			if err = d.Set(isInstanceTemplateAvailablePolicyHostFailure, *instanceTemplate.AvailabilityPolicy.HostFailure); err != nil {
				return flex.DiscriminatedTerraformErrorf(err, fmt.Sprintf("Error setting availability_policy_host_failure: %s", err), "(Data) ibm_is_instance_template", "read", "set-availability_policy_host_failure").GetDiag()
			}
		}
		if instanceTemplate.Keys != nil {
			keys := []string{}
			for _, intfc := range instanceTemplate.Keys {
				instanceKeyIntf := intfc.(*vpcv1.KeyIdentity)
				keys = append(keys, *instanceKeyIntf.ID)
			}
			if err = d.Set(isInstanceTemplateKeys, keys); err != nil {
				return flex.DiscriminatedTerraformErrorf(err, fmt.Sprintf("Error setting keys: %s", err), "(Data) ibm_is_instance_template", "read", "set-keys").GetDiag()
			}
		}

		if instanceTemplate.MetadataService != nil {
			if err = d.Set(isInstanceTemplateMetadataServiceEnabled, instanceTemplate.MetadataService.Enabled); err != nil {
				return flex.DiscriminatedTerraformErrorf(err, fmt.Sprintf("Error setting metadata_service_enabled: %s", err), "(Data) ibm_is_instance_template", "read", "set-metadata_service_enabled").GetDiag()
			}

			metadataService := []map[string]interface{}{}
			metadataServiceMap := map[string]interface{}{}

			metadataServiceMap[isInstanceMetadataServiceEnabled1] = instanceTemplate.MetadataService.Enabled
			if instanceTemplate.MetadataService.Protocol != nil {
				metadataServiceMap[isInstanceMetadataServiceProtocol] = instanceTemplate.MetadataService.Protocol
			}
			if instanceTemplate.MetadataService.ResponseHopLimit != nil {
				metadataServiceMap[isInstanceMetadataServiceRespHopLimit] = instanceTemplate.MetadataService.ResponseHopLimit
			}

			metadataService = append(metadataService, metadataServiceMap)
			if err = d.Set("metadata_service", metadataService); err != nil {
				return flex.DiscriminatedTerraformErrorf(err, fmt.Sprintf("Error setting metadata_service: %s", err), "(Data) ibm_is_instance_template", "read", "set-metadata_service").GetDiag()
			}
		}

		if instanceTemplate.Profile != nil {
			instanceProfileIntf := instanceTemplate.Profile
			identity := instanceProfileIntf.(*vpcv1.InstanceProfileIdentity)
			if err = d.Set("profile", *identity.Name); err != nil {
				return flex.DiscriminatedTerraformErrorf(err, fmt.Sprintf("Error setting profile: %s", err), "(Data) ibm_is_instance_template", "read", "set-profile").GetDiag()
			}
		}

		if instanceTemplate.PlacementTarget != nil {
			placementTargetList := []map[string]interface{}{}
			placementTargetMap := dataSourceInstanceTemplateCollectionTemplatesPlacementTargetToMap(*instanceTemplate.PlacementTarget.(*vpcv1.InstancePlacementTargetPrototype))
			placementTargetList = append(placementTargetList, placementTargetMap)
			if err = d.Set("placement_target", placementTargetList); err != nil {
				return flex.DiscriminatedTerraformErrorf(err, fmt.Sprintf("Error setting placement_target: %s", err), "(Data) ibm_is_instance_template", "read", "set-placement_target").GetDiag()
			}
		}

		if instanceTemplate.ReservationAffinity != nil {
			reservationAffinity := []map[string]interface{}{}
			reservationAffinityMap := map[string]interface{}{}

			reservationAffinityMap[isReservationAffinityPolicyResp] = instanceTemplate.ReservationAffinity.Policy
			if instanceTemplate.ReservationAffinity.Pool != nil && len(instanceTemplate.ReservationAffinity.Pool) > 0 {
				pool := instanceTemplate.ReservationAffinity.Pool[0]
				res := ""
				if idPool, ok := pool.(*vpcv1.ReservationIdentityByID); ok {
					res = *idPool.ID
				} else if crnPool, ok := pool.(*vpcv1.ReservationIdentityByCRN); ok {
					res = *crnPool.CRN
				} else if hrefPool, ok := pool.(*vpcv1.ReservationIdentityByHref); ok {
					res = *hrefPool.Href
				}
				reservationAffinityMap[isReservationAffinityPool] = res
			}
			reservationAffinity = append(reservationAffinity, reservationAffinityMap)
			if err = d.Set("reservation_affinity", reservationAffinity); err != nil {
				return flex.DiscriminatedTerraformErrorf(err, fmt.Sprintf("Error setting reservation_affinity: %s", err), "(Data) ibm_is_instance_template", "read", "set-reservation_affinity").GetDiag()
			}
		}

		if instanceTemplate.TotalVolumeBandwidth != nil {
			if err = d.Set("total_volume_bandwidth", int(*instanceTemplate.TotalVolumeBandwidth)); err != nil {
				return flex.DiscriminatedTerraformErrorf(err, fmt.Sprintf("Error setting total_volume_bandwidth: %s", err), "(Data) ibm_is_instance_template", "read", "set-total_volume_bandwidth").GetDiag()
			}
		}

<<<<<<< HEAD
		if instance.PrimaryNetworkInterface != nil {
=======
		if instanceTemplate.PrimaryNetworkInterface != nil {
>>>>>>> 0d3ce672
			interfaceList := make([]map[string]interface{}, 0)
			currentPrimNic := map[string]interface{}{}
			currentPrimNic[isInstanceTemplateNicName] = *instanceTemplate.PrimaryNetworkInterface.Name
			if instanceTemplate.PrimaryNetworkInterface.PrimaryIP != nil {
				primaryipIntf := instanceTemplate.PrimaryNetworkInterface.PrimaryIP
				primaryIpList := make([]map[string]interface{}, 0)
				currentPrimIp := map[string]interface{}{}
				switch reflect.TypeOf(primaryipIntf).String() {
				case "*vpcv1.NetworkInterfaceIPPrototype":
					{
<<<<<<< HEAD
=======
						log.Printf("[INFO] NetworkInterfaceIPPrototype")
>>>>>>> 0d3ce672
						primaryip := primaryipIntf.(*vpcv1.NetworkInterfaceIPPrototype)
						if primaryip.Address != nil {
							currentPrimNic[isInstanceTemplateNicPrimaryIpv4Address] = *primaryip.Address
							currentPrimIp[isInstanceTemplateNicReservedIpAddress] = *primaryip.Address
						}
						if primaryip.ID != nil {
							currentPrimIp[isInstanceTemplateNicReservedIpId] = *primaryip.ID
						}
					}
				case "*vpcv1.NetworkInterfaceIPPrototypeReservedIPPrototypeNetworkInterfaceContext":
					{
<<<<<<< HEAD
=======
						log.Printf("[INFO] NetworkInterfaceIPPrototypeReservedIPPrototypeNetworkInterfaceContext")
>>>>>>> 0d3ce672
						primaryip := primaryipIntf.(*vpcv1.NetworkInterfaceIPPrototypeReservedIPPrototypeNetworkInterfaceContext)
						if primaryip.Address != nil {
							currentPrimNic[isInstanceTemplateNicPrimaryIpv4Address] = *primaryip.Address
							currentPrimIp[isInstanceTemplateNicReservedIpAddress] = *primaryip.Address
						}
					}
				case "*vpcv1.NetworkInterfaceIPPrototypeReservedIPIdentity":
					{
<<<<<<< HEAD
=======
						log.Printf("[INFO] NetworkInterfaceIPPrototypeReservedIPIdentity")
>>>>>>> 0d3ce672
						primaryip := primaryipIntf.(*vpcv1.NetworkInterfaceIPPrototypeReservedIPIdentity)
						if primaryip.ID != nil {
							currentPrimIp[isInstanceTemplateNicReservedIpId] = *primaryip.ID
						}
					}
				}
				primaryIpList = append(primaryIpList, currentPrimIp)
				currentPrimNic[isInstanceTemplateNicPrimaryIP] = primaryIpList
			}
			subInf := instanceTemplate.PrimaryNetworkInterface.Subnet
			subnetIdentity := subInf.(*vpcv1.SubnetIdentity)
			currentPrimNic[isInstanceTemplateNicSubnet] = *subnetIdentity.ID

			if len(instanceTemplate.PrimaryNetworkInterface.SecurityGroups) != 0 {
				secgrpList := []string{}
				for i := 0; i < len(instanceTemplate.PrimaryNetworkInterface.SecurityGroups); i++ {
					secGrpInf := instanceTemplate.PrimaryNetworkInterface.SecurityGroups[i]
					secGrpIdentity := secGrpInf.(*vpcv1.SecurityGroupIdentity)
					secgrpList = append(secgrpList, string(*secGrpIdentity.ID))
				}
				currentPrimNic[isInstanceTemplateNicSecurityGroups] = flex.NewStringSet(schema.HashString, secgrpList)
			}
			interfaceList = append(interfaceList, currentPrimNic)
			if err = d.Set("primary_network_interface", interfaceList); err != nil {
				return flex.DiscriminatedTerraformErrorf(err, fmt.Sprintf("Error setting primary_network_interface: %s", err), "(Data) ibm_is_instance_template", "read", "set-primary_network_interface").GetDiag()
			}
		}

		if instanceTemplate.NetworkInterfaces != nil {
			interfacesList := make([]map[string]interface{}, 0)
			for _, intfc := range instanceTemplate.NetworkInterfaces {
				currentNic := map[string]interface{}{}
				currentNic[isInstanceTemplateNicName] = *intfc.Name
				if intfc.PrimaryIP != nil {
					primaryipIntf := intfc.PrimaryIP
					primaryIpList := make([]map[string]interface{}, 0)
					currentPrimIp := map[string]interface{}{}
					switch reflect.TypeOf(primaryipIntf).String() {
					case "*vpcv1.NetworkInterfaceIPPrototype":
						{
							primaryip := primaryipIntf.(*vpcv1.NetworkInterfaceIPPrototype)
							currentNic[isInstanceTemplateNicPrimaryIpv4Address] = primaryip.Address
							currentPrimIp[isInstanceTemplateNicReservedIpAddress] = primaryip.Address
						}
					case "*vpcv1.NetworkInterfaceIPPrototypeReservedIPPrototypeNetworkInterfaceContext":
						{
							primaryip := primaryipIntf.(*vpcv1.NetworkInterfaceIPPrototypeReservedIPPrototypeNetworkInterfaceContext)
							currentNic[isInstanceTemplateNicPrimaryIpv4Address] = primaryip.Address
							currentPrimIp[isInstanceTemplateNicReservedIpAddress] = primaryip.Address
						}
					case "*vpcv1.NetworkInterfaceIPPrototypeReservedIPIdentity":
						{
							primaryip := primaryipIntf.(*vpcv1.NetworkInterfaceIPPrototypeReservedIPIdentity)
							currentPrimIp[isInstanceTemplateNicReservedIpId] = primaryip.ID
						}
					}
					primaryIpList = append(primaryIpList, currentPrimIp)
					currentNic[isInstanceTemplateNicPrimaryIP] = primaryIpList
				}
				//currentNic[isInstanceTemplateNicAllowIpSpoofing] = intfc.AllowIpSpoofing
				subInf := intfc.Subnet
				subnetIdentity := subInf.(*vpcv1.SubnetIdentity)
				currentNic[isInstanceTemplateNicSubnet] = *subnetIdentity.ID
				if len(intfc.SecurityGroups) != 0 {
					secgrpList := []string{}
					for i := 0; i < len(intfc.SecurityGroups); i++ {
						secGrpInf := intfc.SecurityGroups[i]
						secGrpIdentity := secGrpInf.(*vpcv1.SecurityGroupIdentity)
						secgrpList = append(secgrpList, string(*secGrpIdentity.ID))
					}
					currentNic[isInstanceTemplateNicSecurityGroups] = flex.NewStringSet(schema.HashString, secgrpList)
				}

				interfacesList = append(interfacesList, currentNic)
			}
			if err = d.Set("network_interfaces", interfacesList); err != nil {
				return flex.DiscriminatedTerraformErrorf(err, fmt.Sprintf("Error setting network_interfaces: %s", err), "(Data) ibm_is_instance_template", "read", "set-network_interfaces").GetDiag()
			}
		}

		if instanceTemplate.Image != nil {
			imageInf := instanceTemplate.Image
			imageIdentity := imageInf.(*vpcv1.ImageIdentity)
			if err = d.Set("image", imageIdentity.ID); err != nil {
				return flex.DiscriminatedTerraformErrorf(err, fmt.Sprintf("Error setting image: %s", err), "(Data) ibm_is_instance_template", "read", "set-image").GetDiag()
			}
		}

		if instanceTemplate.VPC != nil {
			vpcInf := instanceTemplate.VPC
			vpcRef := vpcInf.(*vpcv1.VPCIdentity)
			if err = d.Set("vpc", vpcRef.ID); err != nil {
				return flex.DiscriminatedTerraformErrorf(err, fmt.Sprintf("Error setting vpc: %s", err), "(Data) ibm_is_instance_template", "read", "set-vpc").GetDiag()
			}
		}

		if instanceTemplate.Zone != nil {
			zoneInf := instanceTemplate.Zone
			zone := zoneInf.(*vpcv1.ZoneIdentity)
			if err = d.Set("zone", zone.Name); err != nil {
				return flex.DiscriminatedTerraformErrorf(err, fmt.Sprintf("Error setting zone: %s", err), "(Data) ibm_is_instance_template", "read", "set-zone").GetDiag()
			}
		}

		interfacesList := make([]map[string]interface{}, 0)
		if instanceTemplate.VolumeAttachments != nil {
			for _, volume := range instanceTemplate.VolumeAttachments {
				volumeAttach := map[string]interface{}{}
				volumeAttach[isInstanceTemplateVolAttName] = *volume.Name
				volumeAttach[isInstanceTemplateDeleteVolume] = *volume.DeleteVolumeOnInstanceDelete
				volumeIntf := volume.Volume
				volumeInst := volumeIntf.(*vpcv1.VolumeAttachmentPrototypeVolume)
				newVolumeArr := []map[string]interface{}{}
				newVolume := map[string]interface{}{}

				if volumeInst.ID != nil {
					volumeAttach[isInstanceTemplateVolAttVolume] = *volumeInst.ID
				}
				// bandwidth changes
				if volumeInst.Bandwidth != nil {
					newVolume["bandwidth"] = volumeInst.Bandwidth
				}
				if volumeInst.Capacity != nil {
					newVolume[isInstanceTemplateVolAttVolCapacity] = *volumeInst.Capacity
				}
				if volumeInst.Profile != nil {
					profile := volumeInst.Profile.(*vpcv1.VolumeProfileIdentity)
					newVolume[isInstanceTemplateVolAttVolProfile] = profile.Name
				}

				if volumeInst.Iops != nil {
					newVolume[isInstanceTemplateVolAttVolIops] = *volumeInst.Iops
				}
				if volumeInst.EncryptionKey != nil {
					encryptionKey := volumeInst.EncryptionKey.(*vpcv1.EncryptionKeyIdentity)
					newVolume[isInstanceTemplateVolAttVolEncryptionKey] = *encryptionKey.CRN
				}
				if volumeInst.UserTags != nil {
					newVolume[isInstanceTemplateVolAttTags] = instanceTemplate.BootVolumeAttachment.Volume.UserTags
				}
				newVolumeArr = append(newVolumeArr, newVolume)
				volumeAttach[isInstanceTemplateVolAttVolPrototype] = newVolumeArr

				interfacesList = append(interfacesList, volumeAttach)
			}
			if err = d.Set("volume_attachments", interfacesList); err != nil {
				return flex.DiscriminatedTerraformErrorf(err, fmt.Sprintf("Error setting volume_attachments: %s", err), "(Data) ibm_is_instance_template", "read", "set-volume_attachments").GetDiag()
			}
		}

		if instanceTemplate.BootVolumeAttachment != nil {
			bootVolList := make([]map[string]interface{}, 0)
			bootVol := map[string]interface{}{}

			bootVol[isInstanceTemplateDeleteVol] = *instanceTemplate.BootVolumeAttachment.DeleteVolumeOnInstanceDelete
			if instanceTemplate.BootVolumeAttachment.Volume != nil {
				volumeIntf := instanceTemplate.BootVolumeAttachment.Volume
				bootVol[isInstanceTemplateName] = volumeIntf.Name
				bootVol[isInstanceTemplateVol] = volumeIntf.Name
				// bandwidth changes
				if volumeIntf.Bandwidth != nil {
					bootVol["bandwidth"] = volumeIntf.Bandwidth
				}
				bootVol[isInstanceTemplateBootSize] = volumeIntf.Capacity
				if instanceTemplate.BootVolumeAttachment.Volume.Profile != nil {
					volProfIntf := instanceTemplate.BootVolumeAttachment.Volume.Profile
					volProfInst := volProfIntf.(*vpcv1.VolumeProfileIdentity)
					bootVol[isInstanceTemplateBootProfile] = volProfInst.Name
				}
				if instanceTemplate.BootVolumeAttachment.Volume.UserTags != nil {
					bootVol[isInstanceTemplateBootVolumeTags] = instanceTemplate.BootVolumeAttachment.Volume.UserTags
				}
			}
			bootVolList = append(bootVolList, bootVol)
			if err = d.Set("boot_volume_attachment", bootVolList); err != nil {
				return flex.DiscriminatedTerraformErrorf(err, fmt.Sprintf("Error setting boot_volume_attachment: %s", err), "(Data) ibm_is_instance_template", "read", "set-boot_volume_attachment").GetDiag()
			}
		}

		if instanceTemplate.ResourceGroup != nil {
			rg := instanceTemplate.ResourceGroup
			if err = d.Set("resource_group", rg.ID); err != nil {
				return flex.DiscriminatedTerraformErrorf(err, fmt.Sprintf("Error setting resource_group: %s", err), "(Data) ibm_is_instance_template", "read", "set-resource_group").GetDiag()
			}
		}
	} else if nameOk, ok := d.GetOk(isInstanceTemplateName); ok {
		name := nameOk.(string)
		listInstanceTemplatesOptions := &vpcv1.ListInstanceTemplatesOptions{}
		availableTemplates, _, err := instanceC.ListInstanceTemplatesWithContext(context, listInstanceTemplatesOptions)
		if err != nil {
			tfErr := flex.TerraformErrorf(err, fmt.Sprintf("ListInstanceTemplatesWithContext failed: %s", err.Error()), "(Data) ibm_is_instance_template", "read")
			log.Printf("[DEBUG]\n%s", tfErr.GetDebugMessage())
			return tfErr.GetDiag()
		}
		flag := false
		for _, instTempl := range availableTemplates.Templates {
			instanceTemplate := instTempl.(*vpcv1.InstanceTemplate)
			if name == *instanceTemplate.Name {
				flag = true
				d.SetId(*instanceTemplate.ID)
				if err = d.Set("href", instanceTemplate.Href); err != nil {
					return flex.DiscriminatedTerraformErrorf(err, fmt.Sprintf("Error setting href: %s", err), "(Data) ibm_is_instance_template", "read", "set-href").GetDiag()
				}
				if err = d.Set("crn", instanceTemplate.CRN); err != nil {
					return flex.DiscriminatedTerraformErrorf(err, fmt.Sprintf("Error setting crn: %s", err), "(Data) ibm_is_instance_template", "read", "set-crn").GetDiag()
				}
				if err = d.Set("name", instanceTemplate.Name); err != nil {
					return flex.DiscriminatedTerraformErrorf(err, fmt.Sprintf("Error setting name: %s", err), "(Data) ibm_is_instance_template", "read", "set-name").GetDiag()
				}
				if err = d.Set("user_data", instanceTemplate.UserData); err != nil {
					return flex.DiscriminatedTerraformErrorf(err, fmt.Sprintf("Error setting user_data: %s", err), "(Data) ibm_is_instance_template", "read", "set-user_data").GetDiag()
				}
				if err = d.Set("confidential_compute_mode", instanceTemplate.ConfidentialComputeMode); err != nil {
					return flex.DiscriminatedTerraformErrorf(err, fmt.Sprintf("Error setting confidential_compute_mode: %s", err), "(Data) ibm_is_instance_template", "read", "set-confidential_compute_mode").GetDiag()
				}
				if err = d.Set("enable_secure_boot", instanceTemplate.EnableSecureBoot); err != nil {
					return flex.DiscriminatedTerraformErrorf(err, fmt.Sprintf("Error setting enable_secure_boot: %s", err), "(Data) ibm_is_instance_template", "read", "set-enable_secure_boot").GetDiag()
				}
				// cluster changes
				if !core.IsNil(instanceTemplate.ClusterNetworkAttachments) {
					clusterNetworkAttachments := []map[string]interface{}{}
					for _, clusterNetworkAttachmentsItem := range instanceTemplate.ClusterNetworkAttachments {
						clusterNetworkAttachmentsItemMap, err := DataSourceIBMIsInstanceTemplateInstanceClusterNetworkAttachmentPrototypeInstanceContextToMap(&clusterNetworkAttachmentsItem) // #nosec G601
						if err != nil {
							return flex.DiscriminatedTerraformErrorf(err, err.Error(), "(Data) ibm_is_instance_template", "read", "cluster_network_attachments-to-map").GetDiag()
						}
						clusterNetworkAttachments = append(clusterNetworkAttachments, clusterNetworkAttachmentsItemMap)
					}
					if err = d.Set("cluster_network_attachments", clusterNetworkAttachments); err != nil {
						return flex.DiscriminatedTerraformErrorf(err, fmt.Sprintf("Error setting cluster_network_attachments: %s", err), "(Data) ibm_is_instance_template", "read", "set-cluster_network_attachments").GetDiag()
					}
				}

				// catalog offering if any
				if instanceTemplate.CatalogOffering != nil {
					catOfferingList := make([]map[string]interface{}, 0)
					insTempCatalogOffering := instanceTemplate.CatalogOffering.(*vpcv1.InstanceCatalogOfferingPrototype)

					currentOffering := map[string]interface{}{}
					if insTempCatalogOffering.Offering != nil {
						offering := insTempCatalogOffering.Offering.(*vpcv1.CatalogOfferingIdentity)
						currentOffering[isInstanceTemplateCatalogOfferingOfferingCrn] = *offering.CRN
					}
					if insTempCatalogOffering.Version != nil {
						version := insTempCatalogOffering.Version.(*vpcv1.CatalogOfferingVersionIdentity)
						currentOffering[isInstanceTemplateCatalogOfferingVersionCrn] = *version.CRN
					}
					if insTempCatalogOffering.Plan != nil {
						plan := insTempCatalogOffering.Plan.(*vpcv1.CatalogOfferingVersionPlanIdentity)
						if plan.CRN != nil && *plan.CRN != "" {
							currentOffering[isInstanceTemplateCatalogOfferingPlanCrn] = *plan.CRN
						}
					}
					catOfferingList = append(catOfferingList, currentOffering)
					if err = d.Set(isInstanceTemplateCatalogOffering, catOfferingList); err != nil {
						return flex.DiscriminatedTerraformErrorf(err, fmt.Sprintf("Error setting catalog_offering: %s", err), "(Data) ibm_is_instance_template", "read", "set-catalog_offering").GetDiag()
					}
				}

				// vni

				networkAttachments := []map[string]interface{}{}
				if instanceTemplate.NetworkAttachments != nil {
					for _, modelItem := range instanceTemplate.NetworkAttachments {
						modelMap, err := dataSourceIBMIsInstanceTemplateInstanceNetworkAttachmentPrototypeToMap(&modelItem)
						if err != nil {
							return diag.FromErr(err)
						}
						networkAttachments = append(networkAttachments, modelMap)
					}
				}
				if err = d.Set("network_attachments", networkAttachments); err != nil {
					return flex.DiscriminatedTerraformErrorf(err, fmt.Sprintf("Error setting network_attachments: %s", err), "(Data) ibm_is_instance_template", "read", "set-network_attachments").GetDiag()
				}

				primaryNetworkAttachment := []map[string]interface{}{}
				if instanceTemplate.PrimaryNetworkAttachment != nil {
					modelMap, err := dataSourceIBMIsInstanceTemplateInstanceNetworkAttachmentPrototypeToMap(instanceTemplate.PrimaryNetworkAttachment)
					if err != nil {
						return diag.FromErr(err)
					}
					primaryNetworkAttachment = append(primaryNetworkAttachment, modelMap)
				}
				if err = d.Set("primary_network_attachment", primaryNetworkAttachment); err != nil {
					return flex.DiscriminatedTerraformErrorf(err, fmt.Sprintf("Error setting primary_network_attachment: %s", err), "(Data) ibm_is_instance_template", "read", "set-primary_network_attachment").GetDiag()
				}

				if instanceTemplate.DefaultTrustedProfile != nil {
					if instanceTemplate.DefaultTrustedProfile.AutoLink != nil {
						if err = d.Set(isInstanceDefaultTrustedProfileAutoLink, instanceTemplate.DefaultTrustedProfile.AutoLink); err != nil {
							return flex.DiscriminatedTerraformErrorf(err, fmt.Sprintf("Error setting default_trusted_profile_auto_link: %s", err), "(Data) ibm_is_instance_template", "read", "set-default_trusted_profile_auto_link").GetDiag()
						}
					}
					if instanceTemplate.DefaultTrustedProfile.Target != nil {
						switch reflect.TypeOf(instanceTemplate.DefaultTrustedProfile.Target).String() {
						case "*vpcv1.TrustedProfileIdentityTrustedProfileByID":
							{
								target := instanceTemplate.DefaultTrustedProfile.Target.(*vpcv1.TrustedProfileIdentityByID)
								if err = d.Set(isInstanceDefaultTrustedProfileTarget, target.ID); err != nil {
									return flex.DiscriminatedTerraformErrorf(err, fmt.Sprintf("Error setting default_trusted_profile_target: %s", err), "(Data) ibm_is_instance_template", "read", "set-default_trusted_profile_target").GetDiag()
								}
							}
						case "*vpcv1.TrustedProfileIdentityTrustedProfileByCRN":
							{
								target := instanceTemplate.DefaultTrustedProfile.Target.(*vpcv1.TrustedProfileIdentityByCRN)
								if err = d.Set(isInstanceDefaultTrustedProfileTarget, target.CRN); err != nil {
									return flex.DiscriminatedTerraformErrorf(err, fmt.Sprintf("Error setting default_trusted_profile_target: %s", err), "(Data) ibm_is_instance_template", "read", "set-default_trusted_profile_target").GetDiag()
								}
							}
						}
					}
				}
				if instanceTemplate.Keys != nil {
					keys := []string{}
					for _, intfc := range instanceTemplate.Keys {
						instanceKeyIntf := intfc.(*vpcv1.KeyIdentity)
						keys = append(keys, *instanceKeyIntf.ID)
					}
					if err = d.Set(isInstanceTemplateKeys, keys); err != nil {
						return flex.DiscriminatedTerraformErrorf(err, fmt.Sprintf("Error setting keys: %s", err), "(Data) ibm_is_instance_template", "read", "set-keys").GetDiag()
					}
				}

				if instanceTemplate.MetadataService != nil {
					if err = d.Set(isInstanceTemplateMetadataServiceEnabled, instanceTemplate.MetadataService.Enabled); err != nil {
						return flex.DiscriminatedTerraformErrorf(err, fmt.Sprintf("Error setting metadata_service_enabled: %s", err), "(Data) ibm_is_instance_template", "read", "set-metadata_service_enabled").GetDiag()
					}
					metadataService := []map[string]interface{}{}
					metadataServiceMap := map[string]interface{}{}

					metadataServiceMap[isInstanceMetadataServiceEnabled1] = instanceTemplate.MetadataService.Enabled
					if instanceTemplate.MetadataService.Protocol != nil {
						metadataServiceMap[isInstanceMetadataServiceProtocol] = instanceTemplate.MetadataService.Protocol
					}
					if instanceTemplate.MetadataService.ResponseHopLimit != nil {
						metadataServiceMap[isInstanceMetadataServiceRespHopLimit] = instanceTemplate.MetadataService.ResponseHopLimit
					}

					metadataService = append(metadataService, metadataServiceMap)
					if err = d.Set("metadata_service", metadataService); err != nil {
						return flex.DiscriminatedTerraformErrorf(err, fmt.Sprintf("Error setting metadata_service: %s", err), "(Data) ibm_is_instance_template", "read", "set-metadata_service").GetDiag()
					}
				}

				if instanceTemplate.Profile != nil {
					instanceProfileIntf := instanceTemplate.Profile
					identity := instanceProfileIntf.(*vpcv1.InstanceProfileIdentity)
					if err = d.Set("profile", *identity.Name); err != nil {
						return flex.DiscriminatedTerraformErrorf(err, fmt.Sprintf("Error setting profile: %s", err), "(Data) ibm_is_instance_template", "read", "set-profile").GetDiag()
					}
				}

				if instanceTemplate.PlacementTarget != nil {
					placementTargetList := []map[string]interface{}{}
					placementTargetMap := dataSourceInstanceTemplateCollectionTemplatesPlacementTargetToMap(*instanceTemplate.PlacementTarget.(*vpcv1.InstancePlacementTargetPrototype))
					placementTargetList = append(placementTargetList, placementTargetMap)
					if err = d.Set("placement_target", placementTargetList); err != nil {
						return flex.DiscriminatedTerraformErrorf(err, fmt.Sprintf("Error setting placement_target: %s", err), "(Data) ibm_is_instance_template", "read", "set-placement_target").GetDiag()
					}
				}

				if instanceTemplate.PrimaryNetworkInterface != nil {
					interfaceList := make([]map[string]interface{}, 0)
					currentPrimNic := map[string]interface{}{}
					currentPrimNic[isInstanceTemplateNicName] = *instanceTemplate.PrimaryNetworkInterface.Name
					if instanceTemplate.PrimaryNetworkInterface.PrimaryIP != nil {
						primaryipIntf := instanceTemplate.PrimaryNetworkInterface.PrimaryIP
						primaryIpList := make([]map[string]interface{}, 0)
						currentPrimIp := map[string]interface{}{}
						switch reflect.TypeOf(primaryipIntf).String() {
						case "*vpcv1.NetworkInterfaceIPPrototype":
							{
								primaryip := primaryipIntf.(*vpcv1.NetworkInterfaceIPPrototype)
								if primaryip.Address != nil {
									currentPrimNic[isInstanceTemplateNicPrimaryIpv4Address] = primaryip.Address
									currentPrimIp[isInstanceTemplateNicReservedIpAddress] = *primaryip.Address
								}
								if primaryip.ID != nil {
									currentPrimIp[isInstanceTemplateNicReservedIpId] = *primaryip.ID
								}
							}
						case "*vpcv1.NetworkInterfaceIPPrototypeReservedIPPrototypeNetworkInterfaceContext":
							{
								primaryip := primaryipIntf.(*vpcv1.NetworkInterfaceIPPrototypeReservedIPPrototypeNetworkInterfaceContext)
								if primaryip.Address != nil {
									currentPrimNic[isInstanceTemplateNicPrimaryIpv4Address] = primaryip.Address
									currentPrimIp[isInstanceTemplateNicReservedIpAddress] = *primaryip.Address
								}
								if primaryip.Name != nil {
									currentPrimIp[isInstanceTemplateNicReservedIpName] = *primaryip.Name
								}
							}
						case "*vpcv1.NetworkInterfaceIPPrototypeReservedIPIdentity":
							{
								primaryip := primaryipIntf.(*vpcv1.NetworkInterfaceIPPrototypeReservedIPIdentity)
								if primaryip.ID != nil {
									currentPrimIp[isInstanceTemplateNicReservedIpId] = *primaryip.ID
								}
							}
						}
						primaryIpList = append(primaryIpList, currentPrimIp)
						currentPrimNic[isInstanceTemplateNicPrimaryIP] = primaryIpList
					}
					subInf := instanceTemplate.PrimaryNetworkInterface.Subnet
					subnetIdentity := subInf.(*vpcv1.SubnetIdentity)
					currentPrimNic[isInstanceTemplateNicSubnet] = *subnetIdentity.ID

					if len(instanceTemplate.PrimaryNetworkInterface.SecurityGroups) != 0 {
						secgrpList := []string{}
						for i := 0; i < len(instanceTemplate.PrimaryNetworkInterface.SecurityGroups); i++ {
							secGrpInf := instanceTemplate.PrimaryNetworkInterface.SecurityGroups[i]
							secGrpIdentity := secGrpInf.(*vpcv1.SecurityGroupIdentity)
							secgrpList = append(secgrpList, string(*secGrpIdentity.ID))
						}
						currentPrimNic[isInstanceTemplateNicSecurityGroups] = flex.NewStringSet(schema.HashString, secgrpList)
					}
					interfaceList = append(interfaceList, currentPrimNic)
					if err = d.Set("primary_network_interface", interfaceList); err != nil {
						return flex.DiscriminatedTerraformErrorf(err, fmt.Sprintf("Error setting primary_network_interface: %s", err), "(Data) ibm_is_instance_template", "read", "set-primary_network_interface").GetDiag()
					}
				}

				if instanceTemplate.NetworkInterfaces != nil {
					interfacesList := make([]map[string]interface{}, 0)
					for _, intfc := range instanceTemplate.NetworkInterfaces {
						currentNic := map[string]interface{}{}
						currentNic[isInstanceTemplateNicName] = *intfc.Name
						if intfc.PrimaryIP != nil {
							primaryipIntf := intfc.PrimaryIP
							switch reflect.TypeOf(primaryipIntf).String() {
							case "*vpcv1.NetworkInterfaceIPPrototype":
								{
									primaryip := primaryipIntf.(*vpcv1.NetworkInterfaceIPPrototype)
									currentNic[isInstanceTemplateNicPrimaryIpv4Address] = primaryip.Address

								}
							case "*vpcv1.NetworkInterfaceIPPrototypeReservedIPPrototypeNetworkInterfaceContext":
								{
									primaryip := primaryipIntf.(*vpcv1.NetworkInterfaceIPPrototypeReservedIPPrototypeNetworkInterfaceContext)
									currentNic[isInstanceTemplateNicPrimaryIpv4Address] = primaryip.Address
								}
							}
						}
						//currentNic[isInstanceTemplateNicAllowIpSpoofing] = intfc.AllowIpSpoofing
						subInf := intfc.Subnet
						subnetIdentity := subInf.(*vpcv1.SubnetIdentity)
						currentNic[isInstanceTemplateNicSubnet] = *subnetIdentity.ID
						if len(intfc.SecurityGroups) != 0 {
							secgrpList := []string{}
							for i := 0; i < len(intfc.SecurityGroups); i++ {
								secGrpInf := intfc.SecurityGroups[i]
								secGrpIdentity := secGrpInf.(*vpcv1.SecurityGroupIdentity)
								secgrpList = append(secgrpList, string(*secGrpIdentity.ID))
							}
							currentNic[isInstanceTemplateNicSecurityGroups] = flex.NewStringSet(schema.HashString, secgrpList)
						}

						interfacesList = append(interfacesList, currentNic)
					}
					if err = d.Set("network_interfaces", interfacesList); err != nil {
						return flex.DiscriminatedTerraformErrorf(err, fmt.Sprintf("Error setting network_interfaces: %s", err), "(Data) ibm_is_instance_template", "read", "set-network_interfaces").GetDiag()
					}
				}

				if instanceTemplate.TotalVolumeBandwidth != nil {
					if err = d.Set("total_volume_bandwidth", int(*instanceTemplate.TotalVolumeBandwidth)); err != nil {
						return flex.DiscriminatedTerraformErrorf(err, fmt.Sprintf("Error setting total_volume_bandwidth: %s", err), "(Data) ibm_is_instance_template", "read", "set-total_volume_bandwidth").GetDiag()
					}
				}

				if instanceTemplate.Image != nil {
					imageInf := instanceTemplate.Image
					imageIdentity := imageInf.(*vpcv1.ImageIdentity)
					if err = d.Set("image", imageIdentity.ID); err != nil {
						return flex.DiscriminatedTerraformErrorf(err, fmt.Sprintf("Error setting image: %s", err), "(Data) ibm_is_instance_template", "read", "set-image").GetDiag()
					}
				}

				if instanceTemplate.VPC != nil {
					vpcInf := instanceTemplate.VPC
					vpcRef := vpcInf.(*vpcv1.VPCIdentity)
					if err = d.Set("vpc", vpcRef.ID); err != nil {
						return flex.DiscriminatedTerraformErrorf(err, fmt.Sprintf("Error setting vpc: %s", err), "(Data) ibm_is_instance_template", "read", "set-vpc").GetDiag()
					}
				}

				if instanceTemplate.Zone != nil {
					zoneInf := instanceTemplate.Zone
					zone := zoneInf.(*vpcv1.ZoneIdentity)
					if err = d.Set("zone", zone.Name); err != nil {
						return flex.DiscriminatedTerraformErrorf(err, fmt.Sprintf("Error setting zone: %s", err), "(Data) ibm_is_instance_template", "read", "set-zone").GetDiag()
					}
				}

				interfacesList := make([]map[string]interface{}, 0)
				if instanceTemplate.VolumeAttachments != nil {
					for _, volume := range instanceTemplate.VolumeAttachments {
						volumeAttach := map[string]interface{}{}
						volumeAttach[isInstanceTemplateVolAttName] = *volume.Name
						volumeAttach[isInstanceTemplateDeleteVolume] = *volume.DeleteVolumeOnInstanceDelete
						volumeIntf := volume.Volume
						volumeInst := volumeIntf.(*vpcv1.VolumeAttachmentPrototypeVolume)
						newVolumeArr := []map[string]interface{}{}
						newVolume := map[string]interface{}{}

						if volumeInst.ID != nil {
							volumeAttach[isInstanceTemplateVolAttVolume] = *volumeInst.ID
						}
						// bandwidth changes
						if volumeInst.Bandwidth != nil {
							newVolume["bandwidth"] = volumeInst.Bandwidth
						}
						if volumeInst.Capacity != nil {
							newVolume[isInstanceTemplateVolAttVolCapacity] = *volumeInst.Capacity
						}
						if volumeInst.Profile != nil {
							profile := volumeInst.Profile.(*vpcv1.VolumeProfileIdentity)
							newVolume[isInstanceTemplateVolAttVolProfile] = profile.Name
						}

						if volumeInst.Iops != nil {
							newVolume[isInstanceTemplateVolAttVolIops] = *volumeInst.Iops
						}
						if volumeInst.EncryptionKey != nil {
							encryptionKey := volumeInst.EncryptionKey.(*vpcv1.EncryptionKeyIdentity)
							newVolume[isInstanceTemplateVolAttVolEncryptionKey] = *encryptionKey.CRN
						}
						if volumeInst.UserTags != nil {
							newVolume[isInstanceTemplateVolAttTags] = volumeInst.UserTags
						}
						newVolumeArr = append(newVolumeArr, newVolume)
						volumeAttach[isInstanceTemplateVolAttVolPrototype] = newVolumeArr

						interfacesList = append(interfacesList, volumeAttach)
					}
					if err = d.Set("volume_attachments", interfacesList); err != nil {
						return flex.DiscriminatedTerraformErrorf(err, fmt.Sprintf("Error setting volume_attachments: %s", err), "(Data) ibm_is_instance_template", "read", "set-volume_attachments").GetDiag()
					}
				}

				if instanceTemplate.BootVolumeAttachment != nil {
					bootVolList := make([]map[string]interface{}, 0)
					bootVol := map[string]interface{}{}

					bootVol[isInstanceTemplateDeleteVol] = *instanceTemplate.BootVolumeAttachment.DeleteVolumeOnInstanceDelete
					if instanceTemplate.BootVolumeAttachment.Volume != nil {
						volumeIntf := instanceTemplate.BootVolumeAttachment.Volume
						bootVol[isInstanceTemplateName] = volumeIntf.Name
						bootVol[isInstanceTemplateVol] = volumeIntf.Name
						// bandwidth changes
						if volumeIntf.Bandwidth != nil {
							bootVol["bandwidth"] = volumeIntf.Bandwidth
						}
						bootVol[isInstanceTemplateBootSize] = volumeIntf.Capacity
						if instanceTemplate.BootVolumeAttachment.Volume.Profile != nil {
							volProfIntf := instanceTemplate.BootVolumeAttachment.Volume.Profile
							volProfInst := volProfIntf.(*vpcv1.VolumeProfileIdentity)
							bootVol[isInstanceTemplateBootProfile] = volProfInst.Name
						}
						if instanceTemplate.BootVolumeAttachment.Volume.UserTags != nil {
							bootVol[isInstanceTemplateBootVolumeTags] = instanceTemplate.BootVolumeAttachment.Volume.UserTags
						}
					}
					bootVolList = append(bootVolList, bootVol)
					if err = d.Set("boot_volume_attachment", bootVolList); err != nil {
						return flex.DiscriminatedTerraformErrorf(err, fmt.Sprintf("Error setting boot_volume_attachment: %s", err), "(Data) ibm_is_instance_template", "read", "set-boot_volume_attachment").GetDiag()
					}
				}

				if instanceTemplate.ResourceGroup != nil {
					rg := instanceTemplate.ResourceGroup
					if err = d.Set("resource_group", rg.ID); err != nil {
						return flex.DiscriminatedTerraformErrorf(err, fmt.Sprintf("Error setting resource_group: %s", err), "(Data) ibm_is_instance_template", "read", "set-resource_group").GetDiag()
					}
				}
			}
		}
		if !flag {
			err = fmt.Errorf("No Instance Template found with name %s", name)
			tfErr := flex.TerraformErrorf(err, fmt.Sprintf("ListInstanceTemplatesWithContext failed: %s", err.Error()), "(Data) ibm_is_instance_template", "read")
			log.Printf("[DEBUG]\n%s", tfErr.GetDebugMessage())
			return tfErr.GetDiag()
		}
	}
	return nil
}

func dataSourceInstanceTemplateCollectionTemplatePlacementTargetToMap(placementTargetItem vpcv1.InstancePlacementTargetPrototype) (placementTargetMap map[string]interface{}) {
	placementTargetMap = map[string]interface{}{}

	if placementTargetItem.ID != nil {
		placementTargetMap["id"] = placementTargetItem.ID
	}
	if placementTargetItem.CRN != nil {
		placementTargetMap["crn"] = placementTargetItem.CRN
	}
	if placementTargetItem.Href != nil {
		placementTargetMap["href"] = placementTargetItem.Href
	}

	return placementTargetMap
}

func dataSourceIBMIsInstanceTemplateInstanceNetworkAttachmentPrototypeToMap(model *vpcv1.InstanceNetworkAttachmentPrototype) (map[string]interface{}, error) {
	modelMap := make(map[string]interface{})
	if model.Name != nil {
		modelMap["name"] = model.Name
	}
	virtualNetworkInterfaceMap, err := dataSourceIBMIsInstanceTemplateInstanceNetworkAttachmentPrototypeVirtualNetworkInterfaceToMap(model.VirtualNetworkInterface)
	if err != nil {
		return modelMap, err
	}
	modelMap["virtual_network_interface"] = []map[string]interface{}{virtualNetworkInterfaceMap}
	return modelMap, nil
}

func dataSourceIBMIsInstanceTemplateVirtualNetworkInterfaceIPPrototypeReservedIPIdentityVirtualNetworkInterfaceIPsContextByIDToMap(model *vpcv1.VirtualNetworkInterfaceIPPrototypeReservedIPIdentityVirtualNetworkInterfaceIPsContextByID) (map[string]interface{}, error) {
	modelMap := make(map[string]interface{})
	modelMap["id"] = model.ID
	return modelMap, nil
}

func dataSourceIBMIsInstanceTemplateVirtualNetworkInterfaceIPPrototypeReservedIPIdentityVirtualNetworkInterfaceIPsContextByHrefToMap(model *vpcv1.VirtualNetworkInterfaceIPPrototypeReservedIPIdentityVirtualNetworkInterfaceIPsContextByHref) (map[string]interface{}, error) {
	modelMap := make(map[string]interface{})
	modelMap["href"] = model.Href
	return modelMap, nil
}
func dataSourceIBMIsInstanceTemplateVirtualNetworkInterfaceIPPrototypeReservedIPIdentityVirtualNetworkInterfaceIPsContextToMap(model vpcv1.VirtualNetworkInterfaceIPPrototypeReservedIPIdentityVirtualNetworkInterfaceIPsContextIntf) (map[string]interface{}, error) {
	if _, ok := model.(*vpcv1.VirtualNetworkInterfaceIPPrototypeReservedIPIdentityVirtualNetworkInterfaceIPsContextByID); ok {
		return dataSourceIBMIsInstanceTemplateVirtualNetworkInterfaceIPPrototypeReservedIPIdentityVirtualNetworkInterfaceIPsContextByIDToMap(model.(*vpcv1.VirtualNetworkInterfaceIPPrototypeReservedIPIdentityVirtualNetworkInterfaceIPsContextByID))
	} else if _, ok := model.(*vpcv1.VirtualNetworkInterfaceIPPrototypeReservedIPIdentityVirtualNetworkInterfaceIPsContextByHref); ok {
		return dataSourceIBMIsInstanceTemplateVirtualNetworkInterfaceIPPrototypeReservedIPIdentityVirtualNetworkInterfaceIPsContextByHrefToMap(model.(*vpcv1.VirtualNetworkInterfaceIPPrototypeReservedIPIdentityVirtualNetworkInterfaceIPsContextByHref))
	} else if _, ok := model.(*vpcv1.VirtualNetworkInterfaceIPPrototypeReservedIPIdentityVirtualNetworkInterfaceIPsContext); ok {
		modelMap := make(map[string]interface{})
		model := model.(*vpcv1.VirtualNetworkInterfaceIPPrototypeReservedIPIdentityVirtualNetworkInterfaceIPsContext)
		if model.ID != nil {
			modelMap["id"] = model.ID
		}
		if model.Href != nil {
			modelMap["href"] = model.Href
		}
		return modelMap, nil
	} else {
		return nil, fmt.Errorf("Unrecognized vpcv1.VirtualNetworkInterfaceIPPrototypeReservedIPIdentityVirtualNetworkInterfaceIPsContextIntf subtype encountered")
	}
}
func dataSourceIBMIsInstanceTemplateVirtualNetworkInterfaceIPPrototypeReservedIPPrototypeVirtualNetworkInterfaceIPsContextToMap(model *vpcv1.VirtualNetworkInterfaceIPPrototypeReservedIPPrototypeVirtualNetworkInterfaceIPsContext) (map[string]interface{}, error) {
	modelMap := make(map[string]interface{})
	if model.Address != nil {
		modelMap["address"] = model.Address
	}
	if model.AutoDelete != nil {
		modelMap["auto_delete"] = model.AutoDelete
	}
	if model.Name != nil {
		modelMap["name"] = model.Name
	}
	return modelMap, nil
}
func dataSourceIBMIsInstanceTemplateVirtualNetworkInterfaceIPPrototypeToMap(model vpcv1.VirtualNetworkInterfaceIPPrototypeIntf) (map[string]interface{}, error) {
	if _, ok := model.(*vpcv1.VirtualNetworkInterfaceIPPrototypeReservedIPIdentityVirtualNetworkInterfaceIPsContext); ok {
		return dataSourceIBMIsInstanceTemplateVirtualNetworkInterfaceIPPrototypeReservedIPIdentityVirtualNetworkInterfaceIPsContextToMap(model.(*vpcv1.VirtualNetworkInterfaceIPPrototypeReservedIPIdentityVirtualNetworkInterfaceIPsContext))
	} else if _, ok := model.(*vpcv1.VirtualNetworkInterfaceIPPrototypeReservedIPPrototypeVirtualNetworkInterfaceIPsContext); ok {
		return dataSourceIBMIsInstanceTemplateVirtualNetworkInterfaceIPPrototypeReservedIPPrototypeVirtualNetworkInterfaceIPsContextToMap(model.(*vpcv1.VirtualNetworkInterfaceIPPrototypeReservedIPPrototypeVirtualNetworkInterfaceIPsContext))
	} else if _, ok := model.(*vpcv1.VirtualNetworkInterfaceIPPrototype); ok {
		modelMap := make(map[string]interface{})
		model := model.(*vpcv1.VirtualNetworkInterfaceIPPrototype)
		if model.ID != nil {
			modelMap["id"] = model.ID
		}
		if model.Href != nil {
			modelMap["href"] = model.Href
		}
		if model.Address != nil {
			modelMap["address"] = model.Address
		}
		if model.AutoDelete != nil {
			modelMap["auto_delete"] = model.AutoDelete
		}
		if model.Name != nil {
			modelMap["name"] = model.Name
		}
		return modelMap, nil
	} else {
		return nil, fmt.Errorf("Unrecognized vpcv1.VirtualNetworkInterfaceIPPrototypeIntf subtype encountered")
	}
}
func dataSourceIBMIsInstanceTemplateVirtualNetworkInterfacePrimaryIPPrototypeReservedIPIdentityVirtualNetworkInterfacePrimaryIPContextToMap(model vpcv1.VirtualNetworkInterfacePrimaryIPPrototypeReservedIPIdentityVirtualNetworkInterfacePrimaryIPContextIntf) (map[string]interface{}, error) {
	if _, ok := model.(*vpcv1.VirtualNetworkInterfacePrimaryIPPrototypeReservedIPIdentityVirtualNetworkInterfacePrimaryIPContextByID); ok {
		return dataSourceIBMIsInstanceTemplateVirtualNetworkInterfacePrimaryIPPrototypeReservedIPIdentityVirtualNetworkInterfacePrimaryIPContextByIDToMap(model.(*vpcv1.VirtualNetworkInterfacePrimaryIPPrototypeReservedIPIdentityVirtualNetworkInterfacePrimaryIPContextByID))
	} else if _, ok := model.(*vpcv1.VirtualNetworkInterfacePrimaryIPPrototypeReservedIPIdentityVirtualNetworkInterfacePrimaryIPContextByHref); ok {
		return dataSourceIBMIsInstanceTemplateVirtualNetworkInterfacePrimaryIPPrototypeReservedIPIdentityVirtualNetworkInterfacePrimaryIPContextByHrefToMap(model.(*vpcv1.VirtualNetworkInterfacePrimaryIPPrototypeReservedIPIdentityVirtualNetworkInterfacePrimaryIPContextByHref))
	} else if _, ok := model.(*vpcv1.VirtualNetworkInterfacePrimaryIPPrototypeReservedIPIdentityVirtualNetworkInterfacePrimaryIPContext); ok {
		modelMap := make(map[string]interface{})
		model := model.(*vpcv1.VirtualNetworkInterfacePrimaryIPPrototypeReservedIPIdentityVirtualNetworkInterfacePrimaryIPContext)
		if model.ID != nil {
			modelMap["id"] = model.ID
		}
		if model.Href != nil {
			modelMap["href"] = model.Href
		}
		return modelMap, nil
	} else {
		return nil, fmt.Errorf("Unrecognized vpcv1.VirtualNetworkInterfacePrimaryIPPrototypeReservedIPIdentityVirtualNetworkInterfacePrimaryIPContextIntf subtype encountered")
	}
}
func dataSourceIBMIsInstanceTemplateVirtualNetworkInterfacePrimaryIPPrototypeReservedIPIdentityVirtualNetworkInterfacePrimaryIPContextByIDToMap(model *vpcv1.VirtualNetworkInterfacePrimaryIPPrototypeReservedIPIdentityVirtualNetworkInterfacePrimaryIPContextByID) (map[string]interface{}, error) {
	modelMap := make(map[string]interface{})
	modelMap["id"] = model.ID
	return modelMap, nil
}

func dataSourceIBMIsInstanceTemplateVirtualNetworkInterfacePrimaryIPPrototypeReservedIPIdentityVirtualNetworkInterfacePrimaryIPContextByHrefToMap(model *vpcv1.VirtualNetworkInterfacePrimaryIPPrototypeReservedIPIdentityVirtualNetworkInterfacePrimaryIPContextByHref) (map[string]interface{}, error) {
	modelMap := make(map[string]interface{})
	modelMap["href"] = model.Href
	return modelMap, nil
}
func dataSourceIBMIsInstanceTemplateVirtualNetworkInterfacePrimaryIPPrototypeReservedIPPrototypeVirtualNetworkInterfacePrimaryIPContextToMap(model *vpcv1.VirtualNetworkInterfacePrimaryIPPrototypeReservedIPPrototypeVirtualNetworkInterfacePrimaryIPContext) (map[string]interface{}, error) {
	modelMap := make(map[string]interface{})
	if model.Address != nil {
		modelMap["address"] = model.Address
	}
	if model.AutoDelete != nil {
		modelMap["auto_delete"] = model.AutoDelete
	}
	if model.Name != nil {
		modelMap["name"] = model.Name
	}
	return modelMap, nil
}
func dataSourceIBMIsInstanceTemplateVirtualNetworkInterfacePrimaryIPPrototypeToMap(model vpcv1.VirtualNetworkInterfacePrimaryIPPrototypeIntf) (map[string]interface{}, error) {
	if _, ok := model.(*vpcv1.VirtualNetworkInterfacePrimaryIPPrototypeReservedIPIdentityVirtualNetworkInterfacePrimaryIPContext); ok {
		return dataSourceIBMIsInstanceTemplateVirtualNetworkInterfacePrimaryIPPrototypeReservedIPIdentityVirtualNetworkInterfacePrimaryIPContextToMap(model.(*vpcv1.VirtualNetworkInterfacePrimaryIPPrototypeReservedIPIdentityVirtualNetworkInterfacePrimaryIPContext))
	} else if _, ok := model.(*vpcv1.VirtualNetworkInterfacePrimaryIPPrototypeReservedIPPrototypeVirtualNetworkInterfacePrimaryIPContext); ok {
		return dataSourceIBMIsInstanceTemplateVirtualNetworkInterfacePrimaryIPPrototypeReservedIPPrototypeVirtualNetworkInterfacePrimaryIPContextToMap(model.(*vpcv1.VirtualNetworkInterfacePrimaryIPPrototypeReservedIPPrototypeVirtualNetworkInterfacePrimaryIPContext))
	} else if _, ok := model.(*vpcv1.VirtualNetworkInterfacePrimaryIPPrototype); ok {
		modelMap := make(map[string]interface{})
		model := model.(*vpcv1.VirtualNetworkInterfacePrimaryIPPrototype)
		if model.ID != nil {
			modelMap["id"] = model.ID
		}
		if model.Href != nil {
			modelMap["href"] = model.Href
		}
		if model.Address != nil {
			modelMap["address"] = model.Address
		}
		if model.AutoDelete != nil {
			modelMap["auto_delete"] = model.AutoDelete
		}
		if model.Name != nil {
			modelMap["name"] = model.Name
		}
		return modelMap, nil
	} else {
		return nil, fmt.Errorf("Unrecognized vpcv1.VirtualNetworkInterfacePrimaryIPPrototypeIntf subtype encountered")
	}
}

func dataSourceIBMIsInstanceTemplateResourceGroupIdentityByIDToMap(model *vpcv1.ResourceGroupIdentityByID) (map[string]interface{}, error) {
	modelMap := make(map[string]interface{})
	modelMap["id"] = model.ID
	return modelMap, nil
}
func dataSourceIBMIsInstanceTemplateResourceGroupIdentityToMap(model vpcv1.ResourceGroupIdentityIntf) (map[string]interface{}, error) {
	if _, ok := model.(*vpcv1.ResourceGroupIdentityByID); ok {
		return dataSourceIBMIsInstanceTemplateResourceGroupIdentityByIDToMap(model.(*vpcv1.ResourceGroupIdentityByID))
	} else if _, ok := model.(*vpcv1.ResourceGroupIdentity); ok {
		modelMap := make(map[string]interface{})
		model := model.(*vpcv1.ResourceGroupIdentity)
		if model.ID != nil {
			modelMap["id"] = model.ID
		}
		return modelMap, nil
	} else {
		return nil, fmt.Errorf("Unrecognized vpcv1.ResourceGroupIdentityIntf subtype encountered")
	}
}

func dataSourceIBMIsInstanceTemplateSecurityGroupIdentityToMap(model vpcv1.SecurityGroupIdentityIntf) (map[string]interface{}, error) {
	if _, ok := model.(*vpcv1.SecurityGroupIdentityByID); ok {
		return dataSourceIBMIsInstanceTemplateSecurityGroupIdentityByIDToMap(model.(*vpcv1.SecurityGroupIdentityByID))
	} else if _, ok := model.(*vpcv1.SecurityGroupIdentityByCRN); ok {
		return dataSourceIBMIsInstanceTemplateSecurityGroupIdentityByCRNToMap(model.(*vpcv1.SecurityGroupIdentityByCRN))
	} else if _, ok := model.(*vpcv1.SecurityGroupIdentityByHref); ok {
		return dataSourceIBMIsInstanceTemplateSecurityGroupIdentityByHrefToMap(model.(*vpcv1.SecurityGroupIdentityByHref))
	} else if _, ok := model.(*vpcv1.SecurityGroupIdentity); ok {
		modelMap := make(map[string]interface{})
		model := model.(*vpcv1.SecurityGroupIdentity)
		if model.ID != nil {
			modelMap["id"] = model.ID
		}
		if model.CRN != nil {
			modelMap["crn"] = model.CRN
		}
		if model.Href != nil {
			modelMap["href"] = model.Href
		}
		return modelMap, nil
	} else {
		return nil, fmt.Errorf("Unrecognized vpcv1.SecurityGroupIdentityIntf subtype encountered")
	}
}

func dataSourceIBMIsInstanceTemplateSecurityGroupIdentityByIDToMap(model *vpcv1.SecurityGroupIdentityByID) (map[string]interface{}, error) {
	modelMap := make(map[string]interface{})
	modelMap["id"] = model.ID
	return modelMap, nil
}

func dataSourceIBMIsInstanceTemplateSecurityGroupIdentityByCRNToMap(model *vpcv1.SecurityGroupIdentityByCRN) (map[string]interface{}, error) {
	modelMap := make(map[string]interface{})
	modelMap["crn"] = model.CRN
	return modelMap, nil
}

func dataSourceIBMIsInstanceTemplateSecurityGroupIdentityByHrefToMap(model *vpcv1.SecurityGroupIdentityByHref) (map[string]interface{}, error) {
	modelMap := make(map[string]interface{})
	modelMap["href"] = model.Href
	return modelMap, nil
}

func dataSourceIBMIsInstanceTemplateSubnetIdentityToMap(model vpcv1.SubnetIdentityIntf) (map[string]interface{}, error) {
	if _, ok := model.(*vpcv1.SubnetIdentityByID); ok {
		return dataSourceIBMIsInstanceTemplateSubnetIdentityByIDToMap(model.(*vpcv1.SubnetIdentityByID))
	} else if _, ok := model.(*vpcv1.SubnetIdentityByCRN); ok {
		return dataSourceIBMIsInstanceTemplateSubnetIdentityByCRNToMap(model.(*vpcv1.SubnetIdentityByCRN))
	} else if _, ok := model.(*vpcv1.SubnetIdentityByHref); ok {
		return dataSourceIBMIsInstanceTemplateSubnetIdentityByHrefToMap(model.(*vpcv1.SubnetIdentityByHref))
	} else if _, ok := model.(*vpcv1.SubnetIdentity); ok {
		modelMap := make(map[string]interface{})
		model := model.(*vpcv1.SubnetIdentity)
		if model.ID != nil {
			modelMap["id"] = model.ID
		}
		if model.CRN != nil {
			modelMap["crn"] = model.CRN
		}
		if model.Href != nil {
			modelMap["href"] = model.Href
		}
		return modelMap, nil
	} else {
		return nil, fmt.Errorf("Unrecognized vpcv1.SubnetIdentityIntf subtype encountered")
	}
}

func dataSourceIBMIsInstanceTemplateSubnetIdentityByIDToMap(model *vpcv1.SubnetIdentityByID) (map[string]interface{}, error) {
	modelMap := make(map[string]interface{})
	modelMap["id"] = model.ID
	return modelMap, nil
}

func dataSourceIBMIsInstanceTemplateSubnetIdentityByCRNToMap(model *vpcv1.SubnetIdentityByCRN) (map[string]interface{}, error) {
	modelMap := make(map[string]interface{})
	modelMap["crn"] = model.CRN
	return modelMap, nil
}

func dataSourceIBMIsInstanceTemplateSubnetIdentityByHrefToMap(model *vpcv1.SubnetIdentityByHref) (map[string]interface{}, error) {
	modelMap := make(map[string]interface{})
	modelMap["href"] = model.Href
	return modelMap, nil
}

func dataSourceIBMIsInstanceTemplateInstanceNetworkAttachmentPrototypeVirtualNetworkInterfaceToMap(model vpcv1.InstanceNetworkAttachmentPrototypeVirtualNetworkInterfaceIntf) (map[string]interface{}, error) {
	if _, ok := model.(*vpcv1.InstanceNetworkAttachmentPrototypeVirtualNetworkInterfaceVirtualNetworkInterfacePrototypeInstanceNetworkAttachmentContext); ok {
		return dataSourceIBMIsInstanceTemplateInstanceNetworkAttachmentPrototypeVirtualNetworkInterfaceVirtualNetworkInterfacePrototypeInstanceNetworkAttachmentContextToMap(model.(*vpcv1.InstanceNetworkAttachmentPrototypeVirtualNetworkInterfaceVirtualNetworkInterfacePrototypeInstanceNetworkAttachmentContext))
	} else if _, ok := model.(*vpcv1.InstanceNetworkAttachmentPrototypeVirtualNetworkInterfaceVirtualNetworkInterfaceIdentity); ok {
		return dataSourceIBMIsInstanceTemplateInstanceNetworkAttachmentPrototypeVirtualNetworkInterfaceVirtualNetworkInterfaceIdentityToMap(model.(*vpcv1.InstanceNetworkAttachmentPrototypeVirtualNetworkInterfaceVirtualNetworkInterfaceIdentity))
	} else if _, ok := model.(*vpcv1.InstanceNetworkAttachmentPrototypeVirtualNetworkInterface); ok {
		modelMap := make(map[string]interface{})
		model := model.(*vpcv1.InstanceNetworkAttachmentPrototypeVirtualNetworkInterface)
		if model.AllowIPSpoofing != nil {
			modelMap["allow_ip_spoofing"] = model.AllowIPSpoofing
		}
		if model.AutoDelete != nil {
			modelMap["auto_delete"] = model.AutoDelete
		}
		if model.EnableInfrastructureNat != nil {
			modelMap["enable_infrastructure_nat"] = model.EnableInfrastructureNat
		}
		if model.Ips != nil {
			ips := []map[string]interface{}{}
			for _, ipsItem := range model.Ips {
				ipsItemMap, err := dataSourceIBMIsInstanceTemplateVirtualNetworkInterfaceIPPrototypeToMap(ipsItem)
				if err != nil {
					return modelMap, err
				}
				ips = append(ips, ipsItemMap)
			}
			modelMap["ips"] = ips
		}
		if model.Name != nil {
			modelMap["name"] = model.Name
		}
		if model.PrimaryIP != nil {
			primaryIPMap, err := dataSourceIBMIsInstanceTemplateVirtualNetworkInterfacePrimaryIPPrototypeToMap(model.PrimaryIP)
			if err != nil {
				return modelMap, err
			}
			modelMap["primary_ip"] = []map[string]interface{}{primaryIPMap}
		}
		if model.ProtocolStateFilteringMode != nil {
			modelMap["protocol_state_filtering_mode"] = model.ProtocolStateFilteringMode
		}
		if model.ResourceGroup != nil {
			resourceGroupMap, err := dataSourceIBMIsInstanceTemplateResourceGroupIdentityToMap(model.ResourceGroup)
			if err != nil {
				return modelMap, err
			}
			modelMap["resource_group"] = []map[string]interface{}{resourceGroupMap}
		}
		if model.SecurityGroups != nil {
			securityGroups := []map[string]interface{}{}
			for _, securityGroupsItem := range model.SecurityGroups {
				securityGroupsItemMap, err := dataSourceIBMIsInstanceTemplateSecurityGroupIdentityToMap(securityGroupsItem)
				if err != nil {
					return modelMap, err
				}
				securityGroups = append(securityGroups, securityGroupsItemMap)
			}
			modelMap["security_groups"] = securityGroups
		}
		if model.Subnet != nil {
			subnetMap, err := dataSourceIBMIsInstanceTemplateSubnetIdentityToMap(model.Subnet)
			if err != nil {
				return modelMap, err
			}
			modelMap["subnet"] = []map[string]interface{}{subnetMap}
		}
		if model.ID != nil {
			modelMap["id"] = model.ID
		}
		if model.Href != nil {
			modelMap["href"] = model.Href
		}
		if model.CRN != nil {
			modelMap["crn"] = model.CRN
		}
		return modelMap, nil
	} else {
		return nil, fmt.Errorf("Unrecognized vpcv1.InstanceNetworkAttachmentPrototypeVirtualNetworkInterfaceIntf subtype encountered")
	}
}
func dataSourceIBMIsInstanceTemplateInstanceNetworkAttachmentPrototypeVirtualNetworkInterfaceVirtualNetworkInterfacePrototypeInstanceNetworkAttachmentContextToMap(model *vpcv1.InstanceNetworkAttachmentPrototypeVirtualNetworkInterfaceVirtualNetworkInterfacePrototypeInstanceNetworkAttachmentContext) (map[string]interface{}, error) {
	modelMap := make(map[string]interface{})
	if model.AllowIPSpoofing != nil {
		modelMap["allow_ip_spoofing"] = model.AllowIPSpoofing
	}
	if model.AutoDelete != nil {
		modelMap["auto_delete"] = model.AutoDelete
	}
	if model.EnableInfrastructureNat != nil {
		modelMap["enable_infrastructure_nat"] = model.EnableInfrastructureNat
	}
	if model.Ips != nil {
		ips := []map[string]interface{}{}
		for _, ipsItem := range model.Ips {
			ipsItemMap, err := dataSourceIBMIsInstanceTemplateVirtualNetworkInterfaceIPPrototypeToMap(ipsItem)
			if err != nil {
				return modelMap, err
			}
			ips = append(ips, ipsItemMap)
		}
		modelMap["ips"] = ips
	}
	if model.Name != nil {
		modelMap["name"] = model.Name
	}
	if model.PrimaryIP != nil {
		primaryIPMap, err := dataSourceIBMIsInstanceTemplateVirtualNetworkInterfacePrimaryIPPrototypeToMap(model.PrimaryIP)
		if err != nil {
			return modelMap, err
		}
		modelMap["primary_ip"] = []map[string]interface{}{primaryIPMap}
	}
	if model.ProtocolStateFilteringMode != nil {
		modelMap["protocol_state_filtering_mode"] = model.ProtocolStateFilteringMode
	}
	if model.ResourceGroup != nil {
		resourceGroupMap, err := dataSourceIBMIsInstanceTemplateResourceGroupIdentityToMap(model.ResourceGroup)
		if err != nil {
			return modelMap, err
		}
		modelMap["resource_group"] = []map[string]interface{}{resourceGroupMap}
	}
	if model.SecurityGroups != nil {
		securityGroups := []map[string]interface{}{}
		for _, securityGroupsItem := range model.SecurityGroups {
			securityGroupsItemMap, err := dataSourceIBMIsInstanceTemplateSecurityGroupIdentityToMap(securityGroupsItem)
			if err != nil {
				return modelMap, err
			}
			securityGroups = append(securityGroups, securityGroupsItemMap)
		}
		modelMap["security_groups"] = securityGroups
	}
	if model.Subnet != nil {
		subnetMap, err := dataSourceIBMIsInstanceTemplateSubnetIdentityToMap(model.Subnet)
		if err != nil {
			return modelMap, err
		}
		modelMap["subnet"] = []map[string]interface{}{subnetMap}
	}
	return modelMap, nil
}

func dataSourceIBMIsInstanceTemplateInstanceNetworkAttachmentPrototypeVirtualNetworkInterfaceVirtualNetworkInterfaceIdentityToMap(model vpcv1.InstanceNetworkAttachmentPrototypeVirtualNetworkInterfaceVirtualNetworkInterfaceIdentityIntf) (map[string]interface{}, error) {
	if _, ok := model.(*vpcv1.InstanceNetworkAttachmentPrototypeVirtualNetworkInterfaceVirtualNetworkInterfaceIdentityVirtualNetworkInterfaceIdentityByID); ok {
		return dataSourceIBMIsInstanceTemplateInstanceNetworkAttachmentPrototypeVirtualNetworkInterfaceVirtualNetworkInterfaceIdentityVirtualNetworkInterfaceIdentityByIDToMap(model.(*vpcv1.InstanceNetworkAttachmentPrototypeVirtualNetworkInterfaceVirtualNetworkInterfaceIdentityVirtualNetworkInterfaceIdentityByID))
	} else if _, ok := model.(*vpcv1.InstanceNetworkAttachmentPrototypeVirtualNetworkInterfaceVirtualNetworkInterfaceIdentityVirtualNetworkInterfaceIdentityByHref); ok {
		return dataSourceIBMIsInstanceTemplateInstanceNetworkAttachmentPrototypeVirtualNetworkInterfaceVirtualNetworkInterfaceIdentityVirtualNetworkInterfaceIdentityByHrefToMap(model.(*vpcv1.InstanceNetworkAttachmentPrototypeVirtualNetworkInterfaceVirtualNetworkInterfaceIdentityVirtualNetworkInterfaceIdentityByHref))
	} else if _, ok := model.(*vpcv1.InstanceNetworkAttachmentPrototypeVirtualNetworkInterfaceVirtualNetworkInterfaceIdentityVirtualNetworkInterfaceIdentityByCRN); ok {
		return dataSourceIBMIsInstanceTemplateInstanceNetworkAttachmentPrototypeVirtualNetworkInterfaceVirtualNetworkInterfaceIdentityVirtualNetworkInterfaceIdentityByCRNToMap(model.(*vpcv1.InstanceNetworkAttachmentPrototypeVirtualNetworkInterfaceVirtualNetworkInterfaceIdentityVirtualNetworkInterfaceIdentityByCRN))
	} else if _, ok := model.(*vpcv1.InstanceNetworkAttachmentPrototypeVirtualNetworkInterfaceVirtualNetworkInterfaceIdentity); ok {
		modelMap := make(map[string]interface{})
		model := model.(*vpcv1.InstanceNetworkAttachmentPrototypeVirtualNetworkInterfaceVirtualNetworkInterfaceIdentity)
		if model.ID != nil {
			modelMap["id"] = model.ID
		}
		if model.Href != nil {
			modelMap["href"] = model.Href
		}
		if model.CRN != nil {
			modelMap["crn"] = model.CRN
		}
		return modelMap, nil
	} else {
		return nil, fmt.Errorf("Unrecognized vpcv1.InstanceNetworkAttachmentPrototypeVirtualNetworkInterfaceVirtualNetworkInterfaceIdentityIntf subtype encountered")
	}
}

func dataSourceIBMIsInstanceTemplateInstanceNetworkAttachmentPrototypeVirtualNetworkInterfaceVirtualNetworkInterfaceIdentityVirtualNetworkInterfaceIdentityByIDToMap(model *vpcv1.InstanceNetworkAttachmentPrototypeVirtualNetworkInterfaceVirtualNetworkInterfaceIdentityVirtualNetworkInterfaceIdentityByID) (map[string]interface{}, error) {
	modelMap := make(map[string]interface{})
	modelMap["id"] = model.ID
	return modelMap, nil
}

func dataSourceIBMIsInstanceTemplateInstanceNetworkAttachmentPrototypeVirtualNetworkInterfaceVirtualNetworkInterfaceIdentityVirtualNetworkInterfaceIdentityByHrefToMap(model *vpcv1.InstanceNetworkAttachmentPrototypeVirtualNetworkInterfaceVirtualNetworkInterfaceIdentityVirtualNetworkInterfaceIdentityByHref) (map[string]interface{}, error) {
	modelMap := make(map[string]interface{})
	modelMap["href"] = model.Href
	return modelMap, nil
}

func dataSourceIBMIsInstanceTemplateInstanceNetworkAttachmentPrototypeVirtualNetworkInterfaceVirtualNetworkInterfaceIdentityVirtualNetworkInterfaceIdentityByCRNToMap(model *vpcv1.InstanceNetworkAttachmentPrototypeVirtualNetworkInterfaceVirtualNetworkInterfaceIdentityVirtualNetworkInterfaceIdentityByCRN) (map[string]interface{}, error) {
	modelMap := make(map[string]interface{})
	modelMap["crn"] = model.CRN
	return modelMap, nil
}

func dataSourceIBMIsInstanceTemplateNetworkInterfacePrototypeToMap(model *vpcv1.NetworkInterfacePrototype) (map[string]interface{}, error) {
	modelMap := make(map[string]interface{})
	if model.AllowIPSpoofing != nil {
		modelMap["allow_ip_spoofing"] = model.AllowIPSpoofing
	}
	if model.Name != nil {
		modelMap["name"] = model.Name
	}
	if model.PrimaryIP != nil {
		primaryIPMap, err := dataSourceIBMIsInstanceTemplateNetworkInterfaceIPPrototypeToMap(model.PrimaryIP)
		if err != nil {
			return modelMap, err
		}
		modelMap["primary_ip"] = []map[string]interface{}{primaryIPMap}
	}
	if model.SecurityGroups != nil {
		securityGroups := []map[string]interface{}{}
		for _, securityGroupsItem := range model.SecurityGroups {
			securityGroupsItemMap, err := dataSourceIBMIsInstanceTemplateSecurityGroupIdentityToMap(securityGroupsItem)
			if err != nil {
				return modelMap, err
			}
			securityGroups = append(securityGroups, securityGroupsItemMap)
		}
		modelMap["security_groups"] = securityGroups
	}
	subnetMap, err := dataSourceIBMIsInstanceTemplateSubnetIdentityToMap(model.Subnet)
	if err != nil {
		return modelMap, err
	}
	modelMap["subnet"] = []map[string]interface{}{subnetMap}
	return modelMap, nil
}

func dataSourceIBMIsInstanceTemplateNetworkInterfaceIPPrototypeToMap(model vpcv1.NetworkInterfaceIPPrototypeIntf) (map[string]interface{}, error) {
	if _, ok := model.(*vpcv1.NetworkInterfaceIPPrototypeReservedIPIdentity); ok {
		return dataSourceIBMIsInstanceTemplateNetworkInterfaceIPPrototypeReservedIPIdentityToMap(model.(*vpcv1.NetworkInterfaceIPPrototypeReservedIPIdentity))
	} else if _, ok := model.(*vpcv1.NetworkInterfaceIPPrototypeReservedIPPrototypeNetworkInterfaceContext); ok {
		return dataSourceIBMIsInstanceTemplateNetworkInterfaceIPPrototypeReservedIPPrototypeNetworkInterfaceContextToMap(model.(*vpcv1.NetworkInterfaceIPPrototypeReservedIPPrototypeNetworkInterfaceContext))
	} else if _, ok := model.(*vpcv1.NetworkInterfaceIPPrototype); ok {
		modelMap := make(map[string]interface{})
		model := model.(*vpcv1.NetworkInterfaceIPPrototype)
		if model.ID != nil {
			modelMap["id"] = model.ID
		}
		if model.Href != nil {
			modelMap["href"] = model.Href
		}
		if model.Address != nil {
			modelMap["address"] = model.Address
		}
		if model.AutoDelete != nil {
			modelMap["auto_delete"] = model.AutoDelete
		}
		if model.Name != nil {
			modelMap["name"] = model.Name
		}
		return modelMap, nil
	} else {
		return nil, fmt.Errorf("Unrecognized vpcv1.NetworkInterfaceIPPrototypeIntf subtype encountered")
	}
}

func dataSourceIBMIsInstanceTemplateNetworkInterfaceIPPrototypeReservedIPIdentityToMap(model vpcv1.NetworkInterfaceIPPrototypeReservedIPIdentityIntf) (map[string]interface{}, error) {
	if _, ok := model.(*vpcv1.NetworkInterfaceIPPrototypeReservedIPIdentityByID); ok {
		return dataSourceIBMIsInstanceTemplateNetworkInterfaceIPPrototypeReservedIPIdentityByIDToMap(model.(*vpcv1.NetworkInterfaceIPPrototypeReservedIPIdentityByID))
	} else if _, ok := model.(*vpcv1.NetworkInterfaceIPPrototypeReservedIPIdentityByHref); ok {
		return dataSourceIBMIsInstanceTemplateNetworkInterfaceIPPrototypeReservedIPIdentityByHrefToMap(model.(*vpcv1.NetworkInterfaceIPPrototypeReservedIPIdentityByHref))
	} else if _, ok := model.(*vpcv1.NetworkInterfaceIPPrototypeReservedIPIdentity); ok {
		modelMap := make(map[string]interface{})
		model := model.(*vpcv1.NetworkInterfaceIPPrototypeReservedIPIdentity)
		if model.ID != nil {
			modelMap["id"] = model.ID
		}
		if model.Href != nil {
			modelMap["href"] = model.Href
		}
		return modelMap, nil
	} else {
		return nil, fmt.Errorf("Unrecognized vpcv1.NetworkInterfaceIPPrototypeReservedIPIdentityIntf subtype encountered")
	}
}

func dataSourceIBMIsInstanceTemplateNetworkInterfaceIPPrototypeReservedIPIdentityByIDToMap(model *vpcv1.NetworkInterfaceIPPrototypeReservedIPIdentityByID) (map[string]interface{}, error) {
	modelMap := make(map[string]interface{})
	modelMap["id"] = model.ID
	return modelMap, nil
}

func dataSourceIBMIsInstanceTemplateNetworkInterfaceIPPrototypeReservedIPIdentityByHrefToMap(model *vpcv1.NetworkInterfaceIPPrototypeReservedIPIdentityByHref) (map[string]interface{}, error) {
	modelMap := make(map[string]interface{})
	modelMap["href"] = model.Href
	return modelMap, nil
}

func dataSourceIBMIsInstanceTemplateNetworkInterfaceIPPrototypeReservedIPPrototypeNetworkInterfaceContextToMap(model *vpcv1.NetworkInterfaceIPPrototypeReservedIPPrototypeNetworkInterfaceContext) (map[string]interface{}, error) {
	modelMap := make(map[string]interface{})
	if model.Address != nil {
		modelMap["address"] = model.Address
	}
	if model.AutoDelete != nil {
		modelMap["auto_delete"] = model.AutoDelete
	}
	if model.Name != nil {
		modelMap["name"] = model.Name
	}
	return modelMap, nil
}

func dataSourceIBMIsInstanceTemplateInstanceCatalogOfferingPrototypeToMap(model vpcv1.InstanceCatalogOfferingPrototypeIntf) (map[string]interface{}, error) {
	if _, ok := model.(*vpcv1.InstanceCatalogOfferingPrototypeCatalogOfferingByOffering); ok {
		return dataSourceIBMIsInstanceTemplateInstanceCatalogOfferingPrototypeCatalogOfferingByOfferingToMap(model.(*vpcv1.InstanceCatalogOfferingPrototypeCatalogOfferingByOffering))
	} else if _, ok := model.(*vpcv1.InstanceCatalogOfferingPrototypeCatalogOfferingByVersion); ok {
		return dataSourceIBMIsInstanceTemplateInstanceCatalogOfferingPrototypeCatalogOfferingByVersionToMap(model.(*vpcv1.InstanceCatalogOfferingPrototypeCatalogOfferingByVersion))
	} else if _, ok := model.(*vpcv1.InstanceCatalogOfferingPrototype); ok {
		modelMap := make(map[string]interface{})
		model := model.(*vpcv1.InstanceCatalogOfferingPrototype)
		if model.Offering != nil {
			offeringMap, err := dataSourceIBMIsInstanceTemplateCatalogOfferingIdentityToMap(model.Offering)
			if err != nil {
				return modelMap, err
			}
			modelMap["offering"] = []map[string]interface{}{offeringMap}
		}
		if model.Version != nil {
			versionMap, err := dataSourceIBMIsInstanceTemplateCatalogOfferingVersionIdentityToMap(model.Version)
			if err != nil {
				return modelMap, err
			}
			modelMap["version"] = []map[string]interface{}{versionMap}
		}
		return modelMap, nil
	} else {
		return nil, fmt.Errorf("Unrecognized vpcv1.InstanceCatalogOfferingPrototypeIntf subtype encountered")
	}
}

func dataSourceIBMIsInstanceTemplateCatalogOfferingIdentityToMap(model vpcv1.CatalogOfferingIdentityIntf) (map[string]interface{}, error) {
	if _, ok := model.(*vpcv1.CatalogOfferingIdentityCatalogOfferingByCRN); ok {
		return dataSourceIBMIsInstanceTemplateCatalogOfferingIdentityCatalogOfferingByCRNToMap(model.(*vpcv1.CatalogOfferingIdentityCatalogOfferingByCRN))
	} else if _, ok := model.(*vpcv1.CatalogOfferingIdentity); ok {
		modelMap := make(map[string]interface{})
		model := model.(*vpcv1.CatalogOfferingIdentity)
		if model.CRN != nil {
			modelMap["crn"] = model.CRN
		}
		return modelMap, nil
	} else {
		return nil, fmt.Errorf("Unrecognized vpcv1.CatalogOfferingIdentityIntf subtype encountered")
	}
}

func dataSourceIBMIsInstanceTemplateCatalogOfferingIdentityCatalogOfferingByCRNToMap(model *vpcv1.CatalogOfferingIdentityCatalogOfferingByCRN) (map[string]interface{}, error) {
	modelMap := make(map[string]interface{})
	modelMap["crn"] = model.CRN
	return modelMap, nil
}

func dataSourceIBMIsInstanceTemplateCatalogOfferingVersionIdentityToMap(model vpcv1.CatalogOfferingVersionIdentityIntf) (map[string]interface{}, error) {
	if _, ok := model.(*vpcv1.CatalogOfferingVersionIdentityCatalogOfferingVersionByCRN); ok {
		return dataSourceIBMIsInstanceTemplateCatalogOfferingVersionIdentityCatalogOfferingVersionByCRNToMap(model.(*vpcv1.CatalogOfferingVersionIdentityCatalogOfferingVersionByCRN))
	} else if _, ok := model.(*vpcv1.CatalogOfferingVersionIdentity); ok {
		modelMap := make(map[string]interface{})
		model := model.(*vpcv1.CatalogOfferingVersionIdentity)
		if model.CRN != nil {
			modelMap["crn"] = model.CRN
		}
		return modelMap, nil
	} else {
		return nil, fmt.Errorf("Unrecognized vpcv1.CatalogOfferingVersionIdentityIntf subtype encountered")
	}
}

func dataSourceIBMIsInstanceTemplateCatalogOfferingVersionIdentityCatalogOfferingVersionByCRNToMap(model *vpcv1.CatalogOfferingVersionIdentityCatalogOfferingVersionByCRN) (map[string]interface{}, error) {
	modelMap := make(map[string]interface{})
	modelMap["crn"] = model.CRN
	return modelMap, nil
}

func dataSourceIBMIsInstanceTemplateInstanceCatalogOfferingPrototypeCatalogOfferingByOfferingToMap(model *vpcv1.InstanceCatalogOfferingPrototypeCatalogOfferingByOffering) (map[string]interface{}, error) {
	modelMap := make(map[string]interface{})
	offeringMap, err := dataSourceIBMIsInstanceTemplateCatalogOfferingIdentityToMap(model.Offering)
	if err != nil {
		return modelMap, err
	}
	modelMap["offering"] = []map[string]interface{}{offeringMap}
	return modelMap, nil
}

func dataSourceIBMIsInstanceTemplateInstanceCatalogOfferingPrototypeCatalogOfferingByVersionToMap(model *vpcv1.InstanceCatalogOfferingPrototypeCatalogOfferingByVersion) (map[string]interface{}, error) {
	modelMap := make(map[string]interface{})
	versionMap, err := dataSourceIBMIsInstanceTemplateCatalogOfferingVersionIdentityToMap(model.Version)
	if err != nil {
		return modelMap, err
	}
	modelMap["version"] = []map[string]interface{}{versionMap}
	return modelMap, nil
}

func DataSourceIBMIsInstanceTemplateInstanceClusterNetworkAttachmentPrototypeInstanceContextToMap(model *vpcv1.InstanceClusterNetworkAttachmentPrototypeInstanceContext) (map[string]interface{}, error) {
	modelMap := make(map[string]interface{})
	clusterNetworkInterfaceMap, err := DataSourceIBMIsInstanceTemplateInstanceClusterNetworkAttachmentPrototypeClusterNetworkInterfaceToMap(model.ClusterNetworkInterface)
	if err != nil {
		return modelMap, err
	}
	modelMap["cluster_network_interface"] = []map[string]interface{}{clusterNetworkInterfaceMap}
	if model.Name != nil {
		modelMap["name"] = *model.Name
	}
	return modelMap, nil
}

func DataSourceIBMIsInstanceTemplateInstanceClusterNetworkAttachmentPrototypeClusterNetworkInterfaceToMap(model vpcv1.InstanceClusterNetworkAttachmentPrototypeClusterNetworkInterfaceIntf) (map[string]interface{}, error) {
	if _, ok := model.(*vpcv1.InstanceClusterNetworkAttachmentPrototypeClusterNetworkInterfaceInstanceClusterNetworkInterfacePrototypeInstanceClusterNetworkAttachment); ok {
		return DataSourceIBMIsInstanceTemplateInstanceClusterNetworkAttachmentPrototypeClusterNetworkInterfaceInstanceClusterNetworkInterfacePrototypeInstanceClusterNetworkAttachmentToMap(model.(*vpcv1.InstanceClusterNetworkAttachmentPrototypeClusterNetworkInterfaceInstanceClusterNetworkInterfacePrototypeInstanceClusterNetworkAttachment))
	} else if _, ok := model.(*vpcv1.InstanceClusterNetworkAttachmentPrototypeClusterNetworkInterfaceClusterNetworkInterfaceIdentity); ok {
		return DataSourceIBMIsInstanceTemplateInstanceClusterNetworkAttachmentPrototypeClusterNetworkInterfaceClusterNetworkInterfaceIdentityToMap(model.(*vpcv1.InstanceClusterNetworkAttachmentPrototypeClusterNetworkInterfaceClusterNetworkInterfaceIdentity))
	} else if _, ok := model.(*vpcv1.InstanceClusterNetworkAttachmentPrototypeClusterNetworkInterface); ok {
		modelMap := make(map[string]interface{})
		model := model.(*vpcv1.InstanceClusterNetworkAttachmentPrototypeClusterNetworkInterface)
		if model.AutoDelete != nil {
			modelMap["auto_delete"] = *model.AutoDelete
		}
		if model.Name != nil {
			modelMap["name"] = *model.Name
		}
		if model.PrimaryIP != nil {
			primaryIPMap, err := DataSourceIBMIsInstanceTemplateClusterNetworkInterfacePrimaryIPPrototypeToMap(model.PrimaryIP)
			if err != nil {
				return modelMap, err
			}
			modelMap["primary_ip"] = []map[string]interface{}{primaryIPMap}
		}
		if model.Subnet != nil {
			subnetMap, err := DataSourceIBMIsInstanceTemplateClusterNetworkSubnetIdentityToMap(model.Subnet)
			if err != nil {
				return modelMap, err
			}
			modelMap["subnet"] = []map[string]interface{}{subnetMap}
		}
		if model.ID != nil {
			modelMap["id"] = *model.ID
		}
		if model.Href != nil {
			modelMap["href"] = *model.Href
		}
		return modelMap, nil
	} else {
		return nil, fmt.Errorf("Unrecognized vpcv1.InstanceClusterNetworkAttachmentPrototypeClusterNetworkInterfaceIntf subtype encountered")
	}
}

func DataSourceIBMIsInstanceTemplateClusterNetworkInterfacePrimaryIPPrototypeToMap(model vpcv1.ClusterNetworkInterfacePrimaryIPPrototypeIntf) (map[string]interface{}, error) {
	if _, ok := model.(*vpcv1.ClusterNetworkInterfacePrimaryIPPrototypeClusterNetworkSubnetReservedIPIdentityClusterNetworkInterfacePrimaryIPContext); ok {
		return DataSourceIBMIsInstanceTemplateClusterNetworkInterfacePrimaryIPPrototypeClusterNetworkSubnetReservedIPIdentityClusterNetworkInterfacePrimaryIPContextToMap(model.(*vpcv1.ClusterNetworkInterfacePrimaryIPPrototypeClusterNetworkSubnetReservedIPIdentityClusterNetworkInterfacePrimaryIPContext))
	} else if _, ok := model.(*vpcv1.ClusterNetworkInterfacePrimaryIPPrototypeClusterNetworkSubnetReservedIPPrototypeClusterNetworkInterfacePrimaryIPContext); ok {
		return DataSourceIBMIsInstanceTemplateClusterNetworkInterfacePrimaryIPPrototypeClusterNetworkSubnetReservedIPPrototypeClusterNetworkInterfacePrimaryIPContextToMap(model.(*vpcv1.ClusterNetworkInterfacePrimaryIPPrototypeClusterNetworkSubnetReservedIPPrototypeClusterNetworkInterfacePrimaryIPContext))
	} else if _, ok := model.(*vpcv1.ClusterNetworkInterfacePrimaryIPPrototype); ok {
		modelMap := make(map[string]interface{})
		model := model.(*vpcv1.ClusterNetworkInterfacePrimaryIPPrototype)
		if model.ID != nil {
			modelMap["id"] = *model.ID
		}
		if model.Href != nil {
			modelMap["href"] = *model.Href
		}
		if model.Address != nil {
			modelMap["address"] = *model.Address
		}
		if model.AutoDelete != nil {
			modelMap["auto_delete"] = *model.AutoDelete
		}
		if model.Name != nil {
			modelMap["name"] = *model.Name
		}
		return modelMap, nil
	} else {
		return nil, fmt.Errorf("Unrecognized vpcv1.ClusterNetworkInterfacePrimaryIPPrototypeIntf subtype encountered")
	}
}

func DataSourceIBMIsInstanceTemplateClusterNetworkInterfacePrimaryIPPrototypeClusterNetworkSubnetReservedIPIdentityClusterNetworkInterfacePrimaryIPContextToMap(model vpcv1.ClusterNetworkInterfacePrimaryIPPrototypeClusterNetworkSubnetReservedIPIdentityClusterNetworkInterfacePrimaryIPContextIntf) (map[string]interface{}, error) {
	if _, ok := model.(*vpcv1.ClusterNetworkInterfacePrimaryIPPrototypeClusterNetworkSubnetReservedIPIdentityClusterNetworkInterfacePrimaryIPContextByID); ok {
		return DataSourceIBMIsInstanceTemplateClusterNetworkInterfacePrimaryIPPrototypeClusterNetworkSubnetReservedIPIdentityClusterNetworkInterfacePrimaryIPContextByIDToMap(model.(*vpcv1.ClusterNetworkInterfacePrimaryIPPrototypeClusterNetworkSubnetReservedIPIdentityClusterNetworkInterfacePrimaryIPContextByID))
	} else if _, ok := model.(*vpcv1.ClusterNetworkInterfacePrimaryIPPrototypeClusterNetworkSubnetReservedIPIdentityClusterNetworkInterfacePrimaryIPContextByHref); ok {
		return DataSourceIBMIsInstanceTemplateClusterNetworkInterfacePrimaryIPPrototypeClusterNetworkSubnetReservedIPIdentityClusterNetworkInterfacePrimaryIPContextByHrefToMap(model.(*vpcv1.ClusterNetworkInterfacePrimaryIPPrototypeClusterNetworkSubnetReservedIPIdentityClusterNetworkInterfacePrimaryIPContextByHref))
	} else if _, ok := model.(*vpcv1.ClusterNetworkInterfacePrimaryIPPrototypeClusterNetworkSubnetReservedIPIdentityClusterNetworkInterfacePrimaryIPContext); ok {
		modelMap := make(map[string]interface{})
		model := model.(*vpcv1.ClusterNetworkInterfacePrimaryIPPrototypeClusterNetworkSubnetReservedIPIdentityClusterNetworkInterfacePrimaryIPContext)
		if model.ID != nil {
			modelMap["id"] = *model.ID
		}
		if model.Href != nil {
			modelMap["href"] = *model.Href
		}
		return modelMap, nil
	} else {
		return nil, fmt.Errorf("Unrecognized vpcv1.ClusterNetworkInterfacePrimaryIPPrototypeClusterNetworkSubnetReservedIPIdentityClusterNetworkInterfacePrimaryIPContextIntf subtype encountered")
	}
}

func DataSourceIBMIsInstanceTemplateClusterNetworkInterfacePrimaryIPPrototypeClusterNetworkSubnetReservedIPIdentityClusterNetworkInterfacePrimaryIPContextByIDToMap(model *vpcv1.ClusterNetworkInterfacePrimaryIPPrototypeClusterNetworkSubnetReservedIPIdentityClusterNetworkInterfacePrimaryIPContextByID) (map[string]interface{}, error) {
	modelMap := make(map[string]interface{})
	modelMap["id"] = *model.ID
	return modelMap, nil
}

func DataSourceIBMIsInstanceTemplateClusterNetworkInterfacePrimaryIPPrototypeClusterNetworkSubnetReservedIPIdentityClusterNetworkInterfacePrimaryIPContextByHrefToMap(model *vpcv1.ClusterNetworkInterfacePrimaryIPPrototypeClusterNetworkSubnetReservedIPIdentityClusterNetworkInterfacePrimaryIPContextByHref) (map[string]interface{}, error) {
	modelMap := make(map[string]interface{})
	modelMap["href"] = *model.Href
	return modelMap, nil
}

func DataSourceIBMIsInstanceTemplateClusterNetworkInterfacePrimaryIPPrototypeClusterNetworkSubnetReservedIPPrototypeClusterNetworkInterfacePrimaryIPContextToMap(model *vpcv1.ClusterNetworkInterfacePrimaryIPPrototypeClusterNetworkSubnetReservedIPPrototypeClusterNetworkInterfacePrimaryIPContext) (map[string]interface{}, error) {
	modelMap := make(map[string]interface{})
	if model.Address != nil {
		modelMap["address"] = *model.Address
	}
	if model.AutoDelete != nil {
		modelMap["auto_delete"] = *model.AutoDelete
	}
	if model.Name != nil {
		modelMap["name"] = *model.Name
	}
	return modelMap, nil
}

func DataSourceIBMIsInstanceTemplateClusterNetworkSubnetIdentityToMap(model vpcv1.ClusterNetworkSubnetIdentityIntf) (map[string]interface{}, error) {
	if _, ok := model.(*vpcv1.ClusterNetworkSubnetIdentityByID); ok {
		return DataSourceIBMIsInstanceTemplateClusterNetworkSubnetIdentityByIDToMap(model.(*vpcv1.ClusterNetworkSubnetIdentityByID))
	} else if _, ok := model.(*vpcv1.ClusterNetworkSubnetIdentityByHref); ok {
		return DataSourceIBMIsInstanceTemplateClusterNetworkSubnetIdentityByHrefToMap(model.(*vpcv1.ClusterNetworkSubnetIdentityByHref))
	} else if _, ok := model.(*vpcv1.ClusterNetworkSubnetIdentity); ok {
		modelMap := make(map[string]interface{})
		model := model.(*vpcv1.ClusterNetworkSubnetIdentity)
		if model.ID != nil {
			modelMap["id"] = *model.ID
		}
		if model.Href != nil {
			modelMap["href"] = *model.Href
		}
		return modelMap, nil
	} else {
		return nil, fmt.Errorf("Unrecognized vpcv1.ClusterNetworkSubnetIdentityIntf subtype encountered")
	}
}

func DataSourceIBMIsInstanceTemplateClusterNetworkSubnetIdentityByIDToMap(model *vpcv1.ClusterNetworkSubnetIdentityByID) (map[string]interface{}, error) {
	modelMap := make(map[string]interface{})
	modelMap["id"] = *model.ID
	return modelMap, nil
}

func DataSourceIBMIsInstanceTemplateClusterNetworkSubnetIdentityByHrefToMap(model *vpcv1.ClusterNetworkSubnetIdentityByHref) (map[string]interface{}, error) {
	modelMap := make(map[string]interface{})
	modelMap["href"] = *model.Href
	return modelMap, nil
}

func DataSourceIBMIsInstanceTemplateInstanceClusterNetworkAttachmentPrototypeClusterNetworkInterfaceInstanceClusterNetworkInterfacePrototypeInstanceClusterNetworkAttachmentToMap(model *vpcv1.InstanceClusterNetworkAttachmentPrototypeClusterNetworkInterfaceInstanceClusterNetworkInterfacePrototypeInstanceClusterNetworkAttachment) (map[string]interface{}, error) {
	modelMap := make(map[string]interface{})
	if model.AutoDelete != nil {
		modelMap["auto_delete"] = *model.AutoDelete
	}
	if model.Name != nil {
		modelMap["name"] = *model.Name
	}
	if model.PrimaryIP != nil {
		primaryIPMap, err := DataSourceIBMIsInstanceTemplateClusterNetworkInterfacePrimaryIPPrototypeToMap(model.PrimaryIP)
		if err != nil {
			return modelMap, err
		}
		modelMap["primary_ip"] = []map[string]interface{}{primaryIPMap}
	}
	if model.Subnet != nil {
		subnetMap, err := DataSourceIBMIsInstanceTemplateClusterNetworkSubnetIdentityToMap(model.Subnet)
		if err != nil {
			return modelMap, err
		}
		modelMap["subnet"] = []map[string]interface{}{subnetMap}
	}
	return modelMap, nil
}

func DataSourceIBMIsInstanceTemplateInstanceClusterNetworkAttachmentPrototypeClusterNetworkInterfaceClusterNetworkInterfaceIdentityToMap(model vpcv1.InstanceClusterNetworkAttachmentPrototypeClusterNetworkInterfaceClusterNetworkInterfaceIdentityIntf) (map[string]interface{}, error) {
	if _, ok := model.(*vpcv1.InstanceClusterNetworkAttachmentPrototypeClusterNetworkInterfaceClusterNetworkInterfaceIdentityClusterNetworkInterfaceIdentityByID); ok {
		return DataSourceIBMIsInstanceTemplateInstanceClusterNetworkAttachmentPrototypeClusterNetworkInterfaceClusterNetworkInterfaceIdentityClusterNetworkInterfaceIdentityByIDToMap(model.(*vpcv1.InstanceClusterNetworkAttachmentPrototypeClusterNetworkInterfaceClusterNetworkInterfaceIdentityClusterNetworkInterfaceIdentityByID))
	} else if _, ok := model.(*vpcv1.InstanceClusterNetworkAttachmentPrototypeClusterNetworkInterfaceClusterNetworkInterfaceIdentityClusterNetworkInterfaceIdentityByHref); ok {
		return DataSourceIBMIsInstanceTemplateInstanceClusterNetworkAttachmentPrototypeClusterNetworkInterfaceClusterNetworkInterfaceIdentityClusterNetworkInterfaceIdentityByHrefToMap(model.(*vpcv1.InstanceClusterNetworkAttachmentPrototypeClusterNetworkInterfaceClusterNetworkInterfaceIdentityClusterNetworkInterfaceIdentityByHref))
	} else if _, ok := model.(*vpcv1.InstanceClusterNetworkAttachmentPrototypeClusterNetworkInterfaceClusterNetworkInterfaceIdentity); ok {
		modelMap := make(map[string]interface{})
		model := model.(*vpcv1.InstanceClusterNetworkAttachmentPrototypeClusterNetworkInterfaceClusterNetworkInterfaceIdentity)
		if model.ID != nil {
			modelMap["id"] = *model.ID
		}
		if model.Href != nil {
			modelMap["href"] = *model.Href
		}
		return modelMap, nil
	} else {
		return nil, fmt.Errorf("Unrecognized vpcv1.InstanceClusterNetworkAttachmentPrototypeClusterNetworkInterfaceClusterNetworkInterfaceIdentityIntf subtype encountered")
	}
}

func DataSourceIBMIsInstanceTemplateInstanceClusterNetworkAttachmentPrototypeClusterNetworkInterfaceClusterNetworkInterfaceIdentityClusterNetworkInterfaceIdentityByIDToMap(model *vpcv1.InstanceClusterNetworkAttachmentPrototypeClusterNetworkInterfaceClusterNetworkInterfaceIdentityClusterNetworkInterfaceIdentityByID) (map[string]interface{}, error) {
	modelMap := make(map[string]interface{})
	modelMap["id"] = *model.ID
	return modelMap, nil
}

func DataSourceIBMIsInstanceTemplateInstanceClusterNetworkAttachmentPrototypeClusterNetworkInterfaceClusterNetworkInterfaceIdentityClusterNetworkInterfaceIdentityByHrefToMap(model *vpcv1.InstanceClusterNetworkAttachmentPrototypeClusterNetworkInterfaceClusterNetworkInterfaceIdentityClusterNetworkInterfaceIdentityByHref) (map[string]interface{}, error) {
	modelMap := make(map[string]interface{})
	modelMap["href"] = *model.Href
	return modelMap, nil
}<|MERGE_RESOLUTION|>--- conflicted
+++ resolved
@@ -6,6 +6,7 @@
 import (
 	"context"
 	"fmt"
+	"log"
 	"reflect"
 
 	"github.com/IBM-Cloud/terraform-provider-ibm/ibm/conns"
@@ -1147,11 +1148,7 @@
 			}
 		}
 
-<<<<<<< HEAD
-		if instance.PrimaryNetworkInterface != nil {
-=======
 		if instanceTemplate.PrimaryNetworkInterface != nil {
->>>>>>> 0d3ce672
 			interfaceList := make([]map[string]interface{}, 0)
 			currentPrimNic := map[string]interface{}{}
 			currentPrimNic[isInstanceTemplateNicName] = *instanceTemplate.PrimaryNetworkInterface.Name
@@ -1162,10 +1159,7 @@
 				switch reflect.TypeOf(primaryipIntf).String() {
 				case "*vpcv1.NetworkInterfaceIPPrototype":
 					{
-<<<<<<< HEAD
-=======
 						log.Printf("[INFO] NetworkInterfaceIPPrototype")
->>>>>>> 0d3ce672
 						primaryip := primaryipIntf.(*vpcv1.NetworkInterfaceIPPrototype)
 						if primaryip.Address != nil {
 							currentPrimNic[isInstanceTemplateNicPrimaryIpv4Address] = *primaryip.Address
@@ -1177,10 +1171,7 @@
 					}
 				case "*vpcv1.NetworkInterfaceIPPrototypeReservedIPPrototypeNetworkInterfaceContext":
 					{
-<<<<<<< HEAD
-=======
 						log.Printf("[INFO] NetworkInterfaceIPPrototypeReservedIPPrototypeNetworkInterfaceContext")
->>>>>>> 0d3ce672
 						primaryip := primaryipIntf.(*vpcv1.NetworkInterfaceIPPrototypeReservedIPPrototypeNetworkInterfaceContext)
 						if primaryip.Address != nil {
 							currentPrimNic[isInstanceTemplateNicPrimaryIpv4Address] = *primaryip.Address
@@ -1189,10 +1180,7 @@
 					}
 				case "*vpcv1.NetworkInterfaceIPPrototypeReservedIPIdentity":
 					{
-<<<<<<< HEAD
-=======
 						log.Printf("[INFO] NetworkInterfaceIPPrototypeReservedIPIdentity")
->>>>>>> 0d3ce672
 						primaryip := primaryipIntf.(*vpcv1.NetworkInterfaceIPPrototypeReservedIPIdentity)
 						if primaryip.ID != nil {
 							currentPrimIp[isInstanceTemplateNicReservedIpId] = *primaryip.ID
