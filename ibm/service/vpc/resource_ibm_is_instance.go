--- conflicted
+++ resolved
@@ -218,16 +218,10 @@
 
 			// cluster changes
 			"cluster_network_attachments": &schema.Schema{
-<<<<<<< HEAD
-				Type:        schema.TypeList,
-				Optional:    true,
-				Computed:    true,
-=======
 				Type:     schema.TypeList,
 				Optional: true,
 				Computed: true,
 				// DiffSuppressFunc: diffSuppressClusterNetworkAttachment,
->>>>>>> 67161fe9
 				Description: "The cluster network attachments for this virtual server instance.The cluster network attachments are ordered for consistent instance configuration.",
 				Elem: &schema.Resource{
 					Schema: map[string]*schema.Schema{
@@ -333,11 +327,7 @@
 						"name": &schema.Schema{
 							Type:             schema.TypeString,
 							Required:         true,
-<<<<<<< HEAD
-							DiffSuppressFunc: flex.ApplyOnce,
-=======
 							DiffSuppressFunc: flex.ApplyOnlyOnce,
->>>>>>> 67161fe9
 							Description:      "The name for this cluster network attachment. Names must be unique within the instance the cluster network attachment resides in. If unspecified, the name will be a hyphenated list of randomly-selected words. Names starting with `ibm-` are reserved for provider-owned resources, and are not allowed.",
 						},
 						"href": &schema.Schema{
