--- conflicted
+++ resolved
@@ -2080,7 +2080,6 @@
 		},
 	}
 
-<<<<<<< HEAD
 	// cluster changes
 	if clusterNetworkAttachmentOk, ok := d.GetOk("cluster_network_attachments"); ok {
 		clusterNetworkAttachmentList := clusterNetworkAttachmentOk.([]interface{})
@@ -2097,7 +2096,6 @@
 		}
 	}
 
-=======
 	// volume_prototypes
 	if volumeattintf, ok := d.GetOk("volume_prototypes"); ok {
 		volumeatt := []vpcv1.VolumeAttachmentPrototype{}
@@ -2177,7 +2175,6 @@
 		}
 		instanceproto.VolumeAttachments = volumeatt
 	}
->>>>>>> 9695d122
 	if _, ok := d.GetOk("confidential_compute_mode"); ok {
 		instanceproto.ConfidentialComputeMode = core.StringPtr(d.Get("confidential_compute_mode").(string))
 	}
@@ -2614,7 +2611,6 @@
 			ID: &vpcID,
 		},
 	}
-<<<<<<< HEAD
 	// cluster changes
 	if clusterNetworkAttachmentOk, ok := d.GetOk("cluster_network_attachments"); ok {
 		clusterNetworkAttachmentList := clusterNetworkAttachmentOk.([]interface{})
@@ -2629,8 +2625,7 @@
 			}
 			instanceproto.ClusterNetworkAttachments = clusterNetworkAttachments
 		}
-=======
-
+	}
 	// volume_prototypes
 	if volumeattintf, ok := d.GetOk("volume_prototypes"); ok {
 		volumeatt := []vpcv1.VolumeAttachmentPrototype{}
@@ -2709,7 +2704,6 @@
 			volumeatt = append(volumeatt, *volumeattItemModel)
 		}
 		instanceproto.VolumeAttachments = volumeatt
->>>>>>> 9695d122
 	}
 	if _, ok := d.GetOk("confidential_compute_mode"); ok {
 		instanceproto.ConfidentialComputeMode = core.StringPtr(d.Get("confidential_compute_mode").(string))
@@ -3153,7 +3147,6 @@
 		},
 		Name: &name,
 	}
-<<<<<<< HEAD
 	// cluster changes
 	if clusterNetworkAttachmentOk, ok := d.GetOk("cluster_network_attachments"); ok {
 		clusterNetworkAttachmentList := clusterNetworkAttachmentOk.([]interface{})
@@ -3168,8 +3161,7 @@
 			}
 			instanceproto.ClusterNetworkAttachments = clusterNetworkAttachments
 		}
-=======
-
+	}
 	// volume_prototypes
 	if volumeattintf, ok := d.GetOk("volume_prototypes"); ok {
 		volumeatt := []vpcv1.VolumeAttachmentPrototype{}
@@ -3248,7 +3240,6 @@
 			volumeatt = append(volumeatt, *volumeattItemModel)
 		}
 		instanceproto.VolumeAttachments = volumeatt
->>>>>>> 9695d122
 	}
 	if _, ok := d.GetOk("confidential_compute_mode"); ok {
 		instanceproto.ConfidentialComputeMode = core.StringPtr(d.Get("confidential_compute_mode").(string))
@@ -3698,7 +3689,6 @@
 			ID: &vpcID,
 		},
 	}
-<<<<<<< HEAD
 	// cluster changes
 	if clusterNetworkAttachmentOk, ok := d.GetOk("cluster_network_attachments"); ok {
 		clusterNetworkAttachmentList := clusterNetworkAttachmentOk.([]interface{})
@@ -3713,7 +3703,7 @@
 			}
 			instanceproto.ClusterNetworkAttachments = clusterNetworkAttachments
 		}
-=======
+	}
 	// volume_prototypes
 	if volumeattintf, ok := d.GetOk("volume_prototypes"); ok {
 		volumeatt := []vpcv1.VolumeAttachmentPrototype{}
@@ -3792,7 +3782,6 @@
 			volumeatt = append(volumeatt, *volumeattItemModel)
 		}
 		instanceproto.VolumeAttachments = volumeatt
->>>>>>> 9695d122
 	}
 	if _, ok := d.GetOk("confidential_compute_mode"); ok {
 		instanceproto.ConfidentialComputeMode = core.StringPtr(d.Get("confidential_compute_mode").(string))
@@ -4240,7 +4229,6 @@
 			ID: &vpcID,
 		},
 	}
-<<<<<<< HEAD
 	// cluster changes
 	if clusterNetworkAttachmentOk, ok := d.GetOk("cluster_network_attachments"); ok {
 		clusterNetworkAttachmentList := clusterNetworkAttachmentOk.([]interface{})
@@ -4255,7 +4243,7 @@
 			}
 			instanceproto.ClusterNetworkAttachments = clusterNetworkAttachments
 		}
-=======
+	}
 	// volume_prototypes
 	if volumeattintf, ok := d.GetOk("volume_prototypes"); ok {
 		volumeatt := []vpcv1.VolumeAttachmentPrototype{}
@@ -4334,7 +4322,6 @@
 			volumeatt = append(volumeatt, *volumeattItemModel)
 		}
 		instanceproto.VolumeAttachments = volumeatt
->>>>>>> 9695d122
 	}
 	if _, ok := d.GetOk("confidential_compute_mode"); ok {
 		instanceproto.ConfidentialComputeMode = core.StringPtr(d.Get("confidential_compute_mode").(string))
@@ -7472,7 +7459,6 @@
 	return false
 }
 
-<<<<<<< HEAD
 func ResourceIBMIsInstanceInstanceClusterNetworkAttachmentReferenceToMap(instanceC *vpcv1.VpcV1, model *vpcv1.InstanceClusterNetworkAttachmentReference, id string) (map[string]interface{}, error) {
 	modelMap := make(map[string]interface{})
 	modelMap["href"] = *model.Href
@@ -7635,7 +7621,6 @@
 		model.Href = core.StringPtr(modelMap["href"].(string))
 	}
 	return model, nil
-=======
 func diffSuppressVolumePrototypes(k, old, new string, d *schema.ResourceData) bool {
 	if d.Id() == "" {
 		return false
@@ -8161,5 +8146,4 @@
 	finalList = append(finalList, unorderedVolumes...)
 
 	return finalList, nil
->>>>>>> 9695d122
 }