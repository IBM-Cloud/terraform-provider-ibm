// Copyright IBM Corp. 2017, 2021 All Rights Reserved.
// Licensed under the Mozilla Public License v2.0

package vpc

import (
	"context"
	"encoding/json"
	"fmt"
	"log"
	"os"
	"strings"
	"time"

	"github.com/IBM-Cloud/terraform-provider-ibm/ibm/flex"
	"github.com/IBM-Cloud/terraform-provider-ibm/ibm/validate"
	"github.com/IBM/go-sdk-core/v5/core"
	"github.com/IBM/vpc-go-sdk/vpcv1"
	"github.com/hashicorp/terraform-plugin-sdk/v2/helper/customdiff"
	"github.com/hashicorp/terraform-plugin-sdk/v2/helper/resource"
	"github.com/hashicorp/terraform-plugin-sdk/v2/helper/schema"
)

const (
	isInstanceName                    = "name"
	IsInstanceCRN                     = "crn"
	isInstanceKeys                    = "keys"
	isInstanceTags                    = "tags"
	isInstanceBootVolumeTags          = "tags"
	isInstanceNetworkInterfaces       = "network_interfaces"
	isInstancePrimaryNetworkInterface = "primary_network_interface"
	isInstanceNicName                 = "name"
	isInstanceProfile                 = "profile"
	isInstanceNicPortSpeed            = "port_speed"
	isInstanceNicAllowIPSpoofing      = "allow_ip_spoofing"
	isInstanceNicPrimaryIpv4Address   = "primary_ipv4_address"
	isInstanceNicSecondaryAddress     = "secondary_addresses"
	isInstanceNicSecurityGroups       = "security_groups"
	isInstanceNicSubnet               = "subnet"
	isInstanceNicFloatingIP           = "floating_ip"
	isInstanceNicFloatingIPs          = "floating_ips"
	isInstanceUserData                = "user_data"
	isInstanceVolumes                 = "volumes"
	isInstanceVPC                     = "vpc"
	isInstanceZone                    = "zone"
	isInstanceBootVolume              = "boot_volume"
	isInstanceVolumeSnapshot          = "snapshot"
	isInstanceSourceTemplate          = "instance_template"
	isInstanceBandwidth               = "bandwidth"
	isInstanceTotalVolumeBandwidth    = "total_volume_bandwidth"
	isInstanceTotalNetworkBandwidth   = "total_network_bandwidth"
	isInstanceVolAttVolAutoDelete     = "auto_delete_volume"
	isInstanceVolAttVolBillingTerm    = "billing_term"
	isInstanceImage                   = "image"
	isInstanceCPU                     = "vcpu"
	isInstanceCPUArch                 = "architecture"
	isInstanceCPUCores                = "cores"
	isInstanceCPUCount                = "count"
	isInstanceCPUManufacturer         = "manufacturer"
	isInstanceGpu                     = "gpu"
	isInstanceGpuCores                = "cores"
	isInstanceGpuCount                = "count"
	isInstanceGpuManufacturer         = "manufacturer"
	isInstanceGpuMemory               = "memory"
	isInstanceGpuModel                = "model"
	isInstanceMemory                  = "memory"
	isInstanceDisks                   = "disks"
	isInstanceDedicatedHost           = "dedicated_host"
	isInstanceStatus                  = "status"
	isInstanceStatusReasons           = "status_reasons"
	isInstanceStatusReasonsCode       = "code"
	isInstanceStatusReasonsMessage    = "message"
	isInstanceStatusReasonsMoreInfo   = "more_info"
	isEnableCleanDelete               = "wait_before_delete"
	isInstanceProvisioning            = "provisioning"
	isInstanceProvisioningDone        = "done"
	isInstanceAvailable               = "available"
	isInstanceDeleting                = "deleting"
	isInstanceDeleteDone              = "done"
	isInstanceFailed                  = "failed"

	isInstanceStatusRestarting           = "restarting"
	isInstanceStatusStarting             = "starting"
	isInstanceActionStatusStopping       = "stopping"
	isInstanceActionStatusStopped        = "stopped"
	isInstanceStatusPending              = "pending"
	isInstanceStatusRunning              = "running"
	isInstanceStatusFailed               = "failed"
	isInstanceAvailablePolicyHostFailure = "availability_policy_host_failure"

	isInstanceBootAttachmentName       = "name"
	isInstanceBootVolumeId             = "volume_id"
	isInstanceBootSize                 = "size"
	isInstanceBootIOPS                 = "iops"
	isInstanceBootEncryption           = "encryption"
	isInstanceBootProfile              = "profile"
	isInstanceAction                   = "action"
	isInstanceVolumeAttachments        = "volume_attachments"
	isInstanceVolumeAttaching          = "attaching"
	isInstanceVolumeAttached           = "attached"
	isInstanceVolumeDetaching          = "detaching"
	isInstanceResourceGroup            = "resource_group"
	isInstanceLifecycleReasons         = "lifecycle_reasons"
	isInstanceLifecycleState           = "lifecycle_state"
	isInstanceLifecycleReasonsCode     = "code"
	isInstanceLifecycleReasonsMessage  = "message"
	isInstanceLifecycleReasonsMoreInfo = "more_info"

	isInstanceCatalogOffering            = "catalog_offering"
	isInstanceCatalogOfferingOfferingCrn = "offering_crn"
	isInstanceCatalogOfferingVersionCrn  = "version_crn"

	isPlacementTargetDedicatedHost      = "dedicated_host"
	isPlacementTargetDedicatedHostGroup = "dedicated_host_group"
	isInstancePlacementTarget           = "placement_target"
	isPlacementTargetPlacementGroup     = "placement_group"

	isInstanceDefaultTrustedProfileAutoLink = "default_trusted_profile_auto_link"
	isInstanceDefaultTrustedProfileTarget   = "default_trusted_profile_target"
	isInstanceMetadataServiceEnabled        = "metadata_service_enabled"

	isInstanceAccessTags                  = "access_tags"
	isInstanceUserTagType                 = "user"
	isInstanceAccessTagType               = "access"
	isInstanceMetadataService             = "metadata_service"
	isInstanceMetadataServiceEnabled1     = "enabled"
	isInstanceMetadataServiceProtocol     = "protocol"
	isInstanceMetadataServiceRespHopLimit = "response_hop_limit"
)

func ResourceIBMISInstance() *schema.Resource {
	return &schema.Resource{
		Create: resourceIBMisInstanceCreate,
		Read:   resourceIBMisInstanceRead,
		Update: resourceIBMisInstanceUpdate,
		Delete: resourceIBMisInstanceDelete,
		Exists: resourceIBMisInstanceExists,
		Importer: &schema.ResourceImporter{
			State: func(d *schema.ResourceData, meta interface{}) (result []*schema.ResourceData, err error) {
				log.Printf("[INFO] Instance (%s) importing", d.Id())
				id := d.Id()
				instanceC, err := vpcClient(meta)
				if err != nil {
					return nil, err
				}
				getinsOptions := &vpcv1.GetInstanceOptions{
					ID: &id,
				}
				instance, response, err := instanceC.GetInstance(getinsOptions)
				if err != nil {
					if response != nil && response.StatusCode == 404 {
						d.SetId("")
						return nil, nil
					}
					return nil, fmt.Errorf("[ERROR] Error Getting Instance: %s\n%s", err, response)
				}
				var volumes []string
				volumes = make([]string, 0)
				if instance.VolumeAttachments != nil {
					for _, volume := range instance.VolumeAttachments {
						if volume.Volume != nil && *volume.Volume.ID != *instance.BootVolumeAttachment.Volume.ID {
							volumes = append(volumes, *volume.Volume.ID)
						}
					}
				}
				d.Set(isInstanceVolumes, flex.NewStringSet(schema.HashString, volumes))
				return []*schema.ResourceData{d}, nil
			},
		},

		Timeouts: &schema.ResourceTimeout{
			Create: schema.DefaultTimeout(30 * time.Minute),
			Delete: schema.DefaultTimeout(30 * time.Minute),
			Update: schema.DefaultTimeout(30 * time.Minute),
		},

		CustomizeDiff: customdiff.All(
			customdiff.Sequence(
				func(_ context.Context, diff *schema.ResourceDiff, v interface{}) error {
					return flex.ResourceTagsCustomizeDiff(diff)
				}),
			customdiff.Sequence(
				func(_ context.Context, diff *schema.ResourceDiff, v interface{}) error {
					return flex.ResourceValidateAccessTags(diff, v)
				}),
		),

		Schema: map[string]*schema.Schema{
			isInstanceAvailablePolicyHostFailure: {
				Type:        schema.TypeString,
				Optional:    true,
				Computed:    true,
				Description: "The availability policy to use for this virtual server instance",
			},

			isInstanceName: {
				Type:         schema.TypeString,
				Required:     true,
				ForceNew:     false,
				ValidateFunc: validate.InvokeValidator("ibm_is_instance", isInstanceName),
				Description:  "Instance name",
			},
			isInstanceVPC: {
				Type:        schema.TypeString,
				ForceNew:    true,
				Optional:    true,
				Computed:    true,
				Description: "VPC id",
			},
			IsInstanceCRN: {
				Type:        schema.TypeString,
				Computed:    true,
				Description: "Crn for this Instance",
			},

			isInstanceSourceTemplate: {
				Type:          schema.TypeString,
				ForceNew:      true,
				Optional:      true,
				AtLeastOneOf:  []string{isInstanceImage, isInstanceSourceTemplate, "boot_volume.0.snapshot", "catalog_offering.0.offering_crn", "catalog_offering.0.version_crn", "boot_volume.0.volume_id"},
				ConflictsWith: []string{"boot_volume.0.snapshot", "boot_volume.0.volume_id"},
				Description:   "Id of the instance template",
			},
			isInstanceZone: {
				Type:        schema.TypeString,
				ForceNew:    true,
				Computed:    true,
				Optional:    true,
				Description: "Zone name",
			},

			isInstanceProfile: {
				Type:        schema.TypeString,
				ForceNew:    false,
				Computed:    true,
				Optional:    true,
				Description: "Profile info",
			},
			isInstanceDefaultTrustedProfileAutoLink: {
				Type:         schema.TypeBool,
				Optional:     true,
				ForceNew:     true,
				Computed:     true,
				RequiredWith: []string{isInstanceDefaultTrustedProfileTarget},
				Description:  "If set to `true`, the system will create a link to the specified `target` trusted profile during instance creation. Regardless of whether a link is created by the system or manually using the IAM Identity service, it will be automatically deleted when the instance is deleted.",
			},
			isInstanceDefaultTrustedProfileTarget: {
				Type:        schema.TypeString,
				Optional:    true,
				ForceNew:    true,
				Description: "The unique identifier or CRN of the default IAM trusted profile to use for this virtual server instance.",
			},
			isPlacementTargetDedicatedHost: {
				Type:          schema.TypeString,
				Optional:      true,
				ConflictsWith: []string{isPlacementTargetDedicatedHostGroup, isPlacementTargetPlacementGroup},
				Description:   "Unique Identifier of the Dedicated Host where the instance will be placed",
			},

			isPlacementTargetDedicatedHostGroup: {
				Type:          schema.TypeString,
				Optional:      true,
				ConflictsWith: []string{isPlacementTargetDedicatedHost, isPlacementTargetPlacementGroup},
				Description:   "Unique Identifier of the Dedicated Host Group where the instance will be placed",
			},

			isPlacementTargetPlacementGroup: {
				Type:          schema.TypeString,
				Optional:      true,
				ForceNew:      true,
				ConflictsWith: []string{isPlacementTargetDedicatedHost, isPlacementTargetDedicatedHostGroup},
				Description:   "Unique Identifier of the Placement Group for restricting the placement of the instance",
			},

			isInstanceTotalVolumeBandwidth: {
				Type:         schema.TypeInt,
				Optional:     true,
				Computed:     true,
				ValidateFunc: validate.InvokeValidator("ibm_is_instance", isInstanceTotalVolumeBandwidth),
				Description:  "The amount of bandwidth (in megabits per second) allocated exclusively to instance storage volumes",
			},

			isInstanceBandwidth: {
				Type:        schema.TypeInt,
				Computed:    true,
				Description: "The total bandwidth (in megabits per second) shared across the instance's network interfaces and storage volumes",
			},

			isInstanceTotalNetworkBandwidth: {
				Type:        schema.TypeInt,
				Computed:    true,
				Description: "The amount of bandwidth (in megabits per second) allocated exclusively to instance network interfaces.",
			},

			isInstanceKeys: {
				Type:             schema.TypeSet,
				Optional:         true,
				Elem:             &schema.Schema{Type: schema.TypeString},
				Set:              schema.HashString,
				DiffSuppressFunc: flex.ApplyOnce,
				Description:      "SSH key Ids for the instance",
			},

			isInstanceTags: {
				Type:        schema.TypeSet,
				Optional:    true,
				Computed:    true,
				Elem:        &schema.Schema{Type: schema.TypeString, ValidateFunc: validate.InvokeValidator("ibm_is_instance", "tags")},
				Set:         flex.ResourceIBMVPCHash,
				Description: "list of tags for the instance",
			},

			isInstanceAccessTags: {
				Type:        schema.TypeSet,
				Optional:    true,
				Computed:    true,
				Elem:        &schema.Schema{Type: schema.TypeString, ValidateFunc: validate.InvokeValidator("ibm_is_instance", "accesstag")},
				Set:         flex.ResourceIBMVPCHash,
				Description: "list of access tags for the instance",
			},

			isEnableCleanDelete: {
				Type:             schema.TypeBool,
				Optional:         true,
				Default:          true,
				DiffSuppressFunc: suppressEnableCleanDelete,
				Description:      "Enables stopping of instance before deleting and waits till deletion is complete",
			},

			isInstanceAction: {
				Type:         schema.TypeString,
				Optional:     true,
				ValidateFunc: validate.InvokeValidator("ibm_is_instance", isInstanceAction),
				Description:  "Enables stopping of instance before deleting and waits till deletion is complete",
			},

			isInstanceActionForce: {
				Type:         schema.TypeBool,
				Optional:     true,
				RequiredWith: []string{isInstanceAction},
				Default:      false,
				Description:  "If set to true, the action will be forced immediately, and all queued actions deleted. Ignored for the start action.",
			},

			isInstanceVolumeAttachments: {
				Type:     schema.TypeList,
				Computed: true,
				Elem: &schema.Resource{
					Schema: map[string]*schema.Schema{
						"id": {
							Type:     schema.TypeString,
							Computed: true,
						},
						"name": {
							Type:     schema.TypeString,
							Computed: true,
						},
						"volume_id": {
							Type:     schema.TypeString,
							Computed: true,
						},
						"volume_name": {
							Type:     schema.TypeString,
							Computed: true,
						},
						"volume_crn": {
							Type:     schema.TypeString,
							Computed: true,
						},
					},
				},
			},
			isInstanceCatalogOffering: {
				Type:        schema.TypeList,
				MinItems:    0,
				MaxItems:    1,
				Optional:    true,
				ForceNew:    true,
				Description: "The catalog offering or offering version to use when provisioning this virtual server instance. If an offering is specified, the latest version of that offering will be used. The specified offering or offering version may be in a different account in the same enterprise, subject to IAM policies.",
				Elem: &schema.Resource{
					Schema: map[string]*schema.Schema{
						isInstanceCatalogOfferingOfferingCrn: {
							Type:          schema.TypeString,
							Optional:      true,
							ForceNew:      true,
							ConflictsWith: []string{"catalog_offering.0.version_crn"},
							RequiredWith:  []string{isInstanceZone, isInstancePrimaryNetworkInterface, isInstanceKeys, isInstanceVPC, isInstanceProfile},
							Description:   "Identifies a catalog offering by a unique CRN property",
						},
						isInstanceCatalogOfferingVersionCrn: {
							Type:          schema.TypeString,
							Optional:      true,
							ForceNew:      true,
							ConflictsWith: []string{"catalog_offering.0.offering_crn"},
							RequiredWith:  []string{isInstanceZone, isInstancePrimaryNetworkInterface, isInstanceKeys, isInstanceVPC, isInstanceProfile},
							Description:   "Identifies a version of a catalog offering by a unique CRN property",
						},
					},
				},
			},

			isInstancePrimaryNetworkInterface: {
				Type:          schema.TypeList,
				MinItems:      1,
				MaxItems:      1,
				Optional:      true,
				Computed:      true,
				ConflictsWith: []string{"primary_network_attachment", "network_attachments"},
				Description:   "Primary Network interface info",
				Elem: &schema.Resource{
					Schema: map[string]*schema.Schema{
						"id": {
							Type:     schema.TypeString,
							Computed: true,
						},
						isInstanceNicAllowIPSpoofing: {
							Type:        schema.TypeBool,
							Optional:    true,
							Default:     false,
							Description: "Indicates whether IP spoofing is allowed on this interface.",
						},
						isInstanceNicName: {
							Type:     schema.TypeString,
							Optional: true,
							Computed: true,
						},
						isInstanceNicPortSpeed: {
							Type:             schema.TypeInt,
							Optional:         true,
							Computed:         true,
							DiffSuppressFunc: flex.ApplyOnce,
							Deprecated:       "This field is deprected",
						},
						isInstanceNicPrimaryIpv4Address: {
							Type:          schema.TypeString,
							ForceNew:      true,
							Optional:      true,
							Computed:      true,
							ConflictsWith: []string{"primary_network_interface.0.primary_ip.0.address"},
							Deprecated:    "primary_ipv4_address is deprecated and support will be removed. Use primary_ip instead",
						},
						isInstanceNicPrimaryIP: {
							Type:        schema.TypeList,
							MinItems:    0,
							MaxItems:    1,
							Optional:    true,
							Computed:    true,
							Description: "The primary IP address to bind to the network interface. This can be specified using an existing reserved IP, or a prototype object for a new reserved IP.",
							Elem: &schema.Resource{
								Schema: map[string]*schema.Schema{
									isInstanceNicReservedIpAddress: {
										Type:          schema.TypeString,
										Computed:      true,
										ForceNew:      true,
										Optional:      true,
										ConflictsWith: []string{"primary_network_interface.0.primary_ipv4_address"},
										Description:   "The IP address to reserve, which must not already be reserved on the subnet.",
									},
									isInstanceNicReservedIpHref: {
										Type:        schema.TypeString,
										Computed:    true,
										Description: "The URL for this reserved IP",
									},
									isInstanceNicReservedIpAutoDelete: {
										Type:        schema.TypeBool,
										Optional:    true,
										Computed:    true,
										Description: "Indicates whether this reserved IP member will be automatically deleted when either target is deleted, or the reserved IP is unbound.",
									},
									isInstanceNicReservedIpName: {
										Type:        schema.TypeString,
										Optional:    true,
										Computed:    true,
										Description: "The user-defined name for this reserved IP. If unspecified, the name will be a hyphenated list of randomly-selected words. Names must be unique within the subnet the reserved IP resides in. ",
									},
									isInstanceNicReservedIpId: {
										Type:          schema.TypeString,
										Optional:      true,
										ForceNew:      true,
										ConflictsWith: []string{"primary_network_interface.0.primary_ipv4_address", "primary_network_interface.0.primary_ip.0.address"},
										Computed:      true,
										Description:   "Identifies a reserved IP by a unique property.",
									},
									isInstanceNicReservedIpResourceType: {
										Type:        schema.TypeString,
										Computed:    true,
										Description: "The resource type",
									},
								},
							},
						},
						isInstanceNicSecurityGroups: {
							Type:     schema.TypeSet,
							Optional: true,
							Computed: true,
							Elem:     &schema.Schema{Type: schema.TypeString},
							Set:      schema.HashString,
						},
						isInstanceNicSubnet: {
							Type:     schema.TypeString,
							Required: true,
							ForceNew: true,
						},
					},
				},
			},

			"primary_network_attachment": &schema.Schema{
				Type:          schema.TypeList,
				MaxItems:      1,
				Optional:      true,
				Description:   "The primary network attachment for this virtual server instance.",
				ExactlyOneOf:  []string{"primary_network_attachment", "primary_network_interface"},
				ConflictsWith: []string{"primary_network_interface", "network_interfaces"},
				Elem: &schema.Resource{
					Schema: map[string]*schema.Schema{

						// pna can accept either vni id or prototype
						"name": &schema.Schema{
							Type:         schema.TypeString,
							Optional:     true,
							Computed:     true,
							ValidateFunc: validate.InvokeValidator("ibm_is_instance_network_attachment", "name"),
							Description:  "The name for this instance network attachment. The name is unique across all network attachments for the instance.",
						},
						"href": &schema.Schema{
							Type:        schema.TypeString,
							Computed:    true,
							Description: "The URL for this instance network attachment.",
						},
						"resource_type": &schema.Schema{
							Type:        schema.TypeString,
							Computed:    true,
							Description: "The resource type.",
						},
						"id": &schema.Schema{
							Type:        schema.TypeString,
							Computed:    true,
							Description: "The unique identifier for this instance network attachment.",
						},
						"deleted": &schema.Schema{
							Type:        schema.TypeList,
							Computed:    true,
							Description: "If present, this property indicates the referenced resource has been deleted, and providessome supplementary information.",
							Elem: &schema.Resource{
								Schema: map[string]*schema.Schema{
									"more_info": &schema.Schema{
										Type:        schema.TypeString,
										Computed:    true,
										Description: "Link to documentation about deleted resources.",
									},
								},
							},
						},

						// vni properties
						"virtual_network_interface": &schema.Schema{
							Type:        schema.TypeList,
							Optional:    true,
							MaxItems:    1,
							Computed:    true,
							Description: "A virtual network interface for the instance network attachment. This can be specified using an existing virtual network interface, or a prototype object for a new virtual network interface.",
							Elem: &schema.Resource{
								Schema: map[string]*schema.Schema{
									"id": &schema.Schema{
										Type:        schema.TypeString,
										Optional:    true,
										Computed:    true,
										Description: "The virtual network interface id for this instance network attachment.",
									},
									"allow_ip_spoofing": &schema.Schema{
										Type:        schema.TypeBool,
										Optional:    true,
										Computed:    true,
										Description: "Indicates whether source IP spoofing is allowed on this interface. If `false`, source IP spoofing is prevented on this interface. If `true`, source IP spoofing is allowed on this interface.",
									},
									"auto_delete": &schema.Schema{
										Type:        schema.TypeBool,
										Optional:    true,
										Computed:    true,
										Description: "Indicates whether this virtual network interface will be automatically deleted when`target` is deleted.",
									},
									"enable_infrastructure_nat": &schema.Schema{
										Type:        schema.TypeBool,
										Optional:    true,
										Computed:    true,
										Description: "If `true`:- The VPC infrastructure performs any needed NAT operations.- `floating_ips` must not have more than one floating IP.If `false`:- Packets are passed unchanged to/from the network interface,  allowing the workload to perform any needed NAT operations.- `allow_ip_spoofing` must be `false`.- If the virtual network interface is attached:  - The target `resource_type` must be `bare_metal_server_network_attachment`.  - The target `interface_type` must not be `hipersocket`.",
									},
									"ips": &schema.Schema{
										Type:        schema.TypeSet,
										Optional:    true,
										Computed:    true,
										Set:         hashIpsList,
										Description: "The reserved IPs bound to this virtual network interface.May be empty when `lifecycle_state` is `pending`.",
										Elem: &schema.Resource{
											Schema: map[string]*schema.Schema{
												"address": &schema.Schema{
													Type: schema.TypeString,
													// Optional:    true,
													Computed:    true,
													Description: "The IP address.If the address has not yet been selected, the value will be `0.0.0.0`.This property may add support for IPv6 addresses in the future. When processing a value in this property, verify that the address is in an expected format. If it is not, log an error. Optionally halt processing and surface the error, or bypass the resource on which the unexpected IP address format was encountered.",
												},
												"deleted": &schema.Schema{
													Type:        schema.TypeList,
													Computed:    true,
													Description: "If present, this property indicates the referenced resource has been deleted, and providessome supplementary information.",
													Elem: &schema.Resource{
														Schema: map[string]*schema.Schema{
															"more_info": &schema.Schema{
																Type:        schema.TypeString,
																Computed:    true,
																Description: "Link to documentation about deleted resources.",
															},
														},
													},
												},
												"auto_delete": &schema.Schema{
													Type: schema.TypeBool,
													// Optional:    true,
													Computed:    true,
													Description: "Indicates whether this reserved IP member will be automatically deleted when either target is deleted, or the reserved IP is unbound.",
												},
												"href": &schema.Schema{
													Type:        schema.TypeString,
													Computed:    true,
													Description: "The URL for this reserved IP.",
												},
												"reserved_ip": &schema.Schema{
													Type:        schema.TypeString,
													Required:    true,
													Description: "The unique identifier for this reserved IP.",
												},
												"name": &schema.Schema{
													Type: schema.TypeString,
													// Optional:    true,
													Computed:    true,
													Description: "The name for this reserved IP. The name is unique across all reserved IPs in a subnet.",
												},
												"resource_type": &schema.Schema{
													Type:        schema.TypeString,
													Computed:    true,
													Description: "The resource type.",
												},
											},
										},
									},
									"name": &schema.Schema{
										Type:         schema.TypeString,
										Optional:     true,
										Computed:     true,
										ValidateFunc: validate.InvokeValidator("ibm_is_virtual_network_interface", "vni_name"),
										Description:  "The name for this virtual network interface. The name is unique across all virtual network interfaces in the VPC.",
									},
									"primary_ip": &schema.Schema{
										Type:        schema.TypeList,
										Optional:    true,
										Computed:    true,
										Description: "The primary IP address of the virtual network interface for the instance networkattachment.",
										Elem: &schema.Resource{
											Schema: map[string]*schema.Schema{
												"address": &schema.Schema{
													Type:        schema.TypeString,
													Optional:    true,
													Computed:    true,
													Description: "The IP address.If the address has not yet been selected, the value will be `0.0.0.0`.This property may add support for IPv6 addresses in the future. When processing a value in this property, verify that the address is in an expected format. If it is not, log an error. Optionally halt processing and surface the error, or bypass the resource on which the unexpected IP address format was encountered.",
												},
												"deleted": &schema.Schema{
													Type:        schema.TypeList,
													Computed:    true,
													Description: "If present, this property indicates the referenced resource has been deleted, and providessome supplementary information.",
													Elem: &schema.Resource{
														Schema: map[string]*schema.Schema{
															"more_info": &schema.Schema{
																Type:        schema.TypeString,
																Computed:    true,
																Description: "Link to documentation about deleted resources.",
															},
														},
													},
												},
												"href": &schema.Schema{
													Type:        schema.TypeString,
													Computed:    true,
													Description: "The URL for this reserved IP.",
												},
												"reserved_ip": &schema.Schema{
													Type:        schema.TypeString,
													Optional:    true,
													Computed:    true,
													Description: "The unique identifier for this reserved IP.",
												},
												"name": &schema.Schema{
													Type:        schema.TypeString,
													Optional:    true,
													Computed:    true,
													Description: "The name for this reserved IP. The name is unique across all reserved IPs in a subnet.",
												},
												"resource_type": &schema.Schema{
													Type:        schema.TypeString,
													Computed:    true,
													Description: "The resource type.",
												},
												"auto_delete": &schema.Schema{
													Type:        schema.TypeBool,
													Optional:    true,
													Default:     true,
													Description: "Indicates whether this reserved ip will be automatically deleted when `target` is deleted.",
												},
											},
										},
									},
									"resource_group": &schema.Schema{
										Type:        schema.TypeString,
										Optional:    true,
										Computed:    true,
										Description: "The resource group id for this virtual network interface.",
									},
									"resource_type": &schema.Schema{
										Type:        schema.TypeString,
										Computed:    true,
										Description: "The resource type.",
									},
									"security_groups": {
										Type:        schema.TypeSet,
										Optional:    true,
										Computed:    true,
										ForceNew:    true,
										Elem:        &schema.Schema{Type: schema.TypeString},
										Set:         schema.HashString,
										Description: "The security groups for this virtual network interface.",
									},
									"subnet": &schema.Schema{
										Type:        schema.TypeString,
										Optional:    true,
										Computed:    true,
										ForceNew:    true,
										Description: "The associated subnet id.",
									},
								},
							},
						},
					},
				},
			},

			isInstanceNetworkInterfaces: {
				Type:          schema.TypeList,
				Optional:      true,
				Computed:      true,
				ConflictsWith: []string{"primary_network_attachment", "network_attachments"},
				Elem: &schema.Resource{
					Schema: map[string]*schema.Schema{
						"id": {
							Type:     schema.TypeString,
							Computed: true,
						},
						isInstanceNicAllowIPSpoofing: {
							Type:        schema.TypeBool,
							Optional:    true,
							Default:     false,
							Description: "Indicates whether IP spoofing is allowed on this interface.",
						},
						isInstanceNicName: {
							Type:     schema.TypeString,
							Optional: true,
							Computed: true,
						},
						isInstanceNicPrimaryIpv4Address: {
							Type:       schema.TypeString,
							ForceNew:   true,
							Optional:   true,
							Deprecated: "primary_ipv4_address is deprecated and support will be removed. Use primary_ip instead",
							Computed:   true,
						},
						isInstanceNicPrimaryIP: {
							Type:        schema.TypeList,
							MinItems:    0,
							MaxItems:    1,
							Optional:    true,
							Computed:    true,
							Description: "The primary IP address to bind to the network interface. This can be specified using an existing reserved IP, or a prototype object for a new reserved IP.",
							Elem: &schema.Resource{
								Schema: map[string]*schema.Schema{
									isInstanceNicReservedIpAddress: {
										Type:        schema.TypeString,
										Computed:    true,
										ForceNew:    true,
										Optional:    true,
										Description: "The IP address to reserve, which must not already be reserved on the subnet.",
									},
									isInstanceNicReservedIpAutoDelete: {
										Type:        schema.TypeBool,
										Optional:    true,
										Computed:    true,
										Description: "Indicates whether this reserved IP member will be automatically deleted when either target is deleted, or the reserved IP is unbound.",
									},
									isInstanceNicReservedIpHref: {
										Type:        schema.TypeString,
										Computed:    true,
										Description: "The URL for this reserved IP",
									},
									isInstanceNicReservedIpName: {
										Type:        schema.TypeString,
										Optional:    true,
										Computed:    true,
										Description: "The user-defined name for this reserved IP. If unspecified, the name will be a hyphenated list of randomly-selected words. Names must be unique within the subnet the reserved IP resides in. ",
									},
									isInstanceNicReservedIpId: {
										Type:        schema.TypeString,
										Optional:    true,
										Computed:    true,
										Description: "Identifies a reserved IP by a unique property.",
									},
									isInstanceNicReservedIpResourceType: {
										Type:        schema.TypeString,
										Computed:    true,
										Description: "The resource type",
									},
								},
							},
						},
						isInstanceNicSecurityGroups: {
							Type:     schema.TypeSet,
							Optional: true,
							Computed: true,
							Elem:     &schema.Schema{Type: schema.TypeString},
							Set:      schema.HashString,
						},
						isInstanceNicSubnet: {
							Type:     schema.TypeString,
							Required: true,
							ForceNew: true,
						},
					},
				},
			},

			"network_attachments": &schema.Schema{
				Type:          schema.TypeList,
				Optional:      true,
				Computed:      true,
				ConflictsWith: []string{"primary_network_interface", "network_interfaces"},
				Description:   "The network attachments for this virtual server instance, including the primary network attachment.",
				Elem: &schema.Resource{
					Schema: map[string]*schema.Schema{

						// pna can accept either vni id or prototype
						"name": &schema.Schema{
							Type:         schema.TypeString,
							Optional:     true,
							Computed:     true,
							ValidateFunc: validate.InvokeValidator("ibm_is_instance_network_attachment", "name"),
							Description:  "The name for this instance network attachment. The name is unique across all network attachments for the instance.",
						},
						"href": &schema.Schema{
							Type:        schema.TypeString,
							Computed:    true,
							Description: "The URL for this instance network attachment.",
						},
						"resource_type": &schema.Schema{
							Type:        schema.TypeString,
							Computed:    true,
							Description: "The resource type.",
						},
						"id": &schema.Schema{
							Type:        schema.TypeString,
							Computed:    true,
							Description: "The unique identifier for this instance network attachment.",
						},
						"deleted": &schema.Schema{
							Type:        schema.TypeList,
							Computed:    true,
							Description: "If present, this property indicates the referenced resource has been deleted, and providessome supplementary information.",
							Elem: &schema.Resource{
								Schema: map[string]*schema.Schema{
									"more_info": &schema.Schema{
										Type:        schema.TypeString,
										Computed:    true,
										Description: "Link to documentation about deleted resources.",
									},
								},
							},
						},

						"virtual_network_interface": &schema.Schema{
							Type:        schema.TypeList,
							MaxItems:    1,
							Optional:    true,
							Computed:    true,
							Description: "A virtual network interface for the instance network attachment. This can be specified using an existing virtual network interface, or a prototype object for a new virtual network interface.",
							Elem: &schema.Resource{
								Schema: map[string]*schema.Schema{
									"id": &schema.Schema{
										Type:        schema.TypeString,
										Optional:    true,
										Computed:    true,
										Description: "The virtual network interface id for this instance network attachment.",
									},
									"allow_ip_spoofing": &schema.Schema{
										Type:        schema.TypeBool,
										Optional:    true,
										Computed:    true,
										Description: "Indicates whether source IP spoofing is allowed on this interface. If `false`, source IP spoofing is prevented on this interface. If `true`, source IP spoofing is allowed on this interface.",
									},
									"auto_delete": &schema.Schema{
										Type:        schema.TypeBool,
										Optional:    true,
										Computed:    true,
										Description: "Indicates whether this virtual network interface will be automatically deleted when`target` is deleted.",
									},
									"enable_infrastructure_nat": &schema.Schema{
										Type:        schema.TypeBool,
										Optional:    true,
										Computed:    true,
										Description: "If `true`:- The VPC infrastructure performs any needed NAT operations.- `floating_ips` must not have more than one floating IP.If `false`:- Packets are passed unchanged to/from the network interface,  allowing the workload to perform any needed NAT operations.- `allow_ip_spoofing` must be `false`.- If the virtual network interface is attached:  - The target `resource_type` must be `bare_metal_server_network_attachment`.  - The target `interface_type` must not be `hipersocket`.",
									},
									"ips": &schema.Schema{
										Type:        schema.TypeSet,
										Optional:    true,
										Computed:    true,
										Set:         hashIpsList,
										Description: "The reserved IPs bound to this virtual network interface.May be empty when `lifecycle_state` is `pending`.",
										Elem: &schema.Resource{
											Schema: map[string]*schema.Schema{
												"address": &schema.Schema{
													Type: schema.TypeString,
													// Optional:    true,
													Computed:    true,
													Description: "The IP address.If the address has not yet been selected, the value will be `0.0.0.0`.This property may add support for IPv6 addresses in the future. When processing a value in this property, verify that the address is in an expected format. If it is not, log an error. Optionally halt processing and surface the error, or bypass the resource on which the unexpected IP address format was encountered.",
												},
												"deleted": &schema.Schema{
													Type:        schema.TypeList,
													Computed:    true,
													Description: "If present, this property indicates the referenced resource has been deleted, and providessome supplementary information.",
													Elem: &schema.Resource{
														Schema: map[string]*schema.Schema{
															"more_info": &schema.Schema{
																Type:        schema.TypeString,
																Computed:    true,
																Description: "Link to documentation about deleted resources.",
															},
														},
													},
												},
												"auto_delete": &schema.Schema{
													Type: schema.TypeBool,
													// Optional:    true,
													Computed:    true,
													Description: "Indicates whether this reserved IP member will be automatically deleted when either target is deleted, or the reserved IP is unbound.",
												},
												"href": &schema.Schema{
													Type:        schema.TypeString,
													Computed:    true,
													Description: "The URL for this reserved IP.",
												},
												"reserved_ip": &schema.Schema{
													Type:        schema.TypeString,
													Required:    true,
													Description: "The unique identifier for this reserved IP.",
												},
												"name": &schema.Schema{
													Type: schema.TypeString,
													// Optional:    true,
													Computed:    true,
													Description: "The name for this reserved IP. The name is unique across all reserved IPs in a subnet.",
												},
												"resource_type": &schema.Schema{
													Type:        schema.TypeString,
													Computed:    true,
													Description: "The resource type.",
												},
											},
										},
									},
									"name": &schema.Schema{
										Type:         schema.TypeString,
										Optional:     true,
										Computed:     true,
										ValidateFunc: validate.InvokeValidator("ibm_is_virtual_network_interface", "vni_name"),
										Description:  "The name for this virtual network interface. The name is unique across all virtual network interfaces in the VPC.",
									},
									"primary_ip": &schema.Schema{
										Type:        schema.TypeList,
										Optional:    true,
										Computed:    true,
										Description: "The primary IP address of the virtual network interface for the instance networkattachment.",
										Elem: &schema.Resource{
											Schema: map[string]*schema.Schema{
												"address": &schema.Schema{
													Type:        schema.TypeString,
													Optional:    true,
													Computed:    true,
													Description: "The IP address.If the address has not yet been selected, the value will be `0.0.0.0`.This property may add support for IPv6 addresses in the future. When processing a value in this property, verify that the address is in an expected format. If it is not, log an error. Optionally halt processing and surface the error, or bypass the resource on which the unexpected IP address format was encountered.",
												},
												"auto_delete": &schema.Schema{
													Type:        schema.TypeBool,
													Optional:    true,
													Default:     true,
													Description: "Indicates whether this reserved IP member will be automatically deleted when either target is deleted, or the reserved IP is unbound.",
												},
												"deleted": &schema.Schema{
													Type:        schema.TypeList,
													Computed:    true,
													Description: "If present, this property indicates the referenced resource has been deleted, and providessome supplementary information.",
													Elem: &schema.Resource{
														Schema: map[string]*schema.Schema{
															"more_info": &schema.Schema{
																Type:        schema.TypeString,
																Computed:    true,
																Description: "Link to documentation about deleted resources.",
															},
														},
													},
												},
												"href": &schema.Schema{
													Type:        schema.TypeString,
													Computed:    true,
													Description: "The URL for this reserved IP.",
												},
												"reserved_ip": &schema.Schema{
													Type:        schema.TypeString,
													Optional:    true,
													Computed:    true,
													Description: "The unique identifier for this reserved IP.",
												},
												"name": &schema.Schema{
													Type:        schema.TypeString,
													Optional:    true,
													Computed:    true,
													Description: "The name for this reserved IP. The name is unique across all reserved IPs in a subnet.",
												},
												"resource_type": &schema.Schema{
													Type:        schema.TypeString,
													Computed:    true,
													Description: "The resource type.",
												},
											},
										},
									},
									"resource_group": &schema.Schema{
										Type:        schema.TypeString,
										Optional:    true,
										Computed:    true,
										Description: "The resource group id for this virtual network interface.",
									},
									"resource_type": &schema.Schema{
										Type:        schema.TypeString,
										Computed:    true,
										Description: "The resource type.",
									},
									"security_groups": {
										Type:        schema.TypeSet,
										Optional:    true,
										Computed:    true,
										Elem:        &schema.Schema{Type: schema.TypeString},
										Set:         schema.HashString,
										Description: "The security groups for this virtual network interface.",
									},
									"subnet": &schema.Schema{
										Type:        schema.TypeString,
										Optional:    true,
										Computed:    true,
										Description: "The associated subnet id.",
									},
								},
							},
						},
					},
				},
			},

			isInstanceUserData: {
				Type:        schema.TypeString,
				ForceNew:    true,
				Optional:    true,
				Description: "User data given for the instance",
			},

			isInstanceImage: {
				Type:          schema.TypeString,
				ForceNew:      true,
				Computed:      true,
				Optional:      true,
				ConflictsWith: []string{"boot_volume.0.snapshot", "catalog_offering.0.offering_crn", "catalog_offering.0.version_crn", "boot_volume.0.volume_id"},
				AtLeastOneOf:  []string{isInstanceImage, isInstanceSourceTemplate, "boot_volume.0.snapshot", "catalog_offering.0.offering_crn", "catalog_offering.0.version_crn", "boot_volume.0.volume_id"},
				RequiredWith:  []string{isInstanceZone, isInstanceKeys, isInstanceVPC, isInstanceProfile},
				Description:   "image id",
			},

			isInstanceBootVolume: {
				Type:     schema.TypeList,
				Optional: true,
				Computed: true,
				MaxItems: 1,
				Elem: &schema.Resource{
					Schema: map[string]*schema.Schema{
						isInstanceBootVolumeId: {
							Type:          schema.TypeString,
							Optional:      true,
							ForceNew:      true,
							Computed:      true,
<<<<<<< HEAD
							RequiredWith:  []string{isInstanceZone, isInstanceProfile, isInstanceKeys, isInstanceVPC},
							AtLeastOneOf:  []string{isInstanceImage, isInstanceSourceTemplate, "boot_volume.0.volume_id", "boot_volume.0.snapshot"},
=======
							RequiredWith:  []string{isInstanceZone, isInstancePrimaryNetworkInterface, isInstanceProfile, isInstanceKeys, isInstanceVPC},
							AtLeastOneOf:  []string{isInstanceImage, isInstanceSourceTemplate, "boot_volume.0.volume_id", "boot_volume.0.snapshot", "catalog_offering.0.offering_crn", "catalog_offering.0.version_crn"},
>>>>>>> 527e569c
							ConflictsWith: []string{isInstanceImage, isInstanceSourceTemplate, "boot_volume.0.snapshot", "boot_volume.0.name", "boot_volume.0.encryption", "catalog_offering.0.offering_crn", "catalog_offering.0.version_crn"},
							Description:   "The unique identifier for this volume",
						},
						isInstanceVolAttVolAutoDelete: {
							Type:        schema.TypeBool,
							Optional:    true,
							Default:     true,
							Description: "Auto delete boot volume along with instance",
						},
						isInstanceBootAttachmentName: {
							Type:         schema.TypeString,
							Optional:     true,
							Computed:     true,
							ValidateFunc: validate.InvokeValidator("ibm_is_instance", isInstanceBootAttachmentName),
						},

						isInstanceVolumeSnapshot: {
							Type:          schema.TypeString,
							RequiredWith:  []string{isInstanceZone, isInstanceProfile, isInstanceKeys, isInstanceVPC},
							AtLeastOneOf:  []string{isInstanceImage, isInstanceSourceTemplate, "boot_volume.0.snapshot", "catalog_offering.0.offering_crn", "catalog_offering.0.version_crn", "boot_volume.0.volume_id"},
							ConflictsWith: []string{isInstanceImage, isInstanceSourceTemplate, "catalog_offering.0.offering_crn", "catalog_offering.0.version_crn", "boot_volume.0.volume_id"},
							Optional:      true,
							ForceNew:      true,
							Computed:      true,
						},
						isInstanceBootEncryption: {
							Type:             schema.TypeString,
							Optional:         true,
							DiffSuppressFunc: flex.ApplyOnce,
							Computed:         true,
						},
						isInstanceBootSize: {
							Type:         schema.TypeInt,
							Optional:     true,
							Computed:     true,
							ValidateFunc: validate.InvokeValidator("ibm_is_instance", isInstanceBootSize),
						},
						isInstanceBootIOPS: {
							Type:     schema.TypeInt,
							Computed: true,
						},
						isInstanceBootProfile: {
							Type:     schema.TypeString,
							Computed: true,
						},
						isInstanceBootVolumeTags: {
							Type:        schema.TypeSet,
							Optional:    true,
							Computed:    true,
							Elem:        &schema.Schema{Type: schema.TypeString, ValidateFunc: validate.InvokeValidator("ibm_is_instance", "tags")},
							Set:         flex.ResourceIBMVPCHash,
							Description: "UserTags for the volume instance",
						},
					},
				},
			},

			isInstanceVolumes: {
				Type:        schema.TypeList,
				Optional:    true,
				Elem:        &schema.Schema{Type: schema.TypeString},
				Description: "List of volumes",
			},
			isInstanceVolAttVolAutoDelete: {
				Type:        schema.TypeBool,
				Optional:    true,
				Description: "Auto delete volume along with instance",
			},

			isInstanceResourceGroup: {
				Type:        schema.TypeString,
				ForceNew:    true,
				Optional:    true,
				Computed:    true,
				Description: "Instance resource group",
			},

			isInstanceCPU: {
				Type:     schema.TypeList,
				Computed: true,
				Elem: &schema.Resource{
					Schema: map[string]*schema.Schema{
						isInstanceCPUArch: {
							Type:     schema.TypeString,
							Computed: true,
						},
						isInstanceCPUCount: {
							Type:     schema.TypeInt,
							Computed: true,
						},
						isInstanceCPUManufacturer: {
							Type:        schema.TypeString,
							Computed:    true,
							Description: "The VCPU manufacturer",
						},
					},
				},
			},

			isInstanceGpu: {
				Type:        schema.TypeList,
				Computed:    true,
				Description: "The virtual server instance GPU configuration",
				Elem: &schema.Resource{
					Schema: map[string]*schema.Schema{
						isInstanceGpuCount: {
							Type:        schema.TypeInt,
							Computed:    true,
							Description: "The number of GPUs assigned to the instance",
						},
						isInstanceGpuMemory: {
							Type:        schema.TypeInt,
							Computed:    true,
							Description: "The overall amount of GPU memory in GiB (gibibytes)",
						},
						isInstanceGpuManufacturer: {
							Type:        schema.TypeString,
							Computed:    true,
							Description: "The GPU manufacturer",
						},
						isInstanceGpuModel: {
							Type:        schema.TypeString,
							Computed:    true,
							Description: "The GPU model",
						},
					},
				},
			},

			isInstanceMemory: {
				Type:        schema.TypeInt,
				Computed:    true,
				Description: "Instance memory",
			},

			"numa_count": {
				Type:        schema.TypeInt,
				Computed:    true,
				Description: "The number of NUMA nodes this virtual server instance is provisioned on. This property may be absent if the instance's `status` is not `running`.",
			},

			isInstanceStatus: {
				Type:        schema.TypeString,
				Computed:    true,
				Description: "instance status",
			},
			isInstanceStatusReasons: {
				Type:        schema.TypeList,
				Computed:    true,
				Description: "The reasons for the current status (if any).",
				Elem: &schema.Resource{
					Schema: map[string]*schema.Schema{
						isInstanceStatusReasonsCode: {
							Type:        schema.TypeString,
							Computed:    true,
							Description: "A snake case string succinctly identifying the status reason",
						},

						isInstanceStatusReasonsMessage: {
							Type:        schema.TypeString,
							Computed:    true,
							Description: "An explanation of the status reason",
						},

						isInstanceStatusReasonsMoreInfo: {
							Type:        schema.TypeString,
							Computed:    true,
							Description: "Link to documentation about this status reason",
						},
					},
				},
			},
			isInstanceLifecycleState: {
				Type:        schema.TypeString,
				Computed:    true,
				Description: "The lifecycle state of the virtual server instance.",
			},
			isInstanceLifecycleReasons: {
				Type:        schema.TypeList,
				Computed:    true,
				Description: "The reasons for the current lifecycle_state (if any).",
				Elem: &schema.Resource{
					Schema: map[string]*schema.Schema{
						isInstanceLifecycleReasonsCode: {
							Type:        schema.TypeString,
							Computed:    true,
							Description: "A snake case string succinctly identifying the reason for this lifecycle state.",
						},

						isInstanceLifecycleReasonsMessage: {
							Type:        schema.TypeString,
							Computed:    true,
							Description: "An explanation of the reason for this lifecycle state.",
						},

						isInstanceLifecycleReasonsMoreInfo: {
							Type:        schema.TypeString,
							Computed:    true,
							Description: "Link to documentation about the reason for this lifecycle state.",
						},
					},
				},
			},
			isInstanceMetadataServiceEnabled: {
				Type:          schema.TypeBool,
				Optional:      true,
				Computed:      true,
				ConflictsWith: []string{isInstanceMetadataService},
				Deprecated:    "Use metadata_service instead",
				Description:   "Indicates whether the metadata service endpoint is available to the virtual server instance",
			},

			isInstanceMetadataService: {
				Type:          schema.TypeList,
				Optional:      true,
				Computed:      true,
				MinItems:      1,
				MaxItems:      1,
				ConflictsWith: []string{isInstanceMetadataServiceEnabled},
				Description:   "The metadata service configuration",
				Elem: &schema.Resource{
					Schema: map[string]*schema.Schema{
						isInstanceMetadataServiceEnabled1: {
							Type:        schema.TypeBool,
							Optional:    true,
							Computed:    true,
							Description: "Indicates whether the metadata service endpoint will be available to the virtual server instance",
						},

						isInstanceMetadataServiceProtocol: {
							Type:         schema.TypeString,
							Optional:     true,
							Computed:     true,
							Description:  "The communication protocol to use for the metadata service endpoint. Applies only when the metadata service is enabled.",
							ValidateFunc: validate.InvokeValidator("ibm_is_instance", isInstanceMetadataServiceProtocol),
						},

						isInstanceMetadataServiceRespHopLimit: {
							Type:         schema.TypeInt,
							Optional:     true,
							Computed:     true,
							Description:  "The hop limit (IP time to live) for IP response packets from the metadata service",
							ValidateFunc: validate.InvokeValidator("ibm_is_instance", isInstanceMetadataServiceRespHopLimit),
						},
					},
				},
			},
			flex.ResourceControllerURL: {
				Type:        schema.TypeString,
				Computed:    true,
				Description: "The URL of the IBM Cloud dashboard that can be used to explore and view details about this instance",
			},

			flex.ResourceName: {
				Type:        schema.TypeString,
				Computed:    true,
				Description: "The name of the resource",
			},

			flex.ResourceCRN: {
				Type:        schema.TypeString,
				Computed:    true,
				Description: "The crn of the resource",
			},

			flex.ResourceStatus: {
				Type:        schema.TypeString,
				Computed:    true,
				Description: "The status of the resource",
			},

			flex.ResourceGroupName: {
				Type:        schema.TypeString,
				Computed:    true,
				Description: "The resource group name in which resource is provisioned",
			},

			"force_recovery_time": {
				Description: "Define timeout to force the instances to start/stop in minutes.",
				Type:        schema.TypeInt,
				Optional:    true,
			},
			isInstanceDisks: &schema.Schema{
				Type:        schema.TypeList,
				Computed:    true,
				Description: "Collection of the instance's disks.",
				Elem: &schema.Resource{
					Schema: map[string]*schema.Schema{
						"created_at": {
							Type:        schema.TypeString,
							Computed:    true,
							Description: "The date and time that the disk was created.",
						},
						"href": {
							Type:        schema.TypeString,
							Computed:    true,
							Description: "The URL for this instance disk.",
						},
						"id": {
							Type:        schema.TypeString,
							Computed:    true,
							Description: "The unique identifier for this instance disk.",
						},
						"interface_type": {
							Type:        schema.TypeString,
							Computed:    true,
							Description: "The disk interface used for attaching the disk.The enumerated values for this property are expected to expand in the future. When processing this property, check for and log unknown values. Optionally halt processing and surface the error, or bypass the resource on which the unexpected property value was encountered.",
						},
						"name": {
							Type:        schema.TypeString,
							Computed:    true,
							Description: "The user-defined name for this disk.",
						},
						"resource_type": {
							Type:        schema.TypeString,
							Computed:    true,
							Description: "The resource type.",
						},
						"size": {
							Type:        schema.TypeInt,
							Computed:    true,
							Description: "The size of the disk in GB (gigabytes).",
						},
					},
				},
			},
			isInstancePlacementTarget: &schema.Schema{
				Type:        schema.TypeList,
				Computed:    true,
				Description: "The placement restrictions for the virtual server instance.",
				Elem: &schema.Resource{
					Schema: map[string]*schema.Schema{
						"crn": {
							Type:        schema.TypeString,
							Computed:    true,
							Description: "The CRN for this placement target.",
						},
						"deleted": {
							Type:        schema.TypeList,
							Computed:    true,
							Description: "If present, this property indicates the referenced resource has been deleted and providessome supplementary information.",
							Elem: &schema.Resource{
								Schema: map[string]*schema.Schema{
									"more_info": {
										Type:        schema.TypeString,
										Computed:    true,
										Description: "Link to documentation about deleted resources.",
									},
								},
							},
						},
						"href": {
							Type:        schema.TypeString,
							Computed:    true,
							Description: "The URL for this placement target.",
						},
						"id": {
							Type:        schema.TypeString,
							Computed:    true,
							Description: "The unique identifier for this placement target.",
						},
						"name": {
							Type:        schema.TypeString,
							Computed:    true,
							Description: "The unique user-defined name for this placement target.",
						},
						"resource_type": {
							Type:        schema.TypeString,
							Computed:    true,
							Description: "The type of resource referenced.",
						},
					},
				},
			},
		},
	}
}

func ResourceIBMISInstanceValidator() *validate.ResourceValidator {
	actions := "stop, start, reboot"
	host_failure := "restart, stop"
	metadataServiceProtocol := "https, http"
	validateSchema := make([]validate.ValidateSchema, 0)

	validateSchema = append(validateSchema,
		validate.ValidateSchema{
			Identifier:                 isInstanceMetadataServiceRespHopLimit,
			ValidateFunctionIdentifier: validate.IntBetween,
			Type:                       validate.TypeInt,
			Optional:                   true,
			MinValue:                   "1",
			MaxValue:                   "64"})
	validateSchema = append(validateSchema,
		validate.ValidateSchema{
			Identifier:                 isInstanceMetadataServiceProtocol,
			ValidateFunctionIdentifier: validate.ValidateAllowedStringValue,
			Type:                       validate.TypeString,
			Optional:                   true,
			AllowedValues:              metadataServiceProtocol})
	validateSchema = append(validateSchema,
		validate.ValidateSchema{
			Identifier:                 isInstanceName,
			ValidateFunctionIdentifier: validate.ValidateRegexpLen,
			Type:                       validate.TypeString,
			Required:                   true,
			Regexp:                     `^([a-z]|[a-z][-a-z0-9]*[a-z0-9])$`,
			MinValueLength:             1,
			MaxValueLength:             63})
	validateSchema = append(validateSchema,
		validate.ValidateSchema{
			Identifier:                 "tags",
			ValidateFunctionIdentifier: validate.ValidateRegexpLen,
			Type:                       validate.TypeString,
			Optional:                   true,
			Regexp:                     `^[A-Za-z0-9:_ .-]+$`,
			MinValueLength:             1,
			MaxValueLength:             128})
	validateSchema = append(validateSchema,
		validate.ValidateSchema{
			Identifier:                 isInstanceTotalVolumeBandwidth,
			ValidateFunctionIdentifier: validate.IntAtLeast,
			Type:                       validate.TypeInt,
			Optional:                   true,
			MinValue:                   "500"})
	validateSchema = append(validateSchema,
		validate.ValidateSchema{
			Identifier:                 isInstanceBootSize,
			ValidateFunctionIdentifier: validate.IntBetween,
			Type:                       validate.TypeInt,
			Optional:                   true,
			MinValue:                   "1",
			MaxValue:                   "250"})
	validateSchema = append(validateSchema,
		validate.ValidateSchema{
			Identifier:                 isInstanceAction,
			ValidateFunctionIdentifier: validate.ValidateAllowedStringValue,
			Type:                       validate.TypeString,
			Optional:                   true,
			AllowedValues:              actions})

	validateSchema = append(validateSchema,
		validate.ValidateSchema{
			Identifier:                 isInstanceBootAttachmentName,
			ValidateFunctionIdentifier: validate.ValidateRegexpLen,
			Type:                       validate.TypeString,
			Optional:                   true,
			Regexp:                     `^([a-z]|[a-z][-a-z0-9]*[a-z0-9])$`,
			MinValueLength:             1,
			MaxValueLength:             63})

	validateSchema = append(validateSchema,
		validate.ValidateSchema{
			Identifier:                 isInstanceAvailablePolicyHostFailure,
			ValidateFunctionIdentifier: validate.ValidateAllowedStringValue,
			Type:                       validate.TypeString,
			Optional:                   true,
			AllowedValues:              host_failure})

	validateSchema = append(validateSchema,
		validate.ValidateSchema{
			Identifier:                 "accesstag",
			ValidateFunctionIdentifier: validate.ValidateRegexpLen,
			Type:                       validate.TypeString,
			Optional:                   true,
			Regexp:                     `^([A-Za-z0-9_.-]|[A-Za-z0-9_.-][A-Za-z0-9_ .-]*[A-Za-z0-9_.-]):([A-Za-z0-9_.-]|[A-Za-z0-9_.-][A-Za-z0-9_ .-]*[A-Za-z0-9_.-])$`,
			MinValueLength:             1,
			MaxValueLength:             128})

	ibmISInstanceValidator := validate.ResourceValidator{ResourceName: "ibm_is_instance", Schema: validateSchema}
	return &ibmISInstanceValidator
}

func instanceCreateByImage(d *schema.ResourceData, meta interface{}, profile, name, vpcID, zone, image string) error {
	sess, err := vpcClient(meta)
	if err != nil {
		return err
	}
	instanceproto := &vpcv1.InstancePrototype{
		Image: &vpcv1.ImageIdentity{
			ID: &image,
		},
		Zone: &vpcv1.ZoneIdentity{
			Name: &zone,
		},
		Profile: &vpcv1.InstanceProfileIdentity{
			Name: &profile,
		},
		Name: &name,
		VPC: &vpcv1.VPCIdentity{
			ID: &vpcID,
		},
	}
	if defaultTrustedProfileTargetIntf, ok := d.GetOk(isInstanceDefaultTrustedProfileTarget); ok {
		defaultTrustedProfiletarget := defaultTrustedProfileTargetIntf.(string)

		target := &vpcv1.TrustedProfileIdentity{}
		if strings.HasPrefix(defaultTrustedProfiletarget, "crn") {
			target.CRN = &defaultTrustedProfiletarget
		} else {
			target.ID = &defaultTrustedProfiletarget
		}
		instanceproto.DefaultTrustedProfile = &vpcv1.InstanceDefaultTrustedProfilePrototype{
			Target: target,
		}

		if defaultTrustedProfileAutoLinkIntf, ok := d.GetOkExists(isInstanceDefaultTrustedProfileAutoLink); ok {
			defaultTrustedProfileAutoLink := defaultTrustedProfileAutoLinkIntf.(bool)
			instanceproto.DefaultTrustedProfile.AutoLink = &defaultTrustedProfileAutoLink
		}
	}
	if availablePolicyItem, ok := d.GetOk(isInstanceAvailablePolicyHostFailure); ok {
		hostFailure := availablePolicyItem.(string)
		instanceproto.AvailabilityPolicy = &vpcv1.InstanceAvailabilityPolicyPrototype{
			HostFailure: &hostFailure,
		}
	}

	if totalVolBandwidthIntf, ok := d.GetOk(isInstanceTotalVolumeBandwidth); ok {
		totalVolBandwidthStr := int64(totalVolBandwidthIntf.(int))
		instanceproto.TotalVolumeBandwidth = &totalVolBandwidthStr
	}
	if dHostIdInf, ok := d.GetOk(isPlacementTargetDedicatedHost); ok {
		dHostIdStr := dHostIdInf.(string)
		dHostPlaementTarget := &vpcv1.InstancePlacementTargetPrototypeDedicatedHostIdentity{
			ID: &dHostIdStr,
		}
		instanceproto.PlacementTarget = dHostPlaementTarget
	} else if dHostGrpIdInf, ok := d.GetOk(isPlacementTargetDedicatedHostGroup); ok {
		dHostGrpIdStr := dHostGrpIdInf.(string)
		dHostGrpPlaementTarget := &vpcv1.InstancePlacementTargetPrototypeDedicatedHostGroupIdentity{
			ID: &dHostGrpIdStr,
		}
		instanceproto.PlacementTarget = dHostGrpPlaementTarget
	} else if placementGroupInf, ok := d.GetOk(isPlacementTargetPlacementGroup); ok {
		placementGrpStr := placementGroupInf.(string)
		placementGrp := &vpcv1.InstancePlacementTargetPrototypePlacementGroupIdentity{
			ID: &placementGrpStr,
		}
		instanceproto.PlacementTarget = placementGrp
	}

	if boot, ok := d.GetOk(isInstanceBootVolume); ok {
		bootvol := boot.([]interface{})[0].(map[string]interface{})
		var volTemplate = &vpcv1.VolumePrototypeInstanceByImageContext{}
		name, ok := bootvol[isInstanceBootAttachmentName]
		namestr := name.(string)
		if namestr != "" && ok {
			volTemplate.Name = &namestr
		}
		sizeOk, ok := bootvol[isInstanceBootSize]
		size := sizeOk.(int)
		if size != 0 && ok {
			sizeInt64 := int64(size)
			volTemplate.Capacity = &sizeInt64
		}
		enc, ok := bootvol[isInstanceBootEncryption]
		encstr := enc.(string)
		if ok && encstr != "" {
			volTemplate.EncryptionKey = &vpcv1.EncryptionKeyIdentity{
				CRN: &encstr,
			}
		}

		volprof := "general-purpose"
		volTemplate.Profile = &vpcv1.VolumeProfileIdentity{
			Name: &volprof,
		}
		var userTags *schema.Set
		if v, ok := bootvol[isInstanceBootVolumeTags]; ok {
			userTags = v.(*schema.Set)
			if userTags != nil && userTags.Len() != 0 {
				userTagsArray := make([]string, userTags.Len())
				for i, userTag := range userTags.List() {
					userTagStr := userTag.(string)
					userTagsArray[i] = userTagStr
				}
				volTemplate.UserTags = userTagsArray
			}
		}
		deleteboolIntf := bootvol[isInstanceVolAttVolAutoDelete]
		deletebool := deleteboolIntf.(bool)
		instanceproto.BootVolumeAttachment = &vpcv1.VolumeAttachmentPrototypeInstanceByImageContext{
			DeleteVolumeOnInstanceDelete: &deletebool,
			Volume:                       volTemplate,
		}

	}

	if networkattachmentsintf, ok := d.GetOk("network_attachments"); ok {
		networkAttachments := []vpcv1.InstanceNetworkAttachmentPrototype{}
		for i, networkAttachmentsItem := range networkattachmentsintf.([]interface{}) {
			allowipspoofing := fmt.Sprintf("network_attachments.%d.virtual_network_interface.0.allow_ip_spoofing", i)
			autodelete := fmt.Sprintf("network_attachments.%d.virtual_network_interface.0.auto_delete", i)
			enablenat := fmt.Sprintf("network_attachments.%d.virtual_network_interface.0.enable_infrastructure_nat", i)
			// allowipspoofing := "primary_network_attachment.0.allow_ip_spoofing"
			// autodelete := "primary_network_attachment.0.autodelete"
			// enablenat := "primary_network_attachment.0.enable_infrastructure_nat"
			networkAttachmentsItemModel, err := resourceIBMIsInstanceMapToInstanceNetworkAttachmentPrototype(allowipspoofing, autodelete, enablenat, d, networkAttachmentsItem.(map[string]interface{}))
			if err != nil {
				return err
			}
			networkAttachments = append(networkAttachments, *networkAttachmentsItemModel)
		}
		instanceproto.NetworkAttachments = networkAttachments
	}
	if primnetworkattachmentintf, ok := d.GetOk("primary_network_attachment"); ok && len(primnetworkattachmentintf.([]interface{})) > 0 {
		i := 0
		allowipspoofing := fmt.Sprintf("primary_network_attachment.%d.virtual_network_interface.0.allow_ip_spoofing", i)
		autodelete := fmt.Sprintf("primary_network_attachment.%d.virtual_network_interface.0.auto_delete", i)
		enablenat := fmt.Sprintf("primary_network_attachment.%d.virtual_network_interface.0.enable_infrastructure_nat", i)
		primaryNetworkAttachmentModel, err := resourceIBMIsInstanceMapToInstanceNetworkAttachmentPrototype(allowipspoofing, autodelete, enablenat, d, primnetworkattachmentintf.([]interface{})[0].(map[string]interface{}))
		if err != nil {
			return err
		}
		instanceproto.PrimaryNetworkAttachment = primaryNetworkAttachmentModel
	}

	if primnicintf, ok := d.GetOk(isInstancePrimaryNetworkInterface); ok {
		primnic := primnicintf.([]interface{})[0].(map[string]interface{})
		subnetintf, _ := primnic[isInstanceNicSubnet]
		subnetintfstr := subnetintf.(string)
		var primnicobj = &vpcv1.NetworkInterfacePrototype{}
		primnicobj.Subnet = &vpcv1.SubnetIdentity{
			ID: &subnetintfstr,
		}
		name, _ := primnic[isInstanceNicName]
		namestr := name.(string)
		if namestr != "" {
			primnicobj.Name = &namestr
		}

		// reserved ip changes

		var ipv4str, reservedIp, reservedipv4, reservedipname string
		var autodelete, okAuto bool
		ipv4, _ := primnic[isInstanceNicPrimaryIpv4Address]
		ipv4str = ipv4.(string)

		primaryIpOk, ok := primnic[isInstanceNicPrimaryIP]
		if ok && len(primaryIpOk.([]interface{})) > 0 {
			primip := primaryIpOk.([]interface{})[0].(map[string]interface{})

			reservedipok, _ := primip[isInstanceNicReservedIpId]
			reservedIp = reservedipok.(string)

			reservedipv4Ok, _ := primip[isInstanceNicReservedIpAddress]
			reservedipv4 = reservedipv4Ok.(string)

			reservedipnameOk, _ := primip[isInstanceNicReservedIpName]
			reservedipname = reservedipnameOk.(string)
			var reservedipautodeleteok interface{}
			reservedipautodeleteok, okAuto = primip[isInstanceNicReservedIpAutoDelete]
			autodelete = reservedipautodeleteok.(bool)
		}
		if ipv4str != "" && reservedipv4 != "" && ipv4str != reservedipv4 {
			return fmt.Errorf("[ERROR] Error creating instance, primary_network_interface error, use either primary_ipv4_address(%s) or primary_ip.0.address(%s)", ipv4str, reservedipv4)
		}
		if reservedIp != "" && (ipv4str != "" || reservedipv4 != "" || reservedipname != "") {
			return fmt.Errorf("[ERROR] Error creating instance, primary_network_interface error, reserved_ip(%s) is mutually exclusive with other primary_ip attributes", reservedIp)
		}
		if reservedIp != "" {
			primnicobj.PrimaryIP = &vpcv1.NetworkInterfaceIPPrototypeReservedIPIdentity{
				ID: &reservedIp,
			}
		} else {
			if ipv4str != "" || reservedipv4 != "" || reservedipname != "" || okAuto {
				primaryipobj := &vpcv1.NetworkInterfaceIPPrototypeReservedIPPrototypeNetworkInterfaceContext{}
				if ipv4str != "" {
					primaryipobj.Address = &ipv4str
				}
				if reservedipv4 != "" {
					primaryipobj.Address = &reservedipv4
				}
				if reservedipname != "" {
					primaryipobj.Name = &reservedipname
				}
				if okAuto {
					primaryipobj.AutoDelete = &autodelete
				}
				primnicobj.PrimaryIP = primaryipobj
			}
		}

		allowIPSpoofing, ok := primnic[isInstanceNicAllowIPSpoofing]
		allowIPSpoofingbool := allowIPSpoofing.(bool)
		if ok {
			primnicobj.AllowIPSpoofing = &allowIPSpoofingbool
		}
		secgrpintf, ok := primnic[isInstanceNicSecurityGroups]
		if ok {
			secgrpSet := secgrpintf.(*schema.Set)
			if secgrpSet.Len() != 0 {
				var secgrpobjs = make([]vpcv1.SecurityGroupIdentityIntf, secgrpSet.Len())
				for i, secgrpIntf := range secgrpSet.List() {
					secgrpIntfstr := secgrpIntf.(string)
					secgrpobjs[i] = &vpcv1.SecurityGroupIdentity{
						ID: &secgrpIntfstr,
					}
				}
				primnicobj.SecurityGroups = secgrpobjs
			}
		}
		instanceproto.PrimaryNetworkInterface = primnicobj
	}

	if nicsintf, ok := d.GetOk(isInstanceNetworkInterfaces); ok {
		nics := nicsintf.([]interface{})
		var intfs []vpcv1.NetworkInterfacePrototype
		for _, resource := range nics {
			nic := resource.(map[string]interface{})
			nwInterface := &vpcv1.NetworkInterfacePrototype{}
			subnetintf, _ := nic[isInstanceNicSubnet]
			subnetintfstr := subnetintf.(string)
			nwInterface.Subnet = &vpcv1.SubnetIdentity{
				ID: &subnetintfstr,
			}
			name, ok := nic[isInstanceNicName]
			namestr := name.(string)
			if ok && namestr != "" {
				nwInterface.Name = &namestr
			}

			// reserved ip changes

			var ipv4str, reservedIp, reservedipv4, reservedipname string
			var autodelete, okAuto bool
			ipv4, _ := nic[isInstanceNicPrimaryIpv4Address]
			ipv4str = ipv4.(string)

			primaryIpOk, ok := nic[isInstanceNicPrimaryIP]
			if ok && len(primaryIpOk.([]interface{})) > 0 {
				primip := primaryIpOk.([]interface{})[0].(map[string]interface{})

				reservedipok, _ := primip[isInstanceNicReservedIpId]
				reservedIp = reservedipok.(string)

				reservedipv4Ok, _ := primip[isInstanceNicReservedIpAddress]
				reservedipv4 = reservedipv4Ok.(string)

				reservedipnameOk, _ := primip[isInstanceNicReservedIpName]
				reservedipname = reservedipnameOk.(string)
				var reservedipautodeleteok interface{}
				reservedipautodeleteok, okAuto = primip[isInstanceNicReservedIpAutoDelete]
				autodelete = reservedipautodeleteok.(bool)
			}
			if ipv4str != "" && reservedipv4 != "" && ipv4str != reservedipv4 {
				return fmt.Errorf("[ERROR] Error creating instance, network_interfaces error, use either primary_ipv4_address(%s) or primary_ip.0.address(%s)", ipv4str, reservedipv4)
			}
			if reservedIp != "" && (ipv4str != "" || reservedipv4 != "" || reservedipname != "") {
				return fmt.Errorf("[ERROR] Error creating instance, network_interfaces error, reserved_ip(%s) is mutually exclusive with other primary_ip attributes", reservedIp)
			}
			if reservedIp != "" {
				nwInterface.PrimaryIP = &vpcv1.NetworkInterfaceIPPrototypeReservedIPIdentity{
					ID: &reservedIp,
				}
			} else {
				if ipv4str != "" || reservedipv4 != "" || reservedipname != "" || okAuto {
					primaryipobj := &vpcv1.NetworkInterfaceIPPrototypeReservedIPPrototypeNetworkInterfaceContext{}
					if ipv4str != "" {
						primaryipobj.Address = &ipv4str
					}
					if reservedipv4 != "" {
						primaryipobj.Address = &reservedipv4
					}
					if reservedipname != "" {
						primaryipobj.Name = &reservedipname
					}
					if okAuto {
						primaryipobj.AutoDelete = &autodelete
					}
					nwInterface.PrimaryIP = primaryipobj
				}
			}
			allowIPSpoofing, ok := nic[isInstanceNicAllowIPSpoofing]
			allowIPSpoofingbool := allowIPSpoofing.(bool)
			if ok {
				nwInterface.AllowIPSpoofing = &allowIPSpoofingbool
			}
			secgrpintf, ok := nic[isInstanceNicSecurityGroups]
			if ok {
				secgrpSet := secgrpintf.(*schema.Set)
				if secgrpSet.Len() != 0 {
					var secgrpobjs = make([]vpcv1.SecurityGroupIdentityIntf, secgrpSet.Len())
					for i, secgrpIntf := range secgrpSet.List() {
						secgrpIntfstr := secgrpIntf.(string)
						secgrpobjs[i] = &vpcv1.SecurityGroupIdentity{
							ID: &secgrpIntfstr,
						}
					}
					nwInterface.SecurityGroups = secgrpobjs
				}
			}
			intfs = append(intfs, *nwInterface)
		}
		instanceproto.NetworkInterfaces = intfs
	}

	keySet := d.Get(isInstanceKeys).(*schema.Set)
	if keySet.Len() != 0 {
		keyobjs := make([]vpcv1.KeyIdentityIntf, keySet.Len())
		for i, key := range keySet.List() {
			keystr := key.(string)
			keyobjs[i] = &vpcv1.KeyIdentity{
				ID: &keystr,
			}
		}
		instanceproto.Keys = keyobjs
	}

	if userdata, ok := d.GetOk(isInstanceUserData); ok {
		userdatastr := userdata.(string)
		instanceproto.UserData = &userdatastr
	}

	if grp, ok := d.GetOk(isInstanceResourceGroup); ok {
		grpstr := grp.(string)
		instanceproto.ResourceGroup = &vpcv1.ResourceGroupIdentity{
			ID: &grpstr,
		}

	}

	metadataServiceEnabled := d.Get(isInstanceMetadataServiceEnabled).(bool)
	if metadataServiceEnabled {
		instanceproto.MetadataService = &vpcv1.InstanceMetadataServicePrototype{
			Enabled: &metadataServiceEnabled,
		}
	}

	if metadataService := GetInstanceMetadataServiceOptions(d); metadataService != nil {
		instanceproto.MetadataService = metadataService
	}

	options := &vpcv1.CreateInstanceOptions{
		InstancePrototype: instanceproto,
	}

	instance, response, err := sess.CreateInstance(options)
	if err != nil {
		log.Printf("[DEBUG] Instance err %s\n%s", err, response)
		return err
	}
	d.SetId(*instance.ID)

	log.Printf("[INFO] Instance : %s", *instance.ID)
	d.Set(isInstanceStatus, instance.Status)

	_, err = isWaitForInstanceAvailable(sess, d.Id(), d.Timeout(schema.TimeoutCreate), d)
	if err != nil {
		return err
	}

	v := os.Getenv("IC_ENV_TAGS")
	if _, ok := d.GetOk(isInstanceTags); ok || v != "" {
		oldList, newList := d.GetChange(isInstanceTags)
		err = flex.UpdateGlobalTagsUsingCRN(oldList, newList, meta, *instance.CRN, "", isInstanceUserTagType)
		if err != nil {
			log.Printf(
				"[ERROR] Error on create of resource instance (%s) tags: %s", d.Id(), err)
		}
	}
	if _, ok := d.GetOk(isInstanceAccessTags); ok {
		oldList, newList := d.GetChange(isInstanceAccessTags)
		err = flex.UpdateGlobalTagsUsingCRN(oldList, newList, meta, *instance.CRN, "", isInstanceAccessTagType)
		if err != nil {
			log.Printf(
				"[ERROR] Error on create of resource instance (%s) access tags: %s", d.Id(), err)
		}
	}
	return nil
}
func instanceCreateByCatalogOffering(d *schema.ResourceData, meta interface{}, profile, name, vpcID, zone, image, offerringCrn, versionCrn string) error {
	sess, err := vpcClient(meta)
	if err != nil {
		return err
	}
	instanceproto := &vpcv1.InstancePrototypeInstanceByCatalogOffering{
		Zone: &vpcv1.ZoneIdentity{
			Name: &zone,
		},
		Profile: &vpcv1.InstanceProfileIdentity{
			Name: &profile,
		},
		Name: &name,
		VPC: &vpcv1.VPCIdentity{
			ID: &vpcID,
		},
	}
	if offerringCrn != "" {
		catalogOffering := &vpcv1.CatalogOfferingIdentityCatalogOfferingByCRN{
			CRN: &offerringCrn,
		}
		offeringPrototype := &vpcv1.InstanceCatalogOfferingPrototypeCatalogOfferingByOffering{
			Offering: catalogOffering,
		}
		instanceproto.CatalogOffering = offeringPrototype
	}
	if versionCrn != "" {
		versionOffering := &vpcv1.CatalogOfferingVersionIdentityCatalogOfferingVersionByCRN{
			CRN: &versionCrn,
		}
		versionPrototype := &vpcv1.InstanceCatalogOfferingPrototypeCatalogOfferingByVersion{
			Version: versionOffering,
		}
		instanceproto.CatalogOffering = versionPrototype
	}
	if defaultTrustedProfileTargetIntf, ok := d.GetOk(isInstanceDefaultTrustedProfileTarget); ok {
		defaultTrustedProfiletarget := defaultTrustedProfileTargetIntf.(string)

		target := &vpcv1.TrustedProfileIdentity{}
		if strings.HasPrefix(defaultTrustedProfiletarget, "crn") {
			target.CRN = &defaultTrustedProfiletarget
		} else {
			target.ID = &defaultTrustedProfiletarget
		}
		instanceproto.DefaultTrustedProfile = &vpcv1.InstanceDefaultTrustedProfilePrototype{
			Target: target,
		}

		if defaultTrustedProfileAutoLinkIntf, ok := d.GetOkExists(isInstanceDefaultTrustedProfileAutoLink); ok {
			defaultTrustedProfileAutoLink := defaultTrustedProfileAutoLinkIntf.(bool)
			instanceproto.DefaultTrustedProfile.AutoLink = &defaultTrustedProfileAutoLink
		}
	}
	if availablePolicyItem, ok := d.GetOk(isInstanceAvailablePolicyHostFailure); ok {
		hostFailure := availablePolicyItem.(string)
		instanceproto.AvailabilityPolicy = &vpcv1.InstanceAvailabilityPolicyPrototype{
			HostFailure: &hostFailure,
		}
	}

	if totalVolBandwidthIntf, ok := d.GetOk(isInstanceTotalVolumeBandwidth); ok {
		totalVolBandwidthStr := int64(totalVolBandwidthIntf.(int))
		instanceproto.TotalVolumeBandwidth = &totalVolBandwidthStr
	}
	if dHostIdInf, ok := d.GetOk(isPlacementTargetDedicatedHost); ok {
		dHostIdStr := dHostIdInf.(string)
		dHostPlaementTarget := &vpcv1.InstancePlacementTargetPrototypeDedicatedHostIdentity{
			ID: &dHostIdStr,
		}
		instanceproto.PlacementTarget = dHostPlaementTarget
	} else if dHostGrpIdInf, ok := d.GetOk(isPlacementTargetDedicatedHostGroup); ok {
		dHostGrpIdStr := dHostGrpIdInf.(string)
		dHostGrpPlaementTarget := &vpcv1.InstancePlacementTargetPrototypeDedicatedHostGroupIdentity{
			ID: &dHostGrpIdStr,
		}
		instanceproto.PlacementTarget = dHostGrpPlaementTarget
	} else if placementGroupInf, ok := d.GetOk(isPlacementTargetPlacementGroup); ok {
		placementGrpStr := placementGroupInf.(string)
		placementGrp := &vpcv1.InstancePlacementTargetPrototypePlacementGroupIdentity{
			ID: &placementGrpStr,
		}
		instanceproto.PlacementTarget = placementGrp
	}

	if boot, ok := d.GetOk(isInstanceBootVolume); ok {
		bootvol := boot.([]interface{})[0].(map[string]interface{})
		var volTemplate = &vpcv1.VolumePrototypeInstanceByImageContext{}
		name, ok := bootvol[isInstanceBootAttachmentName]
		namestr := name.(string)
		if namestr != "" && ok {
			volTemplate.Name = &namestr
		}
		sizeOk, ok := bootvol[isInstanceBootSize]
		size := sizeOk.(int)
		if size != 0 && ok {
			sizeInt64 := int64(size)
			volTemplate.Capacity = &sizeInt64
		}
		enc, ok := bootvol[isInstanceBootEncryption]
		encstr := enc.(string)
		if ok && encstr != "" {
			volTemplate.EncryptionKey = &vpcv1.EncryptionKeyIdentity{
				CRN: &encstr,
			}
		}

		volprof := "general-purpose"
		volTemplate.Profile = &vpcv1.VolumeProfileIdentity{
			Name: &volprof,
		}
		deleteboolIntf := bootvol[isInstanceVolAttVolAutoDelete]
		deletebool := deleteboolIntf.(bool)
		instanceproto.BootVolumeAttachment = &vpcv1.VolumeAttachmentPrototypeInstanceByImageContext{
			DeleteVolumeOnInstanceDelete: &deletebool,
			Volume:                       volTemplate,
		}

	}

	if networkattachmentsintf, ok := d.GetOk("network_attachments"); ok {
		networkAttachments := []vpcv1.InstanceNetworkAttachmentPrototype{}
		for i, networkAttachmentsItem := range networkattachmentsintf.([]interface{}) {
			allowipspoofing := fmt.Sprintf("network_attachments.%d.virtual_network_interface.0.allow_ip_spoofing", i)
			autodelete := fmt.Sprintf("network_attachments.%d.virtual_network_interface.0.auto_delete", i)
			enablenat := fmt.Sprintf("network_attachments.%d.virtual_network_interface.0.enable_infrastructure_nat", i)
			// allowipspoofing := "primary_network_attachment.0.allow_ip_spoofing"
			// autodelete := "primary_network_attachment.0.autodelete"
			// enablenat := "primary_network_attachment.0.enable_infrastructure_nat"
			networkAttachmentsItemModel, err := resourceIBMIsInstanceMapToInstanceNetworkAttachmentPrototype(allowipspoofing, autodelete, enablenat, d, networkAttachmentsItem.(map[string]interface{}))
			if err != nil {
				return err
			}
			networkAttachments = append(networkAttachments, *networkAttachmentsItemModel)
		}
		instanceproto.NetworkAttachments = networkAttachments
	}
	if primnetworkattachmentintf, ok := d.GetOk("primary_network_attachment"); ok && len(primnetworkattachmentintf.([]interface{})) > 0 {
		i := 0
		allowipspoofing := fmt.Sprintf("primary_network_attachment.%d.virtual_network_interface.0.allow_ip_spoofing", i)
		autodelete := fmt.Sprintf("primary_network_attachment.%d.virtual_network_interface.0.auto_delete", i)
		enablenat := fmt.Sprintf("primary_network_attachment.%d.virtual_network_interface.0.enable_infrastructure_nat", i)
		primaryNetworkAttachmentModel, err := resourceIBMIsInstanceMapToInstanceNetworkAttachmentPrototype(allowipspoofing, autodelete, enablenat, d, primnetworkattachmentintf.([]interface{})[0].(map[string]interface{}))
		if err != nil {
			return err
		}
		instanceproto.PrimaryNetworkAttachment = primaryNetworkAttachmentModel
	}

	if primnicintf, ok := d.GetOk(isInstancePrimaryNetworkInterface); ok {
		primnic := primnicintf.([]interface{})[0].(map[string]interface{})
		subnetintf, _ := primnic[isInstanceNicSubnet]
		subnetintfstr := subnetintf.(string)
		var primnicobj = &vpcv1.NetworkInterfacePrototype{}
		primnicobj.Subnet = &vpcv1.SubnetIdentity{
			ID: &subnetintfstr,
		}
		name, _ := primnic[isInstanceNicName]
		namestr := name.(string)
		if namestr != "" {
			primnicobj.Name = &namestr
		}

		// reserved ip changes

		var ipv4str, reservedIp, reservedipv4, reservedipname string
		var autodelete, okAuto bool
		ipv4, _ := primnic[isInstanceNicPrimaryIpv4Address]
		ipv4str = ipv4.(string)

		primaryIpOk, ok := primnic[isInstanceNicPrimaryIP]
		if ok && len(primaryIpOk.([]interface{})) > 0 {
			primip := primaryIpOk.([]interface{})[0].(map[string]interface{})

			reservedipok, _ := primip[isInstanceNicReservedIpId]
			reservedIp = reservedipok.(string)

			reservedipv4Ok, _ := primip[isInstanceNicReservedIpAddress]
			reservedipv4 = reservedipv4Ok.(string)

			reservedipnameOk, _ := primip[isInstanceNicReservedIpName]
			reservedipname = reservedipnameOk.(string)
			var reservedipautodeleteok interface{}
			reservedipautodeleteok, okAuto = primip[isInstanceNicReservedIpAutoDelete]
			autodelete = reservedipautodeleteok.(bool)
		}
		if ipv4str != "" && reservedipv4 != "" && ipv4str != reservedipv4 {
			return fmt.Errorf("[ERROR] Error creating instance, primary_network_interface error, use either primary_ipv4_address(%s) or primary_ip.0.address(%s)", ipv4str, reservedipv4)
		}
		if reservedIp != "" && (ipv4str != "" || reservedipv4 != "" || reservedipname != "") {
			return fmt.Errorf("[ERROR] Error creating instance, primary_network_interface error, reserved_ip(%s) is mutually exclusive with other primary_ip attributes", reservedIp)
		}
		if reservedIp != "" {
			primnicobj.PrimaryIP = &vpcv1.NetworkInterfaceIPPrototypeReservedIPIdentity{
				ID: &reservedIp,
			}
		} else {
			if ipv4str != "" || reservedipv4 != "" || reservedipname != "" || okAuto {
				primaryipobj := &vpcv1.NetworkInterfaceIPPrototypeReservedIPPrototypeNetworkInterfaceContext{}
				if ipv4str != "" {
					primaryipobj.Address = &ipv4str
				}
				if reservedipv4 != "" {
					primaryipobj.Address = &reservedipv4
				}
				if reservedipname != "" {
					primaryipobj.Name = &reservedipname
				}
				if okAuto {
					primaryipobj.AutoDelete = &autodelete
				}
				primnicobj.PrimaryIP = primaryipobj
			}
		}

		allowIPSpoofing, ok := primnic[isInstanceNicAllowIPSpoofing]
		allowIPSpoofingbool := allowIPSpoofing.(bool)
		if ok {
			primnicobj.AllowIPSpoofing = &allowIPSpoofingbool
		}
		secgrpintf, ok := primnic[isInstanceNicSecurityGroups]
		if ok {
			secgrpSet := secgrpintf.(*schema.Set)
			if secgrpSet.Len() != 0 {
				var secgrpobjs = make([]vpcv1.SecurityGroupIdentityIntf, secgrpSet.Len())
				for i, secgrpIntf := range secgrpSet.List() {
					secgrpIntfstr := secgrpIntf.(string)
					secgrpobjs[i] = &vpcv1.SecurityGroupIdentity{
						ID: &secgrpIntfstr,
					}
				}
				primnicobj.SecurityGroups = secgrpobjs
			}
		}
		instanceproto.PrimaryNetworkInterface = primnicobj
	}

	if nicsintf, ok := d.GetOk(isInstanceNetworkInterfaces); ok {
		nics := nicsintf.([]interface{})
		var intfs []vpcv1.NetworkInterfacePrototype
		for _, resource := range nics {
			nic := resource.(map[string]interface{})
			nwInterface := &vpcv1.NetworkInterfacePrototype{}
			subnetintf, _ := nic[isInstanceNicSubnet]
			subnetintfstr := subnetintf.(string)
			nwInterface.Subnet = &vpcv1.SubnetIdentity{
				ID: &subnetintfstr,
			}
			name, ok := nic[isInstanceNicName]
			namestr := name.(string)
			if ok && namestr != "" {
				nwInterface.Name = &namestr
			}

			// reserved ip changes

			var ipv4str, reservedIp, reservedipv4, reservedipname string
			var autodelete, okAuto bool
			ipv4, _ := nic[isInstanceNicPrimaryIpv4Address]
			ipv4str = ipv4.(string)

			primaryIpOk, ok := nic[isInstanceNicPrimaryIP]
			if ok && len(primaryIpOk.([]interface{})) > 0 {
				primip := primaryIpOk.([]interface{})[0].(map[string]interface{})

				reservedipok, _ := primip[isInstanceNicReservedIpId]
				reservedIp = reservedipok.(string)

				reservedipv4Ok, _ := primip[isInstanceNicReservedIpAddress]
				reservedipv4 = reservedipv4Ok.(string)

				reservedipnameOk, _ := primip[isInstanceNicReservedIpName]
				reservedipname = reservedipnameOk.(string)
				var reservedipautodeleteok interface{}
				reservedipautodeleteok, okAuto = primip[isInstanceNicReservedIpAutoDelete]
				autodelete = reservedipautodeleteok.(bool)
			}
			if ipv4str != "" && reservedipv4 != "" && ipv4str != reservedipv4 {
				return fmt.Errorf("[ERROR] Error creating instance, network_interfaces error, use either primary_ipv4_address(%s) or primary_ip.0.address(%s)", ipv4str, reservedipv4)
			}
			if reservedIp != "" && (ipv4str != "" || reservedipv4 != "" || reservedipname != "") {
				return fmt.Errorf("[ERROR] Error creating instance, network_interfaces error, reserved_ip(%s) is mutually exclusive with other primary_ip attributes", reservedIp)
			}
			if reservedIp != "" {
				nwInterface.PrimaryIP = &vpcv1.NetworkInterfaceIPPrototypeReservedIPIdentity{
					ID: &reservedIp,
				}
			} else {
				if ipv4str != "" || reservedipv4 != "" || reservedipname != "" || okAuto {
					primaryipobj := &vpcv1.NetworkInterfaceIPPrototypeReservedIPPrototypeNetworkInterfaceContext{}
					if ipv4str != "" {
						primaryipobj.Address = &ipv4str
					}
					if reservedipv4 != "" {
						primaryipobj.Address = &reservedipv4
					}
					if reservedipname != "" {
						primaryipobj.Name = &reservedipname
					}
					if okAuto {
						primaryipobj.AutoDelete = &autodelete
					}
					nwInterface.PrimaryIP = primaryipobj
				}
			}
			allowIPSpoofing, ok := nic[isInstanceNicAllowIPSpoofing]
			allowIPSpoofingbool := allowIPSpoofing.(bool)
			if ok {
				nwInterface.AllowIPSpoofing = &allowIPSpoofingbool
			}
			secgrpintf, ok := nic[isInstanceNicSecurityGroups]
			if ok {
				secgrpSet := secgrpintf.(*schema.Set)
				if secgrpSet.Len() != 0 {
					var secgrpobjs = make([]vpcv1.SecurityGroupIdentityIntf, secgrpSet.Len())
					for i, secgrpIntf := range secgrpSet.List() {
						secgrpIntfstr := secgrpIntf.(string)
						secgrpobjs[i] = &vpcv1.SecurityGroupIdentity{
							ID: &secgrpIntfstr,
						}
					}
					nwInterface.SecurityGroups = secgrpobjs
				}
			}
			intfs = append(intfs, *nwInterface)
		}
		instanceproto.NetworkInterfaces = intfs
	}

	keySet := d.Get(isInstanceKeys).(*schema.Set)
	if keySet.Len() != 0 {
		keyobjs := make([]vpcv1.KeyIdentityIntf, keySet.Len())
		for i, key := range keySet.List() {
			keystr := key.(string)
			keyobjs[i] = &vpcv1.KeyIdentity{
				ID: &keystr,
			}
		}
		instanceproto.Keys = keyobjs
	}

	if userdata, ok := d.GetOk(isInstanceUserData); ok {
		userdatastr := userdata.(string)
		instanceproto.UserData = &userdatastr
	}

	if grp, ok := d.GetOk(isInstanceResourceGroup); ok {
		grpstr := grp.(string)
		instanceproto.ResourceGroup = &vpcv1.ResourceGroupIdentity{
			ID: &grpstr,
		}

	}

	metadataServiceEnabled := d.Get(isInstanceMetadataServiceEnabled).(bool)
	if metadataServiceEnabled {
		instanceproto.MetadataService = &vpcv1.InstanceMetadataServicePrototype{
			Enabled: &metadataServiceEnabled,
		}
	}

	if metadataService := GetInstanceMetadataServiceOptions(d); metadataService != nil {
		instanceproto.MetadataService = metadataService
	}

	options := &vpcv1.CreateInstanceOptions{
		InstancePrototype: instanceproto,
	}

	instance, response, err := sess.CreateInstance(options)
	if err != nil {
		log.Printf("[DEBUG] Instance err %s\n%s", err, response)
		return err
	}
	d.SetId(*instance.ID)

	log.Printf("[INFO] Instance : %s", *instance.ID)
	d.Set(isInstanceStatus, instance.Status)

	_, err = isWaitForInstanceAvailable(sess, d.Id(), d.Timeout(schema.TimeoutCreate), d)
	if err != nil {
		return err
	}

	v := os.Getenv("IC_ENV_TAGS")
	if _, ok := d.GetOk(isInstanceTags); ok || v != "" {
		oldList, newList := d.GetChange(isInstanceTags)
		err = flex.UpdateTagsUsingCRN(oldList, newList, meta, *instance.CRN)
		if err != nil {
			log.Printf(
				"[ERROR] Error on create of resource instance (%s) tags: %s", d.Id(), err)
		}
	}
	return nil
}

func instanceCreateByTemplate(d *schema.ResourceData, meta interface{}, profile, name, vpcID, zone, image, template string) error {
	sess, err := vpcClient(meta)
	if err != nil {
		return err
	}
	instanceproto := &vpcv1.InstancePrototypeInstanceBySourceTemplate{
		SourceTemplate: &vpcv1.InstanceTemplateIdentity{
			ID: &template,
		},
		Name: &name,
	}

	if defaultTrustedProfileTargetIntf, ok := d.GetOk(isInstanceDefaultTrustedProfileTarget); ok {
		defaultTrustedProfiletarget := defaultTrustedProfileTargetIntf.(string)

		target := &vpcv1.TrustedProfileIdentity{}
		if strings.HasPrefix(defaultTrustedProfiletarget, "crn") {
			target.CRN = &defaultTrustedProfiletarget
		} else {
			target.ID = &defaultTrustedProfiletarget
		}
		instanceproto.DefaultTrustedProfile = &vpcv1.InstanceDefaultTrustedProfilePrototype{
			Target: target,
		}

		if defaultTrustedProfileAutoLinkIntf, ok := d.GetOkExists(isInstanceDefaultTrustedProfileAutoLink); ok {
			defaultTrustedProfileAutoLink := defaultTrustedProfileAutoLinkIntf.(bool)
			instanceproto.DefaultTrustedProfile.AutoLink = &defaultTrustedProfileAutoLink
		}
	}
	if profile != "" {
		instanceproto.Profile = &vpcv1.InstanceProfileIdentity{
			Name: &profile,
		}
	}
	if totalVolBandwidthIntf, ok := d.GetOk(isInstanceTotalVolumeBandwidth); ok {
		totalVolBandwidthStr := int64(totalVolBandwidthIntf.(int))
		instanceproto.TotalVolumeBandwidth = &totalVolBandwidthStr
	}

	if vpcID != "" {
		instanceproto.VPC = &vpcv1.VPCIdentity{
			ID: &vpcID,
		}
	}
	if zone != "" {
		instanceproto.Zone = &vpcv1.ZoneIdentity{
			Name: &zone,
		}
	}

	if dHostIdInf, ok := d.GetOk(isPlacementTargetDedicatedHost); ok {
		dHostIdStr := dHostIdInf.(string)
		dHostPlaementTarget := &vpcv1.InstancePlacementTargetPrototypeDedicatedHostIdentity{
			ID: &dHostIdStr,
		}
		instanceproto.PlacementTarget = dHostPlaementTarget
	} else if dHostGrpIdInf, ok := d.GetOk(isPlacementTargetDedicatedHostGroup); ok {
		dHostGrpIdStr := dHostGrpIdInf.(string)
		dHostGrpPlaementTarget := &vpcv1.InstancePlacementTargetPrototypeDedicatedHostGroupIdentity{
			ID: &dHostGrpIdStr,
		}
		instanceproto.PlacementTarget = dHostGrpPlaementTarget
	} else if placementGroupInf, ok := d.GetOk(isPlacementTargetPlacementGroup); ok {
		placementGrpStr := placementGroupInf.(string)
		placementGrp := &vpcv1.InstancePlacementTargetPrototypePlacementGroupIdentity{
			ID: &placementGrpStr,
		}
		instanceproto.PlacementTarget = placementGrp
	}
	if availablePolicyItem, ok := d.GetOk(isInstanceAvailablePolicyHostFailure); ok {
		hostFailure := availablePolicyItem.(string)
		instanceproto.AvailabilityPolicy = &vpcv1.InstanceAvailabilityPolicyPrototype{
			HostFailure: &hostFailure,
		}
	}
	if boot, ok := d.GetOk(isInstanceBootVolume); ok {
		bootvol := boot.([]interface{})[0].(map[string]interface{})
		var volTemplate = &vpcv1.VolumePrototypeInstanceByImageContext{}
		name, ok := bootvol[isInstanceBootAttachmentName]
		namestr := name.(string)
		if namestr != "" && ok {
			volTemplate.Name = &namestr
		}
		sizeOk, ok := bootvol[isInstanceBootSize]
		size := sizeOk.(int)
		if size != 0 && ok {
			sizeInt64 := int64(size)
			volTemplate.Capacity = &sizeInt64
		}
		enc, ok := bootvol[isInstanceBootEncryption]
		encstr := enc.(string)
		if ok && encstr != "" {
			volTemplate.EncryptionKey = &vpcv1.EncryptionKeyIdentity{
				CRN: &encstr,
			}
		}

		volprof := "general-purpose"

		volTemplate.Profile = &vpcv1.VolumeProfileIdentity{
			Name: &volprof,
		}
		var userTags *schema.Set
		if v, ok := bootvol[isInstanceBootVolumeTags]; ok {
			userTags = v.(*schema.Set)
			if userTags != nil && userTags.Len() != 0 {
				userTagsArray := make([]string, userTags.Len())
				for i, userTag := range userTags.List() {
					userTagStr := userTag.(string)
					userTagsArray[i] = userTagStr
				}
				volTemplate.UserTags = userTagsArray
			}
		}
		deleteboolIntf := bootvol[isInstanceVolAttVolAutoDelete]
		deletebool := deleteboolIntf.(bool)

		instanceproto.BootVolumeAttachment = &vpcv1.VolumeAttachmentPrototypeInstanceByImageContext{
			DeleteVolumeOnInstanceDelete: &deletebool,
			Volume:                       volTemplate,
		}
	}

	if networkattachmentsintf, ok := d.GetOk("network_attachments"); ok {
		networkAttachments := []vpcv1.InstanceNetworkAttachmentPrototype{}
		for i, networkAttachmentsItem := range networkattachmentsintf.([]interface{}) {
			allowipspoofing := fmt.Sprintf("network_attachments.%d.allow_ip_spoofing", i)
			autodelete := fmt.Sprintf("network_attachments.%d.autodelete", i)
			enablenat := fmt.Sprintf("network_attachments.%d.enable_infrastructure_nat", i)
			networkAttachmentsItemModel, err := resourceIBMIsInstanceMapToInstanceNetworkAttachmentPrototype(allowipspoofing, autodelete, enablenat, d, networkAttachmentsItem.(map[string]interface{}))
			if err != nil {
				return err
			}
			networkAttachments = append(networkAttachments, *networkAttachmentsItemModel)
		}
		instanceproto.NetworkAttachments = networkAttachments
	}
	if primnetworkattachmentintf, ok := d.GetOk("primary_network_attachment"); ok && len(primnetworkattachmentintf.([]interface{})) > 0 {
		i := 0
		allowipspoofing := fmt.Sprintf("primary_network_attachment.%d.virtual_network_interface.0.allow_ip_spoofing", i)
		autodelete := fmt.Sprintf("primary_network_attachment.%d.virtual_network_interface.0.auto_delete", i)
		enablenat := fmt.Sprintf("primary_network_attachment.%d.virtual_network_interface.0.enable_infrastructure_nat", i)
		primaryNetworkAttachmentModel, err := resourceIBMIsInstanceMapToInstanceNetworkAttachmentPrototype(allowipspoofing, autodelete, enablenat, d, primnetworkattachmentintf.([]interface{})[0].(map[string]interface{}))
		if err != nil {
			return err
		}
		instanceproto.PrimaryNetworkAttachment = primaryNetworkAttachmentModel
	}

	if primnicintf, ok := d.GetOk(isInstancePrimaryNetworkInterface); ok {
		primnic := primnicintf.([]interface{})[0].(map[string]interface{})
		subnetintf, _ := primnic[isInstanceNicSubnet]
		subnetintfstr := subnetintf.(string)
		var primnicobj = &vpcv1.NetworkInterfacePrototype{}
		primnicobj.Subnet = &vpcv1.SubnetIdentity{
			ID: &subnetintfstr,
		}
		name, _ := primnic[isInstanceNicName]
		namestr := name.(string)
		if namestr != "" {
			primnicobj.Name = &namestr
		}

		// reserved ip changes

		var ipv4str, reservedIp, reservedipv4, reservedipname string
		var autodelete, okAuto bool
		ipv4, _ := primnic[isInstanceNicPrimaryIpv4Address]
		ipv4str = ipv4.(string)

		primaryIpOk, ok := primnic[isInstanceNicPrimaryIP]
		if ok && len(primaryIpOk.([]interface{})) > 0 {
			primip := primaryIpOk.([]interface{})[0].(map[string]interface{})

			reservedipok, _ := primip[isInstanceNicReservedIpId]
			reservedIp = reservedipok.(string)

			reservedipv4Ok, _ := primip[isInstanceNicReservedIpAddress]
			reservedipv4 = reservedipv4Ok.(string)

			reservedipnameOk, _ := primip[isInstanceNicReservedIpName]
			reservedipname = reservedipnameOk.(string)
			var reservedipautodeleteok interface{}
			reservedipautodeleteok, okAuto = primip[isInstanceNicReservedIpAutoDelete]
			autodelete = reservedipautodeleteok.(bool)
		}
		if ipv4str != "" && reservedipv4 != "" && ipv4str != reservedipv4 {
			return fmt.Errorf("[ERROR] Error creating instance, primary_network_interface error, use either primary_ipv4_address(%s) or primary_ip.0.address(%s)", ipv4str, reservedipv4)
		}
		if reservedIp != "" && (ipv4str != "" || reservedipv4 != "" || reservedipname != "") {
			return fmt.Errorf("[ERROR] Error creating instance, primary_network_interface error, reserved_ip(%s) is mutually exclusive with other primary_ip attributes", reservedIp)
		}
		if reservedIp != "" {
			primnicobj.PrimaryIP = &vpcv1.NetworkInterfaceIPPrototypeReservedIPIdentity{
				ID: &reservedIp,
			}
		} else {
			if ipv4str != "" || reservedipv4 != "" || reservedipname != "" || okAuto {
				primaryipobj := &vpcv1.NetworkInterfaceIPPrototypeReservedIPPrototypeNetworkInterfaceContext{}
				if ipv4str != "" {
					primaryipobj.Address = &ipv4str
				}
				if reservedipv4 != "" {
					primaryipobj.Address = &reservedipv4
				}
				if reservedipname != "" {
					primaryipobj.Name = &reservedipname
				}
				if okAuto {
					primaryipobj.AutoDelete = &autodelete
				}
				primnicobj.PrimaryIP = primaryipobj
			}
		}
		allowIPSpoofing, ok := primnic[isInstanceNicAllowIPSpoofing]
		allowIPSpoofingbool := allowIPSpoofing.(bool)
		if ok {
			primnicobj.AllowIPSpoofing = &allowIPSpoofingbool
		}
		secgrpintf, ok := primnic[isInstanceNicSecurityGroups]
		if ok {
			secgrpSet := secgrpintf.(*schema.Set)
			if secgrpSet.Len() != 0 {
				var secgrpobjs = make([]vpcv1.SecurityGroupIdentityIntf, secgrpSet.Len())
				for i, secgrpIntf := range secgrpSet.List() {
					secgrpIntfstr := secgrpIntf.(string)
					secgrpobjs[i] = &vpcv1.SecurityGroupIdentity{
						ID: &secgrpIntfstr,
					}
				}
				primnicobj.SecurityGroups = secgrpobjs
			}
		}
		instanceproto.PrimaryNetworkInterface = primnicobj
	}

	if nicsintf, ok := d.GetOk(isInstanceNetworkInterfaces); ok {
		nics := nicsintf.([]interface{})
		var intfs []vpcv1.NetworkInterfacePrototype
		for _, resource := range nics {
			nic := resource.(map[string]interface{})
			nwInterface := &vpcv1.NetworkInterfacePrototype{}
			subnetintf, _ := nic[isInstanceNicSubnet]
			subnetintfstr := subnetintf.(string)
			nwInterface.Subnet = &vpcv1.SubnetIdentity{
				ID: &subnetintfstr,
			}
			name, ok := nic[isInstanceNicName]
			namestr := name.(string)
			if ok && namestr != "" {
				nwInterface.Name = &namestr
			}

			// reserved ip changes

			var ipv4str, reservedIp, reservedipv4, reservedipname string
			var autodelete, okAuto bool
			ipv4, _ := nic[isInstanceNicPrimaryIpv4Address]
			ipv4str = ipv4.(string)

			primaryIpOk, ok := nic[isInstanceNicPrimaryIP]
			if ok && len(primaryIpOk.([]interface{})) > 0 {
				primip := primaryIpOk.([]interface{})[0].(map[string]interface{})

				reservedipok, _ := primip[isInstanceNicReservedIpId]
				reservedIp = reservedipok.(string)

				reservedipv4Ok, _ := primip[isInstanceNicReservedIpAddress]
				reservedipv4 = reservedipv4Ok.(string)

				reservedipnameOk, _ := primip[isInstanceNicReservedIpName]
				reservedipname = reservedipnameOk.(string)
				var reservedipautodeleteok interface{}
				reservedipautodeleteok, okAuto = primip[isInstanceNicReservedIpAutoDelete]
				autodelete = reservedipautodeleteok.(bool)
			}
			if ipv4str != "" && reservedipv4 != "" && ipv4str != reservedipv4 {
				return fmt.Errorf("[ERROR] Error creating instance, network_interfaces error, use either primary_ipv4_address(%s) or primary_ip.0.address(%s)", ipv4str, reservedipv4)
			}
			if reservedIp != "" && (ipv4str != "" || reservedipv4 != "" || reservedipname != "") {
				return fmt.Errorf("[ERROR] Error creating instance, network_interfaces error, reserved_ip(%s) is mutually exclusive with other primary_ip attributes", reservedIp)
			}
			if reservedIp != "" {
				nwInterface.PrimaryIP = &vpcv1.NetworkInterfaceIPPrototypeReservedIPIdentity{
					ID: &reservedIp,
				}
			} else {
				if ipv4str != "" || reservedipv4 != "" || reservedipname != "" || okAuto {
					primaryipobj := &vpcv1.NetworkInterfaceIPPrototypeReservedIPPrototypeNetworkInterfaceContext{}
					if ipv4str != "" {
						primaryipobj.Address = &ipv4str
					}
					if reservedipv4 != "" {
						primaryipobj.Address = &reservedipv4
					}
					if reservedipname != "" {
						primaryipobj.Name = &reservedipname
					}
					if okAuto {
						primaryipobj.AutoDelete = &autodelete
					}
					nwInterface.PrimaryIP = primaryipobj
				}
			}
			allowIPSpoofing, ok := nic[isInstanceNicAllowIPSpoofing]
			allowIPSpoofingbool := allowIPSpoofing.(bool)
			if ok {
				nwInterface.AllowIPSpoofing = &allowIPSpoofingbool
			}
			secgrpintf, ok := nic[isInstanceNicSecurityGroups]
			if ok {
				secgrpSet := secgrpintf.(*schema.Set)
				if secgrpSet.Len() != 0 {
					var secgrpobjs = make([]vpcv1.SecurityGroupIdentityIntf, secgrpSet.Len())
					for i, secgrpIntf := range secgrpSet.List() {
						secgrpIntfstr := secgrpIntf.(string)
						secgrpobjs[i] = &vpcv1.SecurityGroupIdentity{
							ID: &secgrpIntfstr,
						}
					}
					nwInterface.SecurityGroups = secgrpobjs
				}
			}
			intfs = append(intfs, *nwInterface)
		}
		instanceproto.NetworkInterfaces = intfs
	}

	keySet := d.Get(isInstanceKeys).(*schema.Set)
	if keySet.Len() != 0 {
		keyobjs := make([]vpcv1.KeyIdentityIntf, keySet.Len())
		for i, key := range keySet.List() {
			keystr := key.(string)
			keyobjs[i] = &vpcv1.KeyIdentity{
				ID: &keystr,
			}
		}
		instanceproto.Keys = keyobjs
	}

	if userdata, ok := d.GetOk(isInstanceUserData); ok {
		userdatastr := userdata.(string)
		instanceproto.UserData = &userdatastr
	}

	if grp, ok := d.GetOk(isInstanceResourceGroup); ok {
		grpstr := grp.(string)
		instanceproto.ResourceGroup = &vpcv1.ResourceGroupIdentity{
			ID: &grpstr,
		}

	}

	if metadataServiceEnabled, ok := d.GetOkExists(isInstanceMetadataServiceEnabled); ok {
		metadataServiceEnabledBool := metadataServiceEnabled.(bool)
		instanceproto.MetadataService = &vpcv1.InstanceMetadataServicePrototype{
			Enabled: &metadataServiceEnabledBool,
		}
	}

	if metadataService := GetInstanceMetadataServiceOptions(d); metadataService != nil {
		instanceproto.MetadataService = metadataService
	}

	options := &vpcv1.CreateInstanceOptions{
		InstancePrototype: instanceproto,
	}

	instance, response, err := sess.CreateInstance(options)
	if err != nil {
		log.Printf("[DEBUG] Instance err %s\n%s", err, response)
		return err
	}
	d.SetId(*instance.ID)

	log.Printf("[INFO] Instance : %s", *instance.ID)
	d.Set(isInstanceStatus, instance.Status)

	_, err = isWaitForInstanceAvailable(sess, d.Id(), d.Timeout(schema.TimeoutCreate), d)
	if err != nil {
		return err
	}

	v := os.Getenv("IC_ENV_TAGS")
	if _, ok := d.GetOk(isInstanceTags); ok || v != "" {
		oldList, newList := d.GetChange(isInstanceTags)
		err = flex.UpdateTagsUsingCRN(oldList, newList, meta, *instance.CRN)
		if err != nil {
			log.Printf(
				"[ERROR] Error on create of resource instance (%s) tags: %s", d.Id(), err)
		}
	}
	if _, ok := d.GetOk(isInstanceAccessTags); ok {
		oldList, newList := d.GetChange(isInstanceAccessTags)
		err = flex.UpdateGlobalTagsUsingCRN(oldList, newList, meta, *instance.CRN, "", isInstanceAccessTagType)
		if err != nil {
			log.Printf(
				"[ERROR] Error on create of resource instance (%s) access tags: %s", d.Id(), err)
		}
	}
	return nil
}

func instanceCreateBySnapshot(d *schema.ResourceData, meta interface{}, profile, name, vpcID, zone string) error {
	sess, err := vpcClient(meta)
	if err != nil {
		return err
	}
	instanceproto := &vpcv1.InstancePrototypeInstanceBySourceSnapshot{
		Zone: &vpcv1.ZoneIdentity{
			Name: &zone,
		},
		Profile: &vpcv1.InstanceProfileIdentity{
			Name: &profile,
		},
		Name: &name,
		VPC: &vpcv1.VPCIdentity{
			ID: &vpcID,
		},
	}

	if defaultTrustedProfileTargetIntf, ok := d.GetOk(isInstanceDefaultTrustedProfileTarget); ok {
		defaultTrustedProfiletarget := defaultTrustedProfileTargetIntf.(string)

		target := &vpcv1.TrustedProfileIdentity{}
		if strings.HasPrefix(defaultTrustedProfiletarget, "crn") {
			target.CRN = &defaultTrustedProfiletarget
		} else {
			target.ID = &defaultTrustedProfiletarget
		}
		instanceproto.DefaultTrustedProfile = &vpcv1.InstanceDefaultTrustedProfilePrototype{
			Target: target,
		}

		if defaultTrustedProfileAutoLinkIntf, ok := d.GetOkExists(isInstanceDefaultTrustedProfileAutoLink); ok {
			defaultTrustedProfileAutoLink := defaultTrustedProfileAutoLinkIntf.(bool)
			instanceproto.DefaultTrustedProfile.AutoLink = &defaultTrustedProfileAutoLink
		}
	}

	if dHostIdInf, ok := d.GetOk(isPlacementTargetDedicatedHost); ok {
		dHostIdStr := dHostIdInf.(string)
		dHostPlaementTarget := &vpcv1.InstancePlacementTargetPrototypeDedicatedHostIdentity{
			ID: &dHostIdStr,
		}
		instanceproto.PlacementTarget = dHostPlaementTarget
	} else if dHostGrpIdInf, ok := d.GetOk(isPlacementTargetDedicatedHostGroup); ok {
		dHostGrpIdStr := dHostGrpIdInf.(string)
		dHostGrpPlaementTarget := &vpcv1.InstancePlacementTargetPrototypeDedicatedHostGroupIdentity{
			ID: &dHostGrpIdStr,
		}
		instanceproto.PlacementTarget = dHostGrpPlaementTarget
	} else if placementGroupInf, ok := d.GetOk(isPlacementTargetPlacementGroup); ok {
		placementGrpStr := placementGroupInf.(string)
		placementGrp := &vpcv1.InstancePlacementTargetPrototypePlacementGroupIdentity{
			ID: &placementGrpStr,
		}
		instanceproto.PlacementTarget = placementGrp
	}

	if boot, ok := d.GetOk(isInstanceBootVolume); ok {
		bootvol := boot.([]interface{})[0].(map[string]interface{})
		var volTemplate = &vpcv1.VolumePrototypeInstanceBySourceSnapshotContext{}

		name, ok := bootvol[isInstanceBootAttachmentName]
		namestr := name.(string)
		if namestr != "" && ok {
			volTemplate.Name = &namestr
		}
		sizeOk, ok := bootvol[isInstanceBootSize]
		size := sizeOk.(int)
		if size != 0 && ok {
			sizeInt64 := int64(size)
			volTemplate.Capacity = &sizeInt64
		}
		enc, ok := bootvol[isInstanceBootEncryption]
		encstr := enc.(string)
		if ok && encstr != "" {
			volTemplate.EncryptionKey = &vpcv1.EncryptionKeyIdentity{
				CRN: &encstr,
			}
		}
		volprof := "general-purpose"
		volTemplate.Profile = &vpcv1.VolumeProfileIdentity{
			Name: &volprof,
		}
		var userTags *schema.Set
		if v, ok := bootvol[isInstanceBootVolumeTags]; ok {
			userTags = v.(*schema.Set)
			if userTags != nil && userTags.Len() != 0 {
				userTagsArray := make([]string, userTags.Len())
				for i, userTag := range userTags.List() {
					userTagStr := userTag.(string)
					userTagsArray[i] = userTagStr
				}
				volTemplate.UserTags = userTagsArray
			}
		}
		snapshotId, ok := bootvol[isInstanceVolumeSnapshot]
		snapshotIdStr := snapshotId.(string)
		if snapshotIdStr != "" && ok {
			volTemplate.SourceSnapshot = &vpcv1.SnapshotIdentity{
				ID: &snapshotIdStr,
			}
		}
		deleteboolIntf := bootvol[isInstanceVolAttVolAutoDelete]
		deletebool := deleteboolIntf.(bool)
		instanceproto.BootVolumeAttachment = &vpcv1.VolumeAttachmentPrototypeInstanceBySourceSnapshotContext{
			DeleteVolumeOnInstanceDelete: &deletebool,
			Volume:                       volTemplate,
		}
	}
	if totalVolBandwidthIntf, ok := d.GetOk(isInstanceTotalVolumeBandwidth); ok {
		totalVolBandwidthStr := int64(totalVolBandwidthIntf.(int))
		instanceproto.TotalVolumeBandwidth = &totalVolBandwidthStr
	}

	if networkattachmentsintf, ok := d.GetOk("network_attachments"); ok {
		networkAttachments := []vpcv1.InstanceNetworkAttachmentPrototype{}
		for i, networkAttachmentsItem := range networkattachmentsintf.([]interface{}) {
			allowipspoofing := fmt.Sprintf("network_attachments.%d.allow_ip_spoofing", i)
			autodelete := fmt.Sprintf("network_attachments.%d.autodelete", i)
			enablenat := fmt.Sprintf("network_attachments.%d.enable_infrastructure_nat", i)
			networkAttachmentsItemModel, err := resourceIBMIsInstanceMapToInstanceNetworkAttachmentPrototype(allowipspoofing, autodelete, enablenat, d, networkAttachmentsItem.(map[string]interface{}))
			if err != nil {
				return err
			}
			networkAttachments = append(networkAttachments, *networkAttachmentsItemModel)
		}
		instanceproto.NetworkAttachments = networkAttachments
	}
	if primnetworkattachmentintf, ok := d.GetOk("primary_network_attachment"); ok && len(primnetworkattachmentintf.([]interface{})) > 0 {
		i := 0
		allowipspoofing := fmt.Sprintf("primary_network_attachment.%d.virtual_network_interface.0.allow_ip_spoofing", i)
		autodelete := fmt.Sprintf("primary_network_attachment.%d.virtual_network_interface.0.auto_delete", i)
		enablenat := fmt.Sprintf("primary_network_attachment.%d.virtual_network_interface.0.enable_infrastructure_nat", i)
		primaryNetworkAttachmentModel, err := resourceIBMIsInstanceMapToInstanceNetworkAttachmentPrototype(allowipspoofing, autodelete, enablenat, d, primnetworkattachmentintf.([]interface{})[0].(map[string]interface{}))
		if err != nil {
			return err
		}
		instanceproto.PrimaryNetworkAttachment = primaryNetworkAttachmentModel
	}

	if primnicintf, ok := d.GetOk(isInstancePrimaryNetworkInterface); ok {
		primnic := primnicintf.([]interface{})[0].(map[string]interface{})
		subnetintf, _ := primnic[isInstanceNicSubnet]
		subnetintfstr := subnetintf.(string)
		var primnicobj = &vpcv1.NetworkInterfacePrototype{}
		primnicobj.Subnet = &vpcv1.SubnetIdentity{
			ID: &subnetintfstr,
		}
		name, _ := primnic[isInstanceNicName]
		namestr := name.(string)
		if namestr != "" {
			primnicobj.Name = &namestr
		}

		// reserved ip changes

		var ipv4str, reservedIp, reservedipv4, reservedipname string
		var autodelete, okAuto bool
		ipv4, _ := primnic[isInstanceNicPrimaryIpv4Address]
		ipv4str = ipv4.(string)

		primaryIpOk, ok := primnic[isInstanceNicPrimaryIP]
		if ok && len(primaryIpOk.([]interface{})) > 0 {
			primip := primaryIpOk.([]interface{})[0].(map[string]interface{})

			reservedipok, _ := primip[isInstanceNicReservedIpId]
			reservedIp = reservedipok.(string)

			reservedipv4Ok, _ := primip[isInstanceNicReservedIpAddress]
			reservedipv4 = reservedipv4Ok.(string)

			reservedipnameOk, _ := primip[isInstanceNicReservedIpName]
			reservedipname = reservedipnameOk.(string)
			var reservedipautodeleteok interface{}
			reservedipautodeleteok, okAuto = primip[isInstanceNicReservedIpAutoDelete]
			autodelete = reservedipautodeleteok.(bool)
		}
		if ipv4str != "" && reservedipv4 != "" && ipv4str != reservedipv4 {
			return fmt.Errorf("[ERROR] Error creating instance, primary_network_interface error, use either primary_ipv4_address(%s) or primary_ip.0.address(%s)", ipv4str, reservedipv4)
		}
		if reservedIp != "" && (ipv4str != "" || reservedipv4 != "" || reservedipname != "") {
			return fmt.Errorf("[ERROR] Error creating instance, primary_network_interface error, reserved_ip(%s) is mutually exclusive with other primary_ip attributes", reservedIp)
		}
		if reservedIp != "" {
			primnicobj.PrimaryIP = &vpcv1.NetworkInterfaceIPPrototypeReservedIPIdentity{
				ID: &reservedIp,
			}
		} else {
			if ipv4str != "" || reservedipv4 != "" || reservedipname != "" || okAuto {
				primaryipobj := &vpcv1.NetworkInterfaceIPPrototypeReservedIPPrototypeNetworkInterfaceContext{}
				if ipv4str != "" {
					primaryipobj.Address = &ipv4str
				}
				if reservedipv4 != "" {
					primaryipobj.Address = &reservedipv4
				}
				if reservedipname != "" {
					primaryipobj.Name = &reservedipname
				}
				if okAuto {
					primaryipobj.AutoDelete = &autodelete
				}
				primnicobj.PrimaryIP = primaryipobj
			}
		}

		allowIPSpoofing, ok := primnic[isInstanceNicAllowIPSpoofing]
		allowIPSpoofingbool := allowIPSpoofing.(bool)
		if ok {
			primnicobj.AllowIPSpoofing = &allowIPSpoofingbool
		}
		secgrpintf, ok := primnic[isInstanceNicSecurityGroups]
		if ok {
			secgrpSet := secgrpintf.(*schema.Set)
			if secgrpSet.Len() != 0 {
				var secgrpobjs = make([]vpcv1.SecurityGroupIdentityIntf, secgrpSet.Len())
				for i, secgrpIntf := range secgrpSet.List() {
					secgrpIntfstr := secgrpIntf.(string)
					secgrpobjs[i] = &vpcv1.SecurityGroupIdentity{
						ID: &secgrpIntfstr,
					}
				}
				primnicobj.SecurityGroups = secgrpobjs
			}
		}
		instanceproto.PrimaryNetworkInterface = primnicobj
	}

	if nicsintf, ok := d.GetOk(isInstanceNetworkInterfaces); ok {
		nics := nicsintf.([]interface{})
		var intfs []vpcv1.NetworkInterfacePrototype
		for _, resource := range nics {
			nic := resource.(map[string]interface{})
			nwInterface := &vpcv1.NetworkInterfacePrototype{}
			subnetintf, _ := nic[isInstanceNicSubnet]
			subnetintfstr := subnetintf.(string)
			nwInterface.Subnet = &vpcv1.SubnetIdentity{
				ID: &subnetintfstr,
			}
			name, ok := nic[isInstanceNicName]
			namestr := name.(string)
			if ok && namestr != "" {
				nwInterface.Name = &namestr
			}
			// reserved ip changes

			var ipv4str, reservedIp, reservedipv4, reservedipname string
			var autodelete, okAuto bool
			ipv4, _ := nic[isInstanceNicPrimaryIpv4Address]
			ipv4str = ipv4.(string)

			primaryIpOk, ok := nic[isInstanceNicPrimaryIP]
			if ok && len(primaryIpOk.([]interface{})) > 0 {
				primip := primaryIpOk.([]interface{})[0].(map[string]interface{})

				reservedipok, _ := primip[isInstanceNicReservedIpId]
				reservedIp = reservedipok.(string)

				reservedipv4Ok, _ := primip[isInstanceNicReservedIpAddress]
				reservedipv4 = reservedipv4Ok.(string)

				reservedipnameOk, _ := primip[isInstanceNicReservedIpName]
				reservedipname = reservedipnameOk.(string)
				var reservedipautodeleteok interface{}
				reservedipautodeleteok, okAuto = primip[isInstanceNicReservedIpAutoDelete]
				autodelete = reservedipautodeleteok.(bool)
			}
			if ipv4str != "" && reservedipv4 != "" && ipv4str != reservedipv4 {
				return fmt.Errorf("[ERROR] Error creating instance, network_interfaces error, use either primary_ipv4_address(%s) or primary_ip.0.address(%s)", ipv4str, reservedipv4)
			}
			if reservedIp != "" && (ipv4str != "" || reservedipv4 != "" || reservedipname != "") {
				return fmt.Errorf("[ERROR] Error creating instance, network_interfaces error, reserved_ip(%s) is mutually exclusive with other primary_ip attributes", reservedIp)
			}
			if reservedIp != "" {
				nwInterface.PrimaryIP = &vpcv1.NetworkInterfaceIPPrototypeReservedIPIdentity{
					ID: &reservedIp,
				}
			} else {
				if ipv4str != "" || reservedipv4 != "" || reservedipname != "" || okAuto {
					primaryipobj := &vpcv1.NetworkInterfaceIPPrototypeReservedIPPrototypeNetworkInterfaceContext{}
					if ipv4str != "" {
						primaryipobj.Address = &ipv4str
					}
					if reservedipv4 != "" {
						primaryipobj.Address = &reservedipv4
					}
					if reservedipname != "" {
						primaryipobj.Name = &reservedipname
					}
					if okAuto {
						primaryipobj.AutoDelete = &autodelete
					}
					nwInterface.PrimaryIP = primaryipobj
				}
			}
			allowIPSpoofing, ok := nic[isInstanceNicAllowIPSpoofing]
			allowIPSpoofingbool := allowIPSpoofing.(bool)
			if ok {
				nwInterface.AllowIPSpoofing = &allowIPSpoofingbool
			}
			secgrpintf, ok := nic[isInstanceNicSecurityGroups]
			if ok {
				secgrpSet := secgrpintf.(*schema.Set)
				if secgrpSet.Len() != 0 {
					var secgrpobjs = make([]vpcv1.SecurityGroupIdentityIntf, secgrpSet.Len())
					for i, secgrpIntf := range secgrpSet.List() {
						secgrpIntfstr := secgrpIntf.(string)
						secgrpobjs[i] = &vpcv1.SecurityGroupIdentity{
							ID: &secgrpIntfstr,
						}
					}
					nwInterface.SecurityGroups = secgrpobjs
				}
			}
			intfs = append(intfs, *nwInterface)
		}
		instanceproto.NetworkInterfaces = intfs
	}

	keySet := d.Get(isInstanceKeys).(*schema.Set)
	if keySet.Len() != 0 {
		keyobjs := make([]vpcv1.KeyIdentityIntf, keySet.Len())
		for i, key := range keySet.List() {
			keystr := key.(string)
			keyobjs[i] = &vpcv1.KeyIdentity{
				ID: &keystr,
			}
		}
		instanceproto.Keys = keyobjs
	}

	if userdata, ok := d.GetOk(isInstanceUserData); ok {
		userdatastr := userdata.(string)
		instanceproto.UserData = &userdatastr
	}

	if grp, ok := d.GetOk(isInstanceResourceGroup); ok {
		grpstr := grp.(string)
		instanceproto.ResourceGroup = &vpcv1.ResourceGroupIdentity{
			ID: &grpstr,
		}

	}
	if availablePolicyItem, ok := d.GetOk(isInstanceAvailablePolicyHostFailure); ok {
		hostFailure := availablePolicyItem.(string)
		instanceproto.AvailabilityPolicy = &vpcv1.InstanceAvailabilityPolicyPrototype{
			HostFailure: &hostFailure,
		}
	}
	metadataServiceEnabled := d.Get(isInstanceMetadataServiceEnabled).(bool)
	if metadataServiceEnabled {
		instanceproto.MetadataService = &vpcv1.InstanceMetadataServicePrototype{
			Enabled: &metadataServiceEnabled,
		}
	}

	if metadataService := GetInstanceMetadataServiceOptions(d); metadataService != nil {
		instanceproto.MetadataService = metadataService
	}

	options := &vpcv1.CreateInstanceOptions{
		InstancePrototype: instanceproto,
	}

	instance, response, err := sess.CreateInstance(options)
	if err != nil {
		log.Printf("[DEBUG] Instance err %s\n%s", err, response)
		return err
	}
	d.SetId(*instance.ID)

	log.Printf("[INFO] Instance : %s", *instance.ID)
	d.Set(isInstanceStatus, instance.Status)

	_, err = isWaitForInstanceAvailable(sess, d.Id(), d.Timeout(schema.TimeoutCreate), d)
	if err != nil {
		return err
	}

	v := os.Getenv("IC_ENV_TAGS")
	if _, ok := d.GetOk(isInstanceTags); ok || v != "" {
		oldList, newList := d.GetChange(isInstanceTags)
		err = flex.UpdateGlobalTagsUsingCRN(oldList, newList, meta, *instance.CRN, "", isInstanceUserTagType)
		if err != nil {
			log.Printf(
				"[ERROR] Error on create of resource instance (%s) tags: %s", d.Id(), err)
		}
	}
	if _, ok := d.GetOk(isInstanceAccessTags); ok {
		oldList, newList := d.GetChange(isInstanceAccessTags)
		err = flex.UpdateGlobalTagsUsingCRN(oldList, newList, meta, *instance.CRN, "", isInstanceAccessTagType)
		if err != nil {
			log.Printf(
				"[ERROR] Error on create of resource instance (%s) access tags: %s", d.Id(), err)
		}
	}
	return nil
}

func instanceCreateByVolume(d *schema.ResourceData, meta interface{}, profile, name, vpcID, zone string) error {
	sess, err := vpcClient(meta)
	if err != nil {
		return err
	}
	instanceproto := &vpcv1.InstancePrototypeInstanceByVolume{
		Zone: &vpcv1.ZoneIdentity{
			Name: &zone,
		},
		Profile: &vpcv1.InstanceProfileIdentity{
			Name: &profile,
		},
		Name: &name,
		VPC: &vpcv1.VPCIdentity{
			ID: &vpcID,
		},
	}

	if defaultTrustedProfileTargetIntf, ok := d.GetOk(isInstanceDefaultTrustedProfileTarget); ok {
		defaultTrustedProfiletarget := defaultTrustedProfileTargetIntf.(string)

		target := &vpcv1.TrustedProfileIdentity{}
		if strings.HasPrefix(defaultTrustedProfiletarget, "crn") {
			target.CRN = &defaultTrustedProfiletarget
		} else {
			target.ID = &defaultTrustedProfiletarget
		}
		instanceproto.DefaultTrustedProfile = &vpcv1.InstanceDefaultTrustedProfilePrototype{
			Target: target,
		}

		if defaultTrustedProfileAutoLinkIntf, ok := d.GetOkExists(isInstanceDefaultTrustedProfileAutoLink); ok {
			defaultTrustedProfileAutoLink := defaultTrustedProfileAutoLinkIntf.(bool)
			instanceproto.DefaultTrustedProfile.AutoLink = &defaultTrustedProfileAutoLink
		}
	}

	if dHostIdInf, ok := d.GetOk(isPlacementTargetDedicatedHost); ok {
		dHostIdStr := dHostIdInf.(string)
		dHostPlaementTarget := &vpcv1.InstancePlacementTargetPrototypeDedicatedHostIdentity{
			ID: &dHostIdStr,
		}
		instanceproto.PlacementTarget = dHostPlaementTarget
	} else if dHostGrpIdInf, ok := d.GetOk(isPlacementTargetDedicatedHostGroup); ok {
		dHostGrpIdStr := dHostGrpIdInf.(string)
		dHostGrpPlaementTarget := &vpcv1.InstancePlacementTargetPrototypeDedicatedHostGroupIdentity{
			ID: &dHostGrpIdStr,
		}
		instanceproto.PlacementTarget = dHostGrpPlaementTarget
	} else if placementGroupInf, ok := d.GetOk(isPlacementTargetPlacementGroup); ok {
		placementGrpStr := placementGroupInf.(string)
		placementGrp := &vpcv1.InstancePlacementTargetPrototypePlacementGroupIdentity{
			ID: &placementGrpStr,
		}
		instanceproto.PlacementTarget = placementGrp
	}

	if boot, ok := d.GetOk(isInstanceBootVolume); ok {
		bootvol := boot.([]interface{})[0].(map[string]interface{})
		volumeId, ok := bootvol[isInstanceBootVolumeId]

		volumeIdStr := volumeId.(string)
		bootVolAttachment := &vpcv1.VolumeAttachmentPrototypeInstanceByVolumeContext{}
		if ok && volumeIdStr != "" {
			volumeIdentity := &vpcv1.VolumeIdentity{
				ID: &volumeIdStr,
			}
			bootVolAttachment.Volume = volumeIdentity
		}
		if autoDeleteIntf, ok := d.GetOk("boot_volume.0.auto_delete_volume"); ok {
			autoDelete := autoDeleteIntf.(bool)
			bootVolAttachment.DeleteVolumeOnInstanceDelete = &autoDelete
		}
		instanceproto.BootVolumeAttachment = bootVolAttachment
	}
	if totalVolBandwidthIntf, ok := d.GetOk(isInstanceTotalVolumeBandwidth); ok {
		totalVolBandwidthStr := int64(totalVolBandwidthIntf.(int))
		instanceproto.TotalVolumeBandwidth = &totalVolBandwidthStr
	}
	if networkattachmentsintf, ok := d.GetOk("network_attachments"); ok {
		networkAttachments := []vpcv1.InstanceNetworkAttachmentPrototype{}
		for i, networkAttachmentsItem := range networkattachmentsintf.([]interface{}) {
			allowipspoofing := fmt.Sprintf("network_attachments.%d.virtual_network_interface.0.allow_ip_spoofing", i)
			autodelete := fmt.Sprintf("network_attachments.%d.virtual_network_interface.0.auto_delete", i)
			enablenat := fmt.Sprintf("network_attachments.%d.virtual_network_interface.0.enable_infrastructure_nat", i)
			// allowipspoofing := "primary_network_attachment.0.allow_ip_spoofing"
			// autodelete := "primary_network_attachment.0.autodelete"
			// enablenat := "primary_network_attachment.0.enable_infrastructure_nat"
			networkAttachmentsItemModel, err := resourceIBMIsInstanceMapToInstanceNetworkAttachmentPrototype(allowipspoofing, autodelete, enablenat, d, networkAttachmentsItem.(map[string]interface{}))
			if err != nil {
				return err
			}
			networkAttachments = append(networkAttachments, *networkAttachmentsItemModel)
		}
		instanceproto.NetworkAttachments = networkAttachments
	}
	if primnetworkattachmentintf, ok := d.GetOk("primary_network_attachment"); ok && len(primnetworkattachmentintf.([]interface{})) > 0 {
		i := 0
		allowipspoofing := fmt.Sprintf("primary_network_attachment.%d.virtual_network_interface.0.allow_ip_spoofing", i)
		autodelete := fmt.Sprintf("primary_network_attachment.%d.virtual_network_interface.0.auto_delete", i)
		enablenat := fmt.Sprintf("primary_network_attachment.%d.virtual_network_interface.0.enable_infrastructure_nat", i)
		primaryNetworkAttachmentModel, err := resourceIBMIsInstanceMapToInstanceNetworkAttachmentPrototype(allowipspoofing, autodelete, enablenat, d, primnetworkattachmentintf.([]interface{})[0].(map[string]interface{}))
		if err != nil {
			return err
		}
		instanceproto.PrimaryNetworkAttachment = primaryNetworkAttachmentModel
	}

	if primnicintf, ok := d.GetOk(isInstancePrimaryNetworkInterface); ok {
		primnic := primnicintf.([]interface{})[0].(map[string]interface{})
		subnetintf, _ := primnic[isInstanceNicSubnet]
		subnetintfstr := subnetintf.(string)
		var primnicobj = &vpcv1.NetworkInterfacePrototype{}
		primnicobj.Subnet = &vpcv1.SubnetIdentity{
			ID: &subnetintfstr,
		}
		name, _ := primnic[isInstanceNicName]
		namestr := name.(string)
		if namestr != "" {
			primnicobj.Name = &namestr
		}

		// reserved ip changes

		var ipv4str, reservedIp, reservedipv4, reservedipname string
		var autodelete, okAuto bool
		ipv4, _ := primnic[isInstanceNicPrimaryIpv4Address]
		ipv4str = ipv4.(string)

		primaryIpOk, ok := primnic[isInstanceNicPrimaryIP]
		if ok && len(primaryIpOk.([]interface{})) > 0 {
			primip := primaryIpOk.([]interface{})[0].(map[string]interface{})

			reservedipok, _ := primip[isInstanceNicReservedIpId]
			reservedIp = reservedipok.(string)

			reservedipv4Ok, _ := primip[isInstanceNicReservedIpAddress]
			reservedipv4 = reservedipv4Ok.(string)

			reservedipnameOk, _ := primip[isInstanceNicReservedIpName]
			reservedipname = reservedipnameOk.(string)
			var reservedipautodeleteok interface{}
			reservedipautodeleteok, okAuto = primip[isInstanceNicReservedIpAutoDelete]
			autodelete = reservedipautodeleteok.(bool)
		}
		if ipv4str != "" && reservedipv4 != "" && ipv4str != reservedipv4 {
			return fmt.Errorf("[ERROR] Error creating instance, primary_network_interface error, use either primary_ipv4_address(%s) or primary_ip.0.address(%s)", ipv4str, reservedipv4)
		}
		if reservedIp != "" && (ipv4str != "" || reservedipv4 != "" || reservedipname != "") {
			return fmt.Errorf("[ERROR] Error creating instance, primary_network_interface error, reserved_ip(%s) is mutually exclusive with other primary_ip attributes", reservedIp)
		}
		if reservedIp != "" {
			primnicobj.PrimaryIP = &vpcv1.NetworkInterfaceIPPrototypeReservedIPIdentity{
				ID: &reservedIp,
			}
		} else {
			if ipv4str != "" || reservedipv4 != "" || reservedipname != "" || okAuto {
				primaryipobj := &vpcv1.NetworkInterfaceIPPrototypeReservedIPPrototypeNetworkInterfaceContext{}
				if ipv4str != "" {
					primaryipobj.Address = &ipv4str
				}
				if reservedipv4 != "" {
					primaryipobj.Address = &reservedipv4
				}
				if reservedipname != "" {
					primaryipobj.Name = &reservedipname
				}
				if okAuto {
					primaryipobj.AutoDelete = &autodelete
				}
				primnicobj.PrimaryIP = primaryipobj
			}
		}

		allowIPSpoofing, ok := primnic[isInstanceNicAllowIPSpoofing]
		allowIPSpoofingbool := allowIPSpoofing.(bool)
		if ok {
			primnicobj.AllowIPSpoofing = &allowIPSpoofingbool
		}
		secgrpintf, ok := primnic[isInstanceNicSecurityGroups]
		if ok {
			secgrpSet := secgrpintf.(*schema.Set)
			if secgrpSet.Len() != 0 {
				var secgrpobjs = make([]vpcv1.SecurityGroupIdentityIntf, secgrpSet.Len())
				for i, secgrpIntf := range secgrpSet.List() {
					secgrpIntfstr := secgrpIntf.(string)
					secgrpobjs[i] = &vpcv1.SecurityGroupIdentity{
						ID: &secgrpIntfstr,
					}
				}
				primnicobj.SecurityGroups = secgrpobjs
			}
		}
		instanceproto.PrimaryNetworkInterface = primnicobj
	}

	if nicsintf, ok := d.GetOk(isInstanceNetworkInterfaces); ok {
		nics := nicsintf.([]interface{})
		var intfs []vpcv1.NetworkInterfacePrototype
		for _, resource := range nics {
			nic := resource.(map[string]interface{})
			nwInterface := &vpcv1.NetworkInterfacePrototype{}
			subnetintf, _ := nic[isInstanceNicSubnet]
			subnetintfstr := subnetintf.(string)
			nwInterface.Subnet = &vpcv1.SubnetIdentity{
				ID: &subnetintfstr,
			}
			name, ok := nic[isInstanceNicName]
			namestr := name.(string)
			if ok && namestr != "" {
				nwInterface.Name = &namestr
			}
			// reserved ip changes

			var ipv4str, reservedIp, reservedipv4, reservedipname string
			var autodelete, okAuto bool
			ipv4, _ := nic[isInstanceNicPrimaryIpv4Address]
			ipv4str = ipv4.(string)

			primaryIpOk, ok := nic[isInstanceNicPrimaryIP]
			if ok && len(primaryIpOk.([]interface{})) > 0 {
				primip := primaryIpOk.([]interface{})[0].(map[string]interface{})

				reservedipok, _ := primip[isInstanceNicReservedIpId]
				reservedIp = reservedipok.(string)

				reservedipv4Ok, _ := primip[isInstanceNicReservedIpAddress]
				reservedipv4 = reservedipv4Ok.(string)

				reservedipnameOk, _ := primip[isInstanceNicReservedIpName]
				reservedipname = reservedipnameOk.(string)
				var reservedipautodeleteok interface{}
				reservedipautodeleteok, okAuto = primip[isInstanceNicReservedIpAutoDelete]
				autodelete = reservedipautodeleteok.(bool)
			}
			if ipv4str != "" && reservedipv4 != "" && ipv4str != reservedipv4 {
				return fmt.Errorf("[ERROR] Error creating instance, network_interfaces error, use either primary_ipv4_address(%s) or primary_ip.0.address(%s)", ipv4str, reservedipv4)
			}
			if reservedIp != "" && (ipv4str != "" || reservedipv4 != "" || reservedipname != "") {
				return fmt.Errorf("[ERROR] Error creating instance, network_interfaces error, reserved_ip(%s) is mutually exclusive with other primary_ip attributes", reservedIp)
			}
			if reservedIp != "" {
				nwInterface.PrimaryIP = &vpcv1.NetworkInterfaceIPPrototypeReservedIPIdentity{
					ID: &reservedIp,
				}
			} else {
				if ipv4str != "" || reservedipv4 != "" || reservedipname != "" || okAuto {
					primaryipobj := &vpcv1.NetworkInterfaceIPPrototypeReservedIPPrototypeNetworkInterfaceContext{}
					if ipv4str != "" {
						primaryipobj.Address = &ipv4str
					}
					if reservedipv4 != "" {
						primaryipobj.Address = &reservedipv4
					}
					if reservedipname != "" {
						primaryipobj.Name = &reservedipname
					}
					if okAuto {
						primaryipobj.AutoDelete = &autodelete
					}
					nwInterface.PrimaryIP = primaryipobj
				}
			}
			allowIPSpoofing, ok := nic[isInstanceNicAllowIPSpoofing]
			allowIPSpoofingbool := allowIPSpoofing.(bool)
			if ok {
				nwInterface.AllowIPSpoofing = &allowIPSpoofingbool
			}
			secgrpintf, ok := nic[isInstanceNicSecurityGroups]
			if ok {
				secgrpSet := secgrpintf.(*schema.Set)
				if secgrpSet.Len() != 0 {
					var secgrpobjs = make([]vpcv1.SecurityGroupIdentityIntf, secgrpSet.Len())
					for i, secgrpIntf := range secgrpSet.List() {
						secgrpIntfstr := secgrpIntf.(string)
						secgrpobjs[i] = &vpcv1.SecurityGroupIdentity{
							ID: &secgrpIntfstr,
						}
					}
					nwInterface.SecurityGroups = secgrpobjs
				}
			}
			intfs = append(intfs, *nwInterface)
		}
		instanceproto.NetworkInterfaces = intfs
	}

	keySet := d.Get(isInstanceKeys).(*schema.Set)
	if keySet.Len() != 0 {
		keyobjs := make([]vpcv1.KeyIdentityIntf, keySet.Len())
		for i, key := range keySet.List() {
			keystr := key.(string)
			keyobjs[i] = &vpcv1.KeyIdentity{
				ID: &keystr,
			}
		}
		instanceproto.Keys = keyobjs
	}

	if userdata, ok := d.GetOk(isInstanceUserData); ok {
		userdatastr := userdata.(string)
		instanceproto.UserData = &userdatastr
	}

	if grp, ok := d.GetOk(isInstanceResourceGroup); ok {
		grpstr := grp.(string)
		instanceproto.ResourceGroup = &vpcv1.ResourceGroupIdentity{
			ID: &grpstr,
		}

	}
	if availablePolicyItem, ok := d.GetOk(isInstanceAvailablePolicyHostFailure); ok {
		hostFailure := availablePolicyItem.(string)
		instanceproto.AvailabilityPolicy = &vpcv1.InstanceAvailabilityPolicyPrototype{
			HostFailure: &hostFailure,
		}
	}
	metadataServiceEnabled := d.Get(isInstanceMetadataServiceEnabled).(bool)
	if metadataServiceEnabled {
		instanceproto.MetadataService = &vpcv1.InstanceMetadataServicePrototype{
			Enabled: &metadataServiceEnabled,
		}
	}
	if metadataService := GetInstanceMetadataServiceOptions(d); metadataService != nil {
		instanceproto.MetadataService = metadataService
	}

	options := &vpcv1.CreateInstanceOptions{
		InstancePrototype: instanceproto,
	}

	instance, response, err := sess.CreateInstance(options)
	if err != nil {
		log.Printf("[DEBUG] Instance err %s\n%s", err, response)
		return err
	}
	d.SetId(*instance.ID)

	log.Printf("[INFO] Instance : %s", *instance.ID)
	d.Set(isInstanceStatus, instance.Status)

	_, err = isWaitForInstanceAvailable(sess, d.Id(), d.Timeout(schema.TimeoutCreate), d)
	if err != nil {
		return err
	}

	v := os.Getenv("IC_ENV_TAGS")
	if _, ok := d.GetOk(isInstanceTags); ok || v != "" {
		oldList, newList := d.GetChange(isInstanceTags)
		err = flex.UpdateTagsUsingCRN(oldList, newList, meta, *instance.CRN)
		if err != nil {
			log.Printf(
				"[ERROR] Error on create of resource instance (%s) tags: %s", d.Id(), err)
		}
	}
	if _, ok := d.GetOk(isInstanceAccessTags); ok {
		oldList, newList := d.GetChange(isInstanceAccessTags)
		err = flex.UpdateGlobalTagsUsingCRN(oldList, newList, meta, *instance.CRN, "", isInstanceAccessTagType)
		if err != nil {
			log.Printf(
				"[ERROR] Error on create of resource instance (%s) access tags: %s", d.Id(), err)
		}
	}
	return nil
}

func resourceIBMisInstanceCreate(d *schema.ResourceData, meta interface{}) error {

	profile := d.Get(isInstanceProfile).(string)
	name := d.Get(isInstanceName).(string)
	vpcID := d.Get(isInstanceVPC).(string)
	zone := d.Get(isInstanceZone).(string)
	image := d.Get(isInstanceImage).(string)
	snapshot := d.Get("boot_volume.0.snapshot").(string)
	volume := d.Get("boot_volume.0.volume_id").(string)
	template := d.Get(isInstanceSourceTemplate).(string)
	if catalogOfferingOk, ok := d.GetOk(isInstanceCatalogOffering); ok {
		catalogOffering := catalogOfferingOk.([]interface{})[0].(map[string]interface{})
		offeringCrn, _ := catalogOffering[isInstanceCatalogOfferingOfferingCrn].(string)
		versionCrn, _ := catalogOffering[isInstanceCatalogOfferingVersionCrn].(string)
		err := instanceCreateByCatalogOffering(d, meta, profile, name, vpcID, zone, image, offeringCrn, versionCrn)
		if err != nil {
			return err
		}

	} else if volume != "" {
		err := instanceCreateByVolume(d, meta, profile, name, vpcID, zone)
		if err != nil {
			return err
		}
	} else if snapshot != "" {
		err := instanceCreateBySnapshot(d, meta, profile, name, vpcID, zone)
		if err != nil {
			return err
		}
	} else if template != "" {
		err := instanceCreateByTemplate(d, meta, profile, name, vpcID, zone, image, template)
		if err != nil {
			return err
		}
	} else {
		err := instanceCreateByImage(d, meta, profile, name, vpcID, zone, image)
		if err != nil {
			return err
		}
	}

	return resourceIBMisInstanceUpdate(d, meta)
}

func isWaitForInstanceAvailable(instanceC *vpcv1.VpcV1, id string, timeout time.Duration, d *schema.ResourceData) (interface{}, error) {
	log.Printf("Waiting for instance (%s) to be available.", id)

	communicator := make(chan interface{})

	stateConf := &resource.StateChangeConf{
		Pending:    []string{"retry", isInstanceProvisioning},
		Target:     []string{isInstanceStatusRunning, "available", "failed", ""},
		Refresh:    isInstanceRefreshFunc(instanceC, id, d, communicator),
		Timeout:    timeout,
		Delay:      10 * time.Second,
		MinTimeout: 10 * time.Second,
	}

	if v, ok := d.GetOk("force_recovery_time"); ok {
		forceTimeout := v.(int)
		go isRestartStartAction(instanceC, id, d, forceTimeout, communicator)
	}

	return stateConf.WaitForState()
}

func isInstanceRefreshFunc(instanceC *vpcv1.VpcV1, id string, d *schema.ResourceData, communicator chan interface{}) resource.StateRefreshFunc {
	return func() (interface{}, string, error) {
		getinsOptions := &vpcv1.GetInstanceOptions{
			ID: &id,
		}
		instance, response, err := instanceC.GetInstance(getinsOptions)
		if err != nil {
			return nil, "", fmt.Errorf("[ERROR] Error Getting Instance: %s\n%s", err, response)
		}
		d.Set(isInstanceStatus, *instance.Status)

		select {
		case data := <-communicator:
			return nil, "", data.(error)
		default:
			fmt.Println("no message sent")
		}

		if *instance.Status == "available" || *instance.Status == "failed" || *instance.Status == "running" {
			// let know the isRestartStartAction() to stop
			close(communicator)
			// taint the instance if status is failed
			if *instance.Status == "failed" {
				instanceStatusReason := instance.StatusReasons

				//set the status reasons
				if instance.StatusReasons != nil {
					statusReasonsList := make([]map[string]interface{}, 0)
					for _, sr := range instance.StatusReasons {
						currentSR := map[string]interface{}{}
						if sr.Code != nil && sr.Message != nil {
							currentSR[isInstanceStatusReasonsCode] = *sr.Code
							currentSR[isInstanceStatusReasonsMessage] = *sr.Message
							if sr.MoreInfo != nil {
								currentSR[isInstanceStatusReasonsMoreInfo] = *sr.MoreInfo
							}
							statusReasonsList = append(statusReasonsList, currentSR)
						}
					}
					d.Set(isInstanceStatusReasons, statusReasonsList)
				}

				out, err := json.MarshalIndent(instanceStatusReason, "", "    ")
				if err != nil {
					return instance, *instance.Status, fmt.Errorf("[ERROR] Instance (%s) went into failed state during the operation \n [WARNING] Running terraform apply again will remove the tainted instance and attempt to create the instance again replacing the previous configuration", *instance.ID)
				}
				return instance, *instance.Status, fmt.Errorf("[ERROR] Instance (%s) went into failed state during the operation \n (%+v) \n [WARNING] Running terraform apply again will remove the tainted instance and attempt to create the instance again replacing the previous configuration", *instance.ID, string(out))
			}
			return instance, *instance.Status, nil

		}
		return instance, isInstanceProvisioning, nil
	}
}

func isRestartStartAction(instanceC *vpcv1.VpcV1, id string, d *schema.ResourceData, forceTimeout int, communicator chan interface{}) {
	subticker := time.NewTicker(time.Duration(forceTimeout) * time.Minute)
	//subticker := time.NewTicker(time.Duration(forceTimeout) * time.Second)
	for {
		select {

		case <-subticker.C:
			log.Println("Instance is still in starting state, force retry by restarting the instance.")
			actiontype := "stop"
			createinsactoptions := &vpcv1.CreateInstanceActionOptions{
				InstanceID: &id,
				Type:       &actiontype,
			}
			_, response, err := instanceC.CreateInstanceAction(createinsactoptions)
			if err != nil {
				communicator <- fmt.Errorf("[ERROR] Error retrying instance action start: %s\n%s", err, response)
				return
			}
			waitTimeout := time.Duration(1) * time.Minute
			_, _ = isWaitForInstanceActionStop(instanceC, waitTimeout, id, d)
			actiontype = "start"
			createinsactoptions = &vpcv1.CreateInstanceActionOptions{
				InstanceID: &id,
				Type:       &actiontype,
			}
			_, response, err = instanceC.CreateInstanceAction(createinsactoptions)
			if err != nil {
				communicator <- fmt.Errorf("[ERROR] Error retrying instance action start: %s\n%s", err, response)
				return
			}
		case <-communicator:
			// indicates refresh func is reached target and not proceed with the thread
			subticker.Stop()
			return

		}
	}
}
func resourceIBMisInstanceRead(d *schema.ResourceData, meta interface{}) error {

	ID := d.Id()

	err := instanceGet(d, meta, ID)
	if err != nil {
		return err
	}
	return nil
}

func instanceGet(d *schema.ResourceData, meta interface{}, id string) error {
	instanceC, err := vpcClient(meta)
	if err != nil {
		return err
	}
	getinsOptions := &vpcv1.GetInstanceOptions{
		ID: &id,
	}
	getinsIniOptions := &vpcv1.GetInstanceInitializationOptions{
		ID: &id,
	}
	instance, response, err := instanceC.GetInstance(getinsOptions)
	if err != nil {
		if response != nil && response.StatusCode == 404 {
			d.SetId("")
			return nil
		}
		return fmt.Errorf("[ERROR] Error getting Instance: %s\n%s", err, response)
	}
	instanceInitialization, response, err := instanceC.GetInstanceInitialization(getinsIniOptions)
	if err != nil {
		return fmt.Errorf("[ERROR] Error getting Instance initialization details: %s\n%s", err, response)
	}
	if instanceInitialization.DefaultTrustedProfile != nil && instanceInitialization.DefaultTrustedProfile.AutoLink != nil {
		d.Set(isInstanceDefaultTrustedProfileAutoLink, *instanceInitialization.DefaultTrustedProfile.AutoLink)
	}
	if instanceInitialization.DefaultTrustedProfile != nil && instanceInitialization.DefaultTrustedProfile.Target != nil {
		d.Set(isInstanceDefaultTrustedProfileTarget, *instanceInitialization.DefaultTrustedProfile.Target.ID)
	}

	if instance.AvailabilityPolicy != nil && instance.AvailabilityPolicy.HostFailure != nil {
		d.Set(isInstanceAvailablePolicyHostFailure, *instance.AvailabilityPolicy.HostFailure)
	}

	// catalog
	if instance.CatalogOffering != nil {
		versionCrn := *instance.CatalogOffering.Version.CRN
		catalogList := make([]map[string]interface{}, 0)
		catalogMap := map[string]interface{}{}
		catalogMap[isInstanceCatalogOfferingVersionCrn] = versionCrn
		catalogList = append(catalogList, catalogMap)
		d.Set(isInstanceCatalogOffering, catalogList)
	}
	d.Set(isInstanceName, *instance.Name)
	if instance.Profile != nil {
		d.Set(isInstanceProfile, *instance.Profile.Name)
	}
	cpuList := make([]map[string]interface{}, 0)
	if instance.Vcpu != nil {
		currentCPU := map[string]interface{}{}
		currentCPU[isInstanceCPUArch] = *instance.Vcpu.Architecture
		currentCPU[isInstanceCPUCount] = *instance.Vcpu.Count
		currentCPU[isInstanceCPUManufacturer] = instance.Vcpu.Manufacturer
		cpuList = append(cpuList, currentCPU)
	}
	d.Set(isInstanceCPU, cpuList)

	if instance.Bandwidth != nil {
		d.Set(isInstanceBandwidth, int(*instance.Bandwidth))
	}

	if instance.TotalNetworkBandwidth != nil {
		d.Set(isInstanceTotalNetworkBandwidth, int(*instance.TotalNetworkBandwidth))
	}

	if instance.TotalVolumeBandwidth != nil {
		d.Set(isInstanceTotalVolumeBandwidth, int(*instance.TotalVolumeBandwidth))
	}

	d.Set(isInstanceMemory, *instance.Memory)
	gpuList := make([]map[string]interface{}, 0)
	if instance.Gpu != nil {
		currentGpu := map[string]interface{}{}
		currentGpu[isInstanceGpuManufacturer] = instance.Gpu.Manufacturer
		currentGpu[isInstanceGpuModel] = instance.Gpu.Model
		currentGpu[isInstanceGpuCount] = instance.Gpu.Count
		currentGpu[isInstanceGpuMemory] = instance.Gpu.Memory
		gpuList = append(gpuList, currentGpu)
	}
	d.Set(isInstanceGpu, gpuList)

	if instance.PrimaryNetworkInterface != nil {
		primaryNicList := make([]map[string]interface{}, 0)
		currentPrimNic := map[string]interface{}{}
		currentPrimNic["id"] = *instance.PrimaryNetworkInterface.ID
		currentPrimNic[isInstanceNicName] = *instance.PrimaryNetworkInterface.Name

		//reserved ip changes
		primaryIpList := make([]map[string]interface{}, 0)
		currentPrimIp := map[string]interface{}{}
		if instance.PrimaryNetworkInterface.PrimaryIP.Address != nil {
			currentPrimNic[isInstanceNicPrimaryIpv4Address] = *instance.PrimaryNetworkInterface.PrimaryIP.Address
			currentPrimIp[isInstanceNicReservedIpAddress] = *instance.PrimaryNetworkInterface.PrimaryIP.Address
		}
		if instance.PrimaryNetworkInterface.PrimaryIP.Href != nil {
			currentPrimIp[isInstanceNicReservedIpHref] = *instance.PrimaryNetworkInterface.PrimaryIP.Href
		}
		if instance.PrimaryNetworkInterface.PrimaryIP.Name != nil {
			currentPrimIp[isInstanceNicReservedIpName] = *instance.PrimaryNetworkInterface.PrimaryIP.Name
		}
		if instance.PrimaryNetworkInterface.PrimaryIP.ID != nil {
			currentPrimIp[isInstanceNicReservedIpId] = *instance.PrimaryNetworkInterface.PrimaryIP.ID
		}
		if instance.PrimaryNetworkInterface.PrimaryIP.ResourceType != nil {
			currentPrimIp[isInstanceNicReservedIpResourceType] = *instance.PrimaryNetworkInterface.PrimaryIP.ResourceType
		}
		getripoptions := &vpcv1.GetSubnetReservedIPOptions{
			SubnetID: instance.PrimaryNetworkInterface.Subnet.ID,
			ID:       instance.PrimaryNetworkInterface.PrimaryIP.ID,
		}
		insRip, response, err := instanceC.GetSubnetReservedIP(getripoptions)
		if err != nil {
			return fmt.Errorf("[ERROR] Error getting network interface reserved ip(%s) attached to the instance network interface(%s): %s\n%s", *instance.PrimaryNetworkInterface.PrimaryIP.ID, *instance.PrimaryNetworkInterface.ID, err, response)
		}
		currentPrimIp[isInstanceNicReservedIpAutoDelete] = insRip.AutoDelete

		primaryIpList = append(primaryIpList, currentPrimIp)
		currentPrimNic[isInstanceNicPrimaryIP] = primaryIpList

		getnicoptions := &vpcv1.GetInstanceNetworkInterfaceOptions{
			InstanceID: &id,
			ID:         instance.PrimaryNetworkInterface.ID,
		}
		insnic, response, err := instanceC.GetInstanceNetworkInterface(getnicoptions)
		if err != nil {
			return fmt.Errorf("[ERROR] Error getting network interfaces attached to the instance %s\n%s", err, response)
		}
		currentPrimNic[isInstanceNicAllowIPSpoofing] = *insnic.AllowIPSpoofing
		if insnic.PortSpeed != nil {
			currentPrimNic[isInstanceNicPortSpeed] = *insnic.PortSpeed
		}
		currentPrimNic[isInstanceNicSubnet] = *insnic.Subnet.ID
		if len(insnic.SecurityGroups) != 0 {
			secgrpList := []string{}
			for i := 0; i < len(insnic.SecurityGroups); i++ {
				secgrpList = append(secgrpList, string(*(insnic.SecurityGroups[i].ID)))
			}
			currentPrimNic[isInstanceNicSecurityGroups] = flex.NewStringSet(schema.HashString, secgrpList)
		}

		primaryNicList = append(primaryNicList, currentPrimNic)
		d.Set(isInstancePrimaryNetworkInterface, primaryNicList)
	}

	if !core.IsNil(instance.PrimaryNetworkAttachment) {

		pnaId := *instance.PrimaryNetworkAttachment.ID
		getInstanceNetworkAttachment := &vpcv1.GetInstanceNetworkAttachmentOptions{
			InstanceID: &id,
			ID:         &pnaId,
		}
		autoDelete := true
		if autoDeleteOk, ok := d.GetOkExists("primary_network_attachment.0.virtual_network_interface.0.primary_ip.0.auto_delete"); ok {
			autoDelete = autoDeleteOk.(bool)
		}
		pna, response, err := instanceC.GetInstanceNetworkAttachment(getInstanceNetworkAttachment)
		if err != nil {
			return fmt.Errorf("[ERROR] Error on GetInstanceNetworkAttachment in instance : %s\n%s", err, response)
		}
		primaryNetworkAttachmentMap, err := resourceIBMIsInstanceInstanceNetworkAttachmentReferenceToMap(instance.PrimaryNetworkAttachment, pna, instanceC, autoDelete)
		if err != nil {
			return err
		}
		if err = d.Set("primary_network_attachment", []map[string]interface{}{primaryNetworkAttachmentMap}); err != nil {
			return fmt.Errorf("[ERROR] Error setting primary_network_attachment: %s", err)
		}
	}

	if instance.NetworkInterfaces != nil {
		interfacesList := make([]map[string]interface{}, 0)
		for _, intfc := range instance.NetworkInterfaces {
			if *intfc.ID != *instance.PrimaryNetworkInterface.ID {
				currentNic := map[string]interface{}{}
				currentNic["id"] = *intfc.ID
				currentNic[isInstanceNicName] = *intfc.Name

				// reserved ip changes
				primaryIpList := make([]map[string]interface{}, 0)
				currentPrimIp := map[string]interface{}{}

				if intfc.PrimaryIP.Address != nil {
					currentPrimIp[isInstanceNicReservedIpAddress] = *intfc.PrimaryIP.Address
					currentNic[isInstanceNicPrimaryIpv4Address] = *intfc.PrimaryIP.Address
				}
				if intfc.PrimaryIP.Href != nil {
					currentPrimIp[isInstanceNicReservedIpHref] = *intfc.PrimaryIP.Href
				}
				if intfc.PrimaryIP.Name != nil {
					currentPrimIp[isInstanceNicReservedIpName] = *intfc.PrimaryIP.Name
				}
				if intfc.PrimaryIP.ID != nil {
					currentPrimIp[isInstanceNicReservedIpId] = *intfc.PrimaryIP.ID
				}
				if intfc.PrimaryIP.ResourceType != nil {
					currentPrimIp[isInstanceNicReservedIpResourceType] = *intfc.PrimaryIP.ResourceType
				}

				getripoptions := &vpcv1.GetSubnetReservedIPOptions{
					SubnetID: intfc.Subnet.ID,
					ID:       intfc.PrimaryIP.ID,
				}
				insRip, response, err := instanceC.GetSubnetReservedIP(getripoptions)
				if err != nil {
					return fmt.Errorf("[ERROR] Error getting network interface reserved ip(%s) attached to the instance network interface(%s): %s\n%s", *intfc.PrimaryIP.ID, *intfc.ID, err, response)
				}
				currentPrimIp[isInstanceNicReservedIpAutoDelete] = insRip.AutoDelete

				primaryIpList = append(primaryIpList, currentPrimIp)
				currentNic[isInstanceNicPrimaryIP] = primaryIpList

				getnicoptions := &vpcv1.GetInstanceNetworkInterfaceOptions{
					InstanceID: &id,
					ID:         intfc.ID,
				}
				insnic, response, err := instanceC.GetInstanceNetworkInterface(getnicoptions)
				if err != nil {
					return fmt.Errorf("[ERROR] Error getting network interfaces attached to the instance %s\n%s", err, response)
				}
				currentNic[isInstanceNicAllowIPSpoofing] = *insnic.AllowIPSpoofing
				currentNic[isInstanceNicSubnet] = *insnic.Subnet.ID
				if len(insnic.SecurityGroups) != 0 {
					secgrpList := []string{}
					for i := 0; i < len(insnic.SecurityGroups); i++ {
						secgrpList = append(secgrpList, string(*(insnic.SecurityGroups[i].ID)))
					}
					currentNic[isInstanceNicSecurityGroups] = flex.NewStringSet(schema.HashString, secgrpList)
				}
				interfacesList = append(interfacesList, currentNic)

			}
		}

		d.Set(isInstanceNetworkInterfaces, interfacesList)
	}

	if !core.IsNil(instance.NetworkAttachments) {
		networkAttachments := []map[string]interface{}{}
		for i, networkAttachmentsItem := range instance.NetworkAttachments {
			naId := *networkAttachmentsItem.ID
			if *instance.PrimaryNetworkAttachment.ID != naId {
				autoDelete := true
				if autoDeleteOk, ok := d.GetOkExists(fmt.Sprintf("network_attachments.%d.virtual_network_interface.0.primary_ip.0.auto_delete", i)); ok {
					autoDelete = autoDeleteOk.(bool)
				}
				getInstanceNetworkAttachment := &vpcv1.GetInstanceNetworkAttachmentOptions{
					InstanceID: &id,
					ID:         &naId,
				}
				na, response, err := instanceC.GetInstanceNetworkAttachment(getInstanceNetworkAttachment)
				if err != nil {
					return fmt.Errorf("[ERROR] Error on GetInstanceNetworkAttachment in instance : %s\n%s", err, response)
				}
				networkAttachmentsItemMap, err := resourceIBMIsInstanceInstanceNetworkAttachmentReferenceToMap(&networkAttachmentsItem, na, instanceC, autoDelete)
				if err != nil {
					return err
				}
				networkAttachments = append(networkAttachments, networkAttachmentsItemMap)
			}
		}
		if err = d.Set("network_attachments", networkAttachments); err != nil {
			return fmt.Errorf("[ERROR] Error setting network_attachments: %s", err)
		}
	}
	if instance.Image != nil {
		d.Set(isInstanceImage, *instance.Image.ID)
	}
	if instance.NumaCount != nil {
		d.Set("numa_count", int(*instance.NumaCount))
	}
	d.Set(isInstanceStatus, *instance.Status)

	//set the status reasons
	if instance.StatusReasons != nil {
		statusReasonsList := make([]map[string]interface{}, 0)
		for _, sr := range instance.StatusReasons {
			currentSR := map[string]interface{}{}
			if sr.Code != nil && sr.Message != nil {
				currentSR[isInstanceStatusReasonsCode] = *sr.Code
				currentSR[isInstanceStatusReasonsMessage] = *sr.Message
				if sr.MoreInfo != nil {
					currentSR[isInstanceStatusReasonsMoreInfo] = *sr.MoreInfo
				}
				statusReasonsList = append(statusReasonsList, currentSR)
			}
		}
		d.Set(isInstanceStatusReasons, statusReasonsList)
	}

	//set the lifecycle status, reasons
	if instance.LifecycleState != nil {
		d.Set(isInstanceLifecycleState, *instance.LifecycleState)
	}
	if instance.LifecycleReasons != nil {
		d.Set(isInstanceLifecycleReasons, dataSourceInstanceFlattenLifecycleReasons(instance.LifecycleReasons))
	}

	d.Set(isInstanceVPC, *instance.VPC.ID)
	d.Set(isInstanceZone, *instance.Zone.Name)

	if instance.VolumeAttachments != nil {
		volList := make([]map[string]interface{}, 0)
		for _, volume := range instance.VolumeAttachments {
			vol := map[string]interface{}{}
			if volume.Volume != nil {
				vol["id"] = *volume.ID
				vol["volume_id"] = *volume.Volume.ID
				vol["name"] = *volume.Name
				vol["volume_name"] = *volume.Volume.Name
				vol["volume_crn"] = *volume.Volume.CRN
				volList = append(volList, vol)
			}
		}
		d.Set(isInstanceVolumeAttachments, volList)
	}

	if instance.BootVolumeAttachment != nil {
		bootVolList := make([]map[string]interface{}, 0)
		bootVol := map[string]interface{}{}
		if instance.BootVolumeAttachment.Volume != nil {
			bootVol[isInstanceBootAttachmentName] = *instance.BootVolumeAttachment.Volume.Name
			bootVol[isInstanceBootVolumeId] = *instance.BootVolumeAttachment.Volume.ID

			instanceId := *instance.ID
			bootVolID := *instance.BootVolumeAttachment.ID
			getinsVolAttOptions := &vpcv1.GetInstanceVolumeAttachmentOptions{
				InstanceID: &instanceId,
				ID:         &bootVolID,
			}
			bootVolumeAtt, response, err := instanceC.GetInstanceVolumeAttachment(getinsVolAttOptions)
			if err != nil {
				return fmt.Errorf("[ERROR] Error getting Instance boot volume attachment : %s\n%s", err, response)
			}

			bootVol[isInstanceVolAttVolAutoDelete] = *bootVolumeAtt.DeleteVolumeOnInstanceDelete
			options := &vpcv1.GetVolumeOptions{
				ID: instance.BootVolumeAttachment.Volume.ID,
			}
			vol, response, err := instanceC.GetVolume(options)
			if err != nil {
				log.Printf("[ERROR] Error Getting Boot Volume (%s): %s\n%s", id, err, response)
			}
			if vol != nil {
				bootVol[isInstanceBootSize] = *vol.Capacity
				bootVol[isInstanceBootIOPS] = *vol.Iops
				bootVol[isInstanceBootProfile] = *vol.Profile.Name
				if vol.EncryptionKey != nil {
					bootVol[isInstanceBootEncryption] = *vol.EncryptionKey.CRN
				}
				if vol.SourceSnapshot != nil {
					bootVol[isInstanceVolumeSnapshot] = vol.SourceSnapshot.ID
				}
				if vol.UserTags != nil {
					bootVol[isInstanceBootVolumeTags] = vol.UserTags
				}
			}
		}
		bootVolList = append(bootVolList, bootVol)
		d.Set(isInstanceBootVolume, bootVolList)
	}
	tags, err := flex.GetGlobalTagsUsingCRN(meta, *instance.CRN, "", isInstanceUserTagType)
	if err != nil {
		log.Printf(
			"[ERROR] Error on get of resource Instance (%s) tags: %s", d.Id(), err)
	}
	d.Set(isInstanceTags, tags)
	accesstags, err := flex.GetGlobalTagsUsingCRN(meta, *instance.CRN, "", isInstanceAccessTagType)
	if err != nil {
		log.Printf(
			"[ERROR] Error on get of resource Instance (%s) access tags: %s", d.Id(), err)
	}
	d.Set(isInstanceAccessTags, accesstags)
	controller, err := flex.GetBaseController(meta)
	if err != nil {
		return err
	}
	d.Set(flex.ResourceControllerURL, controller+"/vpc-ext/compute/vs")
	d.Set(flex.ResourceName, *instance.Name)
	d.Set(flex.ResourceCRN, *instance.CRN)
	d.Set(IsInstanceCRN, *instance.CRN)
	d.Set(flex.ResourceStatus, *instance.Status)
	if instance.ResourceGroup != nil {
		d.Set(isInstanceResourceGroup, *instance.ResourceGroup.ID)
		d.Set(flex.ResourceGroupName, *instance.ResourceGroup.Name)
	}
	if instance.MetadataService != nil {
		d.Set(isInstanceMetadataServiceEnabled, instance.MetadataService.Enabled)
		metadataService := []map[string]interface{}{}
		metadataServiceMap := map[string]interface{}{}

		metadataServiceMap[isInstanceMetadataServiceEnabled1] = instance.MetadataService.Enabled
		if instance.MetadataService.Protocol != nil {
			metadataServiceMap[isInstanceMetadataServiceProtocol] = instance.MetadataService.Protocol
		}
		if instance.MetadataService.ResponseHopLimit != nil {
			metadataServiceMap[isInstanceMetadataServiceRespHopLimit] = instance.MetadataService.ResponseHopLimit
		}
		metadataService = append(metadataService, metadataServiceMap)
		d.Set(isInstanceMetadataService, metadataService)
	}

	if instance.Disks != nil {
		disks := []map[string]interface{}{}
		for _, disksItem := range instance.Disks {
			disksItemMap := resourceIbmIsInstanceInstanceDiskToMap(disksItem)
			disks = append(disks, disksItemMap)
		}
		if err = d.Set(isInstanceDisks, disks); err != nil {
			return fmt.Errorf("[ERROR] Error setting disks: %s", err)
		}
	}

	placementTarget := []map[string]interface{}{}
	if instance.PlacementTarget != nil {
		placementTargetMap := resourceIbmIsInstanceInstancePlacementToMap(*instance.PlacementTarget.(*vpcv1.InstancePlacementTarget))
		placementTarget = append(placementTarget, placementTargetMap)
	}
	if err = d.Set(isInstancePlacementTarget, placementTarget); err != nil {
		return fmt.Errorf("[ERROR] Error setting placement_target: %s", err)
	}
	return nil
}

func instanceUpdate(d *schema.ResourceData, meta interface{}) error {
	instanceC, err := vpcClient(meta)
	if err != nil {
		return err
	}
	id := d.Id()
	// network attachments

	if d.HasChange("network_attachments") && !d.IsNewResource() {
		nacs := d.Get("network_attachments").([]interface{})
		for i := range nacs {
			nacIdKey := fmt.Sprintf("network_attachments.%d.id", i)
			nacId := d.Get(nacIdKey).(string)
			nacName := fmt.Sprintf("network_attachments.%d.name", i)
			nacVniName := fmt.Sprintf("network_attachments.%d.virtual_network_interface", i)
			primaryipName := fmt.Sprintf("%s.%s", nacVniName, "0.primary_ip")
			sgName := fmt.Sprintf("%s.%s", nacVniName, "0.security_groups")
			if d.HasChange(nacName) {
				networkName := d.Get(nacName).(string)
				updateInstanceNetworkAttachmentOptions := &vpcv1.UpdateInstanceNetworkAttachmentOptions{
					InstanceID: &id,
					ID:         &nacId,
				}
				instanceNetworkAttachmentPatch := &vpcv1.InstanceNetworkAttachmentPatch{
					Name: &networkName,
				}
				instanceNetworkAttachmentPatchAsPatch, err := instanceNetworkAttachmentPatch.AsPatch()
				if err != nil {
					return (fmt.Errorf("[ERROR] Error encountered while apply as patch for instanceNetworkAttachmentPatchAsPatch of network attachment(%s) of instance(%s) %s", nacId, id, err))
				}
				updateInstanceNetworkAttachmentOptions.InstanceNetworkAttachmentPatch = instanceNetworkAttachmentPatchAsPatch
				_, res, err := instanceC.UpdateInstanceNetworkAttachment(updateInstanceNetworkAttachmentOptions)
				if err != nil {
					return (fmt.Errorf("[ERROR] Error encountered while updating network attachment(%s) name of instance(%s) %s/n%s", nacId, id, err, res))
				}
			}
			if d.HasChange(nacVniName) {
				vniId := d.Get(fmt.Sprintf("%s.%s", nacVniName, "0.id")).(string)
				updateVirtualNetworkInterfaceOptions := &vpcv1.UpdateVirtualNetworkInterfaceOptions{
					ID: &vniId,
				}
				virtualNetworkInterfacePatch := &vpcv1.VirtualNetworkInterfacePatch{}
				autoDeleteName := fmt.Sprintf("%s.%s", nacVniName, "0.auto_delete")
				nameName := fmt.Sprintf("%s.%s", nacVniName, "0.name")
				ipsName := fmt.Sprintf("%s.%s", nacVniName, "0.ips")
				enableNatName := fmt.Sprintf("%s.%s", nacVniName, "0.enable_infrastructure_nat")
				allowIpSpoofingName := fmt.Sprintf("%s.%s", nacVniName, "0.allow_ip_spoofing")
				if d.HasChange(autoDeleteName) {
					autodelete := d.Get(autoDeleteName).(bool)
					virtualNetworkInterfacePatch.AutoDelete = &autodelete
				}
				if d.HasChange(nameName) {
					name := d.Get(nameName).(string)
					virtualNetworkInterfacePatch.Name = &name
				}
				if d.HasChange(enableNatName) {
					enableNat := d.Get(enableNatName).(bool)
					virtualNetworkInterfacePatch.EnableInfrastructureNat = &enableNat
				}
				if d.HasChange(allowIpSpoofingName) {
					allIpSpoofing := d.Get(allowIpSpoofingName).(bool)
					virtualNetworkInterfacePatch.AllowIPSpoofing = &allIpSpoofing
				}
				virtualNetworkInterfacePatchAsPatch, err := virtualNetworkInterfacePatch.AsPatch()
				if err != nil {
					return fmt.Errorf("[ERROR] Error encountered while apply as patch for virtualNetworkInterfacePatch of instance(%s) vni (%s) %s", d.Id(), vniId, err)
				}
				updateVirtualNetworkInterfaceOptions.VirtualNetworkInterfacePatch = virtualNetworkInterfacePatchAsPatch
				_, response, err := instanceC.UpdateVirtualNetworkInterface(updateVirtualNetworkInterfaceOptions)
				if err != nil {
					log.Printf("[DEBUG] UpdateVirtualNetworkInterfaceWithContext failed %s\n%s", err, response)
					return fmt.Errorf("UpdateVirtualNetworkInterfaceWithContext failed during instance(%s) network attachment patch %s\n%s", d.Id(), err, response)
				}

				if d.HasChange(ipsName) {
					oldips, newips := d.GetChange(ipsName)
					os := oldips.(*schema.Set)
					ns := newips.(*schema.Set)
					var oldset, newset *schema.Set

					var out = make([]interface{}, ns.Len(), ns.Len())
					for i, nA := range ns.List() {
						newPack := nA.(map[string]interface{})
						out[i] = newPack["reserved_ip"].(string)
					}
					newset = schema.NewSet(schema.HashString, out)

					out = make([]interface{}, os.Len(), os.Len())
					for i, oA := range os.List() {
						oldPack := oA.(map[string]interface{})
						out[i] = oldPack["reserved_ip"].(string)
					}
					oldset = schema.NewSet(schema.HashString, out)

					remove := flex.ExpandStringList(oldset.Difference(newset).List())
					add := flex.ExpandStringList(newset.Difference(oldset).List())

					if add != nil && len(add) > 0 {
						for _, ipItem := range add {
							if ipItem != "" {
								addVirtualNetworkInterfaceIPOptions := &vpcv1.AddVirtualNetworkInterfaceIPOptions{}
								addVirtualNetworkInterfaceIPOptions.SetVirtualNetworkInterfaceID(vniId)
								addVirtualNetworkInterfaceIPOptions.SetID(ipItem)
								_, response, err := instanceC.AddVirtualNetworkInterfaceIP(addVirtualNetworkInterfaceIPOptions)
								if err != nil {
									log.Printf("[DEBUG] AddVirtualNetworkInterfaceIPWithContext failed in VirtualNetworkInterface patch during instance nac patch %s\n%s", err, response)
									return fmt.Errorf("AddVirtualNetworkInterfaceIPWithContext failed in VirtualNetworkInterface patch during instance nac patch %s\n%s", err, response)
								}
							}
						}
					}
					if remove != nil && len(remove) > 0 {
						for _, ipItem := range remove {
							if ipItem != "" {
								removeVirtualNetworkInterfaceIPOptions := &vpcv1.RemoveVirtualNetworkInterfaceIPOptions{}
								removeVirtualNetworkInterfaceIPOptions.SetVirtualNetworkInterfaceID(vniId)
								removeVirtualNetworkInterfaceIPOptions.SetID(ipItem)
								response, err := instanceC.RemoveVirtualNetworkInterfaceIP(removeVirtualNetworkInterfaceIPOptions)
								if err != nil {
									log.Printf("[DEBUG] RemoveVirtualNetworkInterfaceIPWithContext failed in VirtualNetworkInterface patch during instance nac patch %s\n%s", err, response)
									return fmt.Errorf("RemoveVirtualNetworkInterfaceIPWithContext failed in VirtualNetworkInterface patch during instance nac patch %s\n%s", err, response)
								}
							}
						}
					}
				}

				if d.HasChange(primaryipName) {
					subnetIdName := fmt.Sprintf("%s.%s", nacVniName, "0.subnet")
					ripIdName := fmt.Sprintf("%s.%s", primaryipName, "0.reserved_ip")
					subnetId := d.Get(subnetIdName).(string)
					primaryipNameName := fmt.Sprintf("%s.%s", primaryipName, "0.name")
					primaryipAutoDeleteName := fmt.Sprintf("%s.%s", primaryipName, "0.name")
					ripId := d.Get(ripIdName).(string)
					updateripoptions := &vpcv1.UpdateSubnetReservedIPOptions{
						SubnetID: &subnetId,
						ID:       &ripId,
					}
					reservedIpPath := &vpcv1.ReservedIPPatch{}
					if d.HasChange(primaryipNameName) {
						name := d.Get(primaryipNameName).(string)
						reservedIpPath.Name = &name
					}
					if d.HasChange(primaryipAutoDeleteName) {
						auto := d.Get(primaryipAutoDeleteName).(bool)
						reservedIpPath.AutoDelete = &auto
					}
					reservedIpPathAsPatch, err := reservedIpPath.AsPatch()
					if err != nil {
						return fmt.Errorf("[ERROR] Error calling reserved ip as patch on vni patch \n%s", err)
					}
					updateripoptions.ReservedIPPatch = reservedIpPathAsPatch
					_, response, err := instanceC.UpdateSubnetReservedIP(updateripoptions)
					if err != nil {
						return fmt.Errorf("[ERROR] Error updating vni reserved ip(%s): %s\n%s", ripId, err, response)
					}
				}
				if d.HasChange(sgName) {
					ovs, nvs := d.GetChange(sgName)
					ov := ovs.(*schema.Set)
					nv := nvs.(*schema.Set)
					remove := flex.ExpandStringList(ov.Difference(nv).List())
					add := flex.ExpandStringList(nv.Difference(ov).List())
					if len(add) > 0 {
						for i := range add {
							createsgnicoptions := &vpcv1.CreateSecurityGroupTargetBindingOptions{
								SecurityGroupID: &add[i],
								ID:              &vniId,
							}
							_, response, err := instanceC.CreateSecurityGroupTargetBinding(createsgnicoptions)
							if err != nil {
								return fmt.Errorf("[ERROR] Error while creating security group %q for virtual network interface %s\n%s: %q", add[i], vniId, err, response)
							}
							_, err = isWaitForVirtualNetworkInterfaceAvailable(instanceC, vniId, d.Timeout(schema.TimeoutUpdate))
							if err != nil {
								return err
							}
						}

					}
					if len(remove) > 0 {
						for i := range remove {
							deletesgnicoptions := &vpcv1.DeleteSecurityGroupTargetBindingOptions{
								SecurityGroupID: &remove[i],
								ID:              &vniId,
							}
							response, err := instanceC.DeleteSecurityGroupTargetBinding(deletesgnicoptions)
							if err != nil {
								return fmt.Errorf("[ERROR] Error while removing security group %q for virtual network interface %s\n%s: %q", remove[i], d.Id(), err, response)
							}
							_, err = isWaitForVirtualNetworkInterfaceAvailable(instanceC, vniId, d.Timeout(schema.TimeoutUpdate))
							if err != nil {
								return err
							}
						}
					}
				}

			}

		}
	}

	//primary_network_attachment
	if d.HasChange("primary_network_attachment") && !d.IsNewResource() {
		networkID := d.Get("primary_network_attachment.0.id").(string)
		networkName := "primary_network_attachment.0.name"
		nacVniName := "primary_network_attachment.0.virtual_network_interface"
		if d.HasChange(networkName) {
			networkNameString := d.Get(networkName).(string)
			updateInstanceNetworkAttachmentOptions := &vpcv1.UpdateInstanceNetworkAttachmentOptions{
				InstanceID: &id,
				ID:         &networkID,
			}
			instanceNetworkAttachmentPatch := &vpcv1.InstanceNetworkAttachmentPatch{
				Name: &networkNameString,
			}
			instanceNetworkAttachmentPatchAsPatch, err := instanceNetworkAttachmentPatch.AsPatch()
			if err != nil {
				return (fmt.Errorf("[ERROR] Error encountered while apply as patch for instanceNetworkAttachmentPatchAsPatch of pna of instance(%s) %s", id, err))
			}
			updateInstanceNetworkAttachmentOptions.InstanceNetworkAttachmentPatch = instanceNetworkAttachmentPatchAsPatch
			_, res, err := instanceC.UpdateInstanceNetworkAttachment(updateInstanceNetworkAttachmentOptions)
			if err != nil {
				return (fmt.Errorf("[ERROR] Error encountered while updating pna name of instance(%s) %s/n%s", id, err, res))
			}
		}
		if d.HasChange(nacVniName) {
			vniId := d.Get(fmt.Sprintf("%s.%s", nacVniName, "0.id")).(string)
			updateVirtualNetworkInterfaceOptions := &vpcv1.UpdateVirtualNetworkInterfaceOptions{
				ID: &vniId,
			}
			virtualNetworkInterfacePatch := &vpcv1.VirtualNetworkInterfacePatch{}
			autoDeleteName := fmt.Sprintf("%s.%s", nacVniName, "0.auto_delete")
			nameName := fmt.Sprintf("%s.%s", nacVniName, "0.name")
			ipsName := fmt.Sprintf("%s.%s", nacVniName, "0.ips")
			primaryipName := fmt.Sprintf("%s.%s", nacVniName, "0.primary_ip")
			sgName := fmt.Sprintf("%s.%s", nacVniName, "0.security_groups")
			enableNatName := fmt.Sprintf("%s.%s", nacVniName, "0.enable_infrastructure_nat")
			allowIpSpoofingName := fmt.Sprintf("%s.%s", nacVniName, "0.allow_ip_spoofing")
			if d.HasChange(autoDeleteName) {
				autodelete := d.Get(autoDeleteName).(bool)
				virtualNetworkInterfacePatch.AutoDelete = &autodelete
			}
			if d.HasChange(nameName) {
				name := d.Get(nameName).(string)
				virtualNetworkInterfacePatch.Name = &name
			}
			if d.HasChange(enableNatName) {
				enableNat := d.Get(enableNatName).(bool)
				virtualNetworkInterfacePatch.EnableInfrastructureNat = &enableNat
			}
			if d.HasChange(allowIpSpoofingName) {
				allIpSpoofing := d.Get(allowIpSpoofingName).(bool)
				virtualNetworkInterfacePatch.AllowIPSpoofing = &allIpSpoofing
			}
			virtualNetworkInterfacePatchAsPatch, err := virtualNetworkInterfacePatch.AsPatch()
			if err != nil {
				return fmt.Errorf("[ERROR] Error encountered while apply as patch for virtualNetworkInterfacePatch of instance(%s) vni (%s) %s", d.Id(), vniId, err)
			}
			updateVirtualNetworkInterfaceOptions.VirtualNetworkInterfacePatch = virtualNetworkInterfacePatchAsPatch
			_, response, err := instanceC.UpdateVirtualNetworkInterface(updateVirtualNetworkInterfaceOptions)
			if err != nil {
				log.Printf("[DEBUG] UpdateVirtualNetworkInterfaceWithContext failed %s\n%s", err, response)
				return fmt.Errorf("UpdateVirtualNetworkInterfaceWithContext failed during instance(%s) network attachment patch %s\n%s", d.Id(), err, response)
			}

			if d.HasChange(ipsName) {
				oldips, newips := d.GetChange(ipsName)
				os := oldips.(*schema.Set)
				ns := newips.(*schema.Set)
				var oldset, newset *schema.Set

				var out = make([]interface{}, ns.Len(), ns.Len())
				for i, nA := range ns.List() {
					newPack := nA.(map[string]interface{})
					out[i] = newPack["reserved_ip"].(string)
				}
				newset = schema.NewSet(schema.HashString, out)

				out = make([]interface{}, os.Len(), os.Len())
				for i, oA := range os.List() {
					oldPack := oA.(map[string]interface{})
					out[i] = oldPack["reserved_ip"].(string)
				}
				oldset = schema.NewSet(schema.HashString, out)

				remove := flex.ExpandStringList(oldset.Difference(newset).List())
				add := flex.ExpandStringList(newset.Difference(oldset).List())

				if add != nil && len(add) > 0 {
					for _, ipItem := range add {
						if ipItem != "" {
							addVirtualNetworkInterfaceIPOptions := &vpcv1.AddVirtualNetworkInterfaceIPOptions{}
							addVirtualNetworkInterfaceIPOptions.SetVirtualNetworkInterfaceID(vniId)
							addVirtualNetworkInterfaceIPOptions.SetID(ipItem)
							_, response, err := instanceC.AddVirtualNetworkInterfaceIP(addVirtualNetworkInterfaceIPOptions)
							if err != nil {
								log.Printf("[DEBUG] AddVirtualNetworkInterfaceIPWithContext failed in VirtualNetworkInterface patch during instance nac patch %s\n%s", err, response)
								return fmt.Errorf("AddVirtualNetworkInterfaceIPWithContext failed in VirtualNetworkInterface patch during instance nac patch %s\n%s", err, response)
							}
						}
					}
				}
				if remove != nil && len(remove) > 0 {
					for _, ipItem := range remove {
						if ipItem != "" {
							removeVirtualNetworkInterfaceIPOptions := &vpcv1.RemoveVirtualNetworkInterfaceIPOptions{}
							removeVirtualNetworkInterfaceIPOptions.SetVirtualNetworkInterfaceID(vniId)
							removeVirtualNetworkInterfaceIPOptions.SetID(ipItem)
							response, err := instanceC.RemoveVirtualNetworkInterfaceIP(removeVirtualNetworkInterfaceIPOptions)
							if err != nil {
								log.Printf("[DEBUG] RemoveVirtualNetworkInterfaceIPWithContext failed in VirtualNetworkInterface patch during instance nac patch %s\n%s", err, response)
								return fmt.Errorf("RemoveVirtualNetworkInterfaceIPWithContext failed in VirtualNetworkInterface patch during instance nac patch %s\n%s", err, response)
							}
						}
					}
				}
			}

			if d.HasChange(primaryipName) {
				subnetIdName := fmt.Sprintf("%s.%s", nacVniName, "0.subnet")
				ripIdName := fmt.Sprintf("%s.%s", primaryipName, "0.reserved_ip")
				subnetId := d.Get(subnetIdName).(string)
				primaryipNameName := fmt.Sprintf("%s.%s", primaryipName, "0.name")
				primaryipAutoDeleteName := fmt.Sprintf("%s.%s", primaryipName, "0.name")
				ripId := d.Get(ripIdName).(string)
				updateripoptions := &vpcv1.UpdateSubnetReservedIPOptions{
					SubnetID: &subnetId,
					ID:       &ripId,
				}
				reservedIpPath := &vpcv1.ReservedIPPatch{}
				if d.HasChange(primaryipNameName) {
					name := d.Get(primaryipNameName).(string)
					reservedIpPath.Name = &name
				}
				if d.HasChange(primaryipAutoDeleteName) {
					auto := d.Get(primaryipAutoDeleteName).(bool)
					reservedIpPath.AutoDelete = &auto
				}
				reservedIpPathAsPatch, err := reservedIpPath.AsPatch()
				if err != nil {
					return fmt.Errorf("[ERROR] Error calling reserved ip as patch on vni patch \n%s", err)
				}
				updateripoptions.ReservedIPPatch = reservedIpPathAsPatch
				_, response, err := instanceC.UpdateSubnetReservedIP(updateripoptions)
				if err != nil {
					return fmt.Errorf("[ERROR] Error updating vni reserved ip(%s): %s\n%s", ripId, err, response)
				}
			}
			if d.HasChange(sgName) {
				ovs, nvs := d.GetChange(sgName)
				ov := ovs.(*schema.Set)
				nv := nvs.(*schema.Set)
				remove := flex.ExpandStringList(ov.Difference(nv).List())
				add := flex.ExpandStringList(nv.Difference(ov).List())
				if len(add) > 0 {
					for i := range add {
						createsgnicoptions := &vpcv1.CreateSecurityGroupTargetBindingOptions{
							SecurityGroupID: &add[i],
							ID:              &vniId,
						}
						_, response, err := instanceC.CreateSecurityGroupTargetBinding(createsgnicoptions)
						if err != nil {
							return fmt.Errorf("[ERROR] Error while creating security group %q for virtual network interface %s\n%s: %q", add[i], vniId, err, response)
						}
						_, err = isWaitForVirtualNetworkInterfaceAvailable(instanceC, vniId, d.Timeout(schema.TimeoutUpdate))
						if err != nil {
							return err
						}
					}

				}
				if len(remove) > 0 {
					for i := range remove {
						deletesgnicoptions := &vpcv1.DeleteSecurityGroupTargetBindingOptions{
							SecurityGroupID: &remove[i],
							ID:              &vniId,
						}
						response, err := instanceC.DeleteSecurityGroupTargetBinding(deletesgnicoptions)
						if err != nil {
							return fmt.Errorf("[ERROR] Error while removing security group %q for virtual network interface %s\n%s: %q", remove[i], d.Id(), err, response)
						}
						_, err = isWaitForVirtualNetworkInterfaceAvailable(instanceC, vniId, d.Timeout(schema.TimeoutUpdate))
						if err != nil {
							return err
						}
					}
				}
			}

		}

	}

	bootVolSize := "boot_volume.0.size"
	if d.HasChange(bootVolSize) && !d.IsNewResource() {
		old, new := d.GetChange(bootVolSize)
		if new.(int) < old.(int) {
			return fmt.Errorf("[ERROR] Error while updating boot volume size of the instance, only expansion is possible")
		}
		bootVol := int64(new.(int))
		volId := d.Get("boot_volume.0.volume_id").(string)
		updateVolumeOptions := &vpcv1.UpdateVolumeOptions{
			ID: &volId,
		}
		volPatchModel := &vpcv1.VolumePatch{
			Capacity: &bootVol,
		}
		volPatchModelAsPatch, err := volPatchModel.AsPatch()

		if err != nil {
			return (fmt.Errorf("[ERROR] Error encountered while apply as patch for boot volume of instance %s", err))
		}

		updateVolumeOptions.VolumePatch = volPatchModelAsPatch

		vol, res, err := instanceC.UpdateVolume(updateVolumeOptions)

		if vol == nil || err != nil {
			return (fmt.Errorf("[ERROR] Error encountered while expanding boot volume of instance %s/n%s", err, res))
		}

		_, err = isWaitForVolumeAvailable(instanceC, volId, d.Timeout(schema.TimeoutUpdate))
		if err != nil {
			return err
		}
	}
	bootVolTags := "boot_volume.0.tags"
	if d.HasChange(bootVolTags) && !d.IsNewResource() {
		var userTags *schema.Set
		if v, ok := d.GetOk("boot_volume.0.tags"); ok {
			volId := d.Get("boot_volume.0.volume_id").(string)
			updateVolumeOptions := &vpcv1.UpdateVolumeOptions{
				ID: &volId,
			}
			userTags = v.(*schema.Set)
			if userTags != nil && userTags.Len() != 0 {
				userTagsArray := make([]string, userTags.Len())
				for i, userTag := range userTags.List() {
					userTagStr := userTag.(string)
					userTagsArray[i] = userTagStr
				}
				volumePatchModel := &vpcv1.VolumePatch{}
				volumePatchModel.UserTags = userTagsArray
				volumePatch, err := volumePatchModel.AsPatch()
				if err != nil {
					return fmt.Errorf("[ERROR] Error encountered while apply as patch for boot volume of instance %s", err)
				}
				optionsget := &vpcv1.GetVolumeOptions{
					ID: &volId,
				}
				_, response, err := instanceC.GetVolume(optionsget)
				if err != nil {
					return fmt.Errorf("[ERROR] Error getting Boot Volume (%s): %s\n%s", id, err, response)
				}
				eTag := response.Headers.Get("ETag")
				updateVolumeOptions.IfMatch = &eTag
				updateVolumeOptions.VolumePatch = volumePatch
				vol, res, err := instanceC.UpdateVolume(updateVolumeOptions)
				if vol == nil || err != nil {
					return (fmt.Errorf("[ERROR] Error encountered while applying tags for boot volume of instance %s/n%s", err, res))
				}
				_, err = isWaitForVolumeAvailable(instanceC, volId, d.Timeout(schema.TimeoutCreate))
				if err != nil {
					return err
				}
			}
		}
	}
	bootVolAutoDel := "boot_volume.0.auto_delete_volume"
	if d.HasChange(bootVolAutoDel) && !d.IsNewResource() {
		listvolattoptions := &vpcv1.ListInstanceVolumeAttachmentsOptions{
			InstanceID: &id,
		}
		vols, _, err := instanceC.ListInstanceVolumeAttachments(listvolattoptions)
		if err != nil {
			return err
		}

		auto_delete := d.Get(bootVolAutoDel).(bool)
		for _, vol := range vols.VolumeAttachments {
			if *vol.Type == "boot" {
				volAttachmentID := *vol.ID
				updateInstanceVolAttOptions := &vpcv1.UpdateInstanceVolumeAttachmentOptions{
					InstanceID: &id,
					ID:         &volAttachmentID,
				}
				volAttNamePatchModel := &vpcv1.VolumeAttachmentPatch{
					DeleteVolumeOnInstanceDelete: &auto_delete,
				}
				volAttNamePatchModelAsPatch, err := volAttNamePatchModel.AsPatch()
				if err != nil || volAttNamePatchModelAsPatch == nil {
					return fmt.Errorf("[ERROR] Error Instance volume attachment (%s) as patch : %s", id, err)
				}
				updateInstanceVolAttOptions.VolumeAttachmentPatch = volAttNamePatchModelAsPatch

				instanceVolAttUpdate, response, err := instanceC.UpdateInstanceVolumeAttachment(updateInstanceVolAttOptions)
				if err != nil || instanceVolAttUpdate == nil {
					log.Printf("[DEBUG] Instance volume attachment updation err %s\n%s", err, response)
					return err
				}
			}
		}
	}
	if d.HasChange(isPlacementTargetDedicatedHost) || d.HasChange(isPlacementTargetDedicatedHostGroup) && !d.IsNewResource() {
		dedicatedHost := d.Get(isPlacementTargetDedicatedHost).(string)
		dedicatedHostGroup := d.Get(isPlacementTargetDedicatedHostGroup).(string)
		actiontype := "stop"

		if dedicatedHost == "" && dedicatedHostGroup == "" {
			return fmt.Errorf("[ERROR] Error: Instances cannot be moved from private to public hosts")
		}

		createinsactoptions := &vpcv1.CreateInstanceActionOptions{
			InstanceID: &id,
			Type:       &actiontype,
		}
		_, response, err := instanceC.CreateInstanceAction(createinsactoptions)
		if err != nil {
			if response != nil && response.StatusCode == 404 {
				return nil
			}
			return fmt.Errorf("[ERROR] Error Creating Instance Action: %s\n%s", err, response)
		}
		_, err = isWaitForInstanceActionStop(instanceC, d.Timeout(schema.TimeoutUpdate), id, d)
		if err != nil {
			return err
		}

		updateOptions := &vpcv1.UpdateInstanceOptions{
			ID: &id,
		}

		instancePatchModel := &vpcv1.InstancePatch{}

		if dedicatedHost != "" {
			placementTarget := &vpcv1.InstancePlacementTargetPatch{
				ID: &dedicatedHost,
			}
			instancePatchModel.PlacementTarget = placementTarget
		} else if dedicatedHostGroup != "" {
			placementTarget := &vpcv1.InstancePlacementTargetPatch{
				ID: &dedicatedHostGroup,
			}
			instancePatchModel.PlacementTarget = placementTarget
		}

		instancePatch, err := instancePatchModel.AsPatch()
		if err != nil {
			return fmt.Errorf("[ERROR] Error calling asPatch with total volume bandwidth for InstancePatch: %s", err)
		}

		updateOptions.InstancePatch = instancePatch

		_, _, err = instanceC.UpdateInstance(updateOptions)
		if err != nil {
			return err
		}

		actiontype = "start"
		createinsactoptions = &vpcv1.CreateInstanceActionOptions{
			InstanceID: &id,
			Type:       &actiontype,
		}
		_, response, err = instanceC.CreateInstanceAction(createinsactoptions)
		if err != nil {
			if response != nil && response.StatusCode == 404 {
				return nil
			}
			return fmt.Errorf("[ERROR] Error Creating Instance Action: %s\n%s", err, response)
		}
		_, err = isWaitForInstanceActionStart(instanceC, d.Timeout(schema.TimeoutUpdate), id, d)
		if err != nil {
			return err
		}
	}

	if d.HasChange(isInstanceAction) && !d.IsNewResource() {

		actiontype := d.Get(isInstanceAction).(string)
		if actiontype != "" {
			getinsOptions := &vpcv1.GetInstanceOptions{
				ID: &id,
			}
			instance, response, err := instanceC.GetInstance(getinsOptions)
			if err != nil {
				return fmt.Errorf("[ERROR] Error Getting Instance (%s): %s\n%s", id, err, response)
			}
			if (actiontype == "stop" || actiontype == "reboot") && *instance.Status != isInstanceStatusRunning {
				d.Set(isInstanceAction, nil)
				return fmt.Errorf("[ERROR] Error with stop/reboot action: Cannot invoke stop/reboot action while instance is not in running state")
			} else if actiontype == "start" && *instance.Status != isInstanceActionStatusStopped {
				d.Set(isInstanceAction, nil)
				return fmt.Errorf("[ERROR] Error with start action: Cannot invoke start action while instance is not in stopped state")
			}
			createinsactoptions := &vpcv1.CreateInstanceActionOptions{
				InstanceID: &id,
				Type:       &actiontype,
			}
			if instanceActionForceIntf, ok := d.GetOk(isInstanceActionForce); ok {
				force := instanceActionForceIntf.(bool)
				createinsactoptions.Force = &force
			}
			_, response, err = instanceC.CreateInstanceAction(createinsactoptions)
			if err != nil {
				return fmt.Errorf("[ERROR] Error Creating Instance Action: %s\n%s", err, response)
			}
			if actiontype == "stop" {
				_, err = isWaitForInstanceActionStop(instanceC, d.Timeout(schema.TimeoutUpdate), id, d)
				if err != nil {
					return err
				}
			} else if actiontype == "start" || actiontype == "reboot" {
				_, err = isWaitForInstanceActionStart(instanceC, d.Timeout(schema.TimeoutUpdate), id, d)
				if err != nil {
					return err
				}
			}

		}
	}
	if d.HasChange(isInstanceVolumes) {
		old, new := d.GetChange(isInstanceVolumes)
		oldaddons := old.([]interface{})
		newaddons := new.([]interface{})
		var oldaddon, newaddon, add []string
		for _, v := range oldaddons {
			oldaddon = append(oldaddon, v.(string))
		}
		for _, v := range newaddons {
			newaddon = append(newaddon, v.(string))
		}
		// 1. Remove old addons no longer appearing in the new set
		// 2. Add new addons not already provisioned
		remove := flex.Listdifference(oldaddon, newaddon)
		add = flex.Listdifference(newaddon, oldaddon)
		var volautoDelete bool
		if volumeautodeleteIntf, ok := d.GetOk(isInstanceVolAttVolAutoDelete); ok && volumeautodeleteIntf != nil {
			volautoDelete = volumeautodeleteIntf.(bool)
		}

		if len(add) > 0 {
			for i := range add {
				createvolattoptions := &vpcv1.CreateInstanceVolumeAttachmentOptions{
					InstanceID: &id,
					Volume: &vpcv1.VolumeAttachmentPrototypeVolume{
						ID: &add[i],
					},
					DeleteVolumeOnInstanceDelete: &volautoDelete,
				}
				vol, _, err := instanceC.CreateInstanceVolumeAttachment(createvolattoptions)
				if err != nil {
					return fmt.Errorf("[ERROR] Error while attaching volume %q for instance %s: %q", add[i], d.Id(), err)
				}
				_, err = isWaitForInstanceVolumeAttached(instanceC, d, id, *vol.ID)
				if err != nil {
					return err
				}
			}

		}
		if len(remove) > 0 {
			for i := range remove {
				listvolattoptions := &vpcv1.ListInstanceVolumeAttachmentsOptions{
					InstanceID: &id,
				}
				vols, _, err := instanceC.ListInstanceVolumeAttachments(listvolattoptions)
				if err != nil {
					return err
				}
				for _, vol := range vols.VolumeAttachments {
					if *vol.Volume.ID == remove[i] {
						delvolattoptions := &vpcv1.DeleteInstanceVolumeAttachmentOptions{
							InstanceID: &id,
							ID:         vol.ID,
						}
						_, err := instanceC.DeleteInstanceVolumeAttachment(delvolattoptions)
						if err != nil {
							return fmt.Errorf("[ERROR] Error while removing volume %q for instance %s: %q", remove[i], d.Id(), err)
						}
						_, err = isWaitForInstanceVolumeDetached(instanceC, d, d.Id(), *vol.ID)
						if err != nil {
							return err
						}
						break
					}
				}
			}
		}
	}

	if d.HasChange("primary_network_interface.0.security_groups") && !d.IsNewResource() {
		ovs, nvs := d.GetChange("primary_network_interface.0.security_groups")
		ov := ovs.(*schema.Set)
		nv := nvs.(*schema.Set)
		remove := flex.ExpandStringList(ov.Difference(nv).List())
		add := flex.ExpandStringList(nv.Difference(ov).List())
		if len(add) > 0 {
			networkID := d.Get("primary_network_interface.0.id").(string)
			for i := range add {
				createsgnicoptions := &vpcv1.CreateSecurityGroupTargetBindingOptions{
					SecurityGroupID: &add[i],
					ID:              &networkID,
				}
				_, response, err := instanceC.CreateSecurityGroupTargetBinding(createsgnicoptions)
				if err != nil {
					return fmt.Errorf("[ERROR] Error while creating security group %q for primary network interface of instance %s\n%s: %q", add[i], d.Id(), err, response)
				}
				_, err = isWaitForInstanceAvailable(instanceC, d.Id(), d.Timeout(schema.TimeoutUpdate), d)
				if err != nil {
					return err
				}
			}

		}
		if len(remove) > 0 {
			networkID := d.Get("primary_network_interface.0.id").(string)
			for i := range remove {
				deletesgnicoptions := &vpcv1.DeleteSecurityGroupTargetBindingOptions{
					SecurityGroupID: &remove[i],
					ID:              &networkID,
				}
				response, err := instanceC.DeleteSecurityGroupTargetBinding(deletesgnicoptions)
				if err != nil {
					return fmt.Errorf("[ERROR] Error while removing security group %q for primary network interface of instance %s\n%s: %q", remove[i], d.Id(), err, response)
				}
				_, err = isWaitForInstanceAvailable(instanceC, d.Id(), d.Timeout(schema.TimeoutUpdate), d)
				if err != nil {
					return err
				}
			}
		}
	}

	if !d.IsNewResource() && (d.HasChange("primary_network_interface.0.primary_ip.0.name") || d.HasChange("primary_network_interface.0.primary_ip.0.auto_delete")) {
		subnetId := d.Get("primary_network_interface.0.subnet").(string)
		ripId := d.Get("primary_network_interface.0.primary_ip.0.reserved_ip").(string)
		updateripoptions := &vpcv1.UpdateSubnetReservedIPOptions{
			SubnetID: &subnetId,
			ID:       &ripId,
		}
		reservedIpPath := &vpcv1.ReservedIPPatch{}
		if d.HasChange("primary_network_interface.0.primary_ip.0.name") {
			name := d.Get("primary_network_interface.0.primary_ip.0.name").(string)
			reservedIpPath.Name = &name
		}
		if d.HasChange("primary_network_interface.0.primary_ip.0.auto_delete") {
			auto := d.Get("primary_network_interface.0.primary_ip.0.auto_delete").(bool)
			reservedIpPath.AutoDelete = &auto
		}
		reservedIpPathAsPatch, err := reservedIpPath.AsPatch()
		if err != nil {
			return fmt.Errorf("[ERROR] Error calling reserved ip as patch \n%s", err)
		}
		updateripoptions.ReservedIPPatch = reservedIpPathAsPatch
		_, response, err := instanceC.UpdateSubnetReservedIP(updateripoptions)
		if err != nil {
			return fmt.Errorf("[ERROR] Error updating instance network interface reserved ip(%s): %s\n%s", ripId, err, response)
		}
	}

	if (d.HasChange("primary_network_interface.0.allow_ip_spoofing") || d.HasChange("primary_network_interface.0.name")) && !d.IsNewResource() {
		newName := d.Get("primary_network_interface.0.name").(string)
		networkID := d.Get("primary_network_interface.0.id").(string)
		allowIPSpoofing := d.Get("primary_network_interface.0.allow_ip_spoofing").(bool)
		updatepnicfoptions := &vpcv1.UpdateInstanceNetworkInterfaceOptions{
			InstanceID: &id,
			ID:         &networkID,
		}

		networkInterfacePatchModel := &vpcv1.NetworkInterfacePatch{
			Name:            &newName,
			AllowIPSpoofing: &allowIPSpoofing,
		}
		networkInterfacePatch, err := networkInterfacePatchModel.AsPatch()
		if err != nil {
			return fmt.Errorf("[ERROR] Error calling asPatch for NetworkInterfacePatch: %s", err)
		}
		updatepnicfoptions.NetworkInterfacePatch = networkInterfacePatch

		_, response, err := instanceC.UpdateInstanceNetworkInterface(updatepnicfoptions)
		if err != nil {
			return fmt.Errorf("[ERROR] Error while updating name %s for primary network interface of instance %s\n%s: %q", newName, d.Id(), err, response)
		}
		_, err = isWaitForInstanceAvailable(instanceC, d.Id(), d.Timeout(schema.TimeoutUpdate), d)
		if err != nil {
			return err
		}
	}

	if d.HasChange(isInstanceNetworkInterfaces) && !d.IsNewResource() {
		nics := d.Get(isInstanceNetworkInterfaces).([]interface{})
		for i := range nics {
			securitygrpKey := fmt.Sprintf("network_interfaces.%d.security_groups", i)
			networkNameKey := fmt.Sprintf("network_interfaces.%d.name", i)
			subnetKey := fmt.Sprintf("network_interfaces.%d.subnet", i)
			ipSpoofingKey := fmt.Sprintf("network_interfaces.%d.allow_ip_spoofing", i)
			primaryipname := fmt.Sprintf("network_interfaces.%d.primary_ip.0.name", i)
			primaryipauto := fmt.Sprintf("network_interfaces.%d.primary_ip.0.auto_delete", i)
			primaryiprip := fmt.Sprintf("network_interfaces.%d.primary_ip.0.reserved_ip", i)
			if d.HasChange(primaryipname) || d.HasChange(primaryipauto) {
				subnetId := d.Get(subnetKey).(string)
				ripId := d.Get(primaryiprip).(string)
				updateripoptions := &vpcv1.UpdateSubnetReservedIPOptions{
					SubnetID: &subnetId,
					ID:       &ripId,
				}
				reservedIpPath := &vpcv1.ReservedIPPatch{}
				if d.HasChange(primaryipname) {
					name := d.Get(primaryipname).(string)
					reservedIpPath.Name = &name
				}
				if d.HasChange(primaryipauto) {
					auto := d.Get(primaryipauto).(bool)
					reservedIpPath.AutoDelete = &auto
				}
				reservedIpPathAsPatch, err := reservedIpPath.AsPatch()
				if err != nil {
					return fmt.Errorf("[ERROR] Error calling reserved ip as patch \n%s", err)
				}
				updateripoptions.ReservedIPPatch = reservedIpPathAsPatch
				_, response, err := instanceC.UpdateSubnetReservedIP(updateripoptions)
				if err != nil {
					return fmt.Errorf("[ERROR] Error updating instance network interface reserved ip(%s): %s\n%s", ripId, err, response)
				}
			}

			if d.HasChange(securitygrpKey) {
				ovs, nvs := d.GetChange(securitygrpKey)
				ov := ovs.(*schema.Set)
				nv := nvs.(*schema.Set)
				remove := flex.ExpandStringList(ov.Difference(nv).List())
				add := flex.ExpandStringList(nv.Difference(ov).List())
				if len(add) > 0 {
					networkIDKey := fmt.Sprintf("network_interfaces.%d.id", i)
					networkID := d.Get(networkIDKey).(string)
					for i := range add {
						createsgnicoptions := &vpcv1.CreateSecurityGroupTargetBindingOptions{
							SecurityGroupID: &add[i],
							ID:              &networkID,
						}
						_, response, err := instanceC.CreateSecurityGroupTargetBinding(createsgnicoptions)
						if err != nil {
							return fmt.Errorf("[ERROR] Error while creating security group %q for network interface of instance %s\n%s: %q", add[i], d.Id(), err, response)
						}
						_, err = isWaitForInstanceAvailable(instanceC, d.Id(), d.Timeout(schema.TimeoutUpdate), d)
						if err != nil {
							return err
						}
					}

				}
				if len(remove) > 0 {
					networkIDKey := fmt.Sprintf("network_interfaces.%d.id", i)
					networkID := d.Get(networkIDKey).(string)
					for i := range remove {
						deletesgnicoptions := &vpcv1.DeleteSecurityGroupTargetBindingOptions{
							SecurityGroupID: &remove[i],
							ID:              &networkID,
						}
						response, err := instanceC.DeleteSecurityGroupTargetBinding(deletesgnicoptions)
						if err != nil {
							return fmt.Errorf("[ERROR] Error while removing security group %q for network interface of instance %s\n%s: %q", remove[i], d.Id(), err, response)
						}
						_, err = isWaitForInstanceAvailable(instanceC, d.Id(), d.Timeout(schema.TimeoutUpdate), d)
						if err != nil {
							return err
						}
					}
				}

			}

			if d.HasChange(networkNameKey) || d.HasChange(ipSpoofingKey) {
				newName := d.Get(networkNameKey).(string)
				networkIDKey := fmt.Sprintf("network_interfaces.%d.id", i)
				networkID := d.Get(networkIDKey).(string)
				ipSpoofing := d.Get(ipSpoofingKey).(bool)
				updatepnicfoptions := &vpcv1.UpdateInstanceNetworkInterfaceOptions{
					InstanceID: &id,
					ID:         &networkID,
				}

				instancePatchModel := &vpcv1.NetworkInterfacePatch{
					Name:            &newName,
					AllowIPSpoofing: &ipSpoofing,
				}
				networkInterfacePatch, err := instancePatchModel.AsPatch()
				if err != nil {
					return fmt.Errorf("[ERROR] Error calling asPatch for NetworkInterfacePatch: %s", err)
				}
				updatepnicfoptions.NetworkInterfacePatch = networkInterfacePatch

				_, response, err := instanceC.UpdateInstanceNetworkInterface(updatepnicfoptions)
				if err != nil {
					return fmt.Errorf("[ERROR] Error while updating name %s for network interface of instance %s\n%s: %q", newName, d.Id(), err, response)
				}
				if err != nil {
					return err
				}
			}
		}

	}

	if d.HasChange(isInstanceTotalVolumeBandwidth) && !d.IsNewResource() {
		totalVolBandwidth := int64(d.Get(isInstanceTotalVolumeBandwidth).(int))
		updnetoptions := &vpcv1.UpdateInstanceOptions{
			ID: &id,
		}

		instancePatchModel := &vpcv1.InstancePatch{
			TotalVolumeBandwidth: &totalVolBandwidth,
		}
		instancePatch, err := instancePatchModel.AsPatch()
		if err != nil {
			return fmt.Errorf("[ERROR] Error calling asPatch with total volume bandwidth for InstancePatch: %s", err)
		}
		updnetoptions.InstancePatch = instancePatch

		_, _, err = instanceC.UpdateInstance(updnetoptions)
		if err != nil {
			return err
		}
	}

	if d.HasChange(isInstanceName) && !d.IsNewResource() {
		name := d.Get(isInstanceName).(string)
		updnetoptions := &vpcv1.UpdateInstanceOptions{
			ID: &id,
		}

		instancePatchModel := &vpcv1.InstancePatch{
			Name: &name,
		}
		instancePatch, err := instancePatchModel.AsPatch()
		if err != nil {
			return fmt.Errorf("[ERROR] Error calling asPatch for InstancePatch: %s", err)
		}
		updnetoptions.InstancePatch = instancePatch

		_, _, err = instanceC.UpdateInstance(updnetoptions)
		if err != nil {
			return err
		}
	}

	if d.HasChange(isInstanceMetadataServiceEnabled) && !d.IsNewResource() {
		enabled := d.Get(isInstanceMetadataServiceEnabled).(bool)
		updatedoptions := &vpcv1.UpdateInstanceOptions{
			ID: &id,
		}
		instancePatchModel := &vpcv1.InstancePatch{
			MetadataService: &vpcv1.InstanceMetadataServicePatch{
				Enabled: &enabled,
			},
		}
		instancePatch, err := instancePatchModel.AsPatch()
		if err != nil {
			return fmt.Errorf("[ERROR] Error calling asPatch for InstancePatch: %s", err)
		}
		updatedoptions.InstancePatch = instancePatch

		_, _, err = instanceC.UpdateInstance(updatedoptions)
		if err != nil {
			return err
		}
	}

	if d.HasChange(isInstanceMetadataService) && !d.IsNewResource() {
		metadataServiceIntf := d.Get(isInstanceMetadataService)
		updatedoptions := &vpcv1.UpdateInstanceOptions{
			ID: &id,
		}
		metadataServicePatchModel := &vpcv1.InstanceMetadataServicePatch{}
		instancePatchModel := &vpcv1.InstancePatch{}
		metadataServiceMap := metadataServiceIntf.([]interface{})[0].(map[string]interface{})
		if d.HasChange(isInstanceMetadataService + ".0." + isInstanceMetadataServiceEnabled1) {
			enabledIntf, ok := metadataServiceMap[isInstanceMetadataServiceEnabled1]
			if ok {
				enabled := enabledIntf.(bool)
				metadataServicePatchModel.Enabled = &enabled
			}
		}
		if d.HasChange(isInstanceMetadataService + ".0." + isInstanceMetadataServiceProtocol) {
			protocolIntf, ok := metadataServiceMap[isInstanceMetadataServiceProtocol]
			if ok {
				protocol := protocolIntf.(string)
				metadataServicePatchModel.Protocol = &protocol
			}
		}
		if d.HasChange(isInstanceMetadataService + ".0." + isInstanceMetadataServiceRespHopLimit) {
			respHopLimitIntf, ok := metadataServiceMap[isInstanceMetadataServiceRespHopLimit]
			if ok {
				respHopLimit := int64(respHopLimitIntf.(int))
				metadataServicePatchModel.ResponseHopLimit = &respHopLimit
			}
		}
		instancePatchModel.MetadataService = metadataServicePatchModel

		instancePatch, err := instancePatchModel.AsPatch()
		if err != nil {
			return fmt.Errorf("[ERROR] Error calling asPatch for InstancePatch: %s", err)
		}
		updatedoptions.InstancePatch = instancePatch

		_, _, err = instanceC.UpdateInstance(updatedoptions)
		if err != nil {
			return err
		}
	}

	if d.HasChange(isInstanceAvailablePolicyHostFailure) && !d.IsNewResource() {

		updatedoptions := &vpcv1.UpdateInstanceOptions{
			ID: &id,
		}
		availablePolicyHostFailure := d.Get(isInstanceAvailablePolicyHostFailure).(string)
		instancePatchModel := &vpcv1.InstancePatch{
			AvailabilityPolicy: &vpcv1.InstanceAvailabilityPolicyPatch{
				HostFailure: &availablePolicyHostFailure,
			},
		}
		instancePatch, err := instancePatchModel.AsPatch()
		if err != nil {
			return fmt.Errorf("[ERROR] Error calling asPatch for InstancePatch: %s", err)
		}
		updatedoptions.InstancePatch = instancePatch

		_, _, err = instanceC.UpdateInstance(updatedoptions)
		if err != nil {
			return err
		}
	}

	if d.HasChange(isInstanceProfile) && !d.IsNewResource() {

		getinsOptions := &vpcv1.GetInstanceOptions{
			ID: &id,
		}
		instance, response, err := instanceC.GetInstance(getinsOptions)
		if err != nil {
			if response != nil && response.StatusCode == 404 {
				d.SetId("")
				return nil
			}
			return fmt.Errorf("[ERROR] Error Getting Instance (%s): %s\n%s", id, err, response)
		}

		if instance != nil && *instance.Status == "running" {
			actiontype := "stop"
			createinsactoptions := &vpcv1.CreateInstanceActionOptions{
				InstanceID: &id,
				Type:       &actiontype,
			}
			_, response, err = instanceC.CreateInstanceAction(createinsactoptions)
			if err != nil {
				if response != nil && response.StatusCode == 404 {
					return nil
				}
				return fmt.Errorf("[ERROR] Error Creating Instance Action: %s\n%s", err, response)
			}
			_, err = isWaitForInstanceActionStop(instanceC, d.Timeout(schema.TimeoutUpdate), id, d)
			if err != nil {
				return err
			}
		}

		updnetoptions := &vpcv1.UpdateInstanceOptions{
			ID: &id,
		}

		instanceProfile := d.Get(isInstanceProfile).(string)
		profile := &vpcv1.InstancePatchProfile{
			Name: &instanceProfile,
		}
		instancePatchModel := &vpcv1.InstancePatch{
			Profile: profile,
		}
		instancePatch, err := instancePatchModel.AsPatch()
		if err != nil {
			return fmt.Errorf("[ERROR] Error calling asPatch for InstancePatch: %s", err)
		}
		updnetoptions.InstancePatch = instancePatch

		_, response, err = instanceC.UpdateInstance(updnetoptions)
		if err != nil {
			return fmt.Errorf("[ERROR] Error in UpdateInstancePatch: %s\n%s", err, response)
		}

		actiontype := "start"
		createinsactoptions := &vpcv1.CreateInstanceActionOptions{
			InstanceID: &id,
			Type:       &actiontype,
		}
		_, response, err = instanceC.CreateInstanceAction(createinsactoptions)
		if err != nil {
			if response != nil && response.StatusCode == 404 {
				return nil
			}
			return fmt.Errorf("[ERROR] Error Creating Instance Action: %s\n%s", err, response)
		}
		_, err = isWaitForInstanceAvailable(instanceC, d.Id(), d.Timeout(schema.TimeoutUpdate), d)
		if err != nil {
			return err
		}

	}

	getinsOptions := &vpcv1.GetInstanceOptions{
		ID: &id,
	}
	instance, response, err := instanceC.GetInstance(getinsOptions)
	if err != nil {
		return fmt.Errorf("[ERROR] Error Getting Instance: %s\n%s", err, response)
	}
	if d.HasChange(isInstanceTags) {
		oldList, newList := d.GetChange(isInstanceTags)
		err = flex.UpdateTagsUsingCRN(oldList, newList, meta, *instance.CRN)
		if err != nil {
			log.Printf(
				"[ERROR] Error on update of resource Instance (%s) tags: %s", d.Id(), err)
		}
	}
	if d.HasChange(isInstanceAccessTags) {
		oldList, newList := d.GetChange(isInstanceAccessTags)
		err = flex.UpdateGlobalTagsUsingCRN(oldList, newList, meta, *instance.CRN, "", isInstanceAccessTagType)
		if err != nil {
			log.Printf(
				"[ERROR] Error on update of resource Instance (%s) access tags: %s", d.Id(), err)
		}
	}
	return nil
}

func resourceIBMisInstanceUpdate(d *schema.ResourceData, meta interface{}) error {

	err := instanceUpdate(d, meta)
	if err != nil {
		return err
	}

	return resourceIBMisInstanceRead(d, meta)
}

func instanceDelete(d *schema.ResourceData, meta interface{}, id string) error {
	instanceC, err := vpcClient(meta)
	if err != nil {
		return err
	}

	cleanDelete := d.Get(isEnableCleanDelete).(bool)
	getinsOptions := &vpcv1.GetInstanceOptions{
		ID: &id,
	}
	_, response, err := instanceC.GetInstance(getinsOptions)
	if err != nil {
		if response != nil && response.StatusCode == 404 {
			d.SetId("")
			return nil
		}
		return fmt.Errorf("[ERROR] Error Getting Instance (%s): %s\n%s", id, err, response)
	}

	bootvolid := ""

	if cleanDelete {
		actiontype := "stop"
		createinsactoptions := &vpcv1.CreateInstanceActionOptions{
			InstanceID: &id,
			Type:       &actiontype,
		}
		_, response, err = instanceC.CreateInstanceAction(createinsactoptions)
		if err != nil {
			if response != nil && response.StatusCode == 404 {
				return nil
			}
			return fmt.Errorf("[ERROR] Error Creating Instance Action: %s\n%s", err, response)
		}
		_, err = isWaitForInstanceActionStop(instanceC, d.Timeout(schema.TimeoutDelete), id, d)
		if err != nil {
			return err
		}
		listvolattoptions := &vpcv1.ListInstanceVolumeAttachmentsOptions{
			InstanceID: &id,
		}
		vols, response, err := instanceC.ListInstanceVolumeAttachments(listvolattoptions)
		if err != nil {
			return fmt.Errorf("[ERROR] Error Listing volume attachments to the instance: %s\n%s", err, response)
		}
		for _, vol := range vols.VolumeAttachments {
			if *vol.Type == "data" {
				delvolattoptions := &vpcv1.DeleteInstanceVolumeAttachmentOptions{
					InstanceID: &id,
					ID:         vol.ID,
				}
				_, err := instanceC.DeleteInstanceVolumeAttachment(delvolattoptions)
				if err != nil {
					return fmt.Errorf("[ERROR] Error while removing volume Attachment %q for instance %s: %q", *vol.ID, d.Id(), err)
				}
				_, err = isWaitForInstanceVolumeDetached(instanceC, d, d.Id(), *vol.ID)
				if err != nil {
					return err
				}
			}
			if *vol.Type == "boot" {
				bootvolid = *vol.Volume.ID
			}
		}
	}
	deleteinstanceOptions := &vpcv1.DeleteInstanceOptions{
		ID: &id,
	}
	_, err = instanceC.DeleteInstance(deleteinstanceOptions)
	if err != nil {
		return err
	}
	if cleanDelete {
		_, err = isWaitForInstanceDelete(instanceC, d, d.Id())
		if err != nil {
			return err
		}
		if _, ok := d.GetOk(isInstanceBootVolume); ok {
			autoDel := d.Get("boot_volume.0.auto_delete_volume").(bool)
			if autoDel {
				_, err = isWaitForVolumeDeleted(instanceC, bootvolid, d.Timeout(schema.TimeoutDelete))
				if err != nil {
					return err
				}
			}
		}
	}
	return nil
}

func resourceIBMisInstanceDelete(d *schema.ResourceData, meta interface{}) error {

	id := d.Id()
	err := instanceDelete(d, meta, id)
	if err != nil {
		return err
	}

	d.SetId("")
	return nil
}

func instanceExists(d *schema.ResourceData, meta interface{}, id string) (bool, error) {
	instanceC, err := vpcClient(meta)
	if err != nil {
		return false, err
	}
	getinsOptions := &vpcv1.GetInstanceOptions{
		ID: &id,
	}
	_, response, err := instanceC.GetInstance(getinsOptions)
	if err != nil {
		if response != nil && response.StatusCode == 404 {
			return false, nil
		}
		return false, fmt.Errorf("[ERROR] Error Getting Instance: %s\n%s", err, response)
	}
	return true, nil
}

func resourceIBMisInstanceExists(d *schema.ResourceData, meta interface{}) (bool, error) {

	id := d.Id()

	exists, err := instanceExists(d, meta, id)
	return exists, err

}

func isWaitForInstanceDelete(instanceC *vpcv1.VpcV1, d *schema.ResourceData, id string) (interface{}, error) {

	stateConf := &resource.StateChangeConf{
		Pending: []string{isInstanceDeleting, isInstanceAvailable},
		Target:  []string{isInstanceDeleteDone, ""},
		Refresh: func() (interface{}, string, error) {
			getinsoptions := &vpcv1.GetInstanceOptions{
				ID: &id,
			}
			instance, response, err := instanceC.GetInstance(getinsoptions)
			if err != nil {
				if response != nil && response.StatusCode == 404 {
					return instance, isInstanceDeleteDone, nil
				}
				return nil, "", fmt.Errorf("[ERROR] Error Getting Instance: %s\n%s", err, response)
			}
			if *instance.Status == isInstanceFailed {
				return instance, *instance.Status, fmt.Errorf("[ERROR] The  instance %s failed to delete: %v", d.Id(), err)
			}
			return instance, isInstanceDeleting, nil
		},
		Timeout:    d.Timeout(schema.TimeoutDelete),
		Delay:      10 * time.Second,
		MinTimeout: 10 * time.Second,
	}

	return stateConf.WaitForState()
}

func isWaitForInstanceActionStop(instanceC *vpcv1.VpcV1, timeout time.Duration, id string, d *schema.ResourceData) (interface{}, error) {
	communicator := make(chan interface{})
	stateConf := &resource.StateChangeConf{
		Pending: []string{isInstanceStatusRunning, isInstanceStatusPending, isInstanceActionStatusStopping},
		Target:  []string{isInstanceActionStatusStopped, isInstanceStatusFailed, ""},
		Refresh: func() (interface{}, string, error) {
			getinsoptions := &vpcv1.GetInstanceOptions{
				ID: &id,
			}
			instance, response, err := instanceC.GetInstance(getinsoptions)
			if err != nil {
				return nil, "", fmt.Errorf("[ERROR] Error Getting Instance: %s\n%s", err, response)
			}
			select {
			case data := <-communicator:
				return nil, "", data.(error)
			default:
				fmt.Println("no message sent")
			}
			if *instance.Status == isInstanceStatusFailed {
				// let know the isRestartStopAction() to stop
				close(communicator)
				return instance, *instance.Status, fmt.Errorf("[ERROR] The  instance %s failed to stop: %v", id, err)
			}
			return instance, *instance.Status, nil
		},
		Timeout:    timeout,
		Delay:      10 * time.Second,
		MinTimeout: 10 * time.Second,
	}

	if v, ok := d.GetOk("force_recovery_time"); ok {
		forceTimeout := v.(int)
		go isRestartStopAction(instanceC, id, d, forceTimeout, communicator)
	}

	return stateConf.WaitForState()
}

func isWaitForInstanceActionStart(instanceC *vpcv1.VpcV1, timeout time.Duration, id string, d *schema.ResourceData) (interface{}, error) {
	communicator := make(chan interface{})
	stateConf := &resource.StateChangeConf{
		Pending: []string{isInstanceActionStatusStopped, isInstanceStatusPending, isInstanceActionStatusStopping, isInstanceStatusStarting, isInstanceStatusRestarting},
		Target:  []string{isInstanceStatusRunning, isInstanceStatusFailed, ""},
		Refresh: func() (interface{}, string, error) {
			getinsoptions := &vpcv1.GetInstanceOptions{
				ID: &id,
			}
			instance, response, err := instanceC.GetInstance(getinsoptions)
			if err != nil {
				return nil, "", fmt.Errorf("[ERROR] Error Getting Instance: %s\n%s", err, response)
			}
			select {
			case data := <-communicator:
				return nil, "", data.(error)
			default:
				fmt.Println("no message sent")
			}
			if *instance.Status == isInstanceStatusFailed {
				// let know the isRestartStopAction() to stop
				close(communicator)
				return instance, *instance.Status, fmt.Errorf("[ERROR] The  instance %s failed to start: %v", id, err)
			}
			return instance, *instance.Status, nil
		},
		Timeout:    timeout,
		Delay:      10 * time.Second,
		MinTimeout: 10 * time.Second,
	}

	if v, ok := d.GetOk("force_recovery_time"); ok {
		forceTimeout := v.(int)
		go isRestartStopAction(instanceC, id, d, forceTimeout, communicator)
	}

	return stateConf.WaitForState()
}

func isRestartStopAction(instanceC *vpcv1.VpcV1, id string, d *schema.ResourceData, forceTimeout int, communicator chan interface{}) {
	subticker := time.NewTicker(time.Duration(forceTimeout) * time.Minute)
	//subticker := time.NewTicker(time.Duration(forceTimeout) * time.Second)
	for {
		select {

		case <-subticker.C:
			log.Println("Instance is still in stopping state, retrying to stop with -force")
			actiontype := "stop"
			createinsactoptions := &vpcv1.CreateInstanceActionOptions{
				InstanceID: &id,
				Type:       &actiontype,
			}
			_, response, err := instanceC.CreateInstanceAction(createinsactoptions)
			if err != nil {
				communicator <- fmt.Errorf("[ERROR] Error retrying instance action stop: %s\n%s", err, response)
				return
			}
		case <-communicator:
			// indicates refresh func is reached target and not proceed with the thread)
			subticker.Stop()
			return

		}
	}
}

func isWaitForInstanceVolumeAttached(instanceC *vpcv1.VpcV1, d *schema.ResourceData, id, volID string) (interface{}, error) {
	log.Printf("Waiting for instance (%s) volume (%s) to be attached.", id, volID)

	stateConf := &resource.StateChangeConf{
		Pending:    []string{isInstanceVolumeAttaching},
		Target:     []string{isInstanceVolumeAttached, ""},
		Refresh:    isInstanceVolumeRefreshFunc(instanceC, id, volID),
		Timeout:    d.Timeout(schema.TimeoutUpdate),
		Delay:      10 * time.Second,
		MinTimeout: 10 * time.Second,
	}

	return stateConf.WaitForState()
}

func isInstanceVolumeRefreshFunc(instanceC *vpcv1.VpcV1, id, volID string) resource.StateRefreshFunc {
	return func() (interface{}, string, error) {
		getvolattoptions := &vpcv1.GetInstanceVolumeAttachmentOptions{
			InstanceID: &id,
			ID:         &volID,
		}
		vol, response, err := instanceC.GetInstanceVolumeAttachment(getvolattoptions)
		if err != nil {
			return nil, "", fmt.Errorf("[ERROR] Error Attaching volume: %s\n%s", err, response)
		}

		if *vol.Status == isInstanceVolumeAttached {
			return vol, isInstanceVolumeAttached, nil
		}

		return vol, isInstanceVolumeAttaching, nil
	}
}

func isWaitForInstanceVolumeDetached(instanceC *vpcv1.VpcV1, d *schema.ResourceData, id, volID string) (interface{}, error) {

	stateConf := &resource.StateChangeConf{
		Pending: []string{isInstanceVolumeAttached, isInstanceVolumeDetaching},
		Target:  []string{isInstanceDeleteDone, ""},
		Refresh: func() (interface{}, string, error) {
			getvolattoptions := &vpcv1.GetInstanceVolumeAttachmentOptions{
				InstanceID: &id,
				ID:         &volID,
			}
			vol, response, err := instanceC.GetInstanceVolumeAttachment(getvolattoptions)
			if err != nil {
				if response != nil && response.StatusCode == 404 {
					return vol, isInstanceDeleteDone, nil
				}
				return nil, "", fmt.Errorf("[ERROR] Error Detaching: %s\n%s", err, response)
			}
			if *vol.Status == isInstanceFailed {
				return vol, *vol.Status, fmt.Errorf("[ERROR] The instance %s failed to detach volume %s: %v", d.Id(), volID, err)
			}
			return vol, isInstanceVolumeDetaching, nil
		},
		Timeout:    d.Timeout(schema.TimeoutUpdate),
		Delay:      10 * time.Second,
		MinTimeout: 10 * time.Second,
	}

	return stateConf.WaitForState()
}

func resourceIbmIsInstanceInstanceDiskToMap(instanceDisk vpcv1.InstanceDisk) map[string]interface{} {
	instanceDiskMap := map[string]interface{}{}

	instanceDiskMap["created_at"] = instanceDisk.CreatedAt.String()
	instanceDiskMap["href"] = instanceDisk.Href
	instanceDiskMap["id"] = instanceDisk.ID
	instanceDiskMap["interface_type"] = instanceDisk.InterfaceType
	instanceDiskMap["name"] = instanceDisk.Name
	instanceDiskMap["resource_type"] = instanceDisk.ResourceType
	instanceDiskMap["size"] = flex.IntValue(instanceDisk.Size)

	return instanceDiskMap
}

func suppressEnableCleanDelete(k, old, new string, d *schema.ResourceData) bool {
	// During import
	if old == "" && d.Id() != "" {
		return true
	}
	return false
}

func resourceIbmIsInstanceInstancePlacementToMap(instancePlacement vpcv1.InstancePlacementTarget) map[string]interface{} {
	instancePlacementMap := map[string]interface{}{}

	instancePlacementMap["crn"] = instancePlacement.CRN
	if instancePlacement.Deleted != nil {
		DeletedMap := resourceIbmIsInstanceDedicatedHostGroupReferenceDeletedToMap(*instancePlacement.Deleted)
		instancePlacementMap["deleted"] = []map[string]interface{}{DeletedMap}
	}
	instancePlacementMap["href"] = instancePlacement.Href
	instancePlacementMap["id"] = instancePlacement.ID
	instancePlacementMap["name"] = instancePlacement.Name
	instancePlacementMap["resource_type"] = instancePlacement.ResourceType

	return instancePlacementMap
}

func resourceIbmIsInstanceDedicatedHostGroupReferenceDeletedToMap(dedicatedHostGroupReferenceDeleted vpcv1.DedicatedHostGroupReferenceDeleted) map[string]interface{} {
	dedicatedHostGroupReferenceDeletedMap := map[string]interface{}{}

	dedicatedHostGroupReferenceDeletedMap["more_info"] = dedicatedHostGroupReferenceDeleted.MoreInfo

	return dedicatedHostGroupReferenceDeletedMap
}

func GetInstanceMetadataServiceOptions(d *schema.ResourceData) (metadataService *vpcv1.InstanceMetadataServicePrototype) {

	if metadataServiceIntf, ok := d.GetOk(isInstanceMetadataService); ok {
		metadataService = &vpcv1.InstanceMetadataServicePrototype{}
		metadataServiceMap := metadataServiceIntf.([]interface{})[0].(map[string]interface{})
		enabledIntf, ok := metadataServiceMap[isInstanceMetadataServiceEnabled1]

		if ok {
			enabled := enabledIntf.(bool)
			metadataService.Enabled = &enabled
		}
		protocolIntf, ok := metadataServiceMap[isInstanceMetadataServiceProtocol]
		if ok && protocolIntf.(string) != "" {
			protocol := protocolIntf.(string)
			metadataService.Protocol = &protocol
		}
		respHopLimitIntf, ok := metadataServiceMap[isInstanceMetadataServiceRespHopLimit]
		if ok && int64(respHopLimitIntf.(int)) != 0 {
			respHopLimit := int64(respHopLimitIntf.(int))
			metadataService.ResponseHopLimit = &respHopLimit
		}
		return
	}
	return nil
}

func resourceIBMIsInstanceInstanceNetworkAttachmentReferenceToMap(model *vpcv1.InstanceNetworkAttachmentReference, pna *vpcv1.InstanceNetworkAttachment, instanceC *vpcv1.VpcV1, autoDelete bool) (map[string]interface{}, error) {
	modelMap := make(map[string]interface{})
	if model.Deleted != nil {
		deletedMap, err := resourceIBMIsInstanceInstanceNetworkAttachmentReferenceDeletedToMap(model.Deleted)
		if err != nil {
			return modelMap, err
		}
		modelMap["deleted"] = []map[string]interface{}{deletedMap}
	}
	if model.Href != nil {
		modelMap["href"] = model.Href
	}
	if model.ID != nil {
		modelMap["id"] = model.ID
	}
	if model.Name != nil {
		modelMap["name"] = model.Name
	}
	vniMap := make(map[string]interface{})
	if pna.VirtualNetworkInterface != nil {
		vniMap["id"] = *pna.VirtualNetworkInterface.ID
		vniMap["name"] = pna.VirtualNetworkInterface.Name
		vniMap["resource_type"] = pna.VirtualNetworkInterface.ResourceType
	}
	getVirtualNetworkInterfaceOptions := &vpcv1.GetVirtualNetworkInterfaceOptions{
		ID: pna.VirtualNetworkInterface.ID,
	}
	vniDetails, response, err := instanceC.GetVirtualNetworkInterface(getVirtualNetworkInterfaceOptions)
	if err != nil {
		return nil, fmt.Errorf("[ERROR] Error on GetInstanceNetworkAttachment in instance : %s\n%s", err, response)
	}
	vniMap["allow_ip_spoofing"] = vniDetails.AllowIPSpoofing
	vniMap["auto_delete"] = vniDetails.AutoDelete
	vniMap["enable_infrastructure_nat"] = vniDetails.EnableInfrastructureNat
	vniMap["resource_group"] = vniDetails.ResourceGroup.ID
	primaryipId := *vniDetails.PrimaryIP.ID
	if !core.IsNil(vniDetails.Ips) {
		ips := []map[string]interface{}{}
		for _, ipsItem := range vniDetails.Ips {
			if *ipsItem.ID != primaryipId {
				ipsItemMap, err := resourceIBMIsVirtualNetworkInterfaceReservedIPReferenceToMap(&ipsItem, autoDelete)
				if err != nil {
					return nil, err
				}
				ips = append(ips, ipsItemMap)
			}
		}
		vniMap["ips"] = ips
	}

	if !core.IsNil(vniDetails.SecurityGroups) {
		securityGroups := make([]string, 0)
		for _, securityGroupsItem := range vniDetails.SecurityGroups {
			if securityGroupsItem.ID != nil {
				securityGroups = append(securityGroups, *securityGroupsItem.ID)
			}
		}
		vniMap["security_groups"] = securityGroups
	}
	primaryIPMap, err := resourceIBMIsInstanceReservedIPReferenceToMap(model.PrimaryIP, autoDelete)
	if err != nil {
		return modelMap, err
	}
	vniMap["primary_ip"] = []map[string]interface{}{primaryIPMap}
	if model.ResourceType != nil {
		modelMap["resource_type"] = *model.ResourceType
	}
	if model.Subnet != nil {
		vniMap["subnet"] = *model.Subnet.ID
	}
	modelMap["virtual_network_interface"] = []map[string]interface{}{vniMap}
	return modelMap, nil
}

func resourceIBMIsInstanceInstanceNetworkAttachmentReferenceDeletedToMap(model *vpcv1.InstanceNetworkAttachmentReferenceDeleted) (map[string]interface{}, error) {
	modelMap := make(map[string]interface{})
	modelMap["more_info"] = model.MoreInfo
	return modelMap, nil
}

func resourceIBMIsInstanceReservedIPReferenceToMap(model *vpcv1.ReservedIPReference, autoDelete bool) (map[string]interface{}, error) {
	modelMap := make(map[string]interface{})
	modelMap["address"] = model.Address
	if model.Deleted != nil {
		deletedMap, err := resourceIBMIsInstanceReservedIPReferenceDeletedToMap(model.Deleted)
		if err != nil {
			return modelMap, err
		}
		modelMap["deleted"] = []map[string]interface{}{deletedMap}
	}
	modelMap["href"] = model.Href
	modelMap["auto_delete"] = autoDelete
	modelMap["reserved_ip"] = model.ID
	modelMap["name"] = model.Name
	if model.ResourceType != nil {
		modelMap["resource_type"] = *model.ResourceType
	}
	return modelMap, nil
}

func resourceIBMIsInstanceReservedIPReferenceDeletedToMap(model *vpcv1.ReservedIPReferenceDeleted) (map[string]interface{}, error) {
	modelMap := make(map[string]interface{})
	modelMap["more_info"] = model.MoreInfo
	return modelMap, nil
}

func resourceIBMIsInstanceMapToInstanceNetworkAttachmentPrototype(allowipspoofing, autodelete, enablenat string, d *schema.ResourceData, modelMap map[string]interface{}) (*vpcv1.InstanceNetworkAttachmentPrototype, error) {
	model := &vpcv1.InstanceNetworkAttachmentPrototype{}
	if modelMap["name"] != nil && modelMap["name"].(string) != "" {
		model.Name = core.StringPtr(modelMap["name"].(string))
	}
	VirtualNetworkInterfaceModel, err := resourceIBMIsInstanceMapToVirtualNetworkInterfacePrototypeAttachmentContext(allowipspoofing, autodelete, enablenat, d, modelMap["virtual_network_interface"].([]interface{})[0].(map[string]interface{}))
	if err != nil {
		return model, err
	}
	model.VirtualNetworkInterface = VirtualNetworkInterfaceModel
	return model, nil
}
func resourceIBMIsInstanceMapToVirtualNetworkInterfacePrototypeAttachmentContext(allowipspoofing, autodelete, enablenat string, d *schema.ResourceData, modelMap map[string]interface{}) (vpcv1.InstanceNetworkAttachmentPrototypeVirtualNetworkInterfaceIntf, error) {
	model := &vpcv1.InstanceNetworkAttachmentPrototypeVirtualNetworkInterface{}
	if allowipspoofingOk, ok := d.GetOkExists(allowipspoofing); ok {
		model.AllowIPSpoofing = core.BoolPtr(allowipspoofingOk.(bool))
	}
	if autodeleteOk, ok := d.GetOkExists(autodelete); ok {
		model.AutoDelete = core.BoolPtr(autodeleteOk.(bool))
	}
	if enablenatok, ok := d.GetOkExists(enablenat); ok {
		model.EnableInfrastructureNat = core.BoolPtr(enablenatok.(bool))
	}
	if modelMap["ips"] != nil {
		ips := []vpcv1.VirtualNetworkInterfaceIPPrototypeIntf{}
		for _, ipsItem := range modelMap["ips"].(*schema.Set).List() {
			ipsItemModel, err := resourceIBMIsInstanceMapToVirtualNetworkInterfaceIPsReservedIPPrototype(ipsItem.(map[string]interface{}))
			if err != nil {
				return model, err
			}
			ips = append(ips, ipsItemModel)
		}
		model.Ips = ips
	}
	if modelMap["name"] != nil && modelMap["name"].(string) != "" {
		model.Name = core.StringPtr(modelMap["name"].(string))
	}
	if modelMap["primary_ip"] != nil && len(modelMap["primary_ip"].([]interface{})) > 0 {
		PrimaryIPModel, err := resourceIBMIsInstanceMapToVirtualNetworkInterfacePrimaryIPReservedIPPrototype(modelMap["primary_ip"].([]interface{})[0].(map[string]interface{}))
		if err != nil {
			return model, err
		}
		model.PrimaryIP = PrimaryIPModel
	}
	if modelMap["resource_group"] != nil && modelMap["resource_group"].(string) != "" {
		resourcegroupid := modelMap["resource_group"].(string)
		model.ResourceGroup = &vpcv1.ResourceGroupIdentity{
			ID: &resourcegroupid,
		}
	}
	if modelMap["security_groups"] != nil {
		securityGroups := []vpcv1.SecurityGroupIdentityIntf{}
		sg := modelMap["security_groups"].(*schema.Set)
		for _, v := range sg.List() {
			value := v.(string)
			securityGroupsItem := &vpcv1.SecurityGroupIdentity{
				ID: &value,
			}
			securityGroups = append(securityGroups, securityGroupsItem)
		}
		model.SecurityGroups = securityGroups
	}
	if modelMap["subnet"] != nil && modelMap["subnet"].(string) != "" {
		subnetId := modelMap["subnet"].(string)
		model.Subnet = &vpcv1.SubnetIdentityByID{
			ID: &subnetId,
		}
	}
	if modelMap["id"] != nil && modelMap["id"].(string) != "" {
		model.ID = core.StringPtr(modelMap["id"].(string))
	}
	return model, nil
}

func resourceIBMIsInstanceMapToVirtualNetworkInterfaceIPsReservedIPPrototype(modelMap map[string]interface{}) (vpcv1.VirtualNetworkInterfaceIPPrototypeIntf, error) {
	model := &vpcv1.VirtualNetworkInterfaceIPPrototype{}
	if modelMap["reserved_ip"] != nil && modelMap["reserved_ip"].(string) != "" {
		model.ID = core.StringPtr(modelMap["reserved_ip"].(string))
	}
	if modelMap["href"] != nil && modelMap["href"].(string) != "" {
		model.Href = core.StringPtr(modelMap["href"].(string))
	}
	if modelMap["address"] != nil && modelMap["address"].(string) != "" {
		model.Address = core.StringPtr(modelMap["address"].(string))
	}
	if modelMap["auto_delete"] != nil {
		model.AutoDelete = core.BoolPtr(modelMap["auto_delete"].(bool))
	}
	if modelMap["name"] != nil && modelMap["name"].(string) != "" {
		model.Name = core.StringPtr(modelMap["name"].(string))
	}
	return model, nil
}
func resourceIBMIsInstanceMapToVirtualNetworkInterfacePrimaryIPReservedIPPrototype(modelMap map[string]interface{}) (vpcv1.VirtualNetworkInterfacePrimaryIPPrototypeIntf, error) {
	model := &vpcv1.VirtualNetworkInterfacePrimaryIPPrototype{}
	if modelMap["reserved_ip"] != nil && modelMap["reserved_ip"].(string) != "" {
		model.ID = core.StringPtr(modelMap["reserved_ip"].(string))
	}
	if modelMap["href"] != nil && modelMap["href"].(string) != "" {
		model.Href = core.StringPtr(modelMap["href"].(string))
	}
	if modelMap["address"] != nil && modelMap["address"].(string) != "" {
		model.Address = core.StringPtr(modelMap["address"].(string))
	}
	if modelMap["auto_delete"] != nil {
		model.AutoDelete = core.BoolPtr(modelMap["auto_delete"].(bool))
	}
	if modelMap["name"] != nil && modelMap["name"].(string) != "" {
		model.Name = core.StringPtr(modelMap["name"].(string))
	}
	return model, nil
}<|MERGE_RESOLUTION|>--- conflicted
+++ resolved
@@ -1099,13 +1099,8 @@
 							Optional:      true,
 							ForceNew:      true,
 							Computed:      true,
-<<<<<<< HEAD
 							RequiredWith:  []string{isInstanceZone, isInstanceProfile, isInstanceKeys, isInstanceVPC},
-							AtLeastOneOf:  []string{isInstanceImage, isInstanceSourceTemplate, "boot_volume.0.volume_id", "boot_volume.0.snapshot"},
-=======
-							RequiredWith:  []string{isInstanceZone, isInstancePrimaryNetworkInterface, isInstanceProfile, isInstanceKeys, isInstanceVPC},
 							AtLeastOneOf:  []string{isInstanceImage, isInstanceSourceTemplate, "boot_volume.0.volume_id", "boot_volume.0.snapshot", "catalog_offering.0.offering_crn", "catalog_offering.0.version_crn"},
->>>>>>> 527e569c
 							ConflictsWith: []string{isInstanceImage, isInstanceSourceTemplate, "boot_volume.0.snapshot", "boot_volume.0.name", "boot_volume.0.encryption", "catalog_offering.0.offering_crn", "catalog_offering.0.version_crn"},
 							Description:   "The unique identifier for this volume",
 						},
