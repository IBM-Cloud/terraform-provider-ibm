--- conflicted
+++ resolved
@@ -618,7 +618,6 @@
 				MaxItems: 1,
 				Elem: &schema.Resource{
 					Schema: map[string]*schema.Schema{
-<<<<<<< HEAD
 						isInstanceBootVolumeId: {
 							Type:          schema.TypeString,
 							Optional:      true,
@@ -628,13 +627,12 @@
 							AtLeastOneOf:  []string{isInstanceImage, isInstanceSourceTemplate, "boot_volume.0.volume_id", "boot_volume.0.snapshot"},
 							ConflictsWith: []string{isInstanceImage, isInstanceSourceTemplate, "boot_volume.0.snapshot", "boot_volume.0.name", "boot_volume.0.encryption"},
 							Description:   "The unique identifier for this volume",
-=======
+						},
 						isInstanceVolAttVolAutoDelete: {
 							Type:        schema.TypeBool,
 							Optional:    true,
 							Default:     true,
 							Description: "Auto delete boot volume along with instance",
->>>>>>> 4122741c
 						},
 						isInstanceBootAttachmentName: {
 							Type:         schema.TypeString,
