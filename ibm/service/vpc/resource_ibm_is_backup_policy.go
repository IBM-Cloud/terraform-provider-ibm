--- conflicted
+++ resolved
@@ -40,14 +40,9 @@
 				Type:          schema.TypeString,
 				Optional:      true,
 				Default:       "volume",
-<<<<<<< HEAD
 				ForceNew:      true,
 				ConflictsWith: []string{"match_resource_types"},
 				ValidateFunc:  validate.InvokeValidator("ibm_is_backup_policy", "match_resource_type"),
-=======
-				ConflictsWith: []string{"match_resource_types"},
-				ValidateFunc:  validate.InvokeValidator("ibm_is_backup_policy", "match_resource_types"),
->>>>>>> e69b93c3
 				Description:   "A resource type this backup policy applies to. Resources that have both a matching type and a matching user tag will be subject to the backup policy.",
 			},
 			"match_user_tags": &schema.Schema{
@@ -197,13 +192,8 @@
 	)
 	validateSchema = append(validateSchema,
 		validate.ValidateSchema{
-<<<<<<< HEAD
 			Identifier:                 "included_content",
 			ValidateFunctionIdentifier: validate.ValidateAllowedStringValue,
-=======
-			Identifier:                 "match_resource_type",
-			ValidateFunctionIdentifier: validate.ValidateRegexpLen,
->>>>>>> e69b93c3
 			Type:                       validate.TypeString,
 			Required:                   true,
 			AllowedValues:              "boot_volume, data_volumes",
@@ -232,7 +222,6 @@
 	backupPolicyPrototype := &vpcv1.BackupPolicyPrototype{}
 
 	if matchResourceType, ok := d.GetOk("match_resource_type"); ok {
-<<<<<<< HEAD
 		backupPolicyPrototype.MatchResourceType = core.StringPtr(matchResourceType.(string))
 	} else if matchResourceTypes, ok := d.GetOk("match_resource_types"); ok {
 		matchResourceTypeList := flex.ExpandStringList((matchResourceTypes.(*schema.Set)).List())
@@ -240,13 +229,6 @@
 	}
 	if _, ok := d.GetOk("included_content"); ok {
 		backupPolicyPrototype.IncludedContent = flex.ExpandStringList((d.Get("included_content").(*schema.Set)).List())
-=======
-		matchResourceTypes := matchResourceType.(string)
-		matchResourceTypesList := []string{matchResourceTypes}
-		createBackupPolicyOptions.SetMatchResourceTypes(matchResourceTypesList)
-	} else if _, ok := d.GetOk("match_resource_types"); ok {
-		createBackupPolicyOptions.SetMatchResourceTypes(flex.ExpandStringList((d.Get("match_resource_types").(*schema.Set)).List()))
->>>>>>> e69b93c3
 	}
 
 	if _, ok := d.GetOk("match_user_tags"); ok {
@@ -262,10 +244,6 @@
 		}
 		backupPolicyPrototype.ResourceGroup = &resourceGroup
 	}
-<<<<<<< HEAD
-	createBackupPolicyOptions.SetBackupPolicyPrototype(backupPolicyPrototype)
-	backupPolicyIntf, response, err := vpcClient.CreateBackupPolicyWithContext(context, createBackupPolicyOptions)
-=======
 
 	if _, ok := d.GetOk("scope"); ok {
 		bkpPolicyScopePrototypeMap := d.Get("scope.0").(map[string]interface{})
@@ -275,11 +253,10 @@
 				bkpPolicyScopePrototype.CRN = core.StringPtr(crnStr)
 			}
 		}
-		createBackupPolicyOptions.SetScope(&bkpPolicyScopePrototype)
-	}
-
+		backupPolicyPrototype.scope = &bkpPolicyScopePrototype
+	}
+	createBackupPolicyOptions.SetBackupPolicyPrototype(backupPolicyPrototype)
 	backupPolicy, response, err := vpcClient.CreateBackupPolicyWithContext(context, createBackupPolicyOptions)
->>>>>>> e69b93c3
 	if err != nil {
 		log.Printf("[DEBUG] CreateBackupPolicyWithContext failed %s\n%s", err, response)
 		return diag.FromErr(fmt.Errorf("[ERROR] CreateBackupPolicyWithContext failed %s\n%s", err, response))
