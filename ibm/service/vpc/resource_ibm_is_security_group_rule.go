--- conflicted
+++ resolved
@@ -22,7 +22,6 @@
 const (
 	isSecurityGroupRuleCode             = "code"
 	isSecurityGroupRuleDirection        = "direction"
-	isSecurityGroupRuleName             = "name"
 	isSecurityGroupRuleIPVersion        = "ip_version"
 	isSecurityGroupRuleIPVersionDefault = "ipv4"
 	isSecurityGroupRulePortMax          = "port_max"
@@ -90,13 +89,6 @@
 				Optional:    true,
 				Computed:    true,
 				Description: "Security group id: an IP address, a CIDR block, or a single security group identifier",
-			},
-
-			isSecurityGroupRuleName: {
-				Type:        schema.TypeString,
-				Optional:    true,
-				Computed:    true,
-				Description: "The name for this security group rule. The name must not be used by another rule in the security group. If unspecified, the name will be a hyphenated list of randomly-selected words.",
 			},
 
 			isSecurityGroupRuleProtocolICMP: {
@@ -546,20 +538,9 @@
 					return flex.DiscriminatedTerraformErrorf(err, err.Error(), "ibm_is_security_group_rule", "read", "set-ip_version").GetDiag()
 				}
 			}
-<<<<<<< HEAD
-			if securityGroupRule.Name != nil {
-				icmpProtocol["name"] = *securityGroupRule.Name
-			}
-			protocolList := make([]map[string]interface{}, 0)
-			protocolList = append(protocolList, icmpProtocol)
-			if err = d.Set(isSecurityGroupRuleProtocolICMP, protocolList); err != nil {
-				err = fmt.Errorf("Error setting icmp: %s", err)
-				return flex.DiscriminatedTerraformErrorf(err, err.Error(), "ibm_is_security_group_rule", "read", "set-icmp").GetDiag()
-=======
 			if err = d.Set("protocol", securityGroupRule.Protocol); err != nil {
 				err = fmt.Errorf("Error setting protocol: %s", err)
 				return flex.DiscriminatedTerraformErrorf(err, err.Error(), "ibm_is_security_group_rule", "read", "set-protocol").GetDiag()
->>>>>>> e104a663
 			}
 			remote, ok := securityGroupRule.Remote.(*vpcv1.SecurityGroupRuleRemote)
 			if ok {
@@ -616,14 +597,6 @@
 					return flex.DiscriminatedTerraformErrorf(err, err.Error(), "ibm_is_security_group_rule", "read", "set-ip_version").GetDiag()
 				}
 			}
-
-			if !core.IsNil(securityGroupRule.Name) {
-				if err = d.Set("name", securityGroupRule.Name); err != nil {
-					err = fmt.Errorf("Error setting name: %s", err)
-					return flex.DiscriminatedTerraformErrorf(err, err.Error(), "ibm_is_security_group_rule", "read", "set-name").GetDiag()
-				}
-			}
-
 			if err = d.Set("protocol", securityGroupRule.Protocol); err != nil {
 				err = fmt.Errorf("Error setting protocol: %s", err)
 				return flex.DiscriminatedTerraformErrorf(err, err.Error(), "ibm_is_security_group_rule", "read", "set-protocol").GetDiag()
@@ -680,12 +653,6 @@
 				if err = d.Set("ip_version", securityGroupRule.IPVersion); err != nil {
 					err = fmt.Errorf("Error setting ip_version: %s", err)
 					return flex.DiscriminatedTerraformErrorf(err, err.Error(), "ibm_is_security_group_rule", "read", "set-ip_version").GetDiag()
-				}
-			}
-			if !core.IsNil(securityGroupRule.Name) {
-				if err = d.Set("name", securityGroupRule.Name); err != nil {
-					err = fmt.Errorf("Error setting name: %s", err)
-					return flex.DiscriminatedTerraformErrorf(err, err.Error(), "ibm_is_security_group_rule", "read", "set-name").GetDiag()
 				}
 			}
 			if err = d.Set("protocol", securityGroupRule.Protocol); err != nil {
@@ -879,7 +846,6 @@
 	ruleID         string
 	direction      string
 	ipversion      string
-	name           string
 	remote         string
 	remoteAddress  string
 	remoteCIDR     string
@@ -941,10 +907,6 @@
 	parsed.direction = d.Get(isSecurityGroupRuleDirection).(string)
 	sgTemplate.Direction = &parsed.direction
 	securityGroupRulePatchModel.Direction = &parsed.direction
-
-	parsed.name = d.Get(isSecurityGroupRuleName).(string)
-	sgTemplate.Name = &parsed.name
-	securityGroupRulePatchModel.Name = &parsed.name
 
 	if version, ok := d.GetOk(isSecurityGroupRuleIPVersion); ok {
 		parsed.ipversion = version.(string)
