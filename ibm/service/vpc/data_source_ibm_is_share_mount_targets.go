--- conflicted
+++ resolved
@@ -11,11 +11,7 @@
 
 	"github.com/IBM-Cloud/terraform-provider-ibm/ibm/conns"
 	"github.com/IBM-Cloud/terraform-provider-ibm/ibm/flex"
-<<<<<<< HEAD
 	"github.com/IBM/vpc-go-sdk/vpcv1"
-=======
-	"github.com/IBM/vpc-beta-go-sdk/vpcbetav1"
->>>>>>> 5e18c996
 	"github.com/hashicorp/terraform-plugin-sdk/v2/diag"
 	"github.com/hashicorp/terraform-plugin-sdk/v2/helper/schema"
 )
@@ -242,16 +238,10 @@
 	if err != nil {
 		return diag.FromErr(err)
 	}
-<<<<<<< HEAD
+
 	start := ""
 	allrecs := []vpcv1.ShareMountTarget{}
 	listShareTargetsOptions := &vpcv1.ListShareMountTargetsOptions{}
-=======
-
-	start := ""
-	allrecs := []vpcbetav1.ShareMountTarget{}
-	listShareTargetsOptions := &vpcbetav1.ListShareMountTargetsOptions{}
->>>>>>> 5e18c996
 
 	listShareTargetsOptions.SetShareID(d.Get("share").(string))
 	if name, ok := d.GetOk("name"); ok {
@@ -268,14 +258,6 @@
 		}
 		start = flex.GetNext(shareTargetCollection.Next)
 		allrecs = append(allrecs, shareTargetCollection.MountTargets...)
-<<<<<<< HEAD
-=======
-
-		if start == "" {
-			break
-		}
-	}
->>>>>>> 5e18c996
 
 		if start == "" {
 			break
