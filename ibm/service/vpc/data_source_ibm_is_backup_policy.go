// Copyright IBM Corp. 2021 All Rights Reserved.
// Licensed under the Mozilla Public License v2.0

package vpc

import (
	"context"
	"fmt"
	"log"

	"github.com/IBM-Cloud/terraform-provider-ibm/ibm/flex"
	"github.com/hashicorp/terraform-plugin-sdk/v2/diag"
	"github.com/hashicorp/terraform-plugin-sdk/v2/helper/schema"

	"github.com/IBM/vpc-go-sdk/vpcv1"
)

func DataSourceIBMIsBackupPolicy() *schema.Resource {
	return &schema.Resource{
		ReadContext: dataSourceIBMIsBackupPolicyRead,

		Schema: map[string]*schema.Schema{

			"identifier": &schema.Schema{
				Type:         schema.TypeString,
				Optional:     true,
				ExactlyOneOf: []string{"name", "identifier"},
				Description:  "The backup policy identifier.",
			},

			"name": {
				Type:         schema.TypeString,
				Computed:     true,
				Optional:     true,
				ExactlyOneOf: []string{"name", "identifier"},
				Description:  "The unique user-defined name for this backup policy.",
			},

			"created_at": &schema.Schema{
				Type:        schema.TypeString,
				Computed:    true,
				Description: "The date and time that the backup policy was created.",
			},
			"crn": &schema.Schema{
				Type:        schema.TypeString,
				Computed:    true,
				Description: "The CRN for this backup policy.",
			},
			"href": &schema.Schema{
				Type:        schema.TypeString,
				Computed:    true,
				Description: "The URL for this backup policy.",
			},
			"last_job_completed_at": &schema.Schema{
				Type:        schema.TypeString,
				Computed:    true,
				Description: "The date and time that the most recent job for this backup policy completed.",
			},
			"lifecycle_state": &schema.Schema{
				Type:        schema.TypeString,
				Computed:    true,
				Description: "The lifecycle state of the backup policy.",
			},
			"match_resource_types": &schema.Schema{
				Type:        schema.TypeList,
				Computed:    true,
				Description: "A resource type this backup policy applies to. Resources that have both a matching type and a matching user tag will be subject to the backup policy.",
				Elem: &schema.Schema{
					Type: schema.TypeString,
				},
			},
			"match_resource_type": &schema.Schema{
				Type:        schema.TypeString,
				Computed:    true,
				Description: "The resource type this backup policy will apply to. Resources that have both a matching type and a matching user tag will be subject to the backup policy.",
			},
			"included_content": &schema.Schema{
				Type:        schema.TypeList,
				Computed:    true,
				Description: "The included content for backups created using this policy",
				Elem:        &schema.Schema{Type: schema.TypeString},
			},
			"match_user_tags": &schema.Schema{
				Type:        schema.TypeList,
				Computed:    true,
				Description: "The user tags this backup policy applies to. Resources that have both a matching user tag and a matching type will be subject to the backup policy.",
				Elem: &schema.Schema{
					Type: schema.TypeString,
				},
			},
			"plans": &schema.Schema{
				Type:        schema.TypeList,
				Computed:    true,
				Description: "The plans for the backup policy.",
				Elem: &schema.Resource{
					Schema: map[string]*schema.Schema{
						"deleted": &schema.Schema{
							Type:        schema.TypeList,
							Computed:    true,
							Description: "If present, this property indicates the referenced resource has been deleted and providessome supplementary information.",
							Elem: &schema.Resource{
								Schema: map[string]*schema.Schema{
									"more_info": &schema.Schema{
										Type:        schema.TypeString,
										Computed:    true,
										Description: "Link to documentation about deleted resources.",
									},
								},
							},
						},
						"href": &schema.Schema{
							Type:        schema.TypeString,
							Computed:    true,
							Description: "The URL for this backup policy plan.",
						},
						"id": &schema.Schema{
							Type:        schema.TypeString,
							Computed:    true,
							Description: "The unique identifier for this backup policy plan.",
						},
						"name": &schema.Schema{
							Type:        schema.TypeString,
							Computed:    true,
							Description: "The unique user-defined name for this backup policy plan.",
						},
						"resource_type": &schema.Schema{
							Type:        schema.TypeString,
							Computed:    true,
							Description: "The type of resource referenced.",
						},
					},
				},
			},
			"resource_group": &schema.Schema{
				Type:        schema.TypeList,
				Computed:    true,
				Description: "The resource group for this backup policy.",
				Elem: &schema.Resource{
					Schema: map[string]*schema.Schema{
						"href": &schema.Schema{
							Type:        schema.TypeString,
							Computed:    true,
							Description: "The URL for this resource group.",
						},
						"id": &schema.Schema{
							Type:        schema.TypeString,
							Computed:    true,
							Description: "The unique identifier for this resource group.",
						},
						"name": &schema.Schema{
							Type:        schema.TypeString,
							Computed:    true,
							Description: "The user-defined name for this resource group.",
						},
					},
				},
			},
			"resource_type": &schema.Schema{
				Type:        schema.TypeString,
				Computed:    true,
				Description: "The type of resource referenced.",
			},
			"health_reasons": {
				Type:        schema.TypeList,
				Computed:    true,
				Description: "The reasons for the current health_state (if any).",
				Elem: &schema.Resource{
					Schema: map[string]*schema.Schema{
						"code": {
							Type:        schema.TypeString,
							Computed:    true,
							Description: "A snake case string succinctly identifying the reason for this health state.",
						},
						"message": {
							Type:        schema.TypeString,
							Computed:    true,
							Description: "An explanation of the reason for this health state.",
						},
						"more_info": {
							Type:        schema.TypeString,
							Computed:    true,
							Description: "Link to documentation about the reason for this health state.",
						},
					},
				},
			},
			"health_state": &schema.Schema{
				Type:        schema.TypeString,
				Computed:    true,
				Description: "The health of this resource",
			},
			"scope": &schema.Schema{
				Type:        schema.TypeList,
				Computed:    true,
				Description: "The scope for this backup policy.",
				Elem: &schema.Resource{
					Schema: map[string]*schema.Schema{
						"crn": &schema.Schema{
							Type:        schema.TypeString,
							Computed:    true,
							Description: "The CRN for this enterprise.",
						},
						"id": &schema.Schema{
							Type:        schema.TypeString,
							Computed:    true,
							Description: "The unique identifier for this enterprise or account.",
						},
						"resource_type": &schema.Schema{
							Type:        schema.TypeString,
							Computed:    true,
							Description: "The resource type.",
						},
					},
				},
			},
		},
	}
}

func dataSourceIBMIsBackupPolicyRead(context context.Context, d *schema.ResourceData, meta interface{}) diag.Diagnostics {
	sess, err := vpcClient(meta)
	if err != nil {
		return diag.FromErr(err)
	}
	var backupPolicy *vpcv1.BackupPolicy

	if v, ok := d.GetOk("identifier"); ok {

		id := v.(string)
		getBackupPolicyOptions := &vpcv1.GetBackupPolicyOptions{}
		getBackupPolicyOptions.SetID(id)
		backupPolicyInfo, response, err := sess.GetBackupPolicyWithContext(context, getBackupPolicyOptions)
		if err != nil {
			log.Printf("[DEBUG] GetBackupPolicyWithContext failed %s\n%s", err, response)
			return diag.FromErr(fmt.Errorf("[ERROR] GetBackupPolicyWithContext failed %s\n%s", err, response))
		}
		backupPolicy = backupPolicyInfo.(*vpcv1.BackupPolicy)

	} else if v, ok := d.GetOk("name"); ok {

		name := v.(string)
		start := ""
		allrecs := []vpcv1.BackupPolicyIntf{}
		for {
			listBackupPoliciesOptions := &vpcv1.ListBackupPoliciesOptions{}
			if start != "" {
				listBackupPoliciesOptions.Start = &start
			}
			backupPolicyCollection, response, err := sess.ListBackupPoliciesWithContext(context, listBackupPoliciesOptions)
			if err != nil {
				log.Printf("[DEBUG] ListBackupPoliciesWithContext failed %s\n%s", err, response)
				return diag.FromErr(fmt.Errorf("[ERROR] ListBackupPoliciesWithContext failed %s\n%s", err, response))
			}
			if backupPolicyCollection != nil && *backupPolicyCollection.TotalCount == int64(0) {
				break
			}
			start = flex.GetNext(backupPolicyCollection.Next)
			for _, backupPolicyInfo := range backupPolicyCollection.BackupPolicies {
				backupPolicies := backupPolicyInfo.(*vpcv1.BackupPolicy)
				allrecs = append(allrecs, *backupPolicies)
			}
			if start == "" {
				break
			}
		}
		for _, backupPolicyIntf := range allrecs {
			backupPolicyInfo := backupPolicyIntf.(*vpcv1.BackupPolicy)
			if *backupPolicyInfo.Name == name {
				backupPolicy = backupPolicyInfo
				break
			}
		}
		if backupPolicy == nil {
			return diag.FromErr(fmt.Errorf("[ERROR] No backup policy found with name (%s)", name))
		}
	}

	d.SetId(*backupPolicy.ID)

	if err = d.Set("created_at", backupPolicy.CreatedAt.String()); err != nil {
		return diag.FromErr(fmt.Errorf("[ERROR] Error setting created_at: %s", err))
	}
	if err = d.Set("crn", backupPolicy.CRN); err != nil {
		return diag.FromErr(fmt.Errorf("[ERROR] Error setting crn: %s", err))
	}
	if err = d.Set("href", backupPolicy.Href); err != nil {
		return diag.FromErr(fmt.Errorf("[ERROR] Error setting href: %s", err))
	}
	if backupPolicy.LastJobCompletedAt != nil {
		if err = d.Set("last_job_completed_at", backupPolicy.LastJobCompletedAt.String()); err != nil {
			return diag.FromErr(fmt.Errorf("[ERROR] Error setting last_job_completed_at: %s", err))
		}
	}
	if err = d.Set("lifecycle_state", backupPolicy.LifecycleState); err != nil {
		return diag.FromErr(fmt.Errorf("[ERROR] Error setting lifecycle_state: %s", err))
	}
	if err = d.Set("name", backupPolicy.Name); err != nil {
		return diag.FromErr(fmt.Errorf("[ERROR] Error setting name: %s", err))
	}

	if backupPolicy.Plans != nil {
		err = d.Set("plans", dataSourceBackupPolicyFlattenPlans(backupPolicy.Plans))
		if err != nil {
			return diag.FromErr(fmt.Errorf("[ERROR] Error setting plans %s", err))
		}
	}

	if backupPolicy.HealthReasons != nil {
		healthReasonsList := make([]map[string]interface{}, 0)
		for _, sr := range backupPolicy.HealthReasons {
			currentSR := map[string]interface{}{}
			if sr.Code != nil && sr.Message != nil {
				currentSR["code"] = *sr.Code
				currentSR["message"] = *sr.Message
				if sr.MoreInfo != nil {
					currentSR["more_info"] = *sr.Message
				}
				healthReasonsList = append(healthReasonsList, currentSR)
			}
		}
		d.Set("health_reasons", healthReasonsList)
	}
	if err = d.Set("health_state", backupPolicy.HealthState); err != nil {
		return diag.FromErr(fmt.Errorf("[ERROR] Error setting health_state: %s", err))
	}

	if backupPolicy.Scope != nil {
		err = d.Set("scope", dataSourceBackupPolicyFlattenScope(*backupPolicy.Scope.(*vpcv1.BackupPolicyScope)))
		if err != nil {
			return diag.FromErr(fmt.Errorf("[ERROR] Error setting scope: %s", err))
		}
	}

<<<<<<< HEAD
	var matchResourceType string
	if backupPolicy.MatchResourceType != nil {
		// for _, matchResourceTyp := range backupPolicy.MatchResourceType {
		matchResourceType = *backupPolicy.MatchResourceType
		// }
=======
	if backupPolicy.MatchResourceType != nil {
		if err = d.Set("match_resource_types", []string{*backupPolicy.MatchResourceType}); err != nil {
			return diag.FromErr(fmt.Errorf("[ERROR] Error setting match_resource_types: %s", err))
		}
		if err = d.Set("match_resource_type", *backupPolicy.MatchResourceType); err != nil {
			return diag.FromErr(fmt.Errorf("[ERROR] Error setting match_resource_type: %s", err))
		}
	}

	if backupPolicy.IncludedContent != nil {
		if err = d.Set("included_content", backupPolicy.IncludedContent); err != nil {
			return diag.FromErr(fmt.Errorf("[ERROR] Error setting included_content: %s", err))
		}
>>>>>>> dfb68f89
	}

	matchUserTags := make([]string, 0)
	if backupPolicy.MatchUserTags != nil {
		for _, matchUserTag := range backupPolicy.MatchUserTags {
			matchUserTags = append(matchUserTags, matchUserTag)
		}
	}
	d.Set("match_user_tags", matchUserTags)

	if backupPolicy.ResourceGroup != nil {
		err = d.Set("resource_group", dataSourceBackupPolicyFlattenResourceGroup(*backupPolicy.ResourceGroup))
		if err != nil {
			return diag.FromErr(fmt.Errorf("[ERROR] Error setting resource_group %s", err))
		}
	}
	if err = d.Set("resource_type", backupPolicy.ResourceType); err != nil {
		return diag.FromErr(fmt.Errorf("[ERROR] Error setting resource_type: %s", err))
	}

	return nil
}

func dataSourceBackupPolicyFlattenScope(result vpcv1.BackupPolicyScope) (finalList []map[string]interface{}) {
	finalList = []map[string]interface{}{}
	finalMap := dataSourceBackupPolicyScopeToMap(result)
	finalList = append(finalList, finalMap)

	return finalList
}
func dataSourceBackupPolicyScopeToMap(scopeItem vpcv1.BackupPolicyScope) (scopeMap map[string]interface{}) {
	scopeMap = map[string]interface{}{}

	if scopeItem.CRN != nil {
		scopeMap["crn"] = scopeItem.CRN
	}
	if scopeItem.ID != nil {
		scopeMap["id"] = scopeItem.ID
	}
	if scopeItem.ResourceType != nil {
		scopeMap["resource_type"] = scopeItem.ResourceType
	}

	return scopeMap
}

func dataSourceBackupPolicyFlattenPlans(result []vpcv1.BackupPolicyPlanReference) (plans []map[string]interface{}) {
	for _, plansItem := range result {
		plans = append(plans, dataSourceBackupPolicyPlansToMap(plansItem))
	}

	return plans
}

func dataSourceBackupPolicyPlansToMap(plansItem vpcv1.BackupPolicyPlanReference) (plansMap map[string]interface{}) {
	plansMap = map[string]interface{}{}

	if plansItem.Deleted != nil {
		deletedList := []map[string]interface{}{}
		deletedMap := dataSourceBackupPolicyPlansDeletedToMap(*plansItem.Deleted)
		deletedList = append(deletedList, deletedMap)
		plansMap["deleted"] = deletedList
	}
	if plansItem.Href != nil {
		plansMap["href"] = plansItem.Href
	}
	if plansItem.ID != nil {
		plansMap["id"] = plansItem.ID
	}
	if plansItem.Name != nil {
		plansMap["name"] = plansItem.Name
	}
	if plansItem.ResourceType != nil {
		plansMap["resource_type"] = plansItem.ResourceType
	}

	return plansMap
}

func dataSourceBackupPolicyPlansDeletedToMap(deletedItem vpcv1.BackupPolicyPlanReferenceDeleted) (deletedMap map[string]interface{}) {
	deletedMap = map[string]interface{}{}

	if deletedItem.MoreInfo != nil {
		deletedMap["more_info"] = deletedItem.MoreInfo
	}

	return deletedMap
}

func dataSourceBackupPolicyFlattenResourceGroup(result vpcv1.ResourceGroupReference) (finalList []map[string]interface{}) {
	finalList = []map[string]interface{}{}
	finalMap := dataSourceBackupPolicyResourceGroupToMap(result)
	finalList = append(finalList, finalMap)

	return finalList
}

func dataSourceBackupPolicyResourceGroupToMap(resourceGroupItem vpcv1.ResourceGroupReference) (resourceGroupMap map[string]interface{}) {
	resourceGroupMap = map[string]interface{}{}

	if resourceGroupItem.Href != nil {
		resourceGroupMap["href"] = resourceGroupItem.Href
	}
	if resourceGroupItem.ID != nil {
		resourceGroupMap["id"] = resourceGroupItem.ID
	}
	if resourceGroupItem.Name != nil {
		resourceGroupMap["name"] = resourceGroupItem.Name
	}

	return resourceGroupMap
}<|MERGE_RESOLUTION|>--- conflicted
+++ resolved
@@ -240,7 +240,7 @@
 
 		name := v.(string)
 		start := ""
-		allrecs := []vpcv1.BackupPolicyIntf{}
+		allrecs := []vpcv1.BackupPolicy{}
 		for {
 			listBackupPoliciesOptions := &vpcv1.ListBackupPoliciesOptions{}
 			if start != "" {
@@ -263,10 +263,9 @@
 				break
 			}
 		}
-		for _, backupPolicyIntf := range allrecs {
-			backupPolicyInfo := backupPolicyIntf.(*vpcv1.BackupPolicy)
+		for _, backupPolicyInfo := range allrecs {
 			if *backupPolicyInfo.Name == name {
-				backupPolicy = backupPolicyInfo
+				backupPolicy = &backupPolicyInfo
 				break
 			}
 		}
@@ -331,13 +330,6 @@
 		}
 	}
 
-<<<<<<< HEAD
-	var matchResourceType string
-	if backupPolicy.MatchResourceType != nil {
-		// for _, matchResourceTyp := range backupPolicy.MatchResourceType {
-		matchResourceType = *backupPolicy.MatchResourceType
-		// }
-=======
 	if backupPolicy.MatchResourceType != nil {
 		if err = d.Set("match_resource_types", []string{*backupPolicy.MatchResourceType}); err != nil {
 			return diag.FromErr(fmt.Errorf("[ERROR] Error setting match_resource_types: %s", err))
@@ -351,7 +343,6 @@
 		if err = d.Set("included_content", backupPolicy.IncludedContent); err != nil {
 			return diag.FromErr(fmt.Errorf("[ERROR] Error setting included_content: %s", err))
 		}
->>>>>>> dfb68f89
 	}
 
 	matchUserTags := make([]string, 0)
