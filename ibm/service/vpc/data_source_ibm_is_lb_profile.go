// Copyright IBM Corp. 2017, 2021 All Rights Reserved.
// Licensed under the Mozilla Public License v2.0

package vpc

import (
	"context"
	"fmt"
	"reflect"

	"github.com/IBM-Cloud/terraform-provider-ibm/ibm/flex"
	"github.com/IBM/vpc-go-sdk/vpcv1"
	"github.com/hashicorp/terraform-plugin-sdk/v2/diag"
	"github.com/hashicorp/terraform-plugin-sdk/v2/helper/schema"
)

func DataSourceIBMISLbProfile() *schema.Resource {
	return &schema.Resource{
		ReadContext: dataSourceIBMISLbProfileRead,

		Schema: map[string]*schema.Schema{
			"name": {
				Type:        schema.TypeString,
				Required:    true,
				Description: "The name for this load balancer profile",
			},
			isLBAccessModes: {
				Type:        schema.TypeList,
				Computed:    true,
				Description: "The access mode for a load balancer with this profile",
				Elem: &schema.Resource{
					Schema: map[string]*schema.Schema{
						"type": {
							Type:        schema.TypeString,
							Computed:    true,
							Description: "The type for access mode",
						},
						"value": {
							Type:        schema.TypeString,
							Computed:    true,
							Description: "Access modes for this profile",
						},
						"values": {
							Type:        schema.TypeList,
							Computed:    true,
							Description: "Access modes for this profile",
							Elem: &schema.Schema{
								Type: schema.TypeString,
							},
						},
					},
				},
			},
			"targetable_load_balancer_profiles": {
				Type:        schema.TypeList,
				Computed:    true,
				Description: "The load balancer profiles that load balancers with this profile can target",
				Elem: &schema.Resource{
					Schema: map[string]*schema.Schema{
						"family": {
							Type:        schema.TypeString,
							Computed:    true,
							Description: "The product family this load balancer profile belongs to",
						},
						"href": {
							Type:        schema.TypeString,
							Computed:    true,
							Description: "The URL for this load balancer profile",
						},
						"name": {
							Type:        schema.TypeString,
							Computed:    true,
							Description: "The globally unique name for this load balancer profile",
						},
					},
				},
			},
			"href": {
				Type:        schema.TypeString,
				Computed:    true,
				Description: "The URL for this load balancer profile",
			},
			"family": {
				Type:        schema.TypeString,
				Computed:    true,
				Description: "The product family this load balancer profile belongs to",
			},
			"route_mode_supported": {
				Type:        schema.TypeBool,
				Computed:    true,
				Description: "The route mode support for a load balancer with this profile depends on its configuration",
			},
			"route_mode_type": {
				Type:        schema.TypeString,
				Computed:    true,
				Description: "The route mode type for this load balancer profile, one of [fixed, dependent]",
			},
			"udp_supported": {
				Type:        schema.TypeBool,
				Computed:    true,
				Description: "The UDP support for a load balancer with this profile",
			},
			"udp_supported_type": {
				Type:        schema.TypeString,
				Computed:    true,
				Description: "The UDP support type for a load balancer with this profile",
			},
			"failsafe_policy_actions": &schema.Schema{
				Type:     schema.TypeList,
				Computed: true,
				Elem: &schema.Resource{
					Schema: map[string]*schema.Schema{
						"default": &schema.Schema{
							Type:        schema.TypeString,
							Computed:    true,
							Description: "The default failsafe policy action for this profile.",
						},
						"type": &schema.Schema{
							Type:        schema.TypeString,
							Computed:    true,
							Description: "The type for this profile field.",
						},
						"values": &schema.Schema{
							Type:        schema.TypeList,
							Computed:    true,
							Description: "The supported failsafe policy actions.",
							Elem: &schema.Schema{
								Type: schema.TypeString,
							},
						},
					},
				},
			},
		},
	}
}

func dataSourceIBMISLbProfileRead(context context.Context, d *schema.ResourceData, meta interface{}) diag.Diagnostics {
	sess, err := vpcClient(meta)
	if err != nil {
		tfErr := flex.DiscriminatedTerraformErrorf(err, err.Error(), "(Data) ibm_is_lb_profile", "read", "initialize-client")
		log.Printf("[DEBUG]\n%s", tfErr.GetDebugMessage())
		return tfErr.GetDiag()
	}

	lbprofilename := d.Get(isLbsProfileName).(string)
	getLoadBalancerProfileOptions := &vpcv1.GetLoadBalancerProfileOptions{
		Name: &lbprofilename,
	}
	loadBalancerProfile, _, err := sess.GetLoadBalancerProfileWithContext(context, getLoadBalancerProfileOptions)
	if err != nil {
		tfErr := flex.TerraformErrorf(err, fmt.Sprintf("GetLoadBalancerProfileWithContext failed: %s", err.Error()), "(Data) ibm_is_lb_profile", "read")
		log.Printf("[DEBUG]\n%s", tfErr.GetDebugMessage())
		return tfErr.GetDiag()
	}

<<<<<<< HEAD
	d.Set("name", *lbProfile.Name)
	d.Set("href", *lbProfile.Href)
	d.Set("family", *lbProfile.Family)
	if lbProfile.UDPSupported != nil {
		udpSupport := lbProfile.UDPSupported
=======
	if err = d.Set("name", loadBalancerProfile.Name); err != nil {
		return flex.DiscriminatedTerraformErrorf(err, fmt.Sprintf("Error setting name: %s", err), "(Data) ibm_is_lb_profile", "read", "set-name").GetDiag()
	}

	if err = d.Set("href", loadBalancerProfile.Href); err != nil {
		return flex.DiscriminatedTerraformErrorf(err, fmt.Sprintf("Error setting href: %s", err), "(Data) ibm_is_lb_profile", "read", "set-href").GetDiag()
	}
	if err = d.Set("family", loadBalancerProfile.Family); err != nil {
		return flex.DiscriminatedTerraformErrorf(err, fmt.Sprintf("Error setting family: %s", err), "(Data) ibm_is_lb_profile", "read", "set-family").GetDiag()
	}
	if loadBalancerProfile.AccessModes != nil {
		accessModes := loadBalancerProfile.AccessModes
		AccessModesMap := map[string]interface{}{}
		AccessModesList := []map[string]interface{}{}
		if accessModes.Type != nil {
			AccessModesMap["type"] = *accessModes.Type
		}
		if len(accessModes.Values) > 0 {
			AccessModesMap["values"] = accessModes.Values
		}
		AccessModesList = append(AccessModesList, AccessModesMap)
		if err = d.Set("access_modes", AccessModesList); err != nil {
			return flex.DiscriminatedTerraformErrorf(err, fmt.Sprintf("Error setting access_modes: %s", err), "(Data) ibm_is_lb_profile", "read", "set-access_modes").GetDiag()
		}
	}

	if loadBalancerProfile.TargetableLoadBalancerProfiles != nil {
		d.Set("targetable_load_balancer_profiles", dataSourceLbProfileFlattenTargetableLoadBalancerProfiles(loadBalancerProfile.TargetableLoadBalancerProfiles))
	}
	log.Printf("[INFO] loadBalancerProfile udp %v", loadBalancerProfile.UDPSupported)
	if loadBalancerProfile.UDPSupported != nil {
		udpSupport := loadBalancerProfile.UDPSupported
		log.Printf("[INFO] loadBalancerProfile udp %s", reflect.TypeOf(udpSupport).String())
>>>>>>> 0d3ce672

		switch reflect.TypeOf(udpSupport).String() {
		case "*vpcv1.LoadBalancerProfileUDPSupportedFixed":
			{
				udp := udpSupport.(*vpcv1.LoadBalancerProfileUDPSupportedFixed)
				if err = d.Set("udp_supported", udp.Value); err != nil {
					return flex.DiscriminatedTerraformErrorf(err, fmt.Sprintf("Error setting udp_supported: %s", err), "(Data) ibm_is_lb_profile", "read", "set-udp_supported").GetDiag()
				}
				if err = d.Set("udp_supported_type", udp.Type); err != nil {
					return flex.DiscriminatedTerraformErrorf(err, fmt.Sprintf("Error setting udp_supported_type: %s", err), "(Data) ibm_is_lb_profile", "read", "set-udp_supported_type").GetDiag()
				}
			}
		case "*vpcv1.LoadBalancerProfileUDPSupportedDependent":
			{
				udp := udpSupport.(*vpcv1.LoadBalancerProfileUDPSupportedDependent)
				if udp.Type != nil {
					if err = d.Set("udp_supported_type", *udp.Type); err != nil {
						return flex.DiscriminatedTerraformErrorf(err, fmt.Sprintf("Error setting udp_supported_type: %s", err), "(Data) ibm_is_lb_profile", "read", "set-udp_supported_type").GetDiag()
					}
				}
			}
		case "*vpcv1.LoadBalancerProfileUDPSupported":
			{
				udp := udpSupport.(*vpcv1.LoadBalancerProfileUDPSupported)
				if udp.Type != nil {
					if err = d.Set("udp_supported_type", *udp.Type); err != nil {
						return flex.DiscriminatedTerraformErrorf(err, fmt.Sprintf("Error setting udp_supported_type: %s", err), "(Data) ibm_is_lb_profile", "read", "set-udp_supported_type").GetDiag()
					}
				}
				if udp.Value != nil {
					if err = d.Set("udp_supported", *udp.Value); err != nil {
						return flex.DiscriminatedTerraformErrorf(err, fmt.Sprintf("Error setting udp_supported: %s", err), "(Data) ibm_is_lb_profile", "read", "set-udp_supported").GetDiag()
					}
				}
			}
		}
	}

	failsafePolicyActions := []map[string]interface{}{}
	if loadBalancerProfile.FailsafePolicyActions != nil {
		modelMap, err := dataSourceIBMIsLbProfileLoadBalancerProfileFailsafePolicyActionsToMap(loadBalancerProfile.FailsafePolicyActions)
		if err != nil {
			return flex.DiscriminatedTerraformErrorf(err, err.Error(), "(Data) ibm_is_lb_profile", "read", "failsafe_policy_actions-to-map").GetDiag()
		}
		failsafePolicyActions = append(failsafePolicyActions, modelMap)
	}
	if err = d.Set("failsafe_policy_actions", failsafePolicyActions); err != nil {
		return flex.DiscriminatedTerraformErrorf(err, fmt.Sprintf("Error setting failsafe_policy_actions: %s", err), "(Data) ibm_is_lb_profile", "read", "set-failsafe_policy_actions").GetDiag()
	}
	if loadBalancerProfile.RouteModeSupported != nil {
		routeMode := loadBalancerProfile.RouteModeSupported
		switch reflect.TypeOf(routeMode).String() {
		case "*vpcv1.LoadBalancerProfileRouteModeSupportedFixed":
			{
				rms := routeMode.(*vpcv1.LoadBalancerProfileRouteModeSupportedFixed)
				if err = d.Set("route_mode_supported", rms.Value); err != nil {
					return flex.DiscriminatedTerraformErrorf(err, fmt.Sprintf("Error setting route_mode_supported: %s", err), "(Data) ibm_is_lb_profile", "read", "set-route_mode_supported").GetDiag()
				}
				if err = d.Set("route_mode_type", rms.Type); err != nil {
					return flex.DiscriminatedTerraformErrorf(err, fmt.Sprintf("Error setting route_mode_type: %s", err), "(Data) ibm_is_lb_profile", "read", "set-route_mode_type").GetDiag()
				}
			}
		case "*vpcv1.LoadBalancerProfileRouteModeSupportedDependent":
			{
				rms := routeMode.(*vpcv1.LoadBalancerProfileRouteModeSupportedDependent)
				if rms.Type != nil {
					if err = d.Set("route_mode_type", *rms.Type); err != nil {
						return flex.DiscriminatedTerraformErrorf(err, fmt.Sprintf("Error setting route_mode_type: %s", err), "(Data) ibm_is_lb_profile", "read", "set-route_mode_type").GetDiag()
					}
				}
			}
		case "*vpcv1.LoadBalancerProfileRouteModeSupported":
			{
				rms := routeMode.(*vpcv1.LoadBalancerProfileRouteModeSupported)
				if rms.Type != nil {
					if err = d.Set("route_mode_type", *rms.Type); err != nil {
						return flex.DiscriminatedTerraformErrorf(err, fmt.Sprintf("Error setting route_mode_type: %s", err), "(Data) ibm_is_lb_profile", "read", "set-route_mode_type").GetDiag()
					}
				}
				if rms.Value != nil {
					if err = d.Set("route_mode_supported", *rms.Value); err != nil {
						return flex.DiscriminatedTerraformErrorf(err, fmt.Sprintf("Error setting route_mode_supported: %s", err), "(Data) ibm_is_lb_profile", "read", "set-route_mode_supported").GetDiag()
					}
				}
			}
		}
	}
	d.SetId(*loadBalancerProfile.Name)
	return nil
}

func dataSourceIBMIsLbProfileLoadBalancerProfileFailsafePolicyActionsToMap(model vpcv1.LoadBalancerProfileFailsafePolicyActionsIntf) (map[string]interface{}, error) {
	if _, ok := model.(*vpcv1.LoadBalancerProfileFailsafePolicyActionsEnum); ok {
		return dataSourceIBMIsLbProfileLoadBalancerProfileFailsafePolicyActionsEnumToMap(model.(*vpcv1.LoadBalancerProfileFailsafePolicyActionsEnum))
	} else if _, ok := model.(*vpcv1.LoadBalancerProfileFailsafePolicyActionsDependent); ok {
		return dataSourceIBMIsLbProfileLoadBalancerProfileFailsafePolicyActionsDependentToMap(model.(*vpcv1.LoadBalancerProfileFailsafePolicyActionsDependent))
	} else if _, ok := model.(*vpcv1.LoadBalancerProfileFailsafePolicyActions); ok {
		modelMap := make(map[string]interface{})
		model := model.(*vpcv1.LoadBalancerProfileFailsafePolicyActions)
		if model.Default != nil {
			modelMap["default"] = *model.Default
		}
		if model.Type != nil {
			modelMap["type"] = *model.Type
		}
		if model.Values != nil {
			modelMap["values"] = model.Values
		}
		return modelMap, nil
	} else {
		return nil, fmt.Errorf("Unrecognized vpcv1.LoadBalancerProfileFailsafePolicyActionsIntf subtype encountered")
	}
}

func dataSourceIBMIsLbProfileLoadBalancerProfileFailsafePolicyActionsEnumToMap(model *vpcv1.LoadBalancerProfileFailsafePolicyActionsEnum) (map[string]interface{}, error) {
	modelMap := make(map[string]interface{})
	modelMap["default"] = *model.Default
	modelMap["type"] = *model.Type
	modelMap["values"] = model.Values
	return modelMap, nil
}

func dataSourceIBMIsLbProfileLoadBalancerProfileFailsafePolicyActionsDependentToMap(model *vpcv1.LoadBalancerProfileFailsafePolicyActionsDependent) (map[string]interface{}, error) {
	modelMap := make(map[string]interface{})
	modelMap["type"] = *model.Type
	return modelMap, nil
}

func dataSourceLbProfileFlattenTargetableLoadBalancerProfiles(result []vpcv1.LoadBalancerProfileReference) (targetableLoadBalancerProfiles []map[string]interface{}) {
	for _, targetableLoadBalancerProfileItem := range result {
		targetableLoadBalancerProfiles = append(targetableLoadBalancerProfiles, dataSourceLbProfileTargetableLoadBalancerProfilesToMap(targetableLoadBalancerProfileItem))
	}

	return targetableLoadBalancerProfiles
}

func dataSourceLbProfileTargetableLoadBalancerProfilesToMap(targetableLoadBalancerProfileItem vpcv1.LoadBalancerProfileReference) (targetableLoadBalancerProfileMap map[string]interface{}) {
	targetableLoadBalancerProfileMap = map[string]interface{}{}

	if targetableLoadBalancerProfileItem.Family != nil {
		targetableLoadBalancerProfileMap["family"] = targetableLoadBalancerProfileItem.Family
	}

	if targetableLoadBalancerProfileItem.Href != nil {
		targetableLoadBalancerProfileMap["href"] = targetableLoadBalancerProfileItem.Href
	}

	if targetableLoadBalancerProfileItem.Name != nil {
		targetableLoadBalancerProfileMap["name"] = targetableLoadBalancerProfileItem.Name
	}

	return targetableLoadBalancerProfileMap
}<|MERGE_RESOLUTION|>--- conflicted
+++ resolved
@@ -6,6 +6,7 @@
 import (
 	"context"
 	"fmt"
+	"log"
 	"reflect"
 
 	"github.com/IBM-Cloud/terraform-provider-ibm/ibm/flex"
@@ -154,13 +155,6 @@
 		return tfErr.GetDiag()
 	}
 
-<<<<<<< HEAD
-	d.Set("name", *lbProfile.Name)
-	d.Set("href", *lbProfile.Href)
-	d.Set("family", *lbProfile.Family)
-	if lbProfile.UDPSupported != nil {
-		udpSupport := lbProfile.UDPSupported
-=======
 	if err = d.Set("name", loadBalancerProfile.Name); err != nil {
 		return flex.DiscriminatedTerraformErrorf(err, fmt.Sprintf("Error setting name: %s", err), "(Data) ibm_is_lb_profile", "read", "set-name").GetDiag()
 	}
@@ -194,7 +188,6 @@
 	if loadBalancerProfile.UDPSupported != nil {
 		udpSupport := loadBalancerProfile.UDPSupported
 		log.Printf("[INFO] loadBalancerProfile udp %s", reflect.TypeOf(udpSupport).String())
->>>>>>> 0d3ce672
 
 		switch reflect.TypeOf(udpSupport).String() {
 		case "*vpcv1.LoadBalancerProfileUDPSupportedFixed":
