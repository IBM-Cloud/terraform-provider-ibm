// Copyright IBM Corp. 2017, 2021 All Rights Reserved.
// Licensed under the Mozilla Public License v2.0

package vpc

import (
	"context"
	"fmt"
	"log"
	"os"
	"time"

	"github.com/IBM-Cloud/terraform-provider-ibm/ibm/flex"
	"github.com/IBM-Cloud/terraform-provider-ibm/ibm/validate"
	"github.com/IBM/go-sdk-core/v5/core"
	"github.com/IBM/vpc-go-sdk/vpcv1"
	"github.com/go-openapi/strfmt"
	"github.com/hashicorp/terraform-plugin-sdk/v2/diag"
	"github.com/hashicorp/terraform-plugin-sdk/v2/helper/customdiff"
	"github.com/hashicorp/terraform-plugin-sdk/v2/helper/resource"
	"github.com/hashicorp/terraform-plugin-sdk/v2/helper/schema"
)

const (
	isImageHref                   = "href"
	isImageName                   = "name"
	isImageTags                   = "tags"
	isImageOperatingSystem        = "operating_system"
	isImageStatus                 = "status"
	isImageVisibility             = "visibility"
	isImageFile                   = "file"
	isImageVolume                 = "source_volume"
	isImageMinimumProvisionedSize = "size"

	isImageResourceGroup    = "resource_group"
	isImageEncryptedDataKey = "encrypted_data_key"
	isImageEncryptionKey    = "encryption_key"
	isImageEncryption       = "encryption"
	isImageCheckSum         = "checksum"
	IsImageCRN              = "crn"

	isImageProvisioning     = "provisioning"
	isImageProvisioningDone = "done"
	isImageDeleting         = "deleting"
	isImageDeleted          = "done"

	isImageAccessTags    = "access_tags"
	isImageUserTagType   = "user"
	isImageAccessTagType = "access"

	isImageDeprecate      = "deprecate"
	isImageObsolete       = "obsolete"
	isImageUserDataFormat = "user_data_format"
)

func ResourceIBMISImage() *schema.Resource {
	return &schema.Resource{
		CreateContext: resourceIBMISImageCreate,
		ReadContext:   resourceIBMISImageRead,
		UpdateContext: resourceIBMISImageUpdate,
		DeleteContext: resourceIBMISImageDelete,
		Exists:        resourceIBMISImageExists,
		Importer:      &schema.ResourceImporter{},

		Timeouts: &schema.ResourceTimeout{
			Create: schema.DefaultTimeout(10 * time.Minute),
			Update: schema.DefaultTimeout(10 * time.Minute),
			Delete: schema.DefaultTimeout(10 * time.Minute),
		},

		CustomizeDiff: customdiff.All(
			customdiff.Sequence(
				func(_ context.Context, diff *schema.ResourceDiff, v interface{}) error {
					return flex.ResourceTagsCustomizeDiff(diff)
				},
			),
			customdiff.Sequence(
				func(_ context.Context, diff *schema.ResourceDiff, v interface{}) error {
					return flex.ResourceValidateAccessTags(diff, v)
				}),
		),

		Schema: map[string]*schema.Schema{
			isImageHref: {
				Type:             schema.TypeString,
				Optional:         true,
				Computed:         true,
				DiffSuppressFunc: flex.ApplyOnce,
				RequiredWith:     []string{isImageOperatingSystem},
				ExactlyOneOf:     []string{isImageHref, isImageVolume},
				Description:      "Image Href value",
			},

			isImageName: {
				Type:         schema.TypeString,
				Required:     true,
				ForceNew:     false,
				ValidateFunc: validate.InvokeValidator("ibm_is_image", isImageName),
				Description:  "Image name",
			},

			isImageEncryptedDataKey: {
				Type:        schema.TypeString,
				Optional:    true,
				ForceNew:    true,
				Description: "A base64-encoded, encrypted representation of the key that was used to encrypt the data for this image",
			},

			isImageCreatedAt: {
				Type:        schema.TypeString,
				Computed:    true,
				Description: "The date and time that the image was created",
			},
			isImageDeprecate: {
				Type:        schema.TypeBool,
				Optional:    true,
				Description: "Set to deprecate. You can set an image to `deprecated` as a warning to transition away from soon-to-be obsolete images. Deprecated images can be used to provision resources.",
			},
			isImageObsolete: {
				Type:        schema.TypeBool,
				Optional:    true,
				Description: "Set to obsolete. You can set an image to `obsolete` as a warning to transition away from soon-to-be deleted images. You can't use obsolete images to provision resources.",
			},
			isImageDeprecationAt: {
				Type:        schema.TypeString,
				Optional:    true,
				Computed:    true,
				Description: "The deprecation date and time (UTC) for this image. If absent, no deprecation date and time has been set.",
			},
			isImageObsolescenceAt: {
				Type:        schema.TypeString,
				Optional:    true,
				Computed:    true,
				Description: "The obsolescence date and time (UTC) for this image. If absent, no obsolescence date and time has been set.",
			},

			isImageEncryptionKey: {
				Type:        schema.TypeString,
				Optional:    true,
				ForceNew:    true,
				Description: "The CRN of the Key Protect Root Key or Hyper Protect Crypto Service Root Key for this resource",
			},
			isImageTags: {
				Type:        schema.TypeSet,
				Optional:    true,
				Computed:    true,
				Elem:        &schema.Schema{Type: schema.TypeString, ValidateFunc: validate.InvokeValidator("ibm_is_image", "tags")},
				Set:         flex.ResourceIBMVPCHash,
				Description: "Tags for the image",
			},

			isImageOperatingSystem: {
				Type:         schema.TypeString,
				Optional:     true,
				ForceNew:     true,
				RequiredWith: []string{isImageHref},
				Computed:     true,
				Description:  "Image Operating system",
			},

			isImageEncryption: {
				Type:        schema.TypeString,
				Computed:    true,
				Description: "The type of encryption used on the image",
			},
			isImageStatus: {
				Type:        schema.TypeString,
				Computed:    true,
				Description: "The status of this image",
			},

			isImageMinimumProvisionedSize: {
				Type:        schema.TypeInt,
				Computed:    true,
				Description: "The minimum size (in gigabytes) of a volume onto which this image may be provisioned",
			},

			isImageVisibility: {
				Type:        schema.TypeString,
				Computed:    true,
				Description: "Whether the image is publicly visible or private to the account",
			},

			isImageFile: {
				Type:        schema.TypeInt,
				Computed:    true,
				Description: "Details for the stored image file",
			},

			isImageVolume: {
				Type:         schema.TypeString,
				Optional:     true,
				ForceNew:     true,
				ExactlyOneOf: []string{isImageHref, isImageVolume},
				Description:  "Image volume id",
			},

			isImageResourceGroup: {
				Type:        schema.TypeString,
				ForceNew:    true,
				Optional:    true,
				Computed:    true,
				Description: "The resource group for this image",
			},

			flex.ResourceControllerURL: {
				Type:        schema.TypeString,
				Computed:    true,
				Description: "The URL of the IBM Cloud dashboard that can be used to explore and view details about this instance",
			},

			flex.ResourceName: {
				Type:        schema.TypeString,
				Computed:    true,
				Description: "The name of the resource",
			},

			flex.ResourceCRN: {
				Type:        schema.TypeString,
				Computed:    true,
				Description: "The crn of the resource",
			},

			IsImageCRN: {
				Type:        schema.TypeString,
				Computed:    true,
				Description: "The crn of the resource",
			},

			isImageCheckSum: {
				Type:        schema.TypeString,
				Computed:    true,
				Description: "The SHA256 checksum of this image",
			},

			flex.ResourceStatus: {
				Type:        schema.TypeString,
				Computed:    true,
				Description: "The status of the resource",
			},

			flex.ResourceGroupName: {
				Type:        schema.TypeString,
				Computed:    true,
				Description: "The resource group name in which resource is provisioned",
			},
			isImageAccessTags: {
				Type:        schema.TypeSet,
				Optional:    true,
				Computed:    true,
				Elem:        &schema.Schema{Type: schema.TypeString, ValidateFunc: validate.InvokeValidator("ibm_is_image", "accesstag")},
				Set:         flex.ResourceIBMVPCHash,
				Description: "List of access management tags",
			},
			isImageUserDataFormat: {
				Type:        schema.TypeString,
				Computed:    true,
				Description: "The user data format for this image",
			},
		},
	}
}

func ResourceIBMISImageValidator() *validate.ResourceValidator {

	validateSchema := make([]validate.ValidateSchema, 0)
	validateSchema = append(validateSchema,
		validate.ValidateSchema{
			Identifier:                 isImageName,
			ValidateFunctionIdentifier: validate.ValidateRegexpLen,
			Type:                       validate.TypeString,
			Required:                   true,
			Regexp:                     `^([a-z]|[a-z][-a-z0-9]*[a-z0-9])$`,
			MinValueLength:             1,
			MaxValueLength:             63})
	validateSchema = append(validateSchema,
		validate.ValidateSchema{
			Identifier:                 "tags",
			ValidateFunctionIdentifier: validate.ValidateRegexpLen,
			Type:                       validate.TypeString,
			Optional:                   true,
			Regexp:                     `^[A-Za-z0-9:_ .-]+$`,
			MinValueLength:             1,
			MaxValueLength:             128})
	validateSchema = append(validateSchema,
		validate.ValidateSchema{
			Identifier:                 "accesstag",
			ValidateFunctionIdentifier: validate.ValidateRegexpLen,
			Type:                       validate.TypeString,
			Optional:                   true,
			Regexp:                     `^([A-Za-z0-9_.-]|[A-Za-z0-9_.-][A-Za-z0-9_ .-]*[A-Za-z0-9_.-]):([A-Za-z0-9_.-]|[A-Za-z0-9_.-][A-Za-z0-9_ .-]*[A-Za-z0-9_.-])$`,
			MinValueLength:             1,
			MaxValueLength:             128})
	ibmISImageResourceValidator := validate.ResourceValidator{ResourceName: "ibm_is_image", Schema: validateSchema}
	return &ibmISImageResourceValidator
}

func resourceIBMISImageCreate(context context.Context, d *schema.ResourceData, meta interface{}) diag.Diagnostics {

	log.Printf("[DEBUG] Image create")
	href := d.Get(isImageHref).(string)
	name := d.Get(isImageName).(string)
	operatingSystem := d.Get(isImageOperatingSystem).(string)
	volume := d.Get(isImageVolume).(string)

	if volume != "" {
		err := imgCreateByVolume(context, d, meta, name, volume)
		if err != nil {
			return err
		}
	} else {
		err := imgCreateByFile(context, d, meta, href, name, operatingSystem)
		if err != nil {
			return err
		}
	}

	return resourceIBMISImageRead(context, d, meta)
}

func imgCreateByFile(context context.Context, d *schema.ResourceData, meta interface{}, href, name, operatingSystem string) diag.Diagnostics {
	sess, err := vpcClient(meta)
	if err != nil {
		tfErr := flex.DiscriminatedTerraformErrorf(err, err.Error(), "ibm_is_image", "create", "initialize-client")
		log.Printf("[DEBUG]\n%s", tfErr.GetDebugMessage())
		return tfErr.GetDiag()
	}
	imagePrototype := &vpcv1.ImagePrototypeImageByFile{
		Name: &name,
		File: &vpcv1.ImageFilePrototype{
			Href: &href,
		},
		OperatingSystem: &vpcv1.OperatingSystemIdentity{
			Name: &operatingSystem,
		},
	}
	if obsoleteAtOk, ok := d.GetOk(isImageObsolescenceAt); ok {
		obsoleteAt, err := strfmt.ParseDateTime(obsoleteAtOk.(string))
		if err != nil {
			return flex.DiscriminatedTerraformErrorf(err, err.Error(), "ibm_is_image", "create", "parse-obsolescence_at").GetDiag()
		}
		imagePrototype.ObsolescenceAt = &obsoleteAt
	}
	if deprecateAtOk, ok := d.GetOk(isImageDeprecationAt); ok {
		deprecateAt, err := strfmt.ParseDateTime(deprecateAtOk.(string))
		if err != nil {
			return flex.DiscriminatedTerraformErrorf(err, err.Error(), "ibm_is_image", "create", "parse-deprecation_at").GetDiag()
		}
		imagePrototype.DeprecationAt = &deprecateAt
	}
	if encryptionKey, ok := d.GetOk(isImageEncryptionKey); ok {
		encryptionKeyStr := encryptionKey.(string)
		// Construct an instance of the EncryptionKeyReference model
		encryptionKeyReferenceModel := new(vpcv1.EncryptionKeyIdentity)
		encryptionKeyReferenceModel.CRN = &encryptionKeyStr
		imagePrototype.EncryptionKey = encryptionKeyReferenceModel
	}
	if encDataKey, ok := d.GetOk(isImageEncryptedDataKey); ok {
		encDataKeyStr := encDataKey.(string)
		imagePrototype.EncryptedDataKey = &encDataKeyStr
	}
	if rgrp, ok := d.GetOk(isImageResourceGroup); ok {
		rg := rgrp.(string)
		imagePrototype.ResourceGroup = &vpcv1.ResourceGroupIdentity{
			ID: &rg,
		}
	}
	options := &vpcv1.CreateImageOptions{
		ImagePrototype: imagePrototype,
	}
	image, _, err := sess.CreateImageWithContext(context, options)
	if err != nil {
		tfErr := flex.TerraformErrorf(err, fmt.Sprintf("CreateImageWithContext failed: %s", err.Error()), "ibm_is_image", "create")
		log.Printf("[DEBUG]\n%s", tfErr.GetDebugMessage())
		return tfErr.GetDiag()
	}
	d.SetId(*image.ID)
	log.Printf("[INFO] Image ID : %s", *image.ID)
	_, err = isWaitForImageAvailable(sess, d.Id(), d.Timeout(schema.TimeoutCreate))
	if err != nil {
		tfErr := flex.TerraformErrorf(err, fmt.Sprintf("isWaitForImageAvailable failed: %s", err.Error()), "ibm_is_image", "create")
		log.Printf("[DEBUG]\n%s", tfErr.GetDebugMessage())
		return tfErr.GetDiag()
	}
	v := os.Getenv("IC_ENV_TAGS")
	if _, ok := d.GetOk(isImageTags); ok || v != "" {
		oldList, newList := d.GetChange(isImageTags)
		err = flex.UpdateGlobalTagsUsingCRN(oldList, newList, meta, *image.CRN, "", isImageUserTagType)
		if err != nil {
			log.Printf(
				"Error on create of resource vpc Image (%s) tags: %s", d.Id(), err)
		}
	}
	if _, ok := d.GetOk(isImageAccessTags); ok {
		oldList, newList := d.GetChange(isImageAccessTags)
		err = flex.UpdateGlobalTagsUsingCRN(oldList, newList, meta, *image.CRN, "", isImageAccessTagType)
		if err != nil {
			log.Printf(
				"Error on create of resource vpc Image (%s) access tags: %s", d.Id(), err)
		}
	}
	return nil
}
func imgCreateByVolume(context context.Context, d *schema.ResourceData, meta interface{}, name, volume string) diag.Diagnostics {
	sess, err := vpcClient(meta)
	if err != nil {
		tfErr := flex.DiscriminatedTerraformErrorf(err, err.Error(), "ibm_is_image", "create", "initialize-client")
		log.Printf("[DEBUG]\n%s", tfErr.GetDebugMessage())
		return tfErr.GetDiag()
	}
	imagePrototype := &vpcv1.ImagePrototypeImageBySourceVolume{
		Name: &name,
	}
	var insId string
	imagePrototype.SourceVolume = &vpcv1.VolumeIdentity{
		ID: &volume,
	}
	options := &vpcv1.GetVolumeOptions{
		ID: &volume,
	}
	vol, response, err := sess.GetVolumeWithContext(context, options)
	if err != nil || vol == nil {
		tfErr := flex.TerraformErrorf(err, fmt.Sprintf("GetVolumeWithContext failed: %s", err.Error()), "ibm_is_image", "create")
		log.Printf("[DEBUG]\n%s", tfErr.GetDebugMessage())
		return tfErr.GetDiag()
	}
	if vol.VolumeAttachments == nil || len(vol.VolumeAttachments) == 0 {
		tfErr := flex.TerraformErrorf(err, fmt.Sprintf("Error creating Image because the specified source_volume %s is not attached to a virtual server instance", volume), "ibm_is_image", "create")
		log.Printf("[DEBUG]\n%s", tfErr.GetDebugMessage())
		return tfErr.GetDiag()
	}
	volAtt := &vol.VolumeAttachments[0]
	if *volAtt.Type != "boot" {
		tfErr := flex.TerraformErrorf(err, fmt.Sprintf("Error creating Image because the specified source_volume %s is not boot volume", volume), "ibm_is_image", "create")
		log.Printf("[DEBUG]\n%s", tfErr.GetDebugMessage())
		return tfErr.GetDiag()
	}
	insId = *volAtt.Instance.ID
	getinsOptions := &vpcv1.GetInstanceOptions{
		ID: &insId,
	}
	instance, response, err := sess.GetInstanceWithContext(context, getinsOptions)
	if err != nil || instance == nil {
		tfErr := flex.TerraformErrorf(err, fmt.Sprintf("Error retrieving Instance (%s) to which the source_volume (%s) is attached : %s\n%s", insId, volume, err, response), "ibm_is_image", "create")
		log.Printf("[DEBUG]\n%s", tfErr.GetDebugMessage())
		return tfErr.GetDiag()
	}
	if instance != nil && *instance.Status == "running" {
		actiontype := "stop"
		createinsactoptions := &vpcv1.CreateInstanceActionOptions{
			InstanceID: &insId,
			Type:       &actiontype,
		}
		_, response, err = sess.CreateInstanceActionWithContext(context, createinsactoptions)
		if err != nil {
			tfErr := flex.TerraformErrorf(err, fmt.Sprintf("Error stopping Instance (%s) to which the source_volume (%s) is attached  : %s\n%s", insId, volume, err, response), "ibm_is_image", "create")
			log.Printf("[DEBUG]\n%s", tfErr.GetDebugMessage())
			return tfErr.GetDiag()
		}
		_, err = isWaitForInstanceActionStop(sess, d.Timeout(schema.TimeoutCreate), insId, d)
		if err != nil {
			tfErr := flex.TerraformErrorf(err, fmt.Sprintf("isWaitForInstanceActionStop failed: %s", err.Error()), "ibm_is_image", "create")
			log.Printf("[DEBUG]\n%s", tfErr.GetDebugMessage())
			return tfErr.GetDiag()
		}
	} else if *instance.Status != "stopped" {
		_, err = isWaitForInstanceActionStop(sess, d.Timeout(schema.TimeoutCreate), insId, d)
		if err != nil {
			tfErr := flex.TerraformErrorf(err, fmt.Sprintf("isWaitForInstanceActionStop failed: %s", err.Error()), "ibm_is_image", "create")
			log.Printf("[DEBUG]\n%s", tfErr.GetDebugMessage())
			return tfErr.GetDiag()
		}
	}

	if obsoleteAtOk, ok := d.GetOk(isImageObsolescenceAt); ok {
		obsoleteAt, err := strfmt.ParseDateTime(obsoleteAtOk.(string))
		if err != nil {
			return flex.DiscriminatedTerraformErrorf(err, err.Error(), "ibm_is_image", "create", "parse-obsolescence_at").GetDiag()
		}
		imagePrototype.ObsolescenceAt = &obsoleteAt
	}
	if deprecateAtOk, ok := d.GetOk(isImageDeprecationAt); ok {
		deprecateAt, err := strfmt.ParseDateTime(deprecateAtOk.(string))
		if err != nil {
			return flex.DiscriminatedTerraformErrorf(err, err.Error(), "ibm_is_image", "create", "parse-deprecation_at").GetDiag()
		}
		imagePrototype.DeprecationAt = &deprecateAt
	}

	if encryptionKey, ok := d.GetOk(isImageEncryptionKey); ok {
		encryptionKeyStr := encryptionKey.(string)
		// Construct an instance of the EncryptionKeyReference model
		encryptionKeyReferenceModel := new(vpcv1.EncryptionKeyIdentity)
		encryptionKeyReferenceModel.CRN = &encryptionKeyStr
		imagePrototype.EncryptionKey = encryptionKeyReferenceModel
	}
	if rgrp, ok := d.GetOk(isImageResourceGroup); ok {
		rg := rgrp.(string)
		imagePrototype.ResourceGroup = &vpcv1.ResourceGroupIdentity{
			ID: &rg,
		}
	}
	imagOptions := &vpcv1.CreateImageOptions{
		ImagePrototype: imagePrototype,
	}
	image, response, err := sess.CreateImageWithContext(context, imagOptions)
	if err != nil {
		tfErr := flex.TerraformErrorf(err, fmt.Sprintf("CreateImageWithContext failed: %s", err.Error()), "ibm_is_image", "create")
		log.Printf("[DEBUG]\n%s", tfErr.GetDebugMessage())
		return tfErr.GetDiag()
	}
	d.SetId(*image.ID)
	log.Printf("[INFO] Image ID : %s", *image.ID)
	_, err = isWaitForImageAvailable(sess, d.Id(), d.Timeout(schema.TimeoutCreate))
	if err != nil {
		tfErr := flex.TerraformErrorf(err, fmt.Sprintf("isWaitForImageAvailable failed: %s", err.Error()), "ibm_is_image", "create")
		log.Printf("[DEBUG]\n%s", tfErr.GetDebugMessage())
		return tfErr.GetDiag()
	}
	v := os.Getenv("IC_ENV_TAGS")
	if _, ok := d.GetOk(isImageTags); ok || v != "" {
		oldList, newList := d.GetChange(isImageTags)
		err = flex.UpdateGlobalTagsUsingCRN(oldList, newList, meta, *image.CRN, "", isImageUserTagType)
		if err != nil {
			log.Printf(
				"Error on create of resource vpc Image (%s) tags: %s", d.Id(), err)
		}
	}
	if _, ok := d.GetOk(isImageAccessTags); ok {
		oldList, newList := d.GetChange(isImageAccessTags)
		err = flex.UpdateGlobalTagsUsingCRN(oldList, newList, meta, *image.CRN, "", isImageAccessTagType)
		if err != nil {
			log.Printf(
				"Error on create of resource vpc Image (%s) access tags: %s", d.Id(), err)
		}
	}
	return nil
}

func isWaitForImageAvailable(imageC *vpcv1.VpcV1, id string, timeout time.Duration) (interface{}, error) {
	log.Printf("Waiting for image (%s) to be available.", id)

	stateConf := &resource.StateChangeConf{
		Pending:    []string{"retry", isImageProvisioning},
		Target:     []string{isImageProvisioningDone, ""},
		Refresh:    isImageRefreshFunc(imageC, id),
		Timeout:    timeout,
		Delay:      10 * time.Second,
		MinTimeout: 10 * time.Second,
	}

	return stateConf.WaitForState()
}
func isImageRefreshFunc(imageC *vpcv1.VpcV1, id string) resource.StateRefreshFunc {
	return func() (interface{}, string, error) {
		getimgoptions := &vpcv1.GetImageOptions{
			ID: &id,
		}
		image, response, err := imageC.GetImage(getimgoptions)
		if err != nil {
			return nil, "", fmt.Errorf("[ERROR] Error Getting Image: %s\n%s", err, response)
		}

		if *image.Status == "available" || *image.Status == "failed" {
			return image, isImageProvisioningDone, nil
		}

		return image, isImageProvisioning, nil
	}
}

func resourceIBMISImageUpdate(context context.Context, d *schema.ResourceData, meta interface{}) diag.Diagnostics {

	id := d.Id()
	name := ""
	hasChanged := false

	if d.HasChange(isImageName) {
		name = d.Get(isImageName).(string)
		hasChanged = true
	}
	err := imgUpdate(context, d, meta, id, name, hasChanged)
	if err != nil {
		return err
	}

	return resourceIBMISImageRead(context, d, meta)
}

func imgUpdate(context context.Context, d *schema.ResourceData, meta interface{}, id, name string, hasNameChanged bool) diag.Diagnostics {
	sess, err := vpcClient(meta)
	if err != nil {
		tfErr := flex.DiscriminatedTerraformErrorf(err, err.Error(), "ibm_is_image", "update", "initialize-client")
		log.Printf("[DEBUG]\n%s", tfErr.GetDebugMessage())
		return tfErr.GetDiag()
	}
	if d.HasChange(isImageDeprecate) && !d.IsNewResource() {
		deprecateTrue := d.Get(isImageDeprecate).(bool)
		if deprecateTrue {
			deprecateImageOptions := &vpcv1.DeprecateImageOptions{
				ID: &id,
			}
			_, err := sess.DeprecateImageWithContext(context, deprecateImageOptions)
			if err != nil {
				tfErr := flex.TerraformErrorf(err, fmt.Sprintf("DeprecateImageWithContext failed: %s", err.Error()), "ibm_is_image", "update")
				log.Printf("[DEBUG]\n%s", tfErr.GetDebugMessage())
				return tfErr.GetDiag()
			}
			_, err = isWaitForImageDeprecate(sess, d.Id(), d.Timeout(schema.TimeoutCreate))
			if err != nil {
				tfErr := flex.TerraformErrorf(err, fmt.Sprintf("isWaitForImageDeprecate failed: %s", err.Error()), "ibm_is_image", "update")
				log.Printf("[DEBUG]\n%s", tfErr.GetDebugMessage())
				return tfErr.GetDiag()
			}
		}
	}
	if d.HasChange(isImageObsolete) && !d.IsNewResource() {
		obsoleteTrue := d.Get(isImageObsolete).(bool)
		if obsoleteTrue {
			obsoleteImageOptions := &vpcv1.ObsoleteImageOptions{
				ID: &id,
			}
			_, err := sess.ObsoleteImageWithContext(context, obsoleteImageOptions)
			if err != nil {
				tfErr := flex.TerraformErrorf(err, fmt.Sprintf("ObsoleteImageWithContext failed: %s", err.Error()), "ibm_is_image", "update")
				log.Printf("[DEBUG]\n%s", tfErr.GetDebugMessage())
				return tfErr.GetDiag()
			}
			_, err = isWaitForImageObsolete(sess, d.Id(), d.Timeout(schema.TimeoutCreate))
			if err != nil {
				tfErr := flex.TerraformErrorf(err, fmt.Sprintf("isWaitForImageObsolete failed: %s", err.Error()), "ibm_is_image", "update")
				log.Printf("[DEBUG]\n%s", tfErr.GetDebugMessage())
				return tfErr.GetDiag()
			}
		}
	}
	if d.HasChange(isImageTags) {
		options := &vpcv1.GetImageOptions{
			ID: &id,
		}
		image, _, err := sess.GetImageWithContext(context, options)
		if err != nil {
			tfErr := flex.TerraformErrorf(err, fmt.Sprintf("GetImageWithContext failed: %s", err.Error()), "ibm_is_image", "update")
			log.Printf("[DEBUG]\n%s", tfErr.GetDebugMessage())
			return tfErr.GetDiag()
		}
		oldList, newList := d.GetChange(isImageTags)
		err = flex.UpdateGlobalTagsUsingCRN(oldList, newList, meta, *image.CRN, "", isImageUserTagType)
		if err != nil {
			log.Printf(
				"Error on update of resource vpc Image (%s) tags: %s", id, err)
		}
	}
	if d.HasChange(isImageAccessTags) {
		options := &vpcv1.GetImageOptions{
			ID: &id,
		}
		image, _, err := sess.GetImageWithContext(context, options)
		if err != nil {
			tfErr := flex.TerraformErrorf(err, fmt.Sprintf("GetImageWithContext failed: %s", err.Error()), "ibm_is_image", "update")
			log.Printf("[DEBUG]\n%s", tfErr.GetDebugMessage())
			return tfErr.GetDiag()
		}
		oldList, newList := d.GetChange(isImageAccessTags)
		err = flex.UpdateGlobalTagsUsingCRN(oldList, newList, meta, *image.CRN, "", isImageAccessTagType)
		if err != nil {
			log.Printf(
				"Error on update of resource vpc Image (%s) access tags: %s", id, err)
		}
	}

	options := &vpcv1.UpdateImageOptions{
		ID: &id,
	}
	imagePatchModel := &vpcv1.ImagePatch{}
	if hasNameChanged {
		imagePatchModel.Name = &name
	}
	nullObsolescence := false
	nullDeprecate := false
	if d.HasChange(isImageObsolescenceAt) {
		obsolescenceAt := d.Get(isImageObsolescenceAt).(string)
		if obsolescenceAt == "null" {
			nullObsolescence = true
		} else {
			obsoleteAt, err := strfmt.ParseDateTime(obsolescenceAt)
			if err != nil {
				return flex.DiscriminatedTerraformErrorf(err, err.Error(), "ibm_is_image", "update", "parse-obsolescence_at").GetDiag()
			}
			imagePatchModel.ObsolescenceAt = &obsoleteAt
		}
	}

	if d.HasChange(isImageDeprecationAt) {
		deprecationAt := d.Get(isImageDeprecationAt).(string)
		if deprecationAt == "null" {
			nullDeprecate = true
		} else {
			deprecateAt, err := strfmt.ParseDateTime(deprecationAt)
			if err != nil {
				return flex.DiscriminatedTerraformErrorf(err, err.Error(), "ibm_is_image", "update", "parse-deprecation_at").GetDiag()
			}
			imagePatchModel.DeprecationAt = &deprecateAt
		}
	}
	imagePatch, err := imagePatchModel.AsPatch()
	if err != nil {
		tfErr := flex.TerraformErrorf(err, fmt.Sprintf("imagePatchModel.AsPatch failed: %s", err.Error()), "ibm_is_image", "update")
		log.Printf("[DEBUG]\n%s", tfErr.GetDebugMessage())
		return tfErr.GetDiag()
	}
	if nullDeprecate {
		imagePatch["deprecation_at"] = nil
	}
	if nullObsolescence {
		imagePatch["obsolescence_at"] = nil
	}
	options.ImagePatch = imagePatch
	_, _, err = sess.UpdateImage(options)
	if err != nil {
		tfErr := flex.TerraformErrorf(err, fmt.Sprintf("UpdateImageWithContext failed: %s", err.Error()), "ibm_is_image", "update")
		log.Printf("[DEBUG]\n%s", tfErr.GetDebugMessage())
		return tfErr.GetDiag()
	}

	return nil
}

func resourceIBMISImageRead(context context.Context, d *schema.ResourceData, meta interface{}) diag.Diagnostics {

	id := d.Id()
	err := imgGet(context, d, meta, id)
	if err != nil {
		return err
	}
	return nil
}

func imgGet(context context.Context, d *schema.ResourceData, meta interface{}, id string) diag.Diagnostics {
	sess, err := vpcClient(meta)
	if err != nil {
		tfErr := flex.DiscriminatedTerraformErrorf(err, err.Error(), "ibm_is_image", "read", "initialize-client")
		log.Printf("[DEBUG]\n%s", tfErr.GetDebugMessage())
		return tfErr.GetDiag()
	}
	options := &vpcv1.GetImageOptions{
		ID: &id,
	}
	image, response, err := sess.GetImageWithContext(context, options)
	if err != nil {
		if response != nil && response.StatusCode == 404 {
			d.SetId("")
			return nil
		}
		tfErr := flex.TerraformErrorf(err, fmt.Sprintf("GetImageWithContext failed: %s", err.Error()), "ibm_is_image", "read")
		log.Printf("[DEBUG]\n%s", tfErr.GetDebugMessage())
		return tfErr.GetDiag()
	}
	// d.Set(isImageArchitecure, image.Architecture)
	if !core.IsNil(image.MinimumProvisionedSize) {
		if err = d.Set("size", flex.IntValue(image.MinimumProvisionedSize)); err != nil {
			err = fmt.Errorf("Error setting size: %s", err)
			return flex.DiscriminatedTerraformErrorf(err, err.Error(), "ibm_is_image", "read", "set-size").GetDiag()
		}
	}
	if err = d.Set("created_at", flex.DateTimeToString(image.CreatedAt)); err != nil {
		err = fmt.Errorf("Error setting created_at: %s", err)
		return flex.DiscriminatedTerraformErrorf(err, err.Error(), "ibm_is_image", "read", "set-created_at").GetDiag()
	}
	if !core.IsNil(image.DeprecationAt) {
		if err = d.Set("deprecation_at", flex.DateTimeToString(image.DeprecationAt)); err != nil {
			err = fmt.Errorf("Error setting deprecation_at: %s", err)
			return flex.DiscriminatedTerraformErrorf(err, err.Error(), "ibm_is_image", "read", "set-deprecation_at").GetDiag()
		}
	}
	if !core.IsNil(image.ObsolescenceAt) {
		if err = d.Set("obsolescence_at", flex.DateTimeToString(image.ObsolescenceAt)); err != nil {
			err = fmt.Errorf("Error setting obsolescence_at: %s", err)
			return flex.DiscriminatedTerraformErrorf(err, err.Error(), "ibm_is_image", "read", "set-obsolescence_at").GetDiag()
		}
	}
	if !core.IsNil(image.Name) {
		if err = d.Set("name", image.Name); err != nil {
			err = fmt.Errorf("Error setting name: %s", err)
			return flex.DiscriminatedTerraformErrorf(err, err.Error(), "ibm_is_image", "read", "set-name").GetDiag()
		}
	}
	if !core.IsNil(image.OperatingSystem) {
		if err = d.Set("operating_system", image.OperatingSystem.Name); err != nil {
			err = fmt.Errorf("Error setting operating_system: %s", err)
			return flex.DiscriminatedTerraformErrorf(err, err.Error(), "ibm_is_image", "read", "set-operating_system").GetDiag()
		}
	}
	// d.Set(isImageFormat, image.Format)
	if err = d.Set("encryption", image.Encryption); err != nil {
		err = fmt.Errorf("Error setting encryption: %s", err)
		return flex.DiscriminatedTerraformErrorf(err, err.Error(), "ibm_is_image", "read", "set-encryption").GetDiag()
	}
	if image.EncryptionKey != nil {
		if err = d.Set("encryption_key", *image.EncryptionKey.CRN); err != nil {
			err = fmt.Errorf("Error setting encryption_key: %s", err)
			return flex.DiscriminatedTerraformErrorf(err, err.Error(), "ibm_is_image", "read", "set-encryption_key").GetDiag()
		}
	}
	if image.File != nil && image.File.Size != nil {
		if err = d.Set("file", *image.File.Size); err != nil {
			err = fmt.Errorf("Error setting file: %s", err)
			return flex.DiscriminatedTerraformErrorf(err, err.Error(), "ibm_is_image", "read", "set-file").GetDiag()
		}
	}
	if image.SourceVolume != nil {
		if err = d.Set("source_volume", *image.SourceVolume.ID); err != nil {
			err = fmt.Errorf("Error setting source_volume: %s", err)
			return flex.DiscriminatedTerraformErrorf(err, err.Error(), "ibm_is_image", "read", "set-source_volume").GetDiag()
		}
	}

	if err = d.Set("href", image.Href); err != nil {
		err = fmt.Errorf("Error setting href: %s", err)
		return flex.DiscriminatedTerraformErrorf(err, err.Error(), "ibm_is_image", "read", "set-href").GetDiag()
	}
	if err = d.Set("status", image.Status); err != nil {
		err = fmt.Errorf("Error setting status: %s", err)
		return flex.DiscriminatedTerraformErrorf(err, err.Error(), "ibm_is_image", "read", "set-status").GetDiag()
	}
	if err = d.Set("visibility", image.Visibility); err != nil {
		err = fmt.Errorf("Error setting visibility: %s", err)
		return flex.DiscriminatedTerraformErrorf(err, err.Error(), "ibm_is_image", "read", "set-visibility").GetDiag()
	}
	if image.UserDataFormat != nil {
		if err = d.Set("user_data_format", image.UserDataFormat); err != nil {
			err = fmt.Errorf("Error setting user_data_format: %s", err)
			return flex.DiscriminatedTerraformErrorf(err, err.Error(), "ibm_is_image", "read", "set-user_data_format").GetDiag()
		}
	}
	if err = d.Set("encryption", image.Encryption); err != nil {
		err = fmt.Errorf("Error setting encryption: %s", err)
		return flex.DiscriminatedTerraformErrorf(err, err.Error(), "ibm_is_image", "read", "set-encryption").GetDiag()
	}
	if image.EncryptionKey != nil {
		if err = d.Set("encryption_key", *image.EncryptionKey.CRN); err != nil {
			err = fmt.Errorf("Error setting encryption_key: %s", err)
			return flex.DiscriminatedTerraformErrorf(err, err.Error(), "ibm_is_image", "read", "set-encryption_key").GetDiag()
		}
	}
	if image.File != nil && image.File.Checksums != nil {
		if err = d.Set(isImageCheckSum, *image.File.Checksums.Sha256); err != nil {
			err = fmt.Errorf("Error setting checksum: %s", err)
			return flex.DiscriminatedTerraformErrorf(err, err.Error(), "ibm_is_image", "read", "set-checksum").GetDiag()
		}
	}
	tags, err := flex.GetGlobalTagsUsingCRN(meta, *image.CRN, "", isImageUserTagType)
	if err != nil {
		log.Printf(
			"Error on get of resource vpc Image (%s) tags: %s", d.Id(), err)
	}
	d.Set(isImageTags, tags)
	accesstags, err := flex.GetGlobalTagsUsingCRN(meta, *image.CRN, "", isImageAccessTagType)
	if err != nil {
		log.Printf(
			"Error on get of resource vpc Image (%s) access tags: %s", d.Id(), err)
	}
<<<<<<< HEAD
	if err = d.Set("encryption", accesstags); err != nil {
=======
	if err = d.Set("access_tags", accesstags); err != nil {
>>>>>>> 5947c70e
		err = fmt.Errorf("Error setting access_tags: %s", err)
		return flex.DiscriminatedTerraformErrorf(err, err.Error(), "ibm_is_image", "read", "set-access_tags").GetDiag()
	}
	controller, err := flex.GetBaseController(meta)
	if err != nil {
		tfErr := flex.TerraformErrorf(err, fmt.Sprintf("GetBaseController failed: %s", err.Error()), "ibm_is_image", "read")
		log.Printf("[DEBUG]\n%s", tfErr.GetDebugMessage())
		return tfErr.GetDiag()
	}
	d.Set(flex.ResourceControllerURL, controller+"/vpc-ext/compute/image")
	if err = d.Set(flex.ResourceControllerURL, controller+"/vpc-ext/compute/image"); err != nil {
		err = fmt.Errorf("Error setting resource_controller_url: %s", err)
		return flex.DiscriminatedTerraformErrorf(err, err.Error(), "ibm_is_image", "read", "set-resource_controller_url").GetDiag()
	}
	d.Set(flex.ResourceName, *image.Name)
	if err = d.Set(flex.ResourceControllerURL, controller+"/vpc-ext/compute/image"); err != nil {
		err = fmt.Errorf("Error setting resource_controller_url: %s", err)
		return flex.DiscriminatedTerraformErrorf(err, err.Error(), "ibm_is_image", "read", "set-resource_controller_url").GetDiag()
	}
	if err = d.Set(flex.ResourceStatus, *image.Status); err != nil {
		err = fmt.Errorf("Error setting resource_status: %s", err)
		return flex.DiscriminatedTerraformErrorf(err, err.Error(), "ibm_is_image", "read", "set-resource_status").GetDiag()
	}
	if err = d.Set(flex.ResourceCRN, *image.CRN); err != nil {
		err = fmt.Errorf("Error setting resource_crn: %s", err)
		return flex.DiscriminatedTerraformErrorf(err, err.Error(), "ibm_is_image", "read", "set-resource_crn").GetDiag()
	}
	if err = d.Set(IsImageCRN, *image.CRN); err != nil {
		err = fmt.Errorf("Error setting crn: %s", err)
		return flex.DiscriminatedTerraformErrorf(err, err.Error(), "ibm_is_image", "read", "set-crn").GetDiag()
	}
	if image.ResourceGroup != nil {
		if err = d.Set(isImageResourceGroup, *image.ResourceGroup.ID); err != nil {
			err = fmt.Errorf("Error setting resource_group: %s", err)
			return flex.DiscriminatedTerraformErrorf(err, err.Error(), "ibm_is_image", "read", "set-resource_group").GetDiag()
		}
	}
	return nil
}

func resourceIBMISImageDelete(context context.Context, d *schema.ResourceData, meta interface{}) diag.Diagnostics {

	id := d.Id()
	err := imgDelete(context, d, meta, id)
	if err != nil {
		return err
	}
	return nil
}

func imgDelete(context context.Context, d *schema.ResourceData, meta interface{}, id string) diag.Diagnostics {
	sess, err := vpcClient(meta)
	if err != nil {
		tfErr := flex.DiscriminatedTerraformErrorf(err, err.Error(), "ibm_is_image", "delete", "initialize-client")
		log.Printf("[DEBUG]\n%s", tfErr.GetDebugMessage())
		return tfErr.GetDiag()
	}
	getImageOptions := &vpcv1.GetImageOptions{
		ID: &id,
	}
	_, response, err := sess.GetImageWithContext(context, getImageOptions)
	if err != nil {
		if response != nil && response.StatusCode == 404 {
			return nil
		}
		tfErr := flex.TerraformErrorf(err, fmt.Sprintf("GetImageWithContext failed: %s", err.Error()), "ibm_is_image", "delete")
		log.Printf("[DEBUG]\n%s", tfErr.GetDebugMessage())
		return tfErr.GetDiag()
	}

	options := &vpcv1.DeleteImageOptions{
		ID: &id,
	}
	response, err = sess.DeleteImageWithContext(context, options)
	if err != nil {
		tfErr := flex.TerraformErrorf(err, fmt.Sprintf("DeleteImageWithContext failed: %s", err.Error()), "ibm_is_image", "delete")
		log.Printf("[DEBUG]\n%s", tfErr.GetDebugMessage())
		return tfErr.GetDiag()
	}
	_, err = isWaitForImageDeleted(sess, id, d.Timeout(schema.TimeoutDelete))
	if err != nil {
		tfErr := flex.TerraformErrorf(err, fmt.Sprintf("isWaitForImageDeleted failed: %s", err.Error()), "ibm_is_image", "delete")
		log.Printf("[DEBUG]\n%s", tfErr.GetDebugMessage())
		return tfErr.GetDiag()
	}
	d.SetId("")
	return nil
}

func isWaitForImageDeleted(imageC *vpcv1.VpcV1, id string, timeout time.Duration) (interface{}, error) {
	log.Printf("Waiting for image (%s) to be deleted.", id)

	stateConf := &resource.StateChangeConf{
		Pending:    []string{"retry", isImageDeleting},
		Target:     []string{"", isImageDeleted},
		Refresh:    isImageDeleteRefreshFunc(imageC, id),
		Timeout:    timeout,
		Delay:      10 * time.Second,
		MinTimeout: 10 * time.Second,
	}

	return stateConf.WaitForState()
}

func isImageDeleteRefreshFunc(imageC *vpcv1.VpcV1, id string) resource.StateRefreshFunc {
	return func() (interface{}, string, error) {
		log.Printf("[DEBUG] is image delete function here")
		getimgoptions := &vpcv1.GetImageOptions{
			ID: &id,
		}
		image, response, err := imageC.GetImage(getimgoptions)
		if err != nil {
			if response != nil && response.StatusCode == 404 {
				return image, isImageDeleted, nil
			}
			return image, "", fmt.Errorf("[ERROR] Error Getting Image: %s\n%s", err, response)
		}
		return image, isImageDeleting, err
	}
}
func resourceIBMISImageExists(d *schema.ResourceData, meta interface{}) (bool, error) {
	id := d.Id()
	exists, err := imgExists(d, meta, id)
	return exists, err
}

func imgExists(d *schema.ResourceData, meta interface{}, id string) (bool, error) {
	sess, err := vpcClient(meta)
	if err != nil {
		tfErr := flex.DiscriminatedTerraformErrorf(err, err.Error(), "ibm_is_image", "exists", "initialize-client")
		log.Printf("[DEBUG]\n%s", tfErr.GetDebugMessage())
		return false, tfErr
	}
	options := &vpcv1.GetImageOptions{
		ID: &id,
	}
	_, response, err := sess.GetImage(options)
	if err != nil {
		if response != nil && response.StatusCode == 404 {
			return false, nil
		}
		return false, fmt.Errorf("[ERROR] Error getting Image: %s\n%s", err, response)
	}
	return true, nil
}<|MERGE_RESOLUTION|>--- conflicted
+++ resolved
@@ -860,11 +860,7 @@
 		log.Printf(
 			"Error on get of resource vpc Image (%s) access tags: %s", d.Id(), err)
 	}
-<<<<<<< HEAD
-	if err = d.Set("encryption", accesstags); err != nil {
-=======
 	if err = d.Set("access_tags", accesstags); err != nil {
->>>>>>> 5947c70e
 		err = fmt.Errorf("Error setting access_tags: %s", err)
 		return flex.DiscriminatedTerraformErrorf(err, err.Error(), "ibm_is_image", "read", "set-access_tags").GetDiag()
 	}
