--- conflicted
+++ resolved
@@ -184,8 +184,6 @@
 						"ibm_is_vpn_gateway_connection.testacc_VPNGatewayConnection1", "resource_type", "vpn_gateway_connection"),
 					resource.TestCheckResourceAttrSet(
 						"ibm_is_vpn_gateway_connection.testacc_VPNGatewayConnection1", "status"),
-<<<<<<< HEAD
-=======
 				),
 			},
 		},
@@ -448,7 +446,6 @@
 						"ibm_is_vpn_gateway_connection.testacc_VPNGatewayConnection4", "resource_type", "vpn_gateway_connection"),
 					resource.TestCheckResourceAttrSet(
 						"ibm_is_vpn_gateway_connection.testacc_VPNGatewayConnection4", "status"),
->>>>>>> d6e1d7ea
 				),
 			},
 		},
@@ -538,16 +535,6 @@
 	var VPNGatewayConnection string
 	var VPNGatewayConnection2 string
 	vpcname1 := fmt.Sprintf("tfvpngc-vpc-%d", acctest.RandIntRange(100, 200))
-<<<<<<< HEAD
-	subnetname1 := fmt.Sprintf("tfvpngc-subnet-%d", acctest.RandIntRange(100, 200))
-	vpnname1 := fmt.Sprintf("tfvpngc-vpn-%d", acctest.RandIntRange(100, 200))
-	name1 := fmt.Sprintf("tfvpngc-createname-%d", acctest.RandIntRange(100, 200))
-
-	vpcname2 := fmt.Sprintf("tfvpngc-vpc-%d", acctest.RandIntRange(100, 200))
-	subnetname2 := fmt.Sprintf("tfvpngc-subnet-%d", acctest.RandIntRange(100, 200))
-	vpnname2 := fmt.Sprintf("tfvpngc-vpn-%d", acctest.RandIntRange(100, 200))
-	name2 := fmt.Sprintf("tfvpngc-createname-%d", acctest.RandIntRange(100, 200))
-=======
 	vpcname2 := fmt.Sprintf("tfvpngc-vpc-%d", acctest.RandIntRange(100, 200))
 	subnetname1 := fmt.Sprintf("tfvpngc-subnet-%d", acctest.RandIntRange(100, 200))
 	subnetname2 := fmt.Sprintf("tfvpngc-subnet-%d", acctest.RandIntRange(100, 200))
@@ -560,7 +547,6 @@
 	name2 := fmt.Sprintf("tfvpngc-createname-%d", acctest.RandIntRange(100, 200))
 	name3 := fmt.Sprintf("tfvpngc-createname-%d", acctest.RandIntRange(100, 200))
 	name4 := fmt.Sprintf("tfvpngc-createname-%d", acctest.RandIntRange(100, 200))
->>>>>>> d6e1d7ea
 
 	resource.Test(t, resource.TestCase{
 		PreCheck:     func() { acc.TestAccPreCheck(t) },
@@ -568,82 +554,67 @@
 		CheckDestroy: testAccCheckIBMISVPNGatewayConnectionDestroy,
 		Steps: []resource.TestStep{
 			{
-<<<<<<< HEAD
-				Config: testAccCheckIBMISVPNGatewayConnectionAdvanceConfig(vpcname1, subnetname1, vpnname1, name1, vpcname2, subnetname2, vpnname2, name2),
-=======
 				Config: testAccCheckIBMISVPNGatewayConnectionAdvanceConfig(vpcname1, subnetname1, vpnname1, name1, vpcname2, subnetname2, vpnname2, name2, subnetname3, subnetname4, name3, name4),
->>>>>>> d6e1d7ea
 				Check: resource.ComposeTestCheckFunc(
 					testAccCheckIBMISVPNGatewayConnectionExists("ibm_is_vpn_gateway_connection.testacc_VPNGatewayConnection1", VPNGatewayConnection),
 					testAccCheckIBMISVPNGatewayConnectionExists("ibm_is_vpn_gateway_connection.testacc_VPNGatewayConnection2", VPNGatewayConnection2),
 					resource.TestCheckResourceAttr(
-<<<<<<< HEAD
+						"ibm_is_vpn_gateway.testacc_VPNGateway1", "name", vpnname1),
+					resource.TestCheckResourceAttr(
+						"ibm_is_vpn_gateway_connection.testacc_VPNGatewayConnection1", "mode", "policy"),
+					resource.TestCheckResourceAttrSet(
+						"ibm_is_vpn_gateway_connection.testacc_VPNGatewayConnection1", "action"),
+					resource.TestCheckResourceAttrSet(
+						"ibm_is_vpn_gateway_connection.testacc_VPNGatewayConnection1", "admin_state_up"),
+					resource.TestCheckResourceAttrSet(
+						"ibm_is_vpn_gateway_connection.testacc_VPNGatewayConnection1", "authentication_mode"),
+					resource.TestCheckResourceAttrSet(
+						"ibm_is_vpn_gateway_connection.testacc_VPNGatewayConnection1", "created_at"),
+					resource.TestCheckResourceAttrSet(
+						"ibm_is_vpn_gateway_connection.testacc_VPNGatewayConnection1", "establish_mode"),
+					resource.TestCheckResourceAttrSet(
+						"ibm_is_vpn_gateway_connection.testacc_VPNGatewayConnection1", "href"),
+					resource.TestCheckResourceAttrSet(
+						"ibm_is_vpn_gateway_connection.testacc_VPNGatewayConnection1", "id"),
+					resource.TestCheckResourceAttrSet(
+						"ibm_is_vpn_gateway_connection.testacc_VPNGatewayConnection1", "interval"),
+					resource.TestCheckResourceAttrSet(
+						"ibm_is_vpn_gateway_connection.testacc_VPNGatewayConnection1", "preshared_key"),
+					resource.TestCheckResourceAttr(
+						"ibm_is_vpn_gateway_connection.testacc_VPNGatewayConnection1", "resource_type", "vpn_gateway_connection"),
+					resource.TestCheckResourceAttrSet(
+						"ibm_is_vpn_gateway_connection.testacc_VPNGatewayConnection1", "status"),
+					resource.TestCheckResourceAttr(
+						"ibm_is_vpn_gateway.testacc_VPNGateway2", "name", vpnname2),
+					resource.TestCheckResourceAttr(
+						"ibm_is_vpn_gateway_connection.testacc_VPNGatewayConnection2", "mode", "route"),
+					resource.TestCheckResourceAttrSet(
+						"ibm_is_vpn_gateway_connection.testacc_VPNGatewayConnection2", "action"),
+					resource.TestCheckResourceAttrSet(
+						"ibm_is_vpn_gateway_connection.testacc_VPNGatewayConnection2", "admin_state_up"),
+					resource.TestCheckResourceAttrSet(
+						"ibm_is_vpn_gateway_connection.testacc_VPNGatewayConnection2", "authentication_mode"),
+					resource.TestCheckResourceAttrSet(
+						"ibm_is_vpn_gateway_connection.testacc_VPNGatewayConnection2", "created_at"),
+					resource.TestCheckResourceAttrSet(
+						"ibm_is_vpn_gateway_connection.testacc_VPNGatewayConnection2", "establish_mode"),
+					resource.TestCheckResourceAttrSet(
+						"ibm_is_vpn_gateway_connection.testacc_VPNGatewayConnection2", "href"),
+					resource.TestCheckResourceAttrSet(
+						"ibm_is_vpn_gateway_connection.testacc_VPNGatewayConnection2", "id"),
+					resource.TestCheckResourceAttrSet(
+						"ibm_is_vpn_gateway_connection.testacc_VPNGatewayConnection3", "name"),
+					resource.TestCheckResourceAttrSet(
+						"ibm_is_vpn_gateway_connection.testacc_VPNGatewayConnection4", "name"),
+					resource.TestCheckResourceAttr(
 						"ibm_is_vpn_gateway_connection.testacc_VPNGatewayConnection1", "name", name1),
-=======
-						"ibm_is_vpn_gateway.testacc_VPNGateway1", "name", vpnname1),
->>>>>>> d6e1d7ea
-					resource.TestCheckResourceAttr(
-						"ibm_is_vpn_gateway_connection.testacc_VPNGatewayConnection1", "mode", "policy"),
-					resource.TestCheckResourceAttrSet(
-						"ibm_is_vpn_gateway_connection.testacc_VPNGatewayConnection1", "action"),
-					resource.TestCheckResourceAttrSet(
-						"ibm_is_vpn_gateway_connection.testacc_VPNGatewayConnection1", "admin_state_up"),
-					resource.TestCheckResourceAttrSet(
-						"ibm_is_vpn_gateway_connection.testacc_VPNGatewayConnection1", "authentication_mode"),
-					resource.TestCheckResourceAttrSet(
-						"ibm_is_vpn_gateway_connection.testacc_VPNGatewayConnection1", "created_at"),
-					resource.TestCheckResourceAttrSet(
-						"ibm_is_vpn_gateway_connection.testacc_VPNGatewayConnection1", "establish_mode"),
-					resource.TestCheckResourceAttrSet(
-						"ibm_is_vpn_gateway_connection.testacc_VPNGatewayConnection1", "href"),
-					resource.TestCheckResourceAttrSet(
-						"ibm_is_vpn_gateway_connection.testacc_VPNGatewayConnection1", "id"),
-					resource.TestCheckResourceAttrSet(
-						"ibm_is_vpn_gateway_connection.testacc_VPNGatewayConnection1", "interval"),
-					resource.TestCheckResourceAttrSet(
-						"ibm_is_vpn_gateway_connection.testacc_VPNGatewayConnection1", "preshared_key"),
-					resource.TestCheckResourceAttr(
-						"ibm_is_vpn_gateway_connection.testacc_VPNGatewayConnection1", "resource_type", "vpn_gateway_connection"),
-					resource.TestCheckResourceAttrSet(
-						"ibm_is_vpn_gateway_connection.testacc_VPNGatewayConnection1", "status"),
-					resource.TestCheckResourceAttr(
-<<<<<<< HEAD
+					resource.TestCheckResourceAttr(
 						"ibm_is_vpn_gateway_connection.testacc_VPNGatewayConnection2", "name", name2),
-=======
-						"ibm_is_vpn_gateway.testacc_VPNGateway2", "name", vpnname2),
->>>>>>> d6e1d7ea
-					resource.TestCheckResourceAttr(
-						"ibm_is_vpn_gateway_connection.testacc_VPNGatewayConnection2", "mode", "route"),
-					resource.TestCheckResourceAttrSet(
-						"ibm_is_vpn_gateway_connection.testacc_VPNGatewayConnection2", "action"),
-					resource.TestCheckResourceAttrSet(
-						"ibm_is_vpn_gateway_connection.testacc_VPNGatewayConnection2", "admin_state_up"),
-					resource.TestCheckResourceAttrSet(
-						"ibm_is_vpn_gateway_connection.testacc_VPNGatewayConnection2", "authentication_mode"),
-					resource.TestCheckResourceAttrSet(
-						"ibm_is_vpn_gateway_connection.testacc_VPNGatewayConnection2", "created_at"),
-					resource.TestCheckResourceAttrSet(
-						"ibm_is_vpn_gateway_connection.testacc_VPNGatewayConnection2", "establish_mode"),
-					resource.TestCheckResourceAttrSet(
-						"ibm_is_vpn_gateway_connection.testacc_VPNGatewayConnection2", "href"),
-					resource.TestCheckResourceAttrSet(
-						"ibm_is_vpn_gateway_connection.testacc_VPNGatewayConnection2", "id"),
-					resource.TestCheckResourceAttrSet(
-<<<<<<< HEAD
-=======
-						"ibm_is_vpn_gateway_connection.testacc_VPNGatewayConnection3", "name"),
-					resource.TestCheckResourceAttrSet(
-						"ibm_is_vpn_gateway_connection.testacc_VPNGatewayConnection4", "name"),
-					resource.TestCheckResourceAttr(
-						"ibm_is_vpn_gateway_connection.testacc_VPNGatewayConnection1", "name", name1),
-					resource.TestCheckResourceAttr(
-						"ibm_is_vpn_gateway_connection.testacc_VPNGatewayConnection2", "name", name2),
 					resource.TestCheckResourceAttr(
 						"ibm_is_vpn_gateway_connection.testacc_VPNGatewayConnection3", "name", name3),
 					resource.TestCheckResourceAttr(
 						"ibm_is_vpn_gateway_connection.testacc_VPNGatewayConnection4", "name", name4),
 					resource.TestCheckResourceAttrSet(
->>>>>>> d6e1d7ea
 						"ibm_is_vpn_gateway_connection.testacc_VPNGatewayConnection2", "interval"),
 					resource.TestCheckResourceAttrSet(
 						"ibm_is_vpn_gateway_connection.testacc_VPNGatewayConnection2", "preshared_key"),
@@ -1130,11 +1101,7 @@
 	`, vpc1, subnet1, acc.ISZoneName, vpnname1, name1, vpc2, subnet2, acc.ISZoneName, vpnname2, name2)
 
 }
-<<<<<<< HEAD
-func testAccCheckIBMISVPNGatewayConnectionAdvanceConfig(vpc1, subnet1, vpnname1, name1, vpc2, subnet2, vpnname2, name2 string) string {
-=======
 func testAccCheckIBMISVPNGatewayConnectionAdvanceConfig(vpc1, subnet1, vpnname1, name1, vpc2, subnet2, vpnname2, name2, subnet3, subnet4, name3, name4 string) string {
->>>>>>> d6e1d7ea
 	return fmt.Sprintf(`
 	resource "ibm_is_vpc" "testacc_vpc1" {
 		name = "%s"
@@ -1145,15 +1112,12 @@
 		zone                     = "%s"
 		total_ipv4_address_count = 64
 	  }
-<<<<<<< HEAD
-=======
 	  resource "ibm_is_subnet" "testacc_subnet3" {
 		name                     = "%s"
 		vpc                      = ibm_is_vpc.testacc_vpc1.id
 		zone                     = "%s"
 		total_ipv4_address_count = 64
 	  }
->>>>>>> d6e1d7ea
 	  resource "ibm_is_vpn_gateway" "testacc_VPNGateway1" {
 		name   = "%s"
 		subnet = ibm_is_subnet.testacc_subnet1.id
@@ -1167,8 +1131,6 @@
 		local_cidrs 	= [ibm_is_subnet.testacc_subnet1.ipv4_cidr_block]
 		preshared_key 	= "VPNDemoPassword"
 	  }
-<<<<<<< HEAD
-=======
 	  resource "ibm_is_vpn_gateway_connection" "testacc_VPNGatewayConnection3" {
 		name          	= "%s"
 		vpn_gateway   	= ibm_is_vpn_gateway.testacc_VPNGateway1.id
@@ -1182,7 +1144,6 @@
 		preshared_key 	= "VPNDemoPassword"
 	  }
 
->>>>>>> d6e1d7ea
 	  resource "ibm_is_vpc" "testacc_vpc2" {
 		name = "%s"
 	  }
@@ -1192,15 +1153,12 @@
 		zone                     = "%s"
 		total_ipv4_address_count = 64
 	  }
-<<<<<<< HEAD
-=======
 	  resource "ibm_is_subnet" "testacc_subnet4" {
 		name                     = "%s"
 		vpc                      = ibm_is_vpc.testacc_vpc2.id
 		zone                     = "%s"
 		total_ipv4_address_count = 64
 	  }
->>>>>>> d6e1d7ea
 	  resource "ibm_is_vpn_gateway" "testacc_VPNGateway2" {
 		name   = "%s"
 		subnet = ibm_is_subnet.testacc_subnet2.id
@@ -1212,9 +1170,6 @@
 		peer_address  = cidrhost(ibm_is_subnet.testacc_subnet2.ipv4_cidr_block, 15)
 		preshared_key = "VPNDemoPassword"
 	  }
-<<<<<<< HEAD
-	`, vpc1, subnet1, acc.ISZoneName, vpnname1, name1, vpc2, subnet2, acc.ISZoneName, vpnname2, name2)
-=======
 	  resource "ibm_is_vpn_gateway_connection" "testacc_VPNGatewayConnection4" {
 		name          = "%s"
 		vpn_gateway   = ibm_is_vpn_gateway.testacc_VPNGateway2.id
@@ -1224,7 +1179,6 @@
 		preshared_key = "VPNDemoPassword"
 	  }
 	`, vpc1, subnet1, acc.ISZoneName, subnet3, acc.ISZoneName, vpnname1, name1, name3, vpc2, subnet2, acc.ISZoneName, subnet4, acc.ISZoneName, vpnname2, name2, name4)
->>>>>>> d6e1d7ea
 
 }
 
