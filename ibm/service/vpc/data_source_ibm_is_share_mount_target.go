--- conflicted
+++ resolved
@@ -41,16 +41,14 @@
 				ExactlyOneOf: []string{"mount_target", "mount_target_name"},
 				Description:  "The share target name.",
 			},
-<<<<<<< HEAD
 			"transit_encryption": {
 				Type:     schema.TypeString,
 				Computed: true,
-=======
+			},
 			"access_control_mode": {
 				Type:        schema.TypeString,
 				Computed:    true,
 				Description: "The access control mode for the share",
->>>>>>> abd885d2
 			},
 			"created_at": {
 				Type:        schema.TypeString,
