--- conflicted
+++ resolved
@@ -339,16 +339,10 @@
 
 	d.SetId(fmt.Sprintf("%s/%s", share_id, *shareTarget.ID))
 	if shareTarget.AccessControlMode != nil {
-<<<<<<< HEAD
-		d.Set("access_control_mode", *shareTarget.AccessControlMode)
-		err = fmt.Errorf("Error setting access_control_mode: %s", err)
-		return flex.DiscriminatedTerraformErrorf(err, err.Error(), "(Data) ibm_is_share_mount_target", "read", "set-access_control_mode").GetDiag()
-=======
 		if err = d.Set("access_control_mode", *shareTarget.AccessControlMode); err != nil {
 			err = fmt.Errorf("Error setting access_control_mode: %s", err)
 			return flex.DiscriminatedTerraformErrorf(err, err.Error(), "(Data) ibm_is_share_mount_target", "read", "set-access_control_mode").GetDiag()
 		}
->>>>>>> 5947c70e
 	}
 	if err = d.Set("created_at", shareTarget.CreatedAt.String()); err != nil {
 		err = fmt.Errorf("Error setting created_at: %s", err)
