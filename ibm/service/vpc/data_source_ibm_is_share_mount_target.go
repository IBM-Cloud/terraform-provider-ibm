--- conflicted
+++ resolved
@@ -443,16 +443,6 @@
 	if VNIItem.CRN != nil {
 		subnetMap["crn"] = VNIItem.CRN
 	}
-<<<<<<< HEAD
-	// sdk
-	// if VNIItem.Deleted != nil {
-	// 	deletedList := []map[string]interface{}{}
-	// 	deletedMap := dataSourceShareTargetVNIDeletedToMap(*VNIItem.Deleted)
-	// 	deletedList = append(deletedList, deletedMap)
-	// 	subnetMap["deleted"] = deletedList
-	// }
-=======
->>>>>>> 61a6083f
 	if VNIItem.Href != nil {
 		subnetMap["href"] = VNIItem.Href
 	}
@@ -468,18 +458,4 @@
 	}
 
 	return subnetMap
-<<<<<<< HEAD
-}
-
-// func dataSourceShareTargetVNIDeletedToMap(deletedItem vpcv1.VirtualNetworkInterfaceReferenceAttachmentContextDeleted) (deletedMap map[string]interface{}) {
-// 	deletedMap = map[string]interface{}{}
-
-// 	if deletedItem.MoreInfo != nil {
-// 		deletedMap["more_info"] = deletedItem.MoreInfo
-// 	}
-
-// 	return deletedMap
-// }
-=======
-}
->>>>>>> 61a6083f
+}