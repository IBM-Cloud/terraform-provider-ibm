--- conflicted
+++ resolved
@@ -90,45 +90,6 @@
 	if err = d.Set("resource_type", share.ResourceType); err != nil {
 		return diag.FromErr(fmt.Errorf("Error setting resource_type: %s", err))
 	}
-<<<<<<< HEAD
-	if err = d.Set("size", share.Size); err != nil {
-		return diag.FromErr(fmt.Errorf("Error setting size: %s", err))
-	}
-	if share.SourceShare != nil {
-		err = d.Set("source_share", dataSourceShareFlattenSourceShare(*share.SourceShare))
-		if err != nil {
-			return diag.FromErr(fmt.Errorf("Error setting source_share %s", err))
-		}
-	}
-	if share.MountTargets != nil {
-		err = d.Set("share_targets", dataSourceShareFlattenTargets(share.MountTargets))
-		if err != nil {
-			return diag.FromErr(fmt.Errorf("Error setting targets %s", err))
-		}
-	}
-
-	if share.Zone != nil {
-		err = d.Set("zone", *share.Zone.Name)
-		if err != nil {
-			return diag.FromErr(fmt.Errorf("Error setting zone %s", err))
-		}
-	}
-	tags, err := flex.GetGlobalTagsUsingCRN(meta, *share.CRN, "", isUserTagType)
-	if err != nil {
-		log.Printf(
-			"Error getting shares (%s) tags: %s", d.Id(), err)
-	}
-
-	accesstags, err := flex.GetGlobalTagsUsingCRN(meta, *share.CRN, "", isAccessTagType)
-	if err != nil {
-		log.Printf(
-			"Error getting shares (%s) access tags: %s", d.Id(), err)
-	}
-
-	d.Set(isFileShareTags, tags)
-	d.Set(isFileShareAccessTags, accesstags)
-=======
->>>>>>> e69443c4
 
 	return nil
 }