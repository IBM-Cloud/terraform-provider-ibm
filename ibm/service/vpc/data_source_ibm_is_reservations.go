// Copyright IBM Corp. 2021 All Rights Reserved.
// Licensed under the Mozilla Public License v2.0

package vpc

import (
	"context"
	"fmt"
	"log"
	"time"

	"github.com/IBM-Cloud/terraform-provider-ibm/ibm/flex"
	"github.com/hashicorp/terraform-plugin-sdk/v2/diag"
	"github.com/hashicorp/terraform-plugin-sdk/v2/helper/schema"

	"github.com/IBM/vpc-go-sdk/vpcv1"
)

func DataSourceIBMIsReservations() *schema.Resource {
	return &schema.Resource{
		ReadContext: dataSourceIBMIsReservationsRead,

		Schema: map[string]*schema.Schema{
			"name": {
				Type:        schema.TypeString,
				Description: "Filters the collection to resources with the exact specified name",
				Optional:    true,
			},
			"zone_name": &schema.Schema{
				Type:        schema.TypeString,
				Optional:    true,
				Description: "Filters the collection to resources with a zone name property matching the exact specified name.",
			},
			"resource_group": {
				Type:        schema.TypeString,
				Description: "Filters the collection to resources in the resource group with the specified identifier",
				Optional:    true,
			},
			"reservations": &schema.Schema{
				Type:        schema.TypeList,
				Computed:    true,
				Description: "Collection of reservations.",
				Elem: &schema.Resource{
					Schema: map[string]*schema.Schema{
						"affinity_policy": &schema.Schema{
							Type:        schema.TypeString,
							Computed:    true,
							Description: "The affinity policy to use for this reservation.",
						},
						"capacity": &schema.Schema{
							Type:        schema.TypeList,
							Computed:    true,
							Optional:    true,
							Description: "The capacity configuration for this reservation. If absent, this reservation has no assigned capacity.",
							Elem: &schema.Resource{
								Schema: map[string]*schema.Schema{
									"allocated": &schema.Schema{
										Type:        schema.TypeInt,
										Computed:    true,
										Description: "The amount allocated to this capacity reservation.",
									},
									"available": &schema.Schema{
										Type:        schema.TypeInt,
										Computed:    true,
										Description: "The amount of this capacity reservation available for new attachments.",
									},
									"status": &schema.Schema{
										Type:        schema.TypeString,
										Computed:    true,
										Description: "The status of the capacity reservation.",
									},
									"total": &schema.Schema{
										Type:        schema.TypeInt,
										Computed:    true,
										Description: "The total amount of this capacity reservation.",
									},
									"used": &schema.Schema{
										Type:        schema.TypeInt,
										Computed:    true,
										Description: "The amount of this capacity reservation used by existing attachments.",
									},
								},
							},
						},
						"committed_use": &schema.Schema{
							Type:        schema.TypeList,
							Computed:    true,
							Optional:    true,
							Description: "The committed use configuration for this reservation. If absent, this reservation has no commitment for use.",
							Elem: &schema.Resource{
								Schema: map[string]*schema.Schema{
									"expiration_at": &schema.Schema{
										Type:        schema.TypeString,
										Computed:    true,
										Description: "The expiration date and time for this committed use reservation.",
									},
									"expiration_policy": &schema.Schema{
										Type:        schema.TypeString,
										Computed:    true,
										Description: "The policy to apply when the committed use term expires.",
									},
									"term": &schema.Schema{
										Type:        schema.TypeString,
										Computed:    true,
										Description: "The term for this committed use reservation.",
									},
								},
							},
						},
						"created_at": &schema.Schema{
							Type:        schema.TypeString,
							Computed:    true,
							Description: "The date and time that the reservation was created.",
						},
						"crn": &schema.Schema{
							Type:        schema.TypeString,
							Computed:    true,
							Description: "The CRN for this reservation.",
						},
						"href": &schema.Schema{
							Type:        schema.TypeString,
							Computed:    true,
							Description: "The URL for this reservation.",
						},
						"id": &schema.Schema{
							Type:        schema.TypeString,
							Computed:    true,
							Description: "The unique identifier for this reservation.",
						},
						"lifecycle_state": &schema.Schema{
							Type:        schema.TypeString,
							Computed:    true,
							Description: "The lifecycle state of the reservation.",
						},
						"name": &schema.Schema{
							Type:        schema.TypeString,
							Computed:    true,
							Description: "The unique user-defined name for this reservation.",
						},
						"profile": {
							Type:        schema.TypeList,
							Computed:    true,
							Description: "The profile for this reservation.",
							Elem: &schema.Resource{
								Schema: map[string]*schema.Schema{
									"href": {
										Type:        schema.TypeString,
										Computed:    true,
										Description: "The URL for this virtual server instance profile.",
									},
									"name": {
										Type:        schema.TypeString,
										Computed:    true,
										Description: "The globally unique name for this virtual server instance profile.",
									},
									"resource_type": &schema.Schema{
										Type:        schema.TypeString,
										Computed:    true,
										Description: "The resource type.",
									},
								},
							},
						},
						"resource_group": &schema.Schema{
							Type:        schema.TypeList,
							Computed:    true,
							Description: "The resource group for this reservation.",
							Elem: &schema.Resource{
								Schema: map[string]*schema.Schema{
									"href": &schema.Schema{
										Type:        schema.TypeString,
										Computed:    true,
										Description: "The URL for this resource group.",
									},
									"id": &schema.Schema{
										Type:        schema.TypeString,
										Computed:    true,
										Description: "The unique identifier for this resource group.",
									},
									"name": &schema.Schema{
										Type:        schema.TypeString,
										Computed:    true,
										Description: "The user-defined name for this resource group.",
									},
								},
							},
						},
						"resource_type": &schema.Schema{
							Type:        schema.TypeString,
							Computed:    true,
							Description: "The type of resource referenced.",
						},
						"status": &schema.Schema{
							Type:        schema.TypeString,
							Computed:    true,
							Description: "The status of the reservation.",
						},
						"status_reasons": &schema.Schema{
							Type:        schema.TypeList,
							Computed:    true,
							Description: "The reasons for the current status (if any).",
							Elem: &schema.Resource{
								Schema: map[string]*schema.Schema{
									"code": &schema.Schema{
										Type:        schema.TypeString,
										Computed:    true,
										Description: "A snake case string succinctly identifying the status reason.",
									},
									"message": &schema.Schema{
										Type:        schema.TypeString,
										Computed:    true,
										Description: "An explanation of the status reason.",
									},
									"more_info": &schema.Schema{
										Type:        schema.TypeString,
										Computed:    true,
										Optional:    true,
										Description: "Link to documentation about this status reason.",
									},
								},
							},
						},
						"zone": {
							Type:        schema.TypeString,
							Computed:    true,
							Description: "The zone for this reservation.",
						},
					},
				},
			},
		},
	}
}

func dataSourceIBMIsReservationsRead(context context.Context, d *schema.ResourceData, meta interface{}) diag.Diagnostics {
	sess, err := vpcClient(meta)
	if err != nil {
		return diag.FromErr(err)
	}

	zoneName := d.Get("zone_name").(string)
	resourceGroupId := d.Get("resource_group").(string)

	start := ""
	reservations := []vpcv1.Reservation{}

	var name string
	if v, ok := d.GetOk("name"); ok {
		name = v.(string)
	}

	for {
		listReservationsOptions := &vpcv1.ListReservationsOptions{}
		if start != "" {
			listReservationsOptions.Start = &start
		}
		if name != "" {
			listReservationsOptions.SetName(name)
		}
		if zoneName != "" {
			listReservationsOptions.SetZoneName(zoneName)
		}
		if resourceGroupId != "" {
			listReservationsOptions.SetResourceGroupID(resourceGroupId)
		}
		reservationCollection, response, err := sess.ListReservationsWithContext(context, listReservationsOptions)
		if err != nil {
			log.Printf("[DEBUG] ListReservationsWithContext failed %s\n%s", err, response)
			return diag.FromErr(fmt.Errorf("[ERROR] ListReservationsWithContext failed %s\n%s", err, response))
		}
		if reservationCollection != nil && *reservationCollection.TotalCount == int64(0) {
			break
		}
		start = flex.GetNext(reservationCollection.Next)
		reservations = append(reservations, reservationCollection.Reservations...)
		if start == "" {
			break
		}
	}

	d.SetId(dataSourceIBMIsReservationsID(d))

	if reservations != nil {
		err = d.Set("reservations", dataSourceReservationCollectionFlattenReservations(reservations))
		if err != nil {
			return diag.FromErr(fmt.Errorf("[ERROR] Error setting reservations %s", err))
		}
	}

	return nil
}

// dataSourceIBMIsReservationsID returns a reasonable ID for the list.
func dataSourceIBMIsReservationsID(d *schema.ResourceData) string {
	return time.Now().UTC().String()
}

func dataSourceReservationCollectionFlattenReservations(result []vpcv1.Reservation) (reservations []map[string]interface{}) {
	for _, reservationsItem := range result {
		reservations = append(reservations, dataSourceReservationCollectionReservationsToMap(reservationsItem))
	}
	return reservations
}

func dataSourceReservationCollectionReservationsToMap(reservationsItem vpcv1.Reservation) (reservationsMap map[string]interface{}) {
	reservationsMap = map[string]interface{}{}

	if reservationsItem.AffinityPolicy != nil {
		reservationsMap["affinity_policy"] = reservationsItem.AffinityPolicy
	}
	if reservationsItem.Capacity != nil {
		capacityList := []map[string]interface{}{}
		capacityMap := dataSourceReservationCollectionReservationsCapacityToMap(*reservationsItem.Capacity)
		capacityList = append(capacityList, capacityMap)
		reservationsMap["capacity"] = capacityList
	}
	if reservationsItem.CommittedUse != nil {
		committedUseList := []map[string]interface{}{}
		committedUseMap := dataSourceReservationCollectionReservationsCommittedUseToMap(*reservationsItem.CommittedUse)
		committedUseList = append(committedUseList, committedUseMap)
		reservationsMap["committed_use"] = committedUseList
	}
	if reservationsItem.CreatedAt != nil {
		reservationsMap["created_at"] = reservationsItem.CreatedAt.String()
	}
	if reservationsItem.CRN != nil {
		reservationsMap["crn"] = reservationsItem.CRN
	}
	if reservationsItem.Href != nil {
		reservationsMap["href"] = reservationsItem.Href
	}
	if reservationsItem.ID != nil {
		reservationsMap["id"] = reservationsItem.ID
	}
	if reservationsItem.LifecycleState != nil {
		reservationsMap["lifecycle_state"] = reservationsItem.LifecycleState
	}
	if reservationsItem.Name != nil {
		reservationsMap["name"] = reservationsItem.Name
	}
	if reservationsItem.Profile != nil {
		profileList := []map[string]interface{}{}
		profile := reservationsItem.Profile
		profileMap := dataSourceReservationCollectionReservationsProfileToMap(profile)
		profileList = append(profileList, profileMap)
		reservationsMap["profile"] = profileList
	}
	if reservationsItem.ResourceGroup != nil {
		resourceGroupList := []map[string]interface{}{}
		resourceGroupMap := dataSourceReservationCollectionReservationsResourceGroupToMap(*reservationsItem.ResourceGroup)
		resourceGroupList = append(resourceGroupList, resourceGroupMap)
		reservationsMap["resource_group"] = resourceGroupList
	}
	if reservationsItem.ResourceType != nil {
		reservationsMap["resource_type"] = reservationsItem.ResourceType
	}
	if reservationsItem.Status != nil {
		reservationsMap["status"] = reservationsItem.Status
	}
	if reservationsItem.StatusReasons != nil {
		statusReasonsList := []map[string]interface{}{}
		for _, statusReasonsItem := range reservationsItem.StatusReasons {
			statusReasonsList = append(statusReasonsList, dataSourceReservationCollectionReservationsStatusReasonsToMap(statusReasonsItem))
		}
		reservationsMap["status_reasons"] = statusReasonsList
	}
	if reservationsItem.Zone != nil && reservationsItem.Zone.Name != nil {
		reservationsMap["zone"] = *reservationsItem.Zone.Name
	}
	return reservationsMap
}

<<<<<<< HEAD
func dataSourceReservationCollectionReservationsProfileToMap(profileItemIntf vpcv1.ReservationProfileIntf) (profileMap map[string]interface{}) {
	profileMap = map[string]interface{}{}
	profileItem := profileItemIntf.(*vpcv1.ReservationProfile)
	if profileItem.Href != nil {
		profileMap["href"] = profileItem.Href
=======
func dataSourceReservationCollectionReservationsProfileToMap(profileItem vpcv1.ReservationProfileIntf) (profileMap map[string]interface{}) {
	if profileItem == nil {
		return
	}
	var profile *vpcv1.ReservationProfile
	if profile = profileItem.(*vpcv1.ReservationProfile); profile == nil {
		return
	}
	if profile.Href != nil {
		profileMap["href"] = profile.Href
>>>>>>> b4c43015
	}
	if profile.Name != nil {
		profileMap["name"] = profile.Name
	}
	if profile.ResourceType != nil {
		profileMap["resource_type"] = profile.ResourceType
	}
	return profileMap
}

func dataSourceReservationCollectionReservationsResourceGroupToMap(resourceGroupItem vpcv1.ResourceGroupReference) (resourceGroupMap map[string]interface{}) {
	resourceGroupMap = map[string]interface{}{}

	if resourceGroupItem.Href != nil {
		resourceGroupMap["href"] = resourceGroupItem.Href
	}
	if resourceGroupItem.ID != nil {
		resourceGroupMap["id"] = resourceGroupItem.ID
	}
	if resourceGroupItem.Name != nil {
		resourceGroupMap["name"] = resourceGroupItem.Name
	}
	return resourceGroupMap
}

func dataSourceReservationCollectionReservationsCapacityToMap(capacityItem vpcv1.ReservationCapacity) (capacityMap map[string]interface{}) {
	capacityMap = map[string]interface{}{}

	if capacityItem.Allocated != nil {
		capacityMap["allocated"] = capacityItem.Allocated
	}
	if capacityItem.Available != nil {
		capacityMap["available"] = capacityItem.Available
	}
	if capacityItem.Total != nil {
		capacityMap["total"] = capacityItem.Total
	}
	if capacityItem.Used != nil {
		capacityMap["used"] = capacityItem.Used
	}
	if capacityItem.Status != nil {
		capacityMap["status"] = capacityItem.Status
	}
	return capacityMap
}

func dataSourceReservationCollectionReservationsCommittedUseToMap(committedUseItem vpcv1.ReservationCommittedUse) (committedUseMap map[string]interface{}) {
	committedUseMap = map[string]interface{}{}

	if committedUseItem.ExpirationAt != nil {
		committedUseMap["expiration_at"] = committedUseItem.ExpirationAt.String()
	}
	if committedUseItem.ExpirationPolicy != nil {
		committedUseMap["expiration_policy"] = committedUseItem.ExpirationPolicy
	}
	if committedUseItem.Term != nil {
		committedUseMap["term"] = committedUseItem.Term
	}
	return committedUseMap
}

func dataSourceReservationCollectionReservationsStatusReasonsToMap(statusReasonsItem vpcv1.ReservationStatusReason) (statusReasonsMap map[string]interface{}) {
	statusReasonsMap = map[string]interface{}{}

	if statusReasonsItem.Code != nil {
		statusReasonsMap["code"] = statusReasonsItem.Code
	}
	if statusReasonsItem.Message != nil {
		statusReasonsMap["message"] = statusReasonsItem.Message
	}
	if statusReasonsItem.MoreInfo != nil {
		statusReasonsMap["more_info"] = statusReasonsItem.MoreInfo
	}
	return statusReasonsMap
}<|MERGE_RESOLUTION|>--- conflicted
+++ resolved
@@ -370,13 +370,6 @@
 	return reservationsMap
 }
 
-<<<<<<< HEAD
-func dataSourceReservationCollectionReservationsProfileToMap(profileItemIntf vpcv1.ReservationProfileIntf) (profileMap map[string]interface{}) {
-	profileMap = map[string]interface{}{}
-	profileItem := profileItemIntf.(*vpcv1.ReservationProfile)
-	if profileItem.Href != nil {
-		profileMap["href"] = profileItem.Href
-=======
 func dataSourceReservationCollectionReservationsProfileToMap(profileItem vpcv1.ReservationProfileIntf) (profileMap map[string]interface{}) {
 	if profileItem == nil {
 		return
@@ -387,7 +380,6 @@
 	}
 	if profile.Href != nil {
 		profileMap["href"] = profile.Href
->>>>>>> b4c43015
 	}
 	if profile.Name != nil {
 		profileMap["name"] = profile.Name
