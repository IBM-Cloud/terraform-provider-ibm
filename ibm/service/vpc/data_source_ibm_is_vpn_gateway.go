--- conflicted
+++ resolved
@@ -417,10 +417,6 @@
 	if err = d.Set("resource_type", vpnGateway.ResourceType); err != nil {
 		return diag.FromErr(fmt.Errorf("Error setting resource_type: %s", err))
 	}
-<<<<<<< HEAD
-	if err = d.Set("status", vpnGateway.LifecycleState); err != nil {
-		return diag.FromErr(fmt.Errorf("Error setting LifecycleState: %s", err))
-=======
 	if err = d.Set("health_state", vpnGateway.HealthState); err != nil {
 		return diag.FromErr(fmt.Errorf("[ERROR] Error setting health_state: %s", err))
 	}
@@ -432,7 +428,6 @@
 	}
 	if err := d.Set("lifecycle_reasons", resourceVPNGatewayFlattenLifecycleReasons(vpnGateway.LifecycleReasons)); err != nil {
 		return diag.FromErr(fmt.Errorf("[ERROR] Error setting lifecycle_reasons: %s", err))
->>>>>>> 61a6083f
 	}
 	if vpnGateway.Subnet != nil {
 		err = d.Set("subnet", dataSourceVPNGatewayFlattenSubnet(*vpnGateway.Subnet))
@@ -528,12 +523,6 @@
 	if membersItem.Role != nil {
 		membersMap["role"] = membersItem.Role
 	}
-<<<<<<< HEAD
-	if membersItem.LifecycleState != nil {
-		membersMap["status"] = membersItem.LifecycleState
-	}
-=======
->>>>>>> 61a6083f
 
 	return membersMap
 }
