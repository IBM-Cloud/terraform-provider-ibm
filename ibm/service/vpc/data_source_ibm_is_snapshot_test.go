// Copyright IBM Corp. 2017, 2021 All Rights Reserved.
// Licensed under the Mozilla Public License v2.0

package vpc_test

import (
	"fmt"
	"strings"
	"testing"

	acc "github.com/IBM-Cloud/terraform-provider-ibm/ibm/acctest"

	"github.com/hashicorp/terraform-plugin-sdk/v2/helper/acctest"
	"github.com/hashicorp/terraform-plugin-sdk/v2/helper/resource"
)

func TestAccIBMISSnapshotDatasource_basic(t *testing.T) {
	var snapshot string
	snpName := "data.ibm_is_snapshot.ds_snapshot"
	vpcname := fmt.Sprintf("tf-vpc-%d", acctest.RandIntRange(10, 100))
	name := fmt.Sprintf("tf-instnace-%d", acctest.RandIntRange(10, 100))
	subnetname := fmt.Sprintf("tf-subnet-%d", acctest.RandIntRange(10, 100))
	publicKey := strings.TrimSpace(`
ssh-rsa AAAAB3NzaC1yc2EAAAADAQABAAABAQCKVmnMOlHKcZK8tpt3MP1lqOLAcqcJzhsvJcjscgVERRN7/9484SOBJ3HSKxxNG5JN8owAjy5f9yYwcUg+JaUVuytn5Pv3aeYROHGGg+5G346xaq3DAwX6Y5ykr2fvjObgncQBnuU5KHWCECO/4h8uWuwh/kfniXPVjFToc+gnkqA+3RKpAecZhFXwfalQ9mMuYGFxn+fwn8cYEApsJbsEmb0iJwPiZ5hjFC8wREuiTlhPHDgkBLOiycd20op2nXzDbHfCHInquEe/gYxEitALONxm0swBOwJZwlTDOB7C6y2dzlrtxr1L59m7pCkWI4EtTRLvleehBoj3u7jB4usR
`)
	sshname := fmt.Sprintf("tf-ssh-%d", acctest.RandIntRange(10, 100))
	volname := fmt.Sprintf("tf-vol-%d", acctest.RandIntRange(10, 100))
	name1 := fmt.Sprintf("tfsnapshotuat-%d", acctest.RandIntRange(10, 100))
	resource.Test(t, resource.TestCase{
		PreCheck:     func() { acc.TestAccPreCheck(t) },
		Providers:    acc.TestAccProviders,
		CheckDestroy: testAccCheckIBMISSnapshotDestroy,
		Steps: []resource.TestStep{
			{
				Config: testDSCheckIBMISSnapshotConfig(vpcname, subnetname, sshname, publicKey, volname, name, name1),
				Check: resource.ComposeTestCheckFunc(
					testAccCheckIBMISSnapshotExists("ibm_is_snapshot.testacc_snapshot", snapshot),
					resource.TestCheckResourceAttr(
						"ibm_is_snapshot.testacc_snapshot", "name", name1),
					resource.TestCheckResourceAttrSet(snpName, "href"),
					resource.TestCheckResourceAttrSet(snpName, "crn"),
					resource.TestCheckResourceAttrSet(snpName, "lifecycle_state"),
					resource.TestCheckResourceAttrSet(snpName, "encryption"),
					// resource.TestCheckResourceAttrSet(snpName, "captured_at"), // Commented as the attribute is optional.
				),
			},
		},
	})
}
<<<<<<< HEAD
func TestAccIBMISSnapshotDatasource_serviceTags(t *testing.T) {
=======

func TestAccIBMISSnapshotDatasourceWithCatalogOffering(t *testing.T) {
>>>>>>> b928989e
	var snapshot string
	snpName := "data.ibm_is_snapshot.ds_snapshot"
	vpcname := fmt.Sprintf("tf-vpc-%d", acctest.RandIntRange(10, 100))
	name := fmt.Sprintf("tf-instnace-%d", acctest.RandIntRange(10, 100))
	subnetname := fmt.Sprintf("tf-subnet-%d", acctest.RandIntRange(10, 100))
	publicKey := strings.TrimSpace(`
ssh-rsa AAAAB3NzaC1yc2EAAAADAQABAAABAQCKVmnMOlHKcZK8tpt3MP1lqOLAcqcJzhsvJcjscgVERRN7/9484SOBJ3HSKxxNG5JN8owAjy5f9yYwcUg+JaUVuytn5Pv3aeYROHGGg+5G346xaq3DAwX6Y5ykr2fvjObgncQBnuU5KHWCECO/4h8uWuwh/kfniXPVjFToc+gnkqA+3RKpAecZhFXwfalQ9mMuYGFxn+fwn8cYEApsJbsEmb0iJwPiZ5hjFC8wREuiTlhPHDgkBLOiycd20op2nXzDbHfCHInquEe/gYxEitALONxm0swBOwJZwlTDOB7C6y2dzlrtxr1L59m7pCkWI4EtTRLvleehBoj3u7jB4usR
`)
	sshname := fmt.Sprintf("tf-ssh-%d", acctest.RandIntRange(10, 100))
<<<<<<< HEAD
	volname := fmt.Sprintf("tf-vol-%d", acctest.RandIntRange(10, 100))
	name1 := fmt.Sprintf("tfsnapshotuat-%d", acctest.RandIntRange(10, 100))
=======
	name1 := fmt.Sprintf("tfsnapshotuat-%d", acctest.RandIntRange(10, 100))
	planCrn := "crn:v1:staging:public:globalcatalog-collection:global::1082e7d2-5e2f-0a11-a3bc-f88a8e1931fc:plan:sw.1082e7d2-5e2f-0a11-a3bc-f88a8e1931fc.279a3cee-ba7d-42d5-ae88-6a0ebc56fa4a-global"
	versionCrn := "crn:v1:staging:public:globalcatalog-collection:global::1082e7d2-5e2f-0a11-a3bc-f88a8e1931fc:version:4f8466eb-2218-42e3-a755-bf352b559c69-global/6a73aa69-5dd9-4243-a908-3b62f467cbf8-global"
>>>>>>> b928989e
	resource.Test(t, resource.TestCase{
		PreCheck:     func() { acc.TestAccPreCheck(t) },
		Providers:    acc.TestAccProviders,
		CheckDestroy: testAccCheckIBMISSnapshotDestroy,
		Steps: []resource.TestStep{
			{
<<<<<<< HEAD
				Config: testDSCheckIBMISSnapshotConfig(vpcname, subnetname, sshname, publicKey, volname, name, name1),
=======
				Config: testDSCheckIBMISSnapshotConfigWithCatalogOffering(vpcname, subnetname, sshname, publicKey, name, name1, planCrn, versionCrn),
>>>>>>> b928989e
				Check: resource.ComposeTestCheckFunc(
					testAccCheckIBMISSnapshotExists("ibm_is_snapshot.testacc_snapshot", snapshot),
					resource.TestCheckResourceAttr(
						"ibm_is_snapshot.testacc_snapshot", "name", name1),
<<<<<<< HEAD
					resource.TestCheckResourceAttrSet(snpName, "href"),
					resource.TestCheckResourceAttrSet(snpName, "crn"),
					resource.TestCheckResourceAttrSet(snpName, "lifecycle_state"),
					resource.TestCheckResourceAttrSet(snpName, "encryption"),
					resource.TestCheckResourceAttrSet(snpName, "service_tags.#"),
					// resource.TestCheckResourceAttrSet(snpName, "captured_at"), // Commented as the attribute is optional.
=======
					resource.TestCheckResourceAttrSet(snpName, "catalog_offering.#"),
					resource.TestCheckResourceAttrSet(snpName, "catalog_offering.0.version_crn"),
					resource.TestCheckResourceAttrSet(snpName, "catalog_offering.0.plan_crn"),
>>>>>>> b928989e
				),
			},
		},
	})
}
func TestAccIBMISSnapshotDatasource_clonesbasic(t *testing.T) {
	var snapshot string
	snpName := "data.ibm_is_snapshot.ds_snapshot"
	vpcname := fmt.Sprintf("tf-vpc-%d", acctest.RandIntRange(10, 100))
	name := fmt.Sprintf("tf-instnace-%d", acctest.RandIntRange(10, 100))
	subnetname := fmt.Sprintf("tf-subnet-%d", acctest.RandIntRange(10, 100))
	publicKey := strings.TrimSpace(`
ssh-rsa AAAAB3NzaC1yc2EAAAADAQABAAABAQCKVmnMOlHKcZK8tpt3MP1lqOLAcqcJzhsvJcjscgVERRN7/9484SOBJ3HSKxxNG5JN8owAjy5f9yYwcUg+JaUVuytn5Pv3aeYROHGGg+5G346xaq3DAwX6Y5ykr2fvjObgncQBnuU5KHWCECO/4h8uWuwh/kfniXPVjFToc+gnkqA+3RKpAecZhFXwfalQ9mMuYGFxn+fwn8cYEApsJbsEmb0iJwPiZ5hjFC8wREuiTlhPHDgkBLOiycd20op2nXzDbHfCHInquEe/gYxEitALONxm0swBOwJZwlTDOB7C6y2dzlrtxr1L59m7pCkWI4EtTRLvleehBoj3u7jB4usR
`)
	sshname := fmt.Sprintf("tf-ssh-%d", acctest.RandIntRange(10, 100))
	volname := fmt.Sprintf("tf-vol-%d", acctest.RandIntRange(10, 100))
	name1 := fmt.Sprintf("tfsnapshotuat-%d", acctest.RandIntRange(10, 100))
	resource.Test(t, resource.TestCase{
		PreCheck:     func() { acc.TestAccPreCheck(t) },
		Providers:    acc.TestAccProviders,
		CheckDestroy: testAccCheckIBMISSnapshotDestroy,
		Steps: []resource.TestStep{
			{
				Config: testDSCheckIBMISSnapshotClonesBasicConfig(vpcname, subnetname, sshname, publicKey, volname, name, name1),
				Check: resource.ComposeTestCheckFunc(
					testAccCheckIBMISSnapshotExists("ibm_is_snapshot.testacc_snapshot", snapshot),
					resource.TestCheckResourceAttr(
						"ibm_is_snapshot.testacc_snapshot", "name", name1),
					resource.TestCheckResourceAttrSet(snpName, "href"),
					resource.TestCheckResourceAttrSet(snpName, "crn"),
					resource.TestCheckResourceAttrSet(snpName, "lifecycle_state"),
					resource.TestCheckResourceAttrSet(snpName, "encryption"),
					resource.TestCheckResourceAttrSet(snpName, "clones.#"),
					resource.TestCheckResourceAttr(snpName, "clones.#", "2"),
					resource.TestCheckResourceAttr(snpName, "clones.0", acc.ISZoneName),
					resource.TestCheckResourceAttr(snpName, "clones.1", acc.ISZoneName2),
					// resource.TestCheckResourceAttrSet(snpName, "captured_at"), // Commented as the attribute is optional.
				),
			},
		},
	})
}

func testDSCheckIBMISSnapshotConfig(vpcname, subnetname, sshname, publicKey, volname, name, sname string) string {
	return fmt.Sprintf(`
	resource "ibm_is_vpc" "testacc_vpc" {
		name = "%s"
	  }
	  
	  resource "ibm_is_subnet" "testacc_subnet" {
		name           					= "%s"
		vpc             				= ibm_is_vpc.testacc_vpc.id
		zone            				= "%s"
		total_ipv4_address_count 		= 16
	  }
	  
	  resource "ibm_is_ssh_key" "testacc_sshkey" {
		name       = "%s"
		public_key = "%s"
	  } 
	  
	  resource "ibm_is_instance" "testacc_instance" {
		name    	= "%s"
		image   	= "%s"
		profile 	= "%s"
		primary_network_interface {
		  subnet    = ibm_is_subnet.testacc_subnet.id
		}
		vpc  		= ibm_is_vpc.testacc_vpc.id
		zone 		= "%s"
		keys 		= [ibm_is_ssh_key.testacc_sshkey.id]
		network_interfaces {
		  subnet 	= ibm_is_subnet.testacc_subnet.id
		  name   	= "eth1"
		}
	  }
	resource "ibm_is_snapshot" "testacc_snapshot" {
		name 			= "%s"
		source_volume 	= ibm_is_instance.testacc_instance.volume_attachments[0].volume_id
		}
	data "ibm_is_snapshot" "ds_snapshot" {
		depends_on 	= [ibm_is_snapshot.testacc_snapshot]
		name 		= "%s"
	}
`, vpcname, subnetname, acc.ISZoneName, sshname, publicKey, name, acc.IsImage, acc.InstanceProfileName, acc.ISZoneName, sname, sname)
}
func testDSCheckIBMISSnapshotClonesBasicConfig(vpcname, subnetname, sshname, publicKey, volname, name, sname string) string {
	return fmt.Sprintf(`
	resource "ibm_is_vpc" "testacc_vpc" {
		name = "%s"
	  }
	  
	  resource "ibm_is_subnet" "testacc_subnet" {
		name           					= "%s"
		vpc             				= ibm_is_vpc.testacc_vpc.id
		zone            				= "%s"
		total_ipv4_address_count 		= 16
	  }
	  
	  resource "ibm_is_ssh_key" "testacc_sshkey" {
		name       = "%s"
		public_key = "%s"
	  } 
	  
	  resource "ibm_is_instance" "testacc_instance" {
		name    	= "%s"
		image   	= "%s"
		profile 	= "%s"
		primary_network_interface {
		  subnet    = ibm_is_subnet.testacc_subnet.id
		}
		vpc  		= ibm_is_vpc.testacc_vpc.id
		zone 		= "%s"
		keys 		= [ibm_is_ssh_key.testacc_sshkey.id]
		network_interfaces {
		  subnet 	= ibm_is_subnet.testacc_subnet.id
		  name   	= "eth1"
		}
	  }
	resource "ibm_is_snapshot" "testacc_snapshot" {
		name 			= "%s"
		source_volume 	= ibm_is_instance.testacc_instance.volume_attachments[0].volume_id
		clones			= ["%s", "%s"]
		}
	data "ibm_is_snapshot" "ds_snapshot" {
		depends_on 	= [ibm_is_snapshot.testacc_snapshot]
		name 		= "%s"
	}
`, vpcname, subnetname, acc.ISZoneName, sshname, publicKey, name, acc.IsImage, acc.InstanceProfileName, acc.ISZoneName, sname, acc.ISZoneName, acc.ISZoneName2, sname)
}

func testDSCheckIBMISSnapshotConfigWithCatalogOffering(vpcname, subnetname, sshname, publicKey, name, sname, planCrn, versionCrn string) string {
	return fmt.Sprintf(`
	resource "ibm_is_vpc" "testacc_vpc" {
		name = "%s"
	  }
	  
	  resource "ibm_is_subnet" "testacc_subnet" {
		name           				= "%s"
		vpc             			= ibm_is_vpc.testacc_vpc.id
		zone            			= "%s"
		total_ipv4_address_count 	= 16
	  }
	  
	  resource "ibm_is_ssh_key" "testacc_sshkey" {
		name       = "%s"
		public_key = "%s"
	  } 
	  
	  resource "ibm_is_instance" "testacc_instance" {
		name    = "%s"
		profile = "%s"
		primary_network_interface {
		  subnet     = ibm_is_subnet.testacc_subnet.id
		}
		vpc  = ibm_is_vpc.testacc_vpc.id
		zone = "%s"
		keys = [ibm_is_ssh_key.testacc_sshkey.id]
		boot_volume {
		  auto_delete_volume = false  
		}
		catalog_offering {
		  version_crn = "%s"
		  plan_crn    = "%s"
		}
	  }
	resource "ibm_is_snapshot" "testacc_snapshot" {
		name 			= "%s"
		source_volume 	= ibm_is_instance.testacc_instance.boot_volume.0.volume_id
		}
	data "ibm_is_snapshot" "ds_snapshot" {
		depends_on 	= [ibm_is_snapshot.testacc_snapshot]
		name 		= "%s"
	}
`, vpcname, subnetname, acc.ISZoneName, sshname, publicKey, name, acc.InstanceProfileName, acc.ISZoneName, versionCrn, planCrn, sname, sname)
}<|MERGE_RESOLUTION|>--- conflicted
+++ resolved
@@ -47,56 +47,35 @@
 		},
 	})
 }
-<<<<<<< HEAD
 func TestAccIBMISSnapshotDatasource_serviceTags(t *testing.T) {
-=======
-
-func TestAccIBMISSnapshotDatasourceWithCatalogOffering(t *testing.T) {
->>>>>>> b928989e
-	var snapshot string
-	snpName := "data.ibm_is_snapshot.ds_snapshot"
-	vpcname := fmt.Sprintf("tf-vpc-%d", acctest.RandIntRange(10, 100))
-	name := fmt.Sprintf("tf-instnace-%d", acctest.RandIntRange(10, 100))
-	subnetname := fmt.Sprintf("tf-subnet-%d", acctest.RandIntRange(10, 100))
-	publicKey := strings.TrimSpace(`
-ssh-rsa AAAAB3NzaC1yc2EAAAADAQABAAABAQCKVmnMOlHKcZK8tpt3MP1lqOLAcqcJzhsvJcjscgVERRN7/9484SOBJ3HSKxxNG5JN8owAjy5f9yYwcUg+JaUVuytn5Pv3aeYROHGGg+5G346xaq3DAwX6Y5ykr2fvjObgncQBnuU5KHWCECO/4h8uWuwh/kfniXPVjFToc+gnkqA+3RKpAecZhFXwfalQ9mMuYGFxn+fwn8cYEApsJbsEmb0iJwPiZ5hjFC8wREuiTlhPHDgkBLOiycd20op2nXzDbHfCHInquEe/gYxEitALONxm0swBOwJZwlTDOB7C6y2dzlrtxr1L59m7pCkWI4EtTRLvleehBoj3u7jB4usR
-`)
-	sshname := fmt.Sprintf("tf-ssh-%d", acctest.RandIntRange(10, 100))
-<<<<<<< HEAD
+	var snapshot string
+	snpName := "data.ibm_is_snapshot.ds_snapshot"
+	vpcname := fmt.Sprintf("tf-vpc-%d", acctest.RandIntRange(10, 100))
+	name := fmt.Sprintf("tf-instnace-%d", acctest.RandIntRange(10, 100))
+	subnetname := fmt.Sprintf("tf-subnet-%d", acctest.RandIntRange(10, 100))
+	publicKey := strings.TrimSpace(`
+ssh-rsa AAAAB3NzaC1yc2EAAAADAQABAAABAQCKVmnMOlHKcZK8tpt3MP1lqOLAcqcJzhsvJcjscgVERRN7/9484SOBJ3HSKxxNG5JN8owAjy5f9yYwcUg+JaUVuytn5Pv3aeYROHGGg+5G346xaq3DAwX6Y5ykr2fvjObgncQBnuU5KHWCECO/4h8uWuwh/kfniXPVjFToc+gnkqA+3RKpAecZhFXwfalQ9mMuYGFxn+fwn8cYEApsJbsEmb0iJwPiZ5hjFC8wREuiTlhPHDgkBLOiycd20op2nXzDbHfCHInquEe/gYxEitALONxm0swBOwJZwlTDOB7C6y2dzlrtxr1L59m7pCkWI4EtTRLvleehBoj3u7jB4usR
+`)
+	sshname := fmt.Sprintf("tf-ssh-%d", acctest.RandIntRange(10, 100))
 	volname := fmt.Sprintf("tf-vol-%d", acctest.RandIntRange(10, 100))
 	name1 := fmt.Sprintf("tfsnapshotuat-%d", acctest.RandIntRange(10, 100))
-=======
-	name1 := fmt.Sprintf("tfsnapshotuat-%d", acctest.RandIntRange(10, 100))
-	planCrn := "crn:v1:staging:public:globalcatalog-collection:global::1082e7d2-5e2f-0a11-a3bc-f88a8e1931fc:plan:sw.1082e7d2-5e2f-0a11-a3bc-f88a8e1931fc.279a3cee-ba7d-42d5-ae88-6a0ebc56fa4a-global"
-	versionCrn := "crn:v1:staging:public:globalcatalog-collection:global::1082e7d2-5e2f-0a11-a3bc-f88a8e1931fc:version:4f8466eb-2218-42e3-a755-bf352b559c69-global/6a73aa69-5dd9-4243-a908-3b62f467cbf8-global"
->>>>>>> b928989e
-	resource.Test(t, resource.TestCase{
-		PreCheck:     func() { acc.TestAccPreCheck(t) },
-		Providers:    acc.TestAccProviders,
-		CheckDestroy: testAccCheckIBMISSnapshotDestroy,
-		Steps: []resource.TestStep{
-			{
-<<<<<<< HEAD
+	resource.Test(t, resource.TestCase{
+		PreCheck:     func() { acc.TestAccPreCheck(t) },
+		Providers:    acc.TestAccProviders,
+		CheckDestroy: testAccCheckIBMISSnapshotDestroy,
+		Steps: []resource.TestStep{
+			{
 				Config: testDSCheckIBMISSnapshotConfig(vpcname, subnetname, sshname, publicKey, volname, name, name1),
-=======
-				Config: testDSCheckIBMISSnapshotConfigWithCatalogOffering(vpcname, subnetname, sshname, publicKey, name, name1, planCrn, versionCrn),
->>>>>>> b928989e
-				Check: resource.ComposeTestCheckFunc(
-					testAccCheckIBMISSnapshotExists("ibm_is_snapshot.testacc_snapshot", snapshot),
-					resource.TestCheckResourceAttr(
-						"ibm_is_snapshot.testacc_snapshot", "name", name1),
-<<<<<<< HEAD
+				Check: resource.ComposeTestCheckFunc(
+					testAccCheckIBMISSnapshotExists("ibm_is_snapshot.testacc_snapshot", snapshot),
+					resource.TestCheckResourceAttr(
+						"ibm_is_snapshot.testacc_snapshot", "name", name1),
 					resource.TestCheckResourceAttrSet(snpName, "href"),
 					resource.TestCheckResourceAttrSet(snpName, "crn"),
 					resource.TestCheckResourceAttrSet(snpName, "lifecycle_state"),
 					resource.TestCheckResourceAttrSet(snpName, "encryption"),
 					resource.TestCheckResourceAttrSet(snpName, "service_tags.#"),
 					// resource.TestCheckResourceAttrSet(snpName, "captured_at"), // Commented as the attribute is optional.
-=======
-					resource.TestCheckResourceAttrSet(snpName, "catalog_offering.#"),
-					resource.TestCheckResourceAttrSet(snpName, "catalog_offering.0.version_crn"),
-					resource.TestCheckResourceAttrSet(snpName, "catalog_offering.0.plan_crn"),
->>>>>>> b928989e
 				),
 			},
 		},
@@ -140,6 +119,85 @@
 	})
 }
 
+func TestAccIBMISSnapshotDatasourceWithCatalogOffering(t *testing.T) {
+	var snapshot string
+	snpName := "data.ibm_is_snapshot.ds_snapshot"
+	vpcname := fmt.Sprintf("tf-vpc-%d", acctest.RandIntRange(10, 100))
+	name := fmt.Sprintf("tf-instnace-%d", acctest.RandIntRange(10, 100))
+	subnetname := fmt.Sprintf("tf-subnet-%d", acctest.RandIntRange(10, 100))
+	publicKey := strings.TrimSpace(`
+ssh-rsa AAAAB3NzaC1yc2EAAAADAQABAAABAQCKVmnMOlHKcZK8tpt3MP1lqOLAcqcJzhsvJcjscgVERRN7/9484SOBJ3HSKxxNG5JN8owAjy5f9yYwcUg+JaUVuytn5Pv3aeYROHGGg+5G346xaq3DAwX6Y5ykr2fvjObgncQBnuU5KHWCECO/4h8uWuwh/kfniXPVjFToc+gnkqA+3RKpAecZhFXwfalQ9mMuYGFxn+fwn8cYEApsJbsEmb0iJwPiZ5hjFC8wREuiTlhPHDgkBLOiycd20op2nXzDbHfCHInquEe/gYxEitALONxm0swBOwJZwlTDOB7C6y2dzlrtxr1L59m7pCkWI4EtTRLvleehBoj3u7jB4usR
+`)
+	sshname := fmt.Sprintf("tf-ssh-%d", acctest.RandIntRange(10, 100))
+	name1 := fmt.Sprintf("tfsnapshotuat-%d", acctest.RandIntRange(10, 100))
+	planCrn := "crn:v1:staging:public:globalcatalog-collection:global::1082e7d2-5e2f-0a11-a3bc-f88a8e1931fc:plan:sw.1082e7d2-5e2f-0a11-a3bc-f88a8e1931fc.279a3cee-ba7d-42d5-ae88-6a0ebc56fa4a-global"
+	versionCrn := "crn:v1:staging:public:globalcatalog-collection:global::1082e7d2-5e2f-0a11-a3bc-f88a8e1931fc:version:4f8466eb-2218-42e3-a755-bf352b559c69-global/6a73aa69-5dd9-4243-a908-3b62f467cbf8-global"
+	resource.Test(t, resource.TestCase{
+		PreCheck:     func() { acc.TestAccPreCheck(t) },
+		Providers:    acc.TestAccProviders,
+		CheckDestroy: testAccCheckIBMISSnapshotDestroy,
+		Steps: []resource.TestStep{
+			{
+				Config: testDSCheckIBMISSnapshotConfigWithCatalogOffering(vpcname, subnetname, sshname, publicKey, name, name1, planCrn, versionCrn),
+				Check: resource.ComposeTestCheckFunc(
+					testAccCheckIBMISSnapshotExists("ibm_is_snapshot.testacc_snapshot", snapshot),
+					resource.TestCheckResourceAttr(
+						"ibm_is_snapshot.testacc_snapshot", "name", name1),
+					resource.TestCheckResourceAttrSet(snpName, "catalog_offering.#"),
+					resource.TestCheckResourceAttrSet(snpName, "catalog_offering.0.version_crn"),
+					resource.TestCheckResourceAttrSet(snpName, "catalog_offering.0.plan_crn"),
+				),
+			},
+		},
+	})
+}
+
+func testDSCheckIBMISSnapshotConfigWithCatalogOffering(vpcname, subnetname, sshname, publicKey, name, sname, planCrn, versionCrn string) string {
+	return fmt.Sprintf(`
+	resource "ibm_is_vpc" "testacc_vpc" {
+		name = "%s"
+	  }
+	  
+	  resource "ibm_is_subnet" "testacc_subnet" {
+		name           				= "%s"
+		vpc             			= ibm_is_vpc.testacc_vpc.id
+		zone            			= "%s"
+		total_ipv4_address_count 	= 16
+	  }
+	  
+	  resource "ibm_is_ssh_key" "testacc_sshkey" {
+		name       = "%s"
+		public_key = "%s"
+	  } 
+	  
+	  resource "ibm_is_instance" "testacc_instance" {
+		name    = "%s"
+		profile = "%s"
+		primary_network_interface {
+		  subnet     = ibm_is_subnet.testacc_subnet.id
+		}
+		vpc  = ibm_is_vpc.testacc_vpc.id
+		zone = "%s"
+		keys = [ibm_is_ssh_key.testacc_sshkey.id]
+		boot_volume {
+		  auto_delete_volume = false  
+		}
+		catalog_offering {
+		  version_crn = "%s"
+		  plan_crn    = "%s"
+		}
+	  }
+	resource "ibm_is_snapshot" "testacc_snapshot" {
+		name 			= "%s"
+		source_volume 	= ibm_is_instance.testacc_instance.boot_volume.0.volume_id
+		}
+	data "ibm_is_snapshot" "ds_snapshot" {
+		depends_on 	= [ibm_is_snapshot.testacc_snapshot]
+		name 		= "%s"
+	}
+`, vpcname, subnetname, acc.ISZoneName, sshname, publicKey, name, acc.InstanceProfileName, acc.ISZoneName, versionCrn, planCrn, sname, sname)
+}
+
 func testDSCheckIBMISSnapshotConfig(vpcname, subnetname, sshname, publicKey, volname, name, sname string) string {
 	return fmt.Sprintf(`
 	resource "ibm_is_vpc" "testacc_vpc" {
@@ -226,50 +284,4 @@
 		name 		= "%s"
 	}
 `, vpcname, subnetname, acc.ISZoneName, sshname, publicKey, name, acc.IsImage, acc.InstanceProfileName, acc.ISZoneName, sname, acc.ISZoneName, acc.ISZoneName2, sname)
-}
-
-func testDSCheckIBMISSnapshotConfigWithCatalogOffering(vpcname, subnetname, sshname, publicKey, name, sname, planCrn, versionCrn string) string {
-	return fmt.Sprintf(`
-	resource "ibm_is_vpc" "testacc_vpc" {
-		name = "%s"
-	  }
-	  
-	  resource "ibm_is_subnet" "testacc_subnet" {
-		name           				= "%s"
-		vpc             			= ibm_is_vpc.testacc_vpc.id
-		zone            			= "%s"
-		total_ipv4_address_count 	= 16
-	  }
-	  
-	  resource "ibm_is_ssh_key" "testacc_sshkey" {
-		name       = "%s"
-		public_key = "%s"
-	  } 
-	  
-	  resource "ibm_is_instance" "testacc_instance" {
-		name    = "%s"
-		profile = "%s"
-		primary_network_interface {
-		  subnet     = ibm_is_subnet.testacc_subnet.id
-		}
-		vpc  = ibm_is_vpc.testacc_vpc.id
-		zone = "%s"
-		keys = [ibm_is_ssh_key.testacc_sshkey.id]
-		boot_volume {
-		  auto_delete_volume = false  
-		}
-		catalog_offering {
-		  version_crn = "%s"
-		  plan_crn    = "%s"
-		}
-	  }
-	resource "ibm_is_snapshot" "testacc_snapshot" {
-		name 			= "%s"
-		source_volume 	= ibm_is_instance.testacc_instance.boot_volume.0.volume_id
-		}
-	data "ibm_is_snapshot" "ds_snapshot" {
-		depends_on 	= [ibm_is_snapshot.testacc_snapshot]
-		name 		= "%s"
-	}
-`, vpcname, subnetname, acc.ISZoneName, sshname, publicKey, name, acc.InstanceProfileName, acc.ISZoneName, versionCrn, planCrn, sname, sname)
 }