--- conflicted
+++ resolved
@@ -244,7 +244,7 @@
 	}
 
 	start := ""
-	matchBackupPolicies := []vpcv1.BackupPolicyIntf{}
+	matchBackupPolicies := []vpcv1.BackupPolicy{}
 
 	var resourceGroup string
 	if v, ok := d.GetOk("resource_group"); ok {
@@ -296,12 +296,12 @@
 
 	d.SetId(dataSourceIBMIsBackupPoliciesID(d))
 
-	// if matchBackupPolicies != nil {
-	// 	err = d.Set("backup_policies", dataSourceBackupPolicyCollectionFlattenBackupPolicies(matchBackupPolicies))
-	// 	if err != nil {
-	// 		return diag.FromErr(fmt.Errorf("[ERROR] Error setting backup_policies %s", err))
-	// 	}
-	// }
+	if matchBackupPolicies != nil {
+		err = d.Set("backup_policies", dataSourceBackupPolicyCollectionFlattenBackupPolicies(matchBackupPolicies))
+		if err != nil {
+			return diag.FromErr(fmt.Errorf("[ERROR] Error setting backup_policies %s", err))
+		}
+	}
 
 	return nil
 }
@@ -340,16 +340,10 @@
 	if backupPoliciesItem.LastJobCompletedAt != nil {
 		backupPoliciesMap["last_job_completed_at"] = flex.DateTimeToString(backupPoliciesItem.LastJobCompletedAt)
 	}
-<<<<<<< HEAD
-	// if backupPoliciesItem.MatchResourceTypes != nil {
-	// 	backupPoliciesMap["match_resource_types"] = backupPoliciesItem.MatchResourceTypes
-	// }
-=======
 	if backupPoliciesItem.MatchResourceType != nil {
 		backupPoliciesMap["match_resource_types"] = []string{*backupPoliciesItem.MatchResourceType}
 		backupPoliciesMap["match_resource_type"] = *backupPoliciesItem.MatchResourceType
 	}
->>>>>>> dfb68f89
 	if backupPoliciesItem.MatchUserTags != nil {
 		backupPoliciesMap["match_user_tags"] = backupPoliciesItem.MatchUserTags
 	}
