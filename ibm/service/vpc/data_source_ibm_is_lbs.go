--- conflicted
+++ resolved
@@ -423,13 +423,9 @@
 				if subnet.CRN != nil {
 					sub[CRN] = *subnet.CRN
 				}
-<<<<<<< HEAD
-				//				sub[name] = *subnet.Name
-=======
 				if subnet.Name != nil && *subnet.Name != "" {
 					sub[name] = *subnet.Name
 				}
->>>>>>> a5201f3e
 				subnetList = append(subnetList, sub)
 
 			}
