--- conflicted
+++ resolved
@@ -115,44 +115,52 @@
 	})
 }
 
-<<<<<<< HEAD
 func TestAccIBMISLB_PPNLB(t *testing.T) {
-=======
-func TestAccIBMISLB_DNS(t *testing.T) {
->>>>>>> 2e8ac03a
-	var lb string
-	vpcname := fmt.Sprintf("tflb-vpc-%d", acctest.RandIntRange(10, 100))
-	subnetname := fmt.Sprintf("tflb-subnet-name-%d", acctest.RandIntRange(10, 100))
-	name := fmt.Sprintf("tfcreate%d", acctest.RandIntRange(10, 100))
-<<<<<<< HEAD
-
-=======
-	name1 := fmt.Sprintf("tfupdate%d", acctest.RandIntRange(10, 100))
->>>>>>> 2e8ac03a
-	resource.Test(t, resource.TestCase{
-		PreCheck:     func() { acc.TestAccPreCheck(t) },
-		Providers:    acc.TestAccProviders,
-		CheckDestroy: testAccCheckIBMISLBDestroy,
-		Steps: []resource.TestStep{
-			{
-<<<<<<< HEAD
+	var lb string
+	vpcname := fmt.Sprintf("tflb-vpc-%d", acctest.RandIntRange(10, 100))
+	subnetname := fmt.Sprintf("tflb-subnet-name-%d", acctest.RandIntRange(10, 100))
+	name := fmt.Sprintf("tfcreate%d", acctest.RandIntRange(10, 100))
+	resource.Test(t, resource.TestCase{
+		PreCheck:     func() { acc.TestAccPreCheck(t) },
+		Providers:    acc.TestAccProviders,
+		CheckDestroy: testAccCheckIBMISLBDestroy,
+		Steps: []resource.TestStep{
+			{
 				Config: testAccCheckIBMISPPNLB(vpcname, subnetname, acc.ISZoneName, acc.ISCIDR, name),
-=======
-				Config: testAccCheckIBMISLBDNS(vpcname, subnetname, acc.ISZoneName, acc.ISCIDR, name, acc.DNSInstanceCRN, acc.DNSZoneID),
->>>>>>> 2e8ac03a
-				Check: resource.ComposeTestCheckFunc(
-					testAccCheckIBMISLBExists("ibm_is_lb.testacc_LB", lb),
-					resource.TestCheckResourceAttr(
-						"ibm_is_lb.testacc_LB", "name", name),
-					resource.TestCheckResourceAttr(
-<<<<<<< HEAD
+				Check: resource.ComposeTestCheckFunc(
+					testAccCheckIBMISLBExists("ibm_is_lb.testacc_LB", lb),
+					resource.TestCheckResourceAttr(
+						"ibm_is_lb.testacc_LB", "name", name),
+					resource.TestCheckResourceAttr(
 						"ibm_is_lb.testacc_LB", "type", "private_path"),
 					resource.TestCheckResourceAttr(
 						"ibm_is_lb.testacc_LB", "profile", "network-private-path"),
 					resource.TestCheckResourceAttrSet("ibm_is_lb.testacc_LB", "availability"),
 					resource.TestCheckResourceAttrSet("ibm_is_lb.testacc_LB", "instance_groups_supported"),
 					resource.TestCheckResourceAttrSet("ibm_is_lb.testacc_LB", "source_ip_persistence_supported"),
-=======
+				),
+			},
+		},
+	})
+}
+func TestAccIBMISLB_DNS(t *testing.T) {
+	var lb string
+	vpcname := fmt.Sprintf("tflb-vpc-%d", acctest.RandIntRange(10, 100))
+	subnetname := fmt.Sprintf("tflb-subnet-name-%d", acctest.RandIntRange(10, 100))
+	name := fmt.Sprintf("tfcreate%d", acctest.RandIntRange(10, 100))
+	name1 := fmt.Sprintf("tfupdate%d", acctest.RandIntRange(10, 100))
+	resource.Test(t, resource.TestCase{
+		PreCheck:     func() { acc.TestAccPreCheck(t) },
+		Providers:    acc.TestAccProviders,
+		CheckDestroy: testAccCheckIBMISLBDestroy,
+		Steps: []resource.TestStep{
+			{
+				Config: testAccCheckIBMISLBDNS(vpcname, subnetname, acc.ISZoneName, acc.ISCIDR, name, acc.DNSInstanceCRN, acc.DNSZoneID),
+				Check: resource.ComposeTestCheckFunc(
+					testAccCheckIBMISLBExists("ibm_is_lb.testacc_LB", lb),
+					resource.TestCheckResourceAttr(
+						"ibm_is_lb.testacc_LB", "name", name),
+					resource.TestCheckResourceAttr(
 						"ibm_is_lb.testacc_LB", "dns.0.instance_crn", acc.DNSInstanceCRN),
 					resource.TestCheckResourceAttr(
 						"ibm_is_lb.testacc_LB", "dns.0.zone_id", acc.DNSZoneID),
@@ -179,7 +187,6 @@
 						"ibm_is_lb.testacc_LB", "name", name1),
 					resource.TestCheckNoResourceAttr(
 						"ibm_is_lb.testacc_LB", "dns.#"),
->>>>>>> 2e8ac03a
 				),
 			},
 		},
@@ -543,31 +550,39 @@
 
 }
 
-<<<<<<< HEAD
 func testAccCheckIBMISPPNLB(vpcname, subnetname, zone, cidr, name string) string {
-=======
-func testAccCheckIBMISLBDNS(vpcname, subnetname, zone, cidr, name, dnsInstanceCrn, dnsZoneId string) string {
->>>>>>> 2e8ac03a
-	return fmt.Sprintf(`
-	resource "ibm_is_vpc" "testacc_vpc" {
-		name = "%s"
-	}
-
-	resource "ibm_is_subnet" "testacc_subnet" {
-		name = "%s"
-		vpc = ibm_is_vpc.testacc_vpc.id
-		zone = "%s"
-		ipv4_cidr_block = "%s"
-	}
-	resource "ibm_is_lb" "testacc_LB" {
-		name = "%s"
-<<<<<<< HEAD
+	return fmt.Sprintf(`
+	resource "ibm_is_vpc" "testacc_vpc" {
+		name = "%s"
+	}
+
+	resource "ibm_is_subnet" "testacc_subnet" {
+		name = "%s"
+		vpc = ibm_is_vpc.testacc_vpc.id
+		zone = "%s"
+		ipv4_cidr_block = "%s"
+	}
+	resource "ibm_is_lb" "testacc_LB" {
+		name = "%s"
 		profile = "network-private-path"
 		type = "private_path"
 		subnets = [ibm_is_subnet.testacc_subnet.id]
-}`, vpcname, subnetname, zone, cidr, name)
-
-=======
+	}`, vpcname, subnetname, zone, cidr, name)
+}
+func testAccCheckIBMISLBDNS(vpcname, subnetname, zone, cidr, name, dnsInstanceCrn, dnsZoneId string) string {
+	return fmt.Sprintf(`
+	resource "ibm_is_vpc" "testacc_vpc" {
+		name = "%s"
+	}
+
+	resource "ibm_is_subnet" "testacc_subnet" {
+		name = "%s"
+		vpc = ibm_is_vpc.testacc_vpc.id
+		zone = "%s"
+		ipv4_cidr_block = "%s"
+	}
+	resource "ibm_is_lb" "testacc_LB" {
+		name = "%s"
 		subnets = [ibm_is_subnet.testacc_subnet.id]
 		dns {
 			instance_crn = "%s"
@@ -592,7 +607,6 @@
 		name = "%s"
 		subnets = [ibm_is_subnet.testacc_subnet.id]
 	}`, vpcname, subnetname, zone, cidr, name)
->>>>>>> 2e8ac03a
 }
 
 func testAccCheckIBMISLBSubnetConfig(vpcname, subnetname, subnetname1, zone, cidr, name string) string {
