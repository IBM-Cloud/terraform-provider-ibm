// Copyright IBM Corp. 2017, 2021 All Rights Reserved.
// Licensed under the Mozilla Public License v2.0

package vpc

import (
	"context"
	"fmt"
	"log"
	"strconv"

	"github.com/IBM-Cloud/terraform-provider-ibm/ibm/flex"
	"github.com/IBM/vpc-go-sdk/vpcv1"
	"github.com/hashicorp/terraform-plugin-sdk/v2/diag"
	"github.com/hashicorp/terraform-plugin-sdk/v2/helper/schema"
)

const (
	name                      = "name"
	poolAlgorithm             = "algorithm"
	href                      = "href"
	family                    = "family"
	poolProtocol              = "protocol"
	poolCreatedAt             = "created_at"
	poolProvisioningStatus    = "provisioning_status"
	healthMonitor             = "health_monitor"
	instanceGroup             = "instance_group"
	members                   = "members"
	sessionPersistence        = "session_persistence"
	crnInstance               = "crn"
	sessionType               = "type"
	healthMonitorType         = "type"
	healthMonitorDelay        = "delay"
	healthMonitorMaxRetries   = "max_retries"
	healthMonitorPort         = "port"
	healthMonitorTimeout      = "timeout"
	healthMonitorURLPath      = "url_path"
	isLBPrivateIPDetail       = "private_ip"
	isLBPrivateIpAddress      = "address"
	isLBPrivateIpHref         = "href"
	isLBPrivateIpName         = "name"
	isLBPrivateIpId           = "reserved_ip"
	isLBPrivateIpResourceType = "resource_type"
)

func DataSourceIBMISLB() *schema.Resource {
	return &schema.Resource{
		ReadContext: dataSourceIBMISLBRead,

		Schema: map[string]*schema.Schema{
			isLBName: {
				Type:        schema.TypeString,
				Required:    true,
				Description: "Load Balancer name",
			},
			isLBAccessMode: {
				Type:        schema.TypeString,
				Computed:    true,
				Description: "The access mode of this load balancer",
			},
			"dns": {
				Type:        schema.TypeList,
				Computed:    true,
				Description: "The DNS configuration for this load balancer.",
				Elem: &schema.Resource{
					Schema: map[string]*schema.Schema{
						"instance_crn": {
							Type:        schema.TypeString,
							Computed:    true,
							Description: "The CRN for this DNS instance",
						},
						"zone_id": {
							Type:        schema.TypeString,
							Computed:    true,
							Description: "The unique identifier of the DNS zone.",
						},
					},
				},
			},
			isLBType: {
				Type:        schema.TypeString,
				Computed:    true,
				Description: "Load Balancer type",
			},
			isLBAvailability: {
				Type:        schema.TypeString,
				Computed:    true,
				Description: "The availability of this load balancer",
			},
			isLBInstanceGroupsSupported: {
				Type:        schema.TypeBool,
				Computed:    true,
				Description: "Indicates whether this load balancer supports instance groups.",
			},
			isLBSourceIPPersistenceSupported: {
				Type:        schema.TypeBool,
				Computed:    true,
				Description: "Indicates whether this load balancer supports source IP session persistence.",
			},
			isLBUdpSupported: {
				Type:        schema.TypeBool,
				Computed:    true,
				Description: "Indicates whether this load balancer supports UDP.",
			},

			isLBStatus: {
				Type:        schema.TypeString,
				Computed:    true,
				Description: "Load Balancer status",
			},
			isLbProfile: {
				Type:        schema.TypeMap,
				Computed:    true,
				Description: "The profile to use for this load balancer",
			},
			isLBRouteMode: {
				Type:        schema.TypeBool,
				Computed:    true,
				Description: "Indicates whether route mode is enabled for this load balancer",
			},

			isLBCrn: {
				Type:        schema.TypeString,
				Computed:    true,
				Description: "The CRN for this Load Balancer",
			},

			isLBOperatingStatus: {
				Type:        schema.TypeString,
				Computed:    true,
				Description: "Load Balancer operating status",
			},

			isLBPublicIPs: {
				Type:        schema.TypeList,
				Computed:    true,
				Elem:        &schema.Schema{Type: schema.TypeString},
				Description: "Load Balancer Public IPs",
			},

			isLBPrivateIPs: {
				Type:        schema.TypeList,
				Computed:    true,
				Elem:        &schema.Schema{Type: schema.TypeString},
				Description: "Load Balancer private IPs",
			},

			isLBSubnets: {
				Type:        schema.TypeSet,
				Computed:    true,
				Elem:        &schema.Schema{Type: schema.TypeString},
				Set:         schema.HashString,
				Description: "Load Balancer subnets list",
			},

			isAttachedLoadBalancerPoolMembers: {
				Type:        schema.TypeList,
				Computed:    true,
				Description: "The load balancer pool members attached to this load balancer.",
				Elem: &schema.Resource{
					Schema: map[string]*schema.Schema{
						"deleted": {
							Type:        schema.TypeList,
							Computed:    true,
							Description: "If present, this property indicates the referenced resource has been deleted and providessome supplementary information.",
							Elem: &schema.Resource{
								Schema: map[string]*schema.Schema{
									"more_info": {
										Type:        schema.TypeString,
										Computed:    true,
										Description: "Link to documentation about deleted resources.",
									},
								},
							},
						},
						"href": {
							Type:        schema.TypeString,
							Computed:    true,
							Description: "The URL for this load balancer pool member.",
						},
						"id": {
							Type:        schema.TypeString,
							Computed:    true,
							Description: "The unique identifier for this load balancer pool member.",
						},
					},
				},
			},

			isLBSecurityGroups: {
				Type:        schema.TypeSet,
				Computed:    true,
				Elem:        &schema.Schema{Type: schema.TypeString},
				Set:         schema.HashString,
				Description: "Load Balancer securitygroups list",
			},

			isLBSecurityGroupsSupported: {
				Type:        schema.TypeBool,
				Computed:    true,
				Description: "Security Group Supported for this Load Balancer",
			},

			isLBTags: {
				Type:        schema.TypeSet,
				Computed:    true,
				Elem:        &schema.Schema{Type: schema.TypeString},
				Set:         flex.ResourceIBMVPCHash,
				Description: "Tags associated to Load Balancer",
			},

			isLBAccessTags: {
				Type:        schema.TypeSet,
				Computed:    true,
				Elem:        &schema.Schema{Type: schema.TypeString},
				Set:         flex.ResourceIBMVPCHash,
				Description: "List of access tags",
			},

			isLBResourceGroup: {
				Type:        schema.TypeString,
				Computed:    true,
				Description: "Load Balancer Resource group",
			},

			isLBHostName: {
				Type:        schema.TypeString,
				Computed:    true,
				Description: "Load Balancer Host Name",
			},

			isLBLogging: {
				Type:        schema.TypeBool,
				Computed:    true,
				Description: "Logging of Load Balancer",
			},

			isLBListeners: {
				Type:        schema.TypeSet,
				Computed:    true,
				Elem:        &schema.Schema{Type: schema.TypeString},
				Set:         schema.HashString,
				Description: "Load Balancer Listeners list",
			},
			isLBPools: {
				Type:        schema.TypeList,
				Computed:    true,
				Description: "Load Balancer Pools list",
				Elem: &schema.Resource{
					Schema: map[string]*schema.Schema{
						poolAlgorithm: {
							Type:        schema.TypeString,
							Computed:    true,
							Description: "The load balancing algorithm.",
						},
						healthMonitor: {
							Description: "The health monitor of this pool.",
							Computed:    true,
							Type:        schema.TypeMap,
						},

						instanceGroup: {
							Description: "The instance group that is managing this pool.",
							Computed:    true,
							Type:        schema.TypeMap,
						},

						members: {
							Description: "The backend server members of the pool.",
							Computed:    true,
							Type:        schema.TypeList,
							Elem: &schema.Resource{
								Schema: map[string]*schema.Schema{
									href: {
										Type:        schema.TypeString,
										Computed:    true,
										Description: "The member's canonical URL.",
									},
									ID: {
										Type:        schema.TypeString,
										Computed:    true,
										Description: "The unique identifier for this load balancer pool member.",
									},
								},
							},
						},
						sessionPersistence: {
							Description: "The session persistence of this pool.",
							Computed:    true,
							Type:        schema.TypeMap,
						},
						poolCreatedAt: {
							Type:        schema.TypeString,
							Computed:    true,
							Description: "The date and time that this pool was created.",
						},
						href: {
							Type:        schema.TypeString,
							Computed:    true,
							Description: "The pool's canonical URL.",
						},
						ID: {
							Type:        schema.TypeString,
							Computed:    true,
							Description: "The unique identifier for this load balancer pool",
						},
						name: {
							Type:        schema.TypeString,
							Computed:    true,
							Description: "The user-defined name for this load balancer pool",
						},
						poolProtocol: {
							Type:        schema.TypeString,
							Computed:    true,
							Description: "The protocol used for this load balancer pool.",
						},
						poolProvisioningStatus: {
							Type:        schema.TypeString,
							Computed:    true,
							Description: "The provisioning status of this pool.",
						},
					},
				},
			},
			isLBPrivateIPDetail: {
				Type:        schema.TypeList,
				Computed:    true,
				Description: "The private IP addresses assigned to this load balancer.",
				Elem: &schema.Resource{
					Schema: map[string]*schema.Schema{
						isLBPrivateIpAddress: {
							Type:        schema.TypeString,
							Computed:    true,
							Description: "The IP address to reserve, which must not already be reserved on the subnet.",
						},
						isLBPrivateIpHref: {
							Type:        schema.TypeString,
							Computed:    true,
							Description: "The URL for this reserved IP",
						},
						isLBPrivateIpName: {
							Type:        schema.TypeString,
							Computed:    true,
							Description: "The user-defined name for this reserved IP. If unspecified, the name will be a hyphenated list of randomly-selected words. Names must be unique within the subnet the reserved IP resides in. ",
						},
						isLBPrivateIpId: {
							Type:        schema.TypeString,
							Computed:    true,
							Description: "Identifies a reserved IP by a unique property.",
						},
						isLBPrivateIpResourceType: {
							Type:        schema.TypeString,
							Computed:    true,
							Description: "The resource type",
						},
					},
				},
			},
			"failsafe_policy_actions": &schema.Schema{
				Type:        schema.TypeList,
				Computed:    true,
				Description: "The supported `failsafe_policy.action` values for this load balancer's pools.",
				Elem:        &schema.Schema{Type: schema.TypeString},
			},
			flex.ResourceControllerURL: {
				Type:        schema.TypeString,
				Computed:    true,
				Description: "The URL of the IBM Cloud dashboard that can be used to explore and view details about this instance",
			},

			flex.ResourceName: {
				Type:        schema.TypeString,
				Computed:    true,
				Description: "The name of the resource",
			},

			flex.ResourceGroupName: {
				Type:        schema.TypeString,
				Computed:    true,
				Description: "The resource group name in which resource is provisioned",
			},
		},
	}
}

func dataSourceIBMISLBRead(context context.Context, d *schema.ResourceData, meta interface{}) diag.Diagnostics {

	name := d.Get(isLBName).(string)
	err := lbGetByName(context, d, meta, name)
	if err != nil {
		return err
	}
	return nil
}

func lbGetByName(context context.Context, d *schema.ResourceData, meta interface{}, name string) diag.Diagnostics {
	sess, err := vpcClient(meta)
	if err != nil {
		tfErr := flex.DiscriminatedTerraformErrorf(err, err.Error(), "(Data) ibm_is_lb", "read", "initialize-client")
		log.Printf("[DEBUG]\n%s", tfErr.GetDebugMessage())
		return tfErr.GetDiag()
	}

	start := ""
	allrecs := []vpcv1.LoadBalancer{}
	for {
		listLoadBalancersOptions := &vpcv1.ListLoadBalancersOptions{}
		if start != "" {
			listLoadBalancersOptions.Start = &start
		}
		lbs, _, err := sess.ListLoadBalancersWithContext(context, listLoadBalancersOptions)
		if err != nil {
			tfErr := flex.TerraformErrorf(err, fmt.Sprintf("ListLoadBalancersWithContext failed: %s", err.Error()), "(Data) ibm_is_lb", "read")
			log.Printf("[DEBUG]\n%s", tfErr.GetDebugMessage())
			return tfErr.GetDiag()
		}
		start = flex.GetNext(lbs.Next)
		allrecs = append(allrecs, lbs.LoadBalancers...)
		if start == "" {
			break
		}
	}

	for _, loadBalancer := range allrecs {
		if *loadBalancer.Name == name {
			d.SetId(*loadBalancer.ID)
			if err = d.Set("availability", loadBalancer.Availability); err != nil {
				return flex.DiscriminatedTerraformErrorf(err, fmt.Sprintf("Error setting availability: %s", err), "(Data) ibm_is_lb", "read", "set-availability").GetDiag()
			}
			if err = d.Set("access_mode", loadBalancer.AccessMode); err != nil {
				return flex.DiscriminatedTerraformErrorf(err, fmt.Sprintf("Error setting access_mode: %s", err), "(Data) ibm_is_lb", "read", "set-access_mode").GetDiag()
			}
			if err = d.Set("instance_groups_supported", loadBalancer.InstanceGroupsSupported); err != nil {
				return flex.DiscriminatedTerraformErrorf(err, fmt.Sprintf("Error setting instance_groups_supported: %s", err), "(Data) ibm_is_lb", "read", "set-instance_groups_supported").GetDiag()
			}
			if err = d.Set("source_ip_session_persistence_supported", loadBalancer.SourceIPSessionPersistenceSupported); err != nil {
				return flex.DiscriminatedTerraformErrorf(err, fmt.Sprintf("Error setting source_ip_session_persistence_supported: %s", err), "(Data) ibm_is_lb", "read", "set-source_ip_session_persistence_supported").GetDiag()
			}
			dnsList := make([]map[string]interface{}, 0)
			if loadBalancer.Dns != nil {
				dns := map[string]interface{}{}
				dns["instance_crn"] = loadBalancer.Dns.Instance.CRN
				dns["zone_id"] = loadBalancer.Dns.Zone.ID
				dnsList = append(dnsList, dns)
				if err = d.Set("dns", dnsList); err != nil {
					return flex.DiscriminatedTerraformErrorf(err, fmt.Sprintf("Error setting dns: %s", err), "(Data) ibm_is_lb", "read", "set-dns").GetDiag()
				}
			}
			if err = d.Set("name", loadBalancer.Name); err != nil {
				return flex.DiscriminatedTerraformErrorf(err, fmt.Sprintf("Error setting name: %s", err), "(Data) ibm_is_lb", "read", "set-name").GetDiag()
			}
			if loadBalancer.Logging != nil && loadBalancer.Logging.Datapath != nil {
				if err = d.Set(isLBLogging, *loadBalancer.Logging.Datapath.Active); err != nil {
					return flex.DiscriminatedTerraformErrorf(err, fmt.Sprintf("Error setting logging: %s", err), "(Data) ibm_is_lb", "read", "set-logging").GetDiag()
				}
			}
			if loadBalancer.IsPublic != nil && *loadBalancer.IsPublic {
				if err = d.Set(isLBType, "public"); err != nil {
					return flex.DiscriminatedTerraformErrorf(err, fmt.Sprintf("Error setting type: %s", err), "(Data) ibm_is_lb", "read", "set-type").GetDiag()
				}
			} else if loadBalancer.IsPrivatePath != nil && *loadBalancer.IsPrivatePath {
				if err = d.Set(isLBType, "private_path"); err != nil {
					return flex.DiscriminatedTerraformErrorf(err, fmt.Sprintf("Error setting type: %s", err), "(Data) ibm_is_lb", "read", "set-type").GetDiag()
				}
			} else {
				if err = d.Set(isLBType, "private"); err != nil {
					return flex.DiscriminatedTerraformErrorf(err, fmt.Sprintf("Error setting type: %s", err), "(Data) ibm_is_lb", "read", "set-type").GetDiag()
				}
			}
			lbProfile := make(map[string]interface{})
			if loadBalancer.Profile != nil {
				lbProfile[isLBName] = *loadBalancer.Profile.Name
				lbProfile[href] = *loadBalancer.Profile.Href
				lbProfile[family] = *loadBalancer.Profile.Family
			}
			if err = d.Set("profile", lbProfile); err != nil {
				return flex.DiscriminatedTerraformErrorf(err, fmt.Sprintf("Error setting profile: %s", err), "(Data) ibm_is_lb", "read", "set-profile").GetDiag()
			}
			if err = d.Set("status", loadBalancer.ProvisioningStatus); err != nil {
				return flex.DiscriminatedTerraformErrorf(err, fmt.Sprintf("Error setting status: %s", err), "(Data) ibm_is_lb", "read", "set-status").GetDiag()
			}
			if loadBalancer.RouteMode != nil {
				if err = d.Set(isLBRouteMode, *loadBalancer.RouteMode); err != nil {
					return flex.DiscriminatedTerraformErrorf(err, fmt.Sprintf("Error setting route_mode: %s", err), "(Data) ibm_is_lb", "read", "set-route_mode").GetDiag()
				}
			}
			if err = d.Set("udp_supported", loadBalancer.UDPSupported); err != nil {
				return flex.DiscriminatedTerraformErrorf(err, fmt.Sprintf("Error setting udp_supported: %s", err), "(Data) ibm_is_lb", "read", "set-udp_supported").GetDiag()
			}
			if err = d.Set("crn", loadBalancer.CRN); err != nil {
				return flex.DiscriminatedTerraformErrorf(err, fmt.Sprintf("Error setting crn: %s", err), "(Data) ibm_is_lb", "read", "set-crn").GetDiag()
			}
			if err = d.Set("operating_status", loadBalancer.OperatingStatus); err != nil {
				return flex.DiscriminatedTerraformErrorf(err, fmt.Sprintf("Error setting operating_status: %s", err), "(Data) ibm_is_lb", "read", "set-operating_status").GetDiag()
			}
			publicIpList := make([]string, 0)
			if loadBalancer.PublicIps != nil {
				for _, ip := range loadBalancer.PublicIps {
					if ip.Address != nil {
						pubip := *ip.Address
						publicIpList = append(publicIpList, pubip)
					}
				}
			}
			if err = d.Set(isLBPublicIPs, publicIpList); err != nil {
				return flex.DiscriminatedTerraformErrorf(err, fmt.Sprintf("Error setting public_ips: %s", err), "(Data) ibm_is_lb", "read", "set-public_ips").GetDiag()
			}
			privateIpList := make([]string, 0)
			privateIpDetailList := make([]map[string]interface{}, 0)
			if loadBalancer.PrivateIps != nil {
				for _, ip := range loadBalancer.PrivateIps {
					if ip.Address != nil {
						prip := *ip.Address
						privateIpList = append(privateIpList, prip)
					}
					currentPriIp := map[string]interface{}{}

					if ip.Address != nil {
						currentPriIp[isLBPrivateIpAddress] = ip.Address
					}
					if ip.Href != nil {
						currentPriIp[isLBPrivateIpHref] = ip.Href
					}
					if ip.Name != nil {
						currentPriIp[isLBPrivateIpName] = ip.Name
					}
					if ip.ID != nil {
						currentPriIp[isLBPrivateIpId] = ip.ID
					}
					if ip.ResourceType != nil {
						currentPriIp[isLBPrivateIpResourceType] = ip.ResourceType
					}
					privateIpDetailList = append(privateIpDetailList, currentPriIp)

				}
			}
			if err = d.Set(isLBPrivateIPDetail, privateIpDetailList); err != nil {
				return flex.DiscriminatedTerraformErrorf(err, fmt.Sprintf("Error setting private_ip: %s", err), "(Data) ibm_is_lb", "read", "set-private_ip").GetDiag()
			}
			if err = d.Set(isLBPrivateIPs, privateIpList); err != nil {
				return flex.DiscriminatedTerraformErrorf(err, fmt.Sprintf("Error setting private_ips: %s", err), "(Data) ibm_is_lb", "read", "set-private_ips").GetDiag()
			}
			if loadBalancer.Subnets != nil {
				subnetList := make([]string, 0)
				for _, subnet := range loadBalancer.Subnets {
					if subnet.ID != nil {
						sub := *subnet.ID
						subnetList = append(subnetList, sub)
					}
				}
				if err = d.Set(isLBSubnets, subnetList); err != nil {
					return flex.DiscriminatedTerraformErrorf(err, fmt.Sprintf("Error setting subnets: %s", err), "(Data) ibm_is_lb", "read", "set-subnets").GetDiag()
				}
			}

<<<<<<< HEAD
			if err = d.Set(isLBSecurityGroupsSupported, false); err != nil {
				return flex.DiscriminatedTerraformErrorf(err, fmt.Sprintf("Error setting security_group_supported: %s", err), "(Data) ibm_is_lb", "read", "set-security_group_supported").GetDiag()
			}
			if loadBalancer.SecurityGroups != nil {
=======
			if lb.AttachedLoadBalancerPoolMembers != nil {
				d.Set(isAttachedLoadBalancerPoolMembers, dataSourceAttachedLoadBalancerPoolFlattenMembers(lb.AttachedLoadBalancerPoolMembers))
			}
			d.Set(isLBSecurityGroupsSupported, false)
			if lb.SecurityGroups != nil {
>>>>>>> b9afacca
				securitygroupList := make([]string, 0)
				for _, securityGroup := range loadBalancer.SecurityGroups {
					if securityGroup.ID != nil {
						securityGroupID := *securityGroup.ID
						securitygroupList = append(securitygroupList, securityGroupID)
					}
				}
				if err = d.Set(isLBSecurityGroups, securitygroupList); err != nil {
					return flex.DiscriminatedTerraformErrorf(err, fmt.Sprintf("Error setting security_groups: %s", err), "(Data) ibm_is_lb", "read", "set-security_groups").GetDiag()
				}
				if err = d.Set(isLBSecurityGroupsSupported, true); err != nil {
					return flex.DiscriminatedTerraformErrorf(err, fmt.Sprintf("Error setting security_group_supported: %s", err), "(Data) ibm_is_lb", "read", "set-security_group_supported").GetDiag()
				}
			}

			if loadBalancer.Listeners != nil {
				listenerList := make([]string, 0)
				for _, listener := range loadBalancer.Listeners {
					if listener.ID != nil {
						lis := *listener.ID
						listenerList = append(listenerList, lis)
					}
				}

				if err = d.Set(isLBListeners, listenerList); err != nil {
					return flex.DiscriminatedTerraformErrorf(err, fmt.Sprintf("Error setting listeners: %s", err), "(Data) ibm_is_lb", "read", "set-listeners").GetDiag()
				}
			}
			if err = d.Set("failsafe_policy_actions", loadBalancer.FailsafePolicyActions); err != nil {
				return flex.DiscriminatedTerraformErrorf(err, fmt.Sprintf("Error setting failsafe_policy_actions: %s", err), "(Data) ibm_is_lb", "read", "set-failsafe_policy_actions").GetDiag()
			}
			listLoadBalancerPoolsOptions := &vpcv1.ListLoadBalancerPoolsOptions{}
			listLoadBalancerPoolsOptions.SetLoadBalancerID(*loadBalancer.ID)
			poolsResult, _, _ := sess.ListLoadBalancerPools(listLoadBalancerPoolsOptions)
			if poolsResult != nil {
				poolsInfo := make([]map[string]interface{}, 0)

				for _, p := range poolsResult.Pools {
					//	log.Printf("******* p ******** : (%+v)", p)
					pool := make(map[string]interface{})
					pool[poolAlgorithm] = *p.Algorithm
					pool[ID] = *p.ID
					pool[href] = *p.Href
					pool[poolProtocol] = *p.Protocol
					pool[poolCreatedAt] = p.CreatedAt.String()
					pool[poolProvisioningStatus] = *p.ProvisioningStatus
					pool["name"] = *p.Name
					if p.HealthMonitor != nil {
						poolHealthMonitor := p.HealthMonitor.(*vpcv1.LoadBalancerPoolHealthMonitor)
						healthMonitorInfo := make(map[string]interface{})
						delayfinal := strconv.FormatInt(*(poolHealthMonitor.Delay), 10)
						healthMonitorInfo[healthMonitorDelay] = delayfinal
						maxRetriesfinal := strconv.FormatInt(*(poolHealthMonitor.MaxRetries), 10)
						timeoutfinal := strconv.FormatInt(*(poolHealthMonitor.Timeout), 10)
						healthMonitorInfo[healthMonitorMaxRetries] = maxRetriesfinal
						healthMonitorInfo[healthMonitorTimeout] = timeoutfinal
						if poolHealthMonitor.URLPath != nil {
							healthMonitorInfo[healthMonitorURLPath] = *(poolHealthMonitor.URLPath)
						}
						healthMonitorInfo[healthMonitorType] = *(poolHealthMonitor.Type)
						pool[healthMonitor] = healthMonitorInfo
					}

					if p.SessionPersistence != nil {
						sessionPersistenceInfo := make(map[string]interface{})
						sessionPersistenceInfo[sessionType] = *p.SessionPersistence.Type
						pool[sessionPersistence] = sessionPersistenceInfo
					}
					if p.Members != nil {
						memberList := make([]map[string]interface{}, len(p.Members))
						for j, m := range p.Members {
							member := make(map[string]interface{})
							member[ID] = *m.ID
							member[href] = *m.Href
							memberList[j] = member
						}
						pool[members] = memberList
					}

					if p.InstanceGroup != nil {
						instanceGroupInfo := make(map[string]interface{})
						instanceGroupInfo[ID] = *(p.InstanceGroup.ID)
						instanceGroupInfo[crnInstance] = *(p.InstanceGroup.CRN)
						instanceGroupInfo[href] = *(p.InstanceGroup.Href)
						instanceGroupInfo[name] = *(p.InstanceGroup.Name)
						pool[instanceGroup] = instanceGroupInfo
					}
					poolsInfo = append(poolsInfo, pool)
				} //for

				if err = d.Set(isLBPools, poolsInfo); err != nil {
					return flex.DiscriminatedTerraformErrorf(err, fmt.Sprintf("Error setting pools: %s", err), "(Data) ibm_is_lb", "read", "set-pools").GetDiag()
				}
			}

			if err = d.Set(isLBResourceGroup, *loadBalancer.ResourceGroup.ID); err != nil {
				return flex.DiscriminatedTerraformErrorf(err, fmt.Sprintf("Error setting resource_group: %s", err), "(Data) ibm_is_lb", "read", "set-resource_group").GetDiag()
			}
			if err = d.Set("hostname", loadBalancer.Hostname); err != nil {
				return flex.DiscriminatedTerraformErrorf(err, fmt.Sprintf("Error setting hostname: %s", err), "(Data) ibm_is_lb", "read", "set-hostname").GetDiag()
			}
			tags, err := flex.GetGlobalTagsUsingCRN(meta, *loadBalancer.CRN, "", isUserTagType)
			if err != nil {
				log.Printf(
					"Error on get of resource vpc Load Balancer (%s) tags: %s", d.Id(), err)
			}
			if err = d.Set(isLBTags, tags); err != nil {
				return flex.DiscriminatedTerraformErrorf(err, fmt.Sprintf("Error setting tags: %s", err), "(Data) ibm_is_lb", "read", "set-tags").GetDiag()
			}
			accesstags, err := flex.GetGlobalTagsUsingCRN(meta, *loadBalancer.CRN, "", isAccessTagType)
			if err != nil {
				log.Printf(
					"Error on get of resource Load Balancer (%s) access tags: %s", d.Id(), err)
			}
			if err = d.Set(isLBAccessTags, accesstags); err != nil {
				return flex.DiscriminatedTerraformErrorf(err, fmt.Sprintf("Error setting access_tags: %s", err), "(Data) ibm_is_lb", "read", "set-access_tags").GetDiag()
			}
			controller, err := flex.GetBaseController(meta)
			if err != nil {
				tfErr := flex.TerraformErrorf(err, fmt.Sprintf("GetBaseController failed: %s", err.Error()), "(Data) ibm_is_lb", "read")
				log.Printf("[DEBUG]\n%s", tfErr.GetDebugMessage())
				return tfErr.GetDiag()
			}
			if err = d.Set(flex.ResourceControllerURL, controller+"/vpc-ext/network/loadBalancers"); err != nil {
				return flex.DiscriminatedTerraformErrorf(err, fmt.Sprintf("Error setting resource_controller_url: %s", err), "(Data) ibm_is_lb", "read", "set-resource_controller_url").GetDiag()
			}
			if err = d.Set(flex.ResourceName, *loadBalancer.Name); err != nil {
				return flex.DiscriminatedTerraformErrorf(err, fmt.Sprintf("Error setting resource_name: %s", err), "(Data) ibm_is_lb", "read", "set-resource_name").GetDiag()
			}
			if loadBalancer.ResourceGroup != nil {
				if err = d.Set(flex.ResourceGroupName, *loadBalancer.ResourceGroup.ID); err != nil {
					return flex.DiscriminatedTerraformErrorf(err, fmt.Sprintf("Error setting resource_group_name: %s", err), "(Data) ibm_is_lb", "read", "set-resource_group_name").GetDiag()
				}
			}
			return nil
		}
	}
<<<<<<< HEAD
	tfErr := flex.TerraformErrorf(err, fmt.Sprintf("No Load balancer found with name: %s", name), "(Data) ibm_is_lb", "read")
	log.Printf("[DEBUG]\n%s", tfErr.GetDebugMessage())
	return tfErr.GetDiag()
=======
	return fmt.Errorf("[ERROR] No Load balancer found with name %s", name)
}

func dataSourceAttachedLoadBalancerPoolFlattenMembers(result []vpcv1.LoadBalancerPoolMemberReference) (members []map[string]interface{}) {
	for _, membersItem := range result {
		members = append(members, dataSourceAttachedLoadBalancerPoolMembersToMap(membersItem))
	}

	return members
}

func dataSourceAttachedLoadBalancerPoolMembersToMap(membersItem vpcv1.LoadBalancerPoolMemberReference) (membersMap map[string]interface{}) {
	membersMap = map[string]interface{}{}

	if membersItem.Deleted != nil {
		deletedList := []map[string]interface{}{}
		deletedMap := dataSourceAttachedLoadBalancerPoolMembersDeletedToMap(*membersItem.Deleted)
		deletedList = append(deletedList, deletedMap)
		membersMap["deleted"] = deletedList
	}
	if membersItem.Href != nil {
		membersMap["href"] = membersItem.Href
	}
	if membersItem.ID != nil {
		membersMap["id"] = membersItem.ID
	}

	return membersMap
}

func dataSourceAttachedLoadBalancerPoolMembersDeletedToMap(deletedItem vpcv1.Deleted) (deletedMap map[string]interface{}) {
	deletedMap = map[string]interface{}{}

	if deletedItem.MoreInfo != nil {
		deletedMap["more_info"] = deletedItem.MoreInfo
	}

	return deletedMap
>>>>>>> b9afacca
}<|MERGE_RESOLUTION|>--- conflicted
+++ resolved
@@ -553,18 +553,11 @@
 				}
 			}
 
-<<<<<<< HEAD
-			if err = d.Set(isLBSecurityGroupsSupported, false); err != nil {
-				return flex.DiscriminatedTerraformErrorf(err, fmt.Sprintf("Error setting security_group_supported: %s", err), "(Data) ibm_is_lb", "read", "set-security_group_supported").GetDiag()
-			}
+			if loadBalancer.AttachedLoadBalancerPoolMembers != nil {
+				d.Set(isAttachedLoadBalancerPoolMembers, dataSourceAttachedLoadBalancerPoolFlattenMembers(loadBalancer.AttachedLoadBalancerPoolMembers))
+			}
+			d.Set(isLBSecurityGroupsSupported, false)
 			if loadBalancer.SecurityGroups != nil {
-=======
-			if lb.AttachedLoadBalancerPoolMembers != nil {
-				d.Set(isAttachedLoadBalancerPoolMembers, dataSourceAttachedLoadBalancerPoolFlattenMembers(lb.AttachedLoadBalancerPoolMembers))
-			}
-			d.Set(isLBSecurityGroupsSupported, false)
-			if lb.SecurityGroups != nil {
->>>>>>> b9afacca
 				securitygroupList := make([]string, 0)
 				for _, securityGroup := range loadBalancer.SecurityGroups {
 					if securityGroup.ID != nil {
@@ -702,12 +695,9 @@
 			return nil
 		}
 	}
-<<<<<<< HEAD
 	tfErr := flex.TerraformErrorf(err, fmt.Sprintf("No Load balancer found with name: %s", name), "(Data) ibm_is_lb", "read")
 	log.Printf("[DEBUG]\n%s", tfErr.GetDebugMessage())
 	return tfErr.GetDiag()
-=======
-	return fmt.Errorf("[ERROR] No Load balancer found with name %s", name)
 }
 
 func dataSourceAttachedLoadBalancerPoolFlattenMembers(result []vpcv1.LoadBalancerPoolMemberReference) (members []map[string]interface{}) {
@@ -745,5 +735,4 @@
 	}
 
 	return deletedMap
->>>>>>> b9afacca
 }