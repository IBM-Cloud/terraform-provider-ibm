--- conflicted
+++ resolved
@@ -696,13 +696,8 @@
 	if err != nil {
 		return diag.FromErr(err)
 	}
-<<<<<<< HEAD
 	options := &vpcv1.CreateBareMetalServerOptions{}
 	bareMetalServerPrototype := &vpcv1.BareMetalServerPrototype{}
-=======
-	createbmsoptions := &vpcv1.CreateBareMetalServerOptions{}
-	options := &vpcv1.BareMetalServerPrototype{}
->>>>>>> 998a2046
 	var imageStr string
 	if image, ok := d.GetOk(isBareMetalServerImage); ok {
 		imageStr = image.(string)
@@ -711,12 +706,8 @@
 	// enable secure boot
 
 	if _, ok := d.GetOkExists(isBareMetalServerEnableSecureBoot); ok {
-<<<<<<< HEAD
 		enableSecureBoot := d.Get(isBareMetalServerEnableSecureBoot).(bool)
 		bareMetalServerPrototype.EnableSecureBoot = &enableSecureBoot
-=======
-		options.EnableSecureBoot = core.BoolPtr(d.Get(isBareMetalServerEnableSecureBoot).(bool))
->>>>>>> 998a2046
 	}
 
 	// trusted_platform_module
@@ -726,11 +717,7 @@
 		if err != nil {
 			return diag.FromErr(err)
 		}
-<<<<<<< HEAD
-		bareMetalServerPrototype.TrustedPlatformModule = trustedPlatformModuleModel
-=======
 		options.TrustedPlatformModule = trustedPlatformModuleModel
->>>>>>> 998a2046
 	}
 
 	keySet := d.Get(isBareMetalServerKeys).(*schema.Set)
