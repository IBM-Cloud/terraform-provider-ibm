// Copyright IBM Corp. 2017, 2021 All Rights Reserved.
// Licensed under the Mozilla Public License v2.0

package vpc

import (
	"bytes"
	"context"
	"encoding/json"
	"fmt"
	"log"
	"os"
	"reflect"
	"strings"
	"time"

	"github.com/IBM-Cloud/terraform-provider-ibm/ibm/conns"
	"github.com/IBM-Cloud/terraform-provider-ibm/ibm/flex"
	"github.com/IBM-Cloud/terraform-provider-ibm/ibm/validate"
	"github.com/IBM/go-sdk-core/v5/core"
	"github.com/IBM/vpc-go-sdk/vpcv1"
	"github.com/hashicorp/terraform-plugin-sdk/v2/diag"
	"github.com/hashicorp/terraform-plugin-sdk/v2/helper/customdiff"
	"github.com/hashicorp/terraform-plugin-sdk/v2/helper/resource"
	"github.com/hashicorp/terraform-plugin-sdk/v2/helper/schema"
)

const (
	isBareMetalServerAction                              = "action"
	isBareMetalServerEnableSecureBoot                    = "enable_secure_boot"
	isBareMetalServerTrustedPlatformModule               = "trusted_platform_module"
	isBareMetalServerTrustedPlatformModuleMode           = "mode"
	isBareMetalServerTrustedPlatformModuleEnabled        = "enabled"
	isBareMetalServerTrustedPlatformModuleSupportedModes = "supported_modes"
	isBareMetalServerBandwidth                           = "bandwidth"
	isBareMetalServerBootTarget                          = "boot_target"
	isBareMetalServerCreatedAt                           = "created_at"
	isBareMetalServerCPU                                 = "cpu"
	isBareMetalServerCPUArchitecture                     = "architecture"
	isBareMetalServerCPUCoreCount                        = "core_count"
	isBareMetalServerCpuSocketCount                      = "socket_count"
	isBareMetalServerCpuThreadPerCore                    = "threads_per_core"
	isBareMetalServerCRN                                 = "crn"
	isBareMetalServerDisks                               = "disks"
	isBareMetalServerDiskID                              = "id"
	isBareMetalServerDiskSize                            = "size"
	isBareMetalServerDiskName                            = "name"
	isBareMetalServerDiskInterfaceType                   = "interface_type"
	isBareMetalServerHref                                = "href"
	isBareMetalServerMemory                              = "memory"
	isBareMetalServerTags                                = "tags"
	isBareMetalServerName                                = "name"
	isBareMetalServerNetworkInterfaces                   = "network_interfaces"
	isBareMetalServerPrimaryNetworkInterface             = "primary_network_interface"
	isBareMetalServerProfile                             = "profile"
	isBareMetalServerResourceGroup                       = "resource_group"
	isBareMetalServerResourceType                        = "resource_type"
	isBareMetalServerStatus                              = "status"
	isBareMetalServerStatusReasons                       = "status_reasons"
	isBareMetalServerVPC                                 = "vpc"
	isBareMetalServerZone                                = "zone"
	isBareMetalServerStatusReasonsCode                   = "code"
	isBareMetalServerStatusReasonsMessage                = "message"
	isBareMetalServerStatusReasonsMoreInfo               = "more_info"
	isBareMetalServerDeleteType                          = "delete_type"
	isBareMetalServerImage                               = "image"
	isBareMetalServerKeys                                = "keys"
	isBareMetalServerUserData                            = "user_data"
	isBareMetalServerNicName                             = "name"
	isBareMetalServerNicPortSpeed                        = "port_speed"
	isBareMetalServerNicAllowIPSpoofing                  = "allow_ip_spoofing"
	isBareMetalServerNicSecurityGroups                   = "security_groups"
	isBareMetalServerNicSubnet                           = "subnet"
	isBareMetalServerUserAccounts                        = "user_accounts"
	isBareMetalServerActionDeleting                      = "deleting"
	isBareMetalServerActionDeleted                       = "deleted"
	isBareMetalServerActionStatusStopping                = "stopping"
	isBareMetalServerActionStatusStopped                 = "stopped"
	isBareMetalServerActionStatusStarting                = "starting"
	isBareMetalServerStatusRunning                       = "running"
	isBareMetalServerStatusPending                       = "pending"
	isBareMetalServerStatusRestarting                    = "restarting"
	isBareMetalServerStatusFailed                        = "failed"
	isBareMetalServerAccessTags                          = "access_tags"
	isBareMetalServerUserTagType                         = "user"
	isBareMetalServerAccessTagType                       = "access"
)

func ResourceIBMIsBareMetalServer() *schema.Resource {
	return &schema.Resource{
		CreateContext: resourceIBMISBareMetalServerCreate,
		ReadContext:   resourceIBMISBareMetalServerRead,
		UpdateContext: resourceIBMISBareMetalServerUpdate,
		DeleteContext: resourceIBMISBareMetalServerDelete,
		Importer: &schema.ResourceImporter{
			State: func(d *schema.ResourceData, meta interface{}) (result []*schema.ResourceData, err error) {
				log.Printf("[INFO] Bare metal server (%s) importing", d.Id())
				d.Set(isBareMetalServerDeleteType, "hard")
				return []*schema.ResourceData{d}, nil
			},
		},

		Timeouts: &schema.ResourceTimeout{
			Create: schema.DefaultTimeout(30 * time.Minute),
			Update: schema.DefaultTimeout(30 * time.Minute),
			Delete: schema.DefaultTimeout(30 * time.Minute),
		},

		CustomizeDiff: customdiff.All(
			customdiff.Sequence(
				func(_ context.Context, diff *schema.ResourceDiff, v interface{}) error {
					return flex.ResourceTagsCustomizeDiff(diff)
				},
			),
			customdiff.Sequence(
				func(_ context.Context, diff *schema.ResourceDiff, v interface{}) error {
					return flex.ResourceValidateAccessTags(diff, v)
				},
			),
		),

		Schema: map[string]*schema.Schema{

			isBareMetalServerName: {
				Type:         schema.TypeString,
				Optional:     true,
				ValidateFunc: validate.InvokeValidator("ibm_is_bare_metal_server", isBareMetalServerName),
				Description:  "Bare metal server name",
			},

			isBareMetalServerEnableSecureBoot: {
				Type:        schema.TypeBool,
				Optional:    true,
				Computed:    true,
				Description: "Indicates whether secure boot is enabled. If enabled, the image must support secure boot or the server will fail to boot.",
			},

			isBareMetalServerTrustedPlatformModule: {
				Type:     schema.TypeList,
				MaxItems: 1,
				Optional: true,
				Computed: true,
				Elem: &schema.Resource{
					Schema: map[string]*schema.Schema{
						isBareMetalServerTrustedPlatformModuleMode: {
							Type:         schema.TypeString,
							Optional:     true,
							Computed:     true,
							ValidateFunc: validate.InvokeValidator("ibm_is_bare_metal_server", isBareMetalServerTrustedPlatformModuleMode),
							Description:  "The trusted platform module mode to use. The specified value must be listed in the bare metal server profile's supported_trusted_platform_module_modes",
						},
						isBareMetalServerTrustedPlatformModuleEnabled: {
							Type:        schema.TypeBool,
							Computed:    true,
							Description: "Indicates whether the trusted platform module is enabled.",
						},
						isBareMetalServerTrustedPlatformModuleSupportedModes: {
							Type:        schema.TypeSet,
							Elem:        &schema.Schema{Type: schema.TypeString},
							Set:         flex.ResourceIBMVPCHash,
							Computed:    true,
							Description: "The trusted platform module (TPM) mode:: disabled: No TPM functionality, tpm_2: TPM 2.0. The enumerated values for this property are expected to expand in the future. When processing this property, check for and log unknown values. Optionally halt processing and surface the error, or bypass the resource on which the unexpected property value was encountered. Enum: [ disabled, tpm_2 ]",
						},
					},
				},
			},

			isBareMetalServerAction: {
				Type:         schema.TypeString,
				Optional:     true,
				ValidateFunc: validate.InvokeValidator("ibm_is_bare_metal_server", isBareMetalServerAction),
				Description:  "This restart/start/stops a bare metal server.",
			},
			isBareMetalServerBandwidth: {
				Type:        schema.TypeInt,
				Computed:    true,
				Description: "The total bandwidth (in megabits per second)",
			},
			isBareMetalServerBootTarget: {
				Type:        schema.TypeString,
				Computed:    true,
				Description: "The unique identifier for this bare metal server disk",
			},

			isBareMetalServerCPU: {
				Type:        schema.TypeList,
				Computed:    true,
				Description: "The bare metal server CPU configuration",
				Elem: &schema.Resource{
					Schema: map[string]*schema.Schema{
						isBareMetalServerCPUArchitecture: {
							Type:        schema.TypeString,
							Computed:    true,
							Description: "The CPU architecture",
						},
						isBareMetalServerCPUCoreCount: {
							Type:        schema.TypeInt,
							Computed:    true,
							Description: "The total number of cores",
						},
						isBareMetalServerCpuSocketCount: {
							Type:        schema.TypeInt,
							Computed:    true,
							Description: "The total number of CPU sockets",
						},
						isBareMetalServerCpuThreadPerCore: {
							Type:        schema.TypeInt,
							Computed:    true,
							Description: "The total number of hardware threads per core",
						},
					},
				},
			},
			isBareMetalServerCRN: {
				Type:        schema.TypeString,
				Computed:    true,
				Description: "The CRN for this bare metal server",
			},
			isBareMetalServerDisks: {
				Type:        schema.TypeList,
				Computed:    true,
				Description: "The disks for this bare metal server, including any disks that are associated with the boot_target.",
				Elem: &schema.Resource{
					Schema: map[string]*schema.Schema{
						isBareMetalServerDiskHref: {
							Type:        schema.TypeString,
							Computed:    true,
							Description: "The URL for this bare metal server disk",
						},
						isBareMetalServerDiskID: {
							Type:        schema.TypeString,
							Computed:    true,
							Description: "The unique identifier for this bare metal server disk",
						},
						isBareMetalServerDiskInterfaceType: {
							Type:        schema.TypeString,
							Computed:    true,
							Description: "The disk interface used for attaching the disk. Supported values are [ nvme, sata ]",
						},
						isBareMetalServerDiskName: {
							Type:        schema.TypeString,
							Computed:    true,
							Description: "The user-defined name for this disk",
						},
						isBareMetalServerDiskResourceType: {
							Type:        schema.TypeString,
							Computed:    true,
							Description: "The resource type",
						},
						isBareMetalServerDiskSize: {
							Type:        schema.TypeInt,
							Computed:    true,
							Description: "The size of the disk in GB (gigabytes)",
						},
					},
				},
			},
			isBareMetalServerHref: {
				Type:        schema.TypeString,
				Computed:    true,
				Description: "The URL for this bare metal server",
			},
			isBareMetalServerMemory: {
				Type:        schema.TypeInt,
				Computed:    true,
				Description: "The amount of memory, truncated to whole gibibytes",
			},
			isBareMetalServerDeleteType: {
				Type:        schema.TypeString,
				Optional:    true,
				Default:     "hard",
				Description: "Enables stopping type of the bare metal server before deleting",
			},
			isBareMetalServerPrimaryNetworkInterface: {
				Type:        schema.TypeList,
				MinItems:    1,
				MaxItems:    1,
				Required:    true,
				Description: "Primary Network interface info",
				Elem: &schema.Resource{
					Schema: map[string]*schema.Schema{
						"id": {
							Type:     schema.TypeString,
							Computed: true,
						},
						isBareMetalServerNicHref: {
							Type:        schema.TypeString,
							Computed:    true,
							Description: "The URL for this network interface",
						},
						isBareMetalServerNicEnableInfraNAT: {
							Type:        schema.TypeBool,
							Optional:    true,
							Computed:    true,
							Description: "If true, the VPC infrastructure performs any needed NAT operations. If false, the packet is passed unmodified to/from the network interface, allowing the workload to perform any needed NAT operations.",
						},
						isBareMetalServerNicInterfaceType: {
							Type:         schema.TypeString,
							Optional:     true,
							Computed:     true,
							ValidateFunc: validate.InvokeValidator("ibm_is_bare_metal_server", isBareMetalServerNicInterfaceType),
							Description:  "The network interface type: [ pci, hipersocket ]",
						},
						isBareMetalServerNicPrimaryIP: {
							Type:        schema.TypeList,
							Optional:    true,
							MinItems:    0,
							MaxItems:    1,
							Computed:    true,
							Description: "title: IPv4, The IP address. ",
							Elem: &schema.Resource{
								Schema: map[string]*schema.Schema{
									isBareMetalServerNicIpAddress: {
										Type:          schema.TypeString,
										Optional:      true,
										Computed:      true,
										ConflictsWith: []string{"primary_network_interface.0.primary_ip.0.reserved_ip"},
										Description:   "The globally unique IP address",
									},
									isBareMetalServerNicIpHref: {
										Type:        schema.TypeString,
										Computed:    true,
										Description: "The URL for this reserved IP",
									},
									isBareMetalServerNicIpAutoDelete: {
										Type:          schema.TypeBool,
										Optional:      true,
										Computed:      true,
										ConflictsWith: []string{"primary_network_interface.0.primary_ip.0.reserved_ip"},
										Description:   "Indicates whether this reserved IP member will be automatically deleted when either target is deleted, or the reserved IP is unbound.",
									},
									isBareMetalServerNicIpName: {
										Type:          schema.TypeString,
										Optional:      true,
										Computed:      true,
										ConflictsWith: []string{"primary_network_interface.0.primary_ip.0.reserved_ip"},
										Description:   "The user-defined name for this reserved IP. If unspecified, the name will be a hyphenated list of randomly-selected words. Names must be unique within the subnet the reserved IP resides in. ",
									},
									isBareMetalServerNicIpID: {
										Type:          schema.TypeString,
										Optional:      true,
										Computed:      true,
										ConflictsWith: []string{"primary_network_interface.0.primary_ip.0.address", "primary_network_interface.0.primary_ip.0.auto_delete", "primary_network_interface.0.primary_ip.0.name"},
										Description:   "Identifies a reserved IP by a unique property.",
									},
									isBareMetalServerNicResourceType: {
										Type:        schema.TypeString,
										Computed:    true,
										Description: "The resource type",
									},
								},
							},
						},
						isBareMetalServerNicAllowIPSpoofing: {
							Type:        schema.TypeBool,
							Optional:    true,
							Default:     false,
							Description: "Indicates whether IP spoofing is allowed on this interface.",
						},
						isBareMetalServerNicName: {
							Type:     schema.TypeString,
							Optional: true,
							Computed: true,
						},
						isBareMetalServerNicPortSpeed: {
							Type:     schema.TypeInt,
							Computed: true,
						},

						isBareMetalServerNicSecurityGroups: {
							Type:     schema.TypeSet,
							Optional: true,
							Computed: true,
							Elem:     &schema.Schema{Type: schema.TypeString},
							Set:      schema.HashString,
						},
						isBareMetalServerNicSubnet: {
							Type:     schema.TypeString,
							Required: true,
							ForceNew: true,
						},
						isBareMetalServerNicAllowedVlans: {
							Type:        schema.TypeSet,
							Optional:    true,
							Elem:        &schema.Schema{Type: schema.TypeInt},
							Set:         schema.HashInt,
							Description: "Indicates what VLAN IDs (for VLAN type only) can use this physical (PCI type) interface. A given VLAN can only be in the allowed_vlans array for one PCI type adapter per bare metal server.",
						},
					},
				},
			},

			isBareMetalServerNetworkInterfaces: {
				Type:     schema.TypeSet,
				Optional: true,
				Set:      resourceIBMBMSNicSet,
				Computed: true,
				Elem: &schema.Resource{
					Schema: map[string]*schema.Schema{
						"id": {
							Type:     schema.TypeString,
							Computed: true,
						},
						isBareMetalServerNicAllowIPSpoofing: {
							Type:        schema.TypeBool,
							Optional:    true,
							Default:     false,
							Description: "Indicates whether IP spoofing is allowed on this interface.",
						},
						isBareMetalServerNicName: {
							Type:             schema.TypeString,
							Required:         true,
							DiffSuppressFunc: flex.ApplyOnce,
							Description:      "The user-defined name for this network interface. If unspecified, the name will be a hyphenated list of randomly-selected words",
						},
						isBareMetalServerNicPortSpeed: {
							Type:     schema.TypeInt,
							Computed: true,
						},
						isBareMetalServerNicHref: {
							Type:        schema.TypeString,
							Computed:    true,
							Description: "The URL for this network interface",
						},
						isBareMetalServerNicEnableInfraNAT: {
							Type:        schema.TypeBool,
							Optional:    true,
							Computed:    true,
							Description: "If true, the VPC infrastructure performs any needed NAT operations. If false, the packet is passed unmodified to/from the network interface, allowing the workload to perform any needed NAT operations.",
						},
						isBareMetalServerNicInterfaceType: {
							Type:         schema.TypeString,
							Optional:     true,
							Computed:     true,
							ValidateFunc: validate.InvokeValidator("ibm_is_bare_metal_server", isBareMetalServerNicInterfaceType),
							Description:  "The network interface type: [ pci, vlan, hipersocket ]",
						},
						isBareMetalServerNicPrimaryIP: {
							Type:        schema.TypeList,
							MinItems:    0,
							MaxItems:    1,
							Optional:    true,
							Computed:    true,
							Description: "title: IPv4, The IP address. ",
							Elem: &schema.Resource{
								Schema: map[string]*schema.Schema{
									isBareMetalServerNicIpAddress: {
										Type:        schema.TypeString,
										Optional:    true,
										Computed:    true,
										Description: "The globally unique IP address",
									},
									isBareMetalServerNicIpHref: {
										Type:        schema.TypeString,
										Computed:    true,
										Description: "The URL for this reserved IP",
									},
									isBareMetalServerNicIpAutoDelete: {
										Type:        schema.TypeBool,
										Optional:    true,
										Computed:    true,
										Description: "Indicates whether this reserved IP member will be automatically deleted when either target is deleted, or the reserved IP is unbound.",
									},
									isBareMetalServerNicIpName: {
										Type:        schema.TypeString,
										Optional:    true,
										Computed:    true,
										Description: "The user-defined name for this reserved IP. If unspecified, the name will be a hyphenated list of randomly-selected words. Names must be unique within the subnet the reserved IP resides in. ",
									},
									isBareMetalServerNicIpID: {
										Type:        schema.TypeString,
										Optional:    true,
										Computed:    true,
										Description: "Identifies a reserved IP by a unique property.",
									},
									isBareMetalServerNicResourceType: {
										Type:        schema.TypeString,
										Computed:    true,
										Description: "The resource type",
									},
								},
							},
						},
						isBareMetalServerNicSecurityGroups: {
							Type:        schema.TypeSet,
							Optional:    true,
							Computed:    true,
							Elem:        &schema.Schema{Type: schema.TypeString},
							Set:         schema.HashString,
							Description: "Collection of security group ids",
						},
						isBareMetalServerNicSubnet: {
							Type:        schema.TypeString,
							Required:    true,
							ForceNew:    false,
							Description: "The associated subnet",
						},
						isBareMetalServerNicAllowedVlans: {
							Type:        schema.TypeSet,
							Optional:    true,
							Elem:        &schema.Schema{Type: schema.TypeInt},
							Set:         schema.HashInt,
							Description: "Indicates what VLAN IDs (for VLAN type only) can use this physical (PCI type) interface. A given VLAN can only be in the allowed_vlans array for one PCI type adapter per bare metal server.",
						},

						isBareMetalServerNicAllowInterfaceToFloat: {
							Type:        schema.TypeBool,
							Optional:    true,
							Computed:    true,
							Description: "Indicates if the interface can float to any other server within the same resource_group. The interface will float automatically if the network detects a GARP or RARP on another bare metal server in the resource group. Applies only to vlan type interfaces.",
						},

						isBareMetalServerNicVlan: {
							Type:        schema.TypeInt,
							Optional:    true,
							Computed:    true,
							Description: "Indicates the 802.1Q VLAN ID tag that must be used for all traffic on this interface",
						},
					},
				},
			},

			isBareMetalServerKeys: {
				Type:             schema.TypeSet,
				Required:         true,
				Elem:             &schema.Schema{Type: schema.TypeString},
				Set:              schema.HashString,
				DiffSuppressFunc: flex.ApplyOnce,
				Description:      "SSH key Ids for the bare metal server",
			},

			isBareMetalServerImage: {
				Type:        schema.TypeString,
				ForceNew:    true,
				Required:    true,
				Description: "image id",
			},
			isBareMetalServerProfile: {
				Type:        schema.TypeString,
				ForceNew:    true,
				Required:    true,
				Description: "profile name",
			},

			isBareMetalServerUserData: {
				Type:        schema.TypeString,
				ForceNew:    true,
				Optional:    true,
				Description: "User data given for the bare metal server",
			},

			isBareMetalServerZone: {
				Type:        schema.TypeString,
				Required:    true,
				ForceNew:    true,
				Description: "Zone name",
			},

			isBareMetalServerVPC: {
				Type:        schema.TypeString,
				Optional:    true,
				Computed:    true,
				ForceNew:    true,
				Description: "The VPC the bare metal server is to be a part of",
			},

			isBareMetalServerResourceGroup: {
				Type:        schema.TypeString,
				Optional:    true,
				Computed:    true,
				ForceNew:    true,
				Description: "Resource group name",
			},
			isBareMetalServerResourceType: {
				Type:        schema.TypeString,
				Computed:    true,
				Description: "Resource type name",
			},

			isBareMetalServerStatus: {
				Type:        schema.TypeString,
				Computed:    true,
				Description: "Bare metal server status",
			},

			isBareMetalServerStatusReasons: {
				Type:     schema.TypeList,
				Computed: true,
				Elem: &schema.Resource{
					Schema: map[string]*schema.Schema{
						isBareMetalServerStatusReasonsCode: {
							Type:        schema.TypeString,
							Computed:    true,
							Description: "A snake case string succinctly identifying the status reason",
						},

						isBareMetalServerStatusReasonsMessage: {
							Type:        schema.TypeString,
							Computed:    true,
							Description: "An explanation of the status reason",
						},
						isBareMetalServerStatusReasonsMoreInfo: {
							Type:        schema.TypeString,
							Computed:    true,
							Description: "Link to documentation about this status reason",
						},
					},
				},
			},
			isBareMetalServerTags: {
				Type:        schema.TypeSet,
				Optional:    true,
				Computed:    true,
				Elem:        &schema.Schema{Type: schema.TypeString, ValidateFunc: validate.InvokeValidator("ibm_is_bare_metal_server", "tags")},
				Set:         flex.ResourceIBMVPCHash,
				Description: "Tags for the Bare metal server",
			},

			isBareMetalServerAccessTags: {
				Type:        schema.TypeSet,
				Optional:    true,
				Computed:    true,
				Elem:        &schema.Schema{Type: schema.TypeString, ValidateFunc: validate.InvokeValidator("ibm_is_bare_metal_server", "accesstag")},
				Set:         flex.ResourceIBMVPCHash,
				Description: "List of access management tags",
			},
		},
	}
}

func ResourceIBMIsBareMetalServerValidator() *validate.ResourceValidator {
	bareMetalServerActions := "start, restart, stop"
	tpmModes := "disabled, tpm_2"
	interface_types := "pci, hipersocket"
	validateSchema := make([]validate.ValidateSchema, 1)

	validateSchema = append(validateSchema,
		validate.ValidateSchema{
			Identifier:                 isBareMetalServerNicInterfaceType,
			ValidateFunctionIdentifier: validate.ValidateAllowedStringValue,
			Type:                       validate.TypeString,
			Optional:                   true,
			Default:                    "pci",
			AllowedValues:              interface_types})
	validateSchema = append(validateSchema,
		validate.ValidateSchema{
			Identifier:                 isBareMetalServerName,
			ValidateFunctionIdentifier: validate.ValidateRegexpLen,
			Type:                       validate.TypeString,
			Required:                   true,
			Regexp:                     `^([a-z]|[a-z][-a-z0-9]*[a-z0-9])$`,
			MinValueLength:             1,
			MaxValueLength:             63})

	validateSchema = append(validateSchema,
		validate.ValidateSchema{
			Identifier:                 "tags",
			ValidateFunctionIdentifier: validate.ValidateRegexpLen,
			Type:                       validate.TypeString,
			Optional:                   true,
			Regexp:                     `^[A-Za-z0-9:_ .-]+$`,
			MinValueLength:             1,
			MaxValueLength:             128})

	validateSchema = append(validateSchema,
		validate.ValidateSchema{
			Identifier:                 isBareMetalServerAction,
			ValidateFunctionIdentifier: validate.ValidateAllowedStringValue,
			Type:                       validate.TypeString,
			Required:                   true,
			AllowedValues:              bareMetalServerActions})
	validateSchema = append(validateSchema,
		validate.ValidateSchema{
			Identifier:                 isBareMetalServerTrustedPlatformModuleMode,
			ValidateFunctionIdentifier: validate.ValidateAllowedStringValue,
			Type:                       validate.TypeString,
			Required:                   true,
			AllowedValues:              tpmModes})

	validateSchema = append(validateSchema,
		validate.ValidateSchema{
			Identifier:                 "accesstag",
			ValidateFunctionIdentifier: validate.ValidateRegexpLen,
			Type:                       validate.TypeString,
			Optional:                   true,
			Regexp:                     `^([A-Za-z0-9_.-]|[A-Za-z0-9_.-][A-Za-z0-9_ .-]*[A-Za-z0-9_.-]):([A-Za-z0-9_.-]|[A-Za-z0-9_.-][A-Za-z0-9_ .-]*[A-Za-z0-9_.-])$`,
			MinValueLength:             1,
			MaxValueLength:             128})
	ibmISBareMetalServerResourceValidator := validate.ResourceValidator{ResourceName: "ibm_is_bare_metal_server", Schema: validateSchema}
	return &ibmISBareMetalServerResourceValidator
}

func resourceIBMISBareMetalServerCreate(context context.Context, d *schema.ResourceData, meta interface{}) diag.Diagnostics {

	sess, err := vpcClient(meta)
	if err != nil {
		return diag.FromErr(err)
	}
<<<<<<< HEAD
	createoptions := &vpcv1.CreateBareMetalServerOptions{}
=======
	createbmsoptions := &vpcv1.CreateBareMetalServerOptions{}
>>>>>>> dfb2339c
	options := &vpcv1.BareMetalServerPrototype{}
	var imageStr string
	if image, ok := d.GetOk(isBareMetalServerImage); ok {
		imageStr = image.(string)
	}

	// enable secure boot

	if _, ok := d.GetOkExists(isBareMetalServerEnableSecureBoot); ok {
<<<<<<< HEAD
		enablesecureboot := d.Get(isBareMetalServerEnableSecureBoot).(bool)
		options.EnableSecureBoot = &enablesecureboot
=======
		options.EnableSecureBoot = core.BoolPtr(d.Get(isBareMetalServerEnableSecureBoot).(bool))
>>>>>>> dfb2339c
	}

	// trusted_platform_module

	if _, ok := d.GetOk(isBareMetalServerTrustedPlatformModule); ok {
		trustedPlatformModuleModel, err := resourceIBMIsBareMetalServerMapToBareMetalServerTrustedPlatformModulePrototype(d.Get("trusted_platform_module.0").(map[string]interface{}))
		if err != nil {
			return diag.FromErr(err)
		}
		options.TrustedPlatformModule = trustedPlatformModuleModel
	}

	keySet := d.Get(isBareMetalServerKeys).(*schema.Set)
	if keySet.Len() != 0 {
		keyobjs := make([]vpcv1.KeyIdentityIntf, keySet.Len())
		for i, key := range keySet.List() {
			keystr := key.(string)
			keyobjs[i] = &vpcv1.KeyIdentity{
				ID: &keystr,
			}
		}
		options.Initialization = &vpcv1.BareMetalServerInitializationPrototype{
			Image: &vpcv1.ImageIdentity{
				ID: &imageStr,
			},
			Keys: keyobjs,
		}
		if userdata, ok := d.GetOk(isBareMetalServerUserData); ok {
			userdatastr := userdata.(string)
			options.Initialization.UserData = &userdatastr
		}
	}

	if name, ok := d.GetOk(isBareMetalServerName); ok {
		nameStr := name.(string)
		options.Name = &nameStr
	}

	if primnicintf, ok := d.GetOk(isBareMetalServerPrimaryNetworkInterface); ok && len(primnicintf.([]interface{})) > 0 {
		primnic := primnicintf.([]interface{})[0].(map[string]interface{})
		subnetintf, _ := primnic[isBareMetalServerNicSubnet]
		subnetintfstr := subnetintf.(string)
		var primnicobj = &vpcv1.BareMetalServerPrimaryNetworkInterfacePrototype{}
		primnicobj.Subnet = &vpcv1.SubnetIdentity{
			ID: &subnetintfstr,
		}
		name, _ := primnic[isBareMetalServerNicName]
		namestr := name.(string)
		if namestr != "" {
			primnicobj.Name = &namestr
		}

		if primaryIpIntf, ok := primnic[isBareMetalServerNicPrimaryIP]; ok && len(primaryIpIntf.([]interface{})) > 0 {
			primaryIp := primaryIpIntf.([]interface{})[0].(map[string]interface{})

			reservedIpIdOk, ok := primaryIp[isBareMetalServerNicIpID]
			if ok && reservedIpIdOk.(string) != "" {
				ipid := reservedIpIdOk.(string)
				primnicobj.PrimaryIP = &vpcv1.NetworkInterfaceIPPrototypeReservedIPIdentity{
					ID: &ipid,
				}
			} else {
				primaryip := &vpcv1.NetworkInterfaceIPPrototypeReservedIPPrototypeNetworkInterfaceContext{}

				reservedIpAddressOk, okAdd := primaryIp[isBareMetalServerNicIpAddress]
				if okAdd && reservedIpAddressOk.(string) != "" {
					reservedIpAddress := reservedIpAddressOk.(string)
					primaryip.Address = &reservedIpAddress
				}

				reservedIpNameOk, okName := primaryIp[isBareMetalServerNicIpName]
				if okName && reservedIpNameOk.(string) != "" {
					reservedIpName := reservedIpNameOk.(string)
					primaryip.Name = &reservedIpName
				}
				reservedIpAutoOk, okAuto := primaryIp[isBareMetalServerNicIpAutoDelete]
				if okAuto {
					reservedIpAuto := reservedIpAutoOk.(bool)
					primaryip.AutoDelete = &reservedIpAuto
				}
				if okAdd || okName || okAuto {
					primnicobj.PrimaryIP = primaryip
				}
			}
		}

		allowIPSpoofing, ok := primnic[isBareMetalServerNicAllowIPSpoofing]

		if ok && allowIPSpoofing != nil {
			allowIPSpoofingbool := allowIPSpoofing.(bool)
			if allowIPSpoofingbool {
				primnicobj.AllowIPSpoofing = &allowIPSpoofingbool
			}
		}
		enableInfraNATbool := true
		enableInfraNAT, ok := primnic[isBareMetalServerNicEnableInfraNAT]
		if ok && enableInfraNAT != nil {
			enableInfraNATbool = enableInfraNAT.(bool)
			primnicobj.EnableInfrastructureNat = &enableInfraNATbool
		}

		secgrpintf, ok := primnic[isBareMetalServerNicSecurityGroups]
		if ok {
			secgrpSet := secgrpintf.(*schema.Set)
			if secgrpSet.Len() != 0 {
				var secgrpobjs = make([]vpcv1.SecurityGroupIdentityIntf, secgrpSet.Len())
				for i, secgrpIntf := range secgrpSet.List() {
					secgrpIntfstr := secgrpIntf.(string)
					secgrpobjs[i] = &vpcv1.SecurityGroupIdentity{
						ID: &secgrpIntfstr,
					}
				}
				primnicobj.SecurityGroups = secgrpobjs
			}
		}

		if interfaceTypeOk, ok := primnic[isBareMetalServerNicInterfaceType]; ok && interfaceTypeOk.(string) != "" {
			interfaceType := interfaceTypeOk.(string)
			primnicobj.InterfaceType = &interfaceType
		} else if allowedVlansOk, ok := primnic[isBareMetalServerNicAllowedVlans]; ok {
			allowedVlansList := allowedVlansOk.(*schema.Set).List()

			allowedVlans := make([]int64, 0, len(allowedVlansList))
			for _, k := range allowedVlansList {
				allowedVlans = append(allowedVlans, int64(k.(int)))
			}
			primnicobj.AllowedVlans = allowedVlans
			interfaceType := "pci"
			primnicobj.InterfaceType = &interfaceType
		}
		options.PrimaryNetworkInterface = primnicobj
	}

	if nicsintf, ok := d.GetOk(isBareMetalServerNetworkInterfaces); ok {

		nics := nicsintf.(*schema.Set).List()
		inlinenicobj := make([]vpcv1.BareMetalServerNetworkInterfacePrototypeIntf, 0)
		for _, resource := range nics {
			nic := resource.(map[string]interface{})
			interfaceType := ""

			if allowedVlansOk, ok := nic[isBareMetalServerNicAllowedVlans]; ok {
				interfaceType = "pci"
				var nicobj = &vpcv1.BareMetalServerNetworkInterfacePrototypeBareMetalServerNetworkInterfaceByPciPrototype{}
				nicobj.InterfaceType = &interfaceType

				allowedVlansList := allowedVlansOk.(*schema.Set).List()

				if len(allowedVlansList) > 0 {
					allowedVlans := make([]int64, 0, len(allowedVlansList))
					for _, k := range allowedVlansList {
						allowedVlans = append(allowedVlans, int64(k.(int)))
					}
					nicobj.AllowedVlans = allowedVlans

					subnetintf, _ := nic[isBareMetalServerNicSubnet]
					subnetintfstr := subnetintf.(string)
					nicobj.Subnet = &vpcv1.SubnetIdentity{
						ID: &subnetintfstr,
					}
					name, _ := nic[isBareMetalServerNicName]
					namestr := name.(string)
					if namestr != "" {
						nicobj.Name = &namestr
					}

					enableInfraNAT, ok := nic[isBareMetalServerNicEnableInfraNAT]
					enableInfraNATbool := enableInfraNAT.(bool)
					if ok {
						nicobj.EnableInfrastructureNat = &enableInfraNATbool
					}

					if primaryIpIntf, ok := nic[isBareMetalServerNicPrimaryIP]; ok && len(primaryIpIntf.([]interface{})) > 0 {
						primaryIp := primaryIpIntf.([]interface{})[0].(map[string]interface{})

						reservedIpIdOk, ok := primaryIp[isBareMetalServerNicIpID]
						if ok && reservedIpIdOk.(string) != "" {
							ipid := reservedIpIdOk.(string)
							nicobj.PrimaryIP = &vpcv1.NetworkInterfaceIPPrototypeReservedIPIdentity{
								ID: &ipid,
							}
						} else {
							primaryip := &vpcv1.NetworkInterfaceIPPrototypeReservedIPPrototypeNetworkInterfaceContext{}
							reservedIpAddressOk, okAdd := primaryIp[isBareMetalServerNicIpAddress]
							if okAdd && reservedIpAddressOk.(string) != "" {
								reservedIpAddress := reservedIpAddressOk.(string)
								primaryip.Address = &reservedIpAddress
							}
							reservedIpNameOk, okName := primaryIp[isBareMetalServerNicIpName]
							if okName && reservedIpNameOk.(string) != "" {
								reservedIpName := reservedIpNameOk.(string)
								primaryip.Name = &reservedIpName
							}
							reservedIpAutoOk, okAuto := primaryIp[isBareMetalServerNicIpAutoDelete]
							if okAuto {
								reservedIpAuto := reservedIpAutoOk.(bool)
								primaryip.AutoDelete = &reservedIpAuto
							}
							if okAdd || okName || okAuto {
								nicobj.PrimaryIP = primaryip
							}
						}

					}

					allowIPSpoofing, ok := nic[isBareMetalServerNicAllowIPSpoofing]
					allowIPSpoofingbool := allowIPSpoofing.(bool)
					if ok && allowIPSpoofingbool {
						nicobj.AllowIPSpoofing = &allowIPSpoofingbool
					}
					secgrpintf, ok := nic[isBareMetalServerNicSecurityGroups]
					if ok {
						secgrpSet := secgrpintf.(*schema.Set)
						if secgrpSet.Len() != 0 {
							var secgrpobjs = make([]vpcv1.SecurityGroupIdentityIntf, secgrpSet.Len())
							for i, secgrpIntf := range secgrpSet.List() {
								secgrpIntfstr := secgrpIntf.(string)
								secgrpobjs[i] = &vpcv1.SecurityGroupIdentity{
									ID: &secgrpIntfstr,
								}
							}
							nicobj.SecurityGroups = secgrpobjs
						}
					}
					inlinenicobj = append(inlinenicobj, nicobj)
				} else if interfaceTypeOk, ok := nic[isBareMetalServerNicInterfaceType]; ok && interfaceTypeOk.(string) == "hipersocket" {
					interfaceType = interfaceTypeOk.(string)
					var nicobj = &vpcv1.BareMetalServerNetworkInterfacePrototypeBareMetalServerNetworkInterfaceByHiperSocketPrototype{}
					nicobj.InterfaceType = &interfaceType

					subnetintf, _ := nic[isBareMetalServerNicSubnet]
					subnetintfstr := subnetintf.(string)
					nicobj.Subnet = &vpcv1.SubnetIdentity{
						ID: &subnetintfstr,
					}
					name, _ := nic[isBareMetalServerNicName]
					namestr := name.(string)
					if namestr != "" {
						nicobj.Name = &namestr
					}

					enableInfraNAT, ok := nic[isBareMetalServerNicEnableInfraNAT]
					enableInfraNATbool := enableInfraNAT.(bool)
					if ok {
						nicobj.EnableInfrastructureNat = &enableInfraNATbool
					}

					if primaryIpIntf, ok := nic[isBareMetalServerNicPrimaryIP]; ok && len(primaryIpIntf.([]interface{})) > 0 {
						// primaryIp := primaryIpIntf.([]interface{})[0].(map[string]interface{})
						// reservedIpAddressOk, ok := primaryIp[isBareMetalServerNicIpAddress]
						// if ok && reservedIpAddressOk.(string) != "" {
						// 	reservedIpAddress := reservedIpAddressOk.(string)
						// 	nicobj.PrimaryIpv4Address = &reservedIpAddress
						// }

						primaryIp := primaryIpIntf.([]interface{})[0].(map[string]interface{})
						reservedIpIdOk, ok := primaryIp[isBareMetalServerNicIpID]
						if ok && reservedIpIdOk.(string) != "" {
							ipid := reservedIpIdOk.(string)
							nicobj.PrimaryIP = &vpcv1.NetworkInterfaceIPPrototypeReservedIPIdentity{
								ID: &ipid,
							}
						} else {
							primaryip := &vpcv1.NetworkInterfaceIPPrototypeReservedIPPrototypeNetworkInterfaceContext{}

							reservedIpAddressOk, okAdd := primaryIp[isBareMetalServerNicIpAddress]
							if okAdd && reservedIpAddressOk.(string) != "" {
								reservedIpAddress := reservedIpAddressOk.(string)
								primaryip.Address = &reservedIpAddress
							}

							reservedIpNameOk, okName := primaryIp[isBareMetalServerNicIpName]
							if okName && reservedIpNameOk.(string) != "" {
								reservedIpName := reservedIpNameOk.(string)
								primaryip.Name = &reservedIpName
							}

							reservedIpAutoOk, okAuto := primaryIp[isBareMetalServerNicIpAutoDelete]
							if okAuto {
								reservedIpAuto := reservedIpAutoOk.(bool)
								primaryip.AutoDelete = &reservedIpAuto
							}
							if okAdd || okName || okAuto {
								nicobj.PrimaryIP = primaryip
							}
						}
					}

					allowIPSpoofing, ok := nic[isBareMetalServerNicAllowIPSpoofing]
					allowIPSpoofingbool := allowIPSpoofing.(bool)
					if ok && allowIPSpoofingbool {
						nicobj.AllowIPSpoofing = &allowIPSpoofingbool
					}
					secgrpintf, ok := nic[isBareMetalServerNicSecurityGroups]
					if ok {
						secgrpSet := secgrpintf.(*schema.Set)
						if secgrpSet.Len() != 0 {
							var secgrpobjs = make([]vpcv1.SecurityGroupIdentityIntf, secgrpSet.Len())
							for i, secgrpIntf := range secgrpSet.List() {
								secgrpIntfstr := secgrpIntf.(string)
								secgrpobjs[i] = &vpcv1.SecurityGroupIdentity{
									ID: &secgrpIntfstr,
								}
							}
							nicobj.SecurityGroups = secgrpobjs
						}
					}
					inlinenicobj = append(inlinenicobj, nicobj)
				} else {
					interfaceType = "vlan"
					var nicobj = &vpcv1.BareMetalServerNetworkInterfacePrototypeBareMetalServerNetworkInterfaceByVlanPrototype{}
					nicobj.InterfaceType = &interfaceType

					if aitf, ok := nic[isBareMetalServerNicAllowInterfaceToFloat]; ok {
						allowInterfaceToFloat := aitf.(bool)
						nicobj.AllowInterfaceToFloat = &allowInterfaceToFloat
					}
					if vlan, ok := nic[isBareMetalServerNicVlan]; ok {
						vlanInt := int64(vlan.(int))
						nicobj.Vlan = &vlanInt
					}

					subnetintf, _ := nic[isBareMetalServerNicSubnet]
					subnetintfstr := subnetintf.(string)
					nicobj.Subnet = &vpcv1.SubnetIdentity{
						ID: &subnetintfstr,
					}
					name, _ := nic[isBareMetalServerNicName]
					namestr := name.(string)
					if namestr != "" {
						nicobj.Name = &namestr
					}

					enableInfraNAT, ok := nic[isBareMetalServerNicEnableInfraNAT]
					enableInfraNATbool := enableInfraNAT.(bool)
					if ok {
						nicobj.EnableInfrastructureNat = &enableInfraNATbool
					}

					if primaryIpIntf, ok := nic[isBareMetalServerNicPrimaryIP]; ok && len(primaryIpIntf.([]interface{})) > 0 {
						primaryIp := primaryIpIntf.([]interface{})[0].(map[string]interface{})
						reservedIpIdOk, ok := primaryIp[isBareMetalServerNicIpID]
						if ok && reservedIpIdOk.(string) != "" {
							ipid := reservedIpIdOk.(string)
							nicobj.PrimaryIP = &vpcv1.NetworkInterfaceIPPrototypeReservedIPIdentity{
								ID: &ipid,
							}
						} else {
							primaryip := &vpcv1.NetworkInterfaceIPPrototypeReservedIPPrototypeNetworkInterfaceContext{}

							reservedIpAddressOk, okAdd := primaryIp[isBareMetalServerNicIpAddress]
							if okAdd && reservedIpAddressOk.(string) != "" {
								reservedIpAddress := reservedIpAddressOk.(string)
								primaryip.Address = &reservedIpAddress
							}

							reservedIpNameOk, okName := primaryIp[isBareMetalServerNicIpName]
							if okName && reservedIpNameOk.(string) != "" {
								reservedIpName := reservedIpNameOk.(string)
								primaryip.Name = &reservedIpName
							}

							reservedIpAutoOk, okAuto := primaryIp[isBareMetalServerNicIpAutoDelete]
							if okAuto {
								reservedIpAuto := reservedIpAutoOk.(bool)
								primaryip.AutoDelete = &reservedIpAuto
							}
							if okAdd || okName || okAuto {
								nicobj.PrimaryIP = primaryip
							}
						}
					}

					allowIPSpoofing, ok := nic[isBareMetalServerNicAllowIPSpoofing]
					allowIPSpoofingbool := allowIPSpoofing.(bool)
					if ok && allowIPSpoofingbool {
						nicobj.AllowIPSpoofing = &allowIPSpoofingbool
					}
					secgrpintf, ok := nic[isBareMetalServerNicSecurityGroups]
					if ok {
						secgrpSet := secgrpintf.(*schema.Set)
						if secgrpSet.Len() != 0 {
							var secgrpobjs = make([]vpcv1.SecurityGroupIdentityIntf, secgrpSet.Len())
							for i, secgrpIntf := range secgrpSet.List() {
								secgrpIntfstr := secgrpIntf.(string)
								secgrpobjs[i] = &vpcv1.SecurityGroupIdentity{
									ID: &secgrpIntfstr,
								}
							}
							nicobj.SecurityGroups = secgrpobjs
						}
					}
					inlinenicobj = append(inlinenicobj, nicobj)
				}
			} else if interfaceTypeOk, ok := nic[isBareMetalServerNicInterfaceType]; ok && interfaceTypeOk.(string) == "hipersocket" {
				interfaceType = interfaceTypeOk.(string)
				var nicobj = &vpcv1.BareMetalServerNetworkInterfacePrototypeBareMetalServerNetworkInterfaceByHiperSocketPrototype{}
				nicobj.InterfaceType = &interfaceType

				subnetintf, _ := nic[isBareMetalServerNicSubnet]
				subnetintfstr := subnetintf.(string)
				nicobj.Subnet = &vpcv1.SubnetIdentity{
					ID: &subnetintfstr,
				}
				name, _ := nic[isBareMetalServerNicName]
				namestr := name.(string)
				if namestr != "" {
					nicobj.Name = &namestr
				}

				enableInfraNAT, ok := nic[isBareMetalServerNicEnableInfraNAT]
				enableInfraNATbool := enableInfraNAT.(bool)
				if ok {
					nicobj.EnableInfrastructureNat = &enableInfraNATbool
				}

				if primaryIpIntf, ok := nic[isBareMetalServerNicPrimaryIP]; ok && len(primaryIpIntf.([]interface{})) > 0 {
					// primaryIp := primaryIpIntf.([]interface{})[0].(map[string]interface{})
					// reservedIpAddressOk, ok := primaryIp[isBareMetalServerNicIpAddress]
					// if ok && reservedIpAddressOk.(string) != "" {
					// 	reservedIpAddress := reservedIpAddressOk.(string)
					// 	nicobj.PrimaryIpv4Address = &reservedIpAddress
					// }

					primaryIp := primaryIpIntf.([]interface{})[0].(map[string]interface{})
					reservedIpIdOk, ok := primaryIp[isBareMetalServerNicIpID]
					if ok && reservedIpIdOk.(string) != "" {
						ipid := reservedIpIdOk.(string)
						nicobj.PrimaryIP = &vpcv1.NetworkInterfaceIPPrototypeReservedIPIdentity{
							ID: &ipid,
						}
					} else {
						primaryip := &vpcv1.NetworkInterfaceIPPrototypeReservedIPPrototypeNetworkInterfaceContext{}

						reservedIpAddressOk, okAdd := primaryIp[isBareMetalServerNicIpAddress]
						if okAdd && reservedIpAddressOk.(string) != "" {
							reservedIpAddress := reservedIpAddressOk.(string)
							primaryip.Address = &reservedIpAddress
						}

						reservedIpNameOk, okName := primaryIp[isBareMetalServerNicIpName]
						if okName && reservedIpNameOk.(string) != "" {
							reservedIpName := reservedIpNameOk.(string)
							primaryip.Name = &reservedIpName
						}

						reservedIpAutoOk, okAuto := primaryIp[isBareMetalServerNicIpAutoDelete]
						if okAuto {
							reservedIpAuto := reservedIpAutoOk.(bool)
							primaryip.AutoDelete = &reservedIpAuto
						}
						if okAdd || okName || okAuto {
							nicobj.PrimaryIP = primaryip
						}
					}
				}

				allowIPSpoofing, ok := nic[isBareMetalServerNicAllowIPSpoofing]
				allowIPSpoofingbool := allowIPSpoofing.(bool)
				if ok && allowIPSpoofingbool {
					nicobj.AllowIPSpoofing = &allowIPSpoofingbool
				}
				secgrpintf, ok := nic[isBareMetalServerNicSecurityGroups]
				if ok {
					secgrpSet := secgrpintf.(*schema.Set)
					if secgrpSet.Len() != 0 {
						var secgrpobjs = make([]vpcv1.SecurityGroupIdentityIntf, secgrpSet.Len())
						for i, secgrpIntf := range secgrpSet.List() {
							secgrpIntfstr := secgrpIntf.(string)
							secgrpobjs[i] = &vpcv1.SecurityGroupIdentity{
								ID: &secgrpIntfstr,
							}
						}
						nicobj.SecurityGroups = secgrpobjs
					}
				}
				inlinenicobj = append(inlinenicobj, nicobj)
			} else {
				interfaceType = "vlan"
				var nicobj = &vpcv1.BareMetalServerNetworkInterfacePrototypeBareMetalServerNetworkInterfaceByVlanPrototype{}
				nicobj.InterfaceType = &interfaceType

				if aitf, ok := nic[isBareMetalServerNicAllowInterfaceToFloat]; ok {
					allowInterfaceToFloat := aitf.(bool)
					nicobj.AllowInterfaceToFloat = &allowInterfaceToFloat
				}
				if vlan, ok := nic[isBareMetalServerNicVlan]; ok {
					vlanInt := int64(vlan.(int))
					nicobj.Vlan = &vlanInt
				}

				subnetintf, _ := nic[isBareMetalServerNicSubnet]
				subnetintfstr := subnetintf.(string)
				nicobj.Subnet = &vpcv1.SubnetIdentity{
					ID: &subnetintfstr,
				}
				name, _ := nic[isBareMetalServerNicName]
				namestr := name.(string)
				if namestr != "" {
					nicobj.Name = &namestr
				}

				enableInfraNAT, ok := nic[isBareMetalServerNicEnableInfraNAT]
				enableInfraNATbool := enableInfraNAT.(bool)
				if ok {
					nicobj.EnableInfrastructureNat = &enableInfraNATbool
				}

				if primaryIpIntf, ok := nic[isBareMetalServerNicPrimaryIP]; ok && len(primaryIpIntf.([]interface{})) > 0 {
					primaryIp := primaryIpIntf.([]interface{})[0].(map[string]interface{})
					reservedIpIdOk, ok := primaryIp[isBareMetalServerNicIpID]
					if ok && reservedIpIdOk.(string) != "" {
						ipid := reservedIpIdOk.(string)
						nicobj.PrimaryIP = &vpcv1.NetworkInterfaceIPPrototypeReservedIPIdentity{
							ID: &ipid,
						}
					} else {
						primaryip := &vpcv1.NetworkInterfaceIPPrototypeReservedIPPrototypeNetworkInterfaceContext{}

						reservedIpAddressOk, okAdd := primaryIp[isBareMetalServerNicIpAddress]
						if okAdd && reservedIpAddressOk.(string) != "" {
							reservedIpAddress := reservedIpAddressOk.(string)
							primaryip.Address = &reservedIpAddress
						}

						reservedIpNameOk, okName := primaryIp[isBareMetalServerNicIpName]
						if okName && reservedIpNameOk.(string) != "" {
							reservedIpName := reservedIpNameOk.(string)
							primaryip.Name = &reservedIpName
						}

						reservedIpAutoOk, okAuto := primaryIp[isBareMetalServerNicIpAutoDelete]
						if okAuto {
							reservedIpAuto := reservedIpAutoOk.(bool)
							primaryip.AutoDelete = &reservedIpAuto
						}
						if okAdd || okName || okAuto {
							nicobj.PrimaryIP = primaryip
						}
					}
				}

				allowIPSpoofing, ok := nic[isBareMetalServerNicAllowIPSpoofing]
				allowIPSpoofingbool := allowIPSpoofing.(bool)
				if ok && allowIPSpoofingbool {
					nicobj.AllowIPSpoofing = &allowIPSpoofingbool
				}
				secgrpintf, ok := nic[isBareMetalServerNicSecurityGroups]
				if ok {
					secgrpSet := secgrpintf.(*schema.Set)
					if secgrpSet.Len() != 0 {
						var secgrpobjs = make([]vpcv1.SecurityGroupIdentityIntf, secgrpSet.Len())
						for i, secgrpIntf := range secgrpSet.List() {
							secgrpIntfstr := secgrpIntf.(string)
							secgrpobjs[i] = &vpcv1.SecurityGroupIdentity{
								ID: &secgrpIntfstr,
							}
						}
						nicobj.SecurityGroups = secgrpobjs
					}
				}
				inlinenicobj = append(inlinenicobj, nicobj)
			}
		}
		options.NetworkInterfaces = inlinenicobj
	}

	if rgrp, ok := d.GetOk(isBareMetalServerResourceGroup); ok {
		rg := rgrp.(string)
		options.ResourceGroup = &vpcv1.ResourceGroupIdentity{
			ID: &rg,
		}
	}

	if p, ok := d.GetOk(isBareMetalServerProfile); ok {
		profile := p.(string)
		options.Profile = &vpcv1.BareMetalServerProfileIdentity{
			Name: &profile,
		}
	}

	if z, ok := d.GetOk(isBareMetalServerZone); ok {
		zone := z.(string)
		options.Zone = &vpcv1.ZoneIdentity{
			Name: &zone,
		}
	}

	if v, ok := d.GetOk(isBareMetalServerVPC); ok {
		vpc := v.(string)
		options.VPC = &vpcv1.VPCIdentity{
			ID: &vpc,
		}
	}
<<<<<<< HEAD
	createoptions.BareMetalServerPrototype = options
	bms, response, err := sess.CreateBareMetalServerWithContext(context, createoptions)
=======
	createbmsoptions.BareMetalServerPrototype = options
	bms, response, err := sess.CreateBareMetalServerWithContext(context, createbmsoptions)
>>>>>>> dfb2339c
	if err != nil {
		return diag.FromErr(fmt.Errorf("[DEBUG] Create bare metal server err %s\n%s", err, response))
	}
	d.SetId(*bms.ID)
	log.Printf("[INFO] Bare Metal Server : %s", *bms.ID)
	_, err = isWaitForBareMetalServerAvailable(sess, d.Id(), d.Timeout(schema.TimeoutCreate), d)
	if err != nil {
		return diag.FromErr(err)
	}
	v := os.Getenv("IC_ENV_TAGS")
	if _, ok := d.GetOk(isBareMetalServerTags); ok || v != "" {
		oldList, newList := d.GetChange(isBareMetalServerTags)
		err = flex.UpdateGlobalTagsUsingCRN(oldList, newList, meta, *bms.CRN, "", isBareMetalServerUserTagType)
		if err != nil {
			log.Printf(
				"[ERROR] Error on create of resource bare metal server (%s) tags: %s", d.Id(), err)
		}
	}
	if _, ok := d.GetOk(isBareMetalServerAccessTags); ok {
		oldList, newList := d.GetChange(isBareMetalServerAccessTags)
		err = flex.UpdateGlobalTagsUsingCRN(oldList, newList, meta, *bms.CRN, "", isBareMetalServerAccessTagType)
		if err != nil {
			log.Printf(
				"[ERROR] Error on create of resource bare metal server (%s) access tags: %s", d.Id(), err)
		}
	}

	return resourceIBMISBareMetalServerRead(context, d, meta)
}

func resourceIBMISBareMetalServerRead(context context.Context, d *schema.ResourceData, meta interface{}) diag.Diagnostics {
	id := d.Id()
	err := bareMetalServerGet(context, d, meta, id)
	if err != nil {
		return diag.FromErr(err)
	}

	return nil
}

func bareMetalServerGet(context context.Context, d *schema.ResourceData, meta interface{}, id string) error {
	sess, err := vpcClient(meta)
	if err != nil {
		return err
	}
	options := &vpcv1.GetBareMetalServerOptions{
		ID: &id,
	}
	bms, response, err := sess.GetBareMetalServerWithContext(context, options)
	if err != nil {
		if response != nil && response.StatusCode == 404 {
			d.SetId("")
			return nil
		}
		return fmt.Errorf("[ERROR] Error getting Bare Metal Server (%s): %s\n%s", id, err, response)
	}
	d.SetId(*bms.ID)
	d.Set(isBareMetalServerBandwidth, bms.Bandwidth)
	if bms.BootTarget != nil {
		bmsBootTargetIntf := bms.BootTarget.(*vpcv1.BareMetalServerBootTarget)
		bmsBootTarget := bmsBootTargetIntf.ID
		d.Set(isBareMetalServerBootTarget, bmsBootTarget)
	}
	cpuList := make([]map[string]interface{}, 0)
	if bms.Cpu != nil {
		currentCPU := map[string]interface{}{}
		currentCPU[isBareMetalServerCPUArchitecture] = *bms.Cpu.Architecture
		currentCPU[isBareMetalServerCPUCoreCount] = *bms.Cpu.CoreCount
		currentCPU[isBareMetalServerCpuSocketCount] = *bms.Cpu.SocketCount
		currentCPU[isBareMetalServerCpuThreadPerCore] = *bms.Cpu.ThreadsPerCore
		cpuList = append(cpuList, currentCPU)
	}
	d.Set(isBareMetalServerCPU, cpuList)
	d.Set(isBareMetalServerCRN, *bms.CRN)

	//enable secure boot
	if err = d.Set(isBareMetalServerEnableSecureBoot, bms.EnableSecureBoot); err != nil {
		return fmt.Errorf("[ERROR] Error setting enable_secure_boot: %s", err)
	}

	// tpm
	if bms.TrustedPlatformModule != nil {
		trustedPlatformModuleMap, err := resourceIBMIsBareMetalServerBareMetalServerTrustedPlatformModulePrototypeToMap(bms.TrustedPlatformModule)
		if err != nil {
			return (err)
		}
		if err = d.Set(isBareMetalServerTrustedPlatformModule, []map[string]interface{}{trustedPlatformModuleMap}); err != nil {
			return fmt.Errorf("[ERROR] Error setting trusted_platform_module: %s", err)
		}
	}

	diskList := make([]map[string]interface{}, 0)
	if bms.Disks != nil {
		for _, disk := range bms.Disks {
			currentDisk := map[string]interface{}{
				isBareMetalServerDiskHref:          disk.Href,
				isBareMetalServerDiskID:            disk.ID,
				isBareMetalServerDiskInterfaceType: disk.InterfaceType,
				isBareMetalServerDiskName:          disk.Name,
				isBareMetalServerDiskResourceType:  disk.ResourceType,
				isBareMetalServerDiskSize:          disk.Size,
			}
			diskList = append(diskList, currentDisk)
		}
	}
	d.Set(isBareMetalServerDisks, diskList)
	d.Set(isBareMetalServerHref, *bms.Href)
	d.Set(isBareMetalServerMemory, *bms.Memory)
	d.Set(isBareMetalServerName, *bms.Name)

	// get initialization
	getBmsInitialization := &vpcv1.GetBareMetalServerInitializationOptions{
		ID: bms.ID,
	}
	bmsinitialization, response, err := sess.GetBareMetalServerInitializationWithContext(context, getBmsInitialization)
	if err != nil {
		if response != nil && response.StatusCode == 404 {
			d.SetId("")
			return nil
		}
		return fmt.Errorf("[ERROR] Error getting Bare Metal Server (%s) initialization: %s\n%s", id, err, response)
	}
	if bmsinitialization != nil && bmsinitialization.Image.ID != nil {
		d.Set(isBareMetalServerImage, *bmsinitialization.Image.ID)
	}
	if bmsinitialization != nil && bmsinitialization.Keys != nil {
		keyList := []string{}
		if len(bmsinitialization.Keys) != 0 {
			for i := 0; i < len(bmsinitialization.Keys); i++ {
				keyList = append(keyList, string(*(bmsinitialization.Keys[i].ID)))
			}
		}
		d.Set(isBareMetalServerKeys, keyList)
	}

	//pni

	if bms.PrimaryNetworkInterface != nil {
		primaryNicList := make([]map[string]interface{}, 0)
		currentPrimNic := map[string]interface{}{}
		currentPrimNic["id"] = *bms.PrimaryNetworkInterface.ID
		currentPrimNic[isBareMetalServerNicName] = *bms.PrimaryNetworkInterface.Name
		currentPrimNic[isBareMetalServerNicHref] = *bms.PrimaryNetworkInterface.Href
		currentPrimNic[isBareMetalServerNicSubnet] = *bms.PrimaryNetworkInterface.Subnet.ID
		getnicoptions := &vpcv1.GetBareMetalServerNetworkInterfaceOptions{
			BareMetalServerID: &id,
			ID:                bms.PrimaryNetworkInterface.ID,
		}
		bmsnic, response, err := sess.GetBareMetalServerNetworkInterfaceWithContext(context, getnicoptions)

		if err != nil {
			return fmt.Errorf("[ERROR] Error getting primary network interface attached to the bare metal server %s\n%s", err, response)
		}

		if bms.PrimaryNetworkInterface.PrimaryIP != nil {
			primaryIpList := make([]map[string]interface{}, 0)
			currentIP := map[string]interface{}{}
			if bms.PrimaryNetworkInterface.PrimaryIP.Href != nil {
				currentIP[isBareMetalServerNicIpAddress] = *bms.PrimaryNetworkInterface.PrimaryIP.Address
			}
			if bms.PrimaryNetworkInterface.PrimaryIP.Href != nil {
				currentIP[isBareMetalServerNicIpHref] = *bms.PrimaryNetworkInterface.PrimaryIP.Href
			}
			if bms.PrimaryNetworkInterface.PrimaryIP.Name != nil {
				currentIP[isBareMetalServerNicIpName] = *bms.PrimaryNetworkInterface.PrimaryIP.Name
			}
			if bms.PrimaryNetworkInterface.PrimaryIP.ID != nil {
				currentIP[isBareMetalServerNicIpID] = *bms.PrimaryNetworkInterface.PrimaryIP.ID
			}
			if bms.PrimaryNetworkInterface.PrimaryIP.ResourceType != nil {
				currentIP[isBareMetalServerNicResourceType] = *bms.PrimaryNetworkInterface.PrimaryIP.ResourceType
			}

			primaryIpList = append(primaryIpList, currentIP)
			currentPrimNic[isBareMetalServerNicPrimaryIP] = primaryIpList

			getripoptions := &vpcv1.GetSubnetReservedIPOptions{
				SubnetID: bms.PrimaryNetworkInterface.Subnet.ID,
				ID:       bms.PrimaryNetworkInterface.PrimaryIP.ID,
			}
			bmsRip, response, err := sess.GetSubnetReservedIP(getripoptions)
			if err != nil {
				return fmt.Errorf("[ERROR] Error getting network interface reserved ip(%s) attached to the bare metal server primary network interface(%s): %s\n%s", *bms.PrimaryNetworkInterface.PrimaryIP.ID, *bms.PrimaryNetworkInterface.ID, err, response)
			}
			currentIP[isBareMetalServerNicIpAutoDelete] = bmsRip.AutoDelete
		}
		switch reflect.TypeOf(bmsnic).String() {
		case "*vpcv1.BareMetalServerNetworkInterfaceByPci":
			{
				primNic := bmsnic.(*vpcv1.BareMetalServerNetworkInterfaceByPci)
				currentPrimNic[isBareMetalServerNicAllowIPSpoofing] = *primNic.AllowIPSpoofing
				currentPrimNic[isBareMetalServerNicEnableInfraNAT] = *primNic.EnableInfrastructureNat
				currentPrimNic[isBareMetalServerNicPortSpeed] = *primNic.PortSpeed
				currentPrimNic[isBareMetalServerNicInterfaceType] = *primNic.InterfaceType

				if len(primNic.SecurityGroups) != 0 {
					secgrpList := []string{}
					for i := 0; i < len(primNic.SecurityGroups); i++ {
						secgrpList = append(secgrpList, string(*(primNic.SecurityGroups[i].ID)))
					}
					currentPrimNic[isBareMetalServerNicSecurityGroups] = flex.NewStringSet(schema.HashString, secgrpList)
				}

				if primNic.AllowedVlans != nil {
					var out = make([]interface{}, len(primNic.AllowedVlans), len(primNic.AllowedVlans))
					for i, v := range primNic.AllowedVlans {
						out[i] = int(v)
					}
					currentPrimNic[isBareMetalServerNicAllowedVlans] = schema.NewSet(schema.HashInt, out)
				}
			}
		case "*vpcv1.BareMetalServerNetworkInterfaceByVlan":
			{
				primNic := bmsnic.(*vpcv1.BareMetalServerNetworkInterfaceByVlan)
				currentPrimNic[isBareMetalServerNicAllowIPSpoofing] = *primNic.AllowIPSpoofing
				currentPrimNic[isBareMetalServerNicEnableInfraNAT] = *primNic.EnableInfrastructureNat
				currentPrimNic[isBareMetalServerNicInterfaceType] = *primNic.InterfaceType
				currentPrimNic[isBareMetalServerNicPortSpeed] = *primNic.PortSpeed
				if len(primNic.SecurityGroups) != 0 {
					secgrpList := []string{}
					for i := 0; i < len(primNic.SecurityGroups); i++ {
						secgrpList = append(secgrpList, string(*(primNic.SecurityGroups[i].ID)))
					}
					currentPrimNic[isInstanceNicSecurityGroups] = flex.NewStringSet(schema.HashString, secgrpList)
				}
			}
		case "*vpcv1.BareMetalServerNetworkInterfaceByHiperSocket":
			{
				primNic := bmsnic.(*vpcv1.BareMetalServerNetworkInterfaceByHiperSocket)
				currentPrimNic[isInstanceNicAllowIPSpoofing] = *primNic.AllowIPSpoofing
				currentPrimNic[isBareMetalServerNicEnableInfraNAT] = *primNic.EnableInfrastructureNat
				currentPrimNic[isBareMetalServerNicInterfaceType] = *primNic.InterfaceType
				currentPrimNic[isBareMetalServerNicPortSpeed] = *primNic.PortSpeed

				if len(primNic.SecurityGroups) != 0 {
					secgrpList := []string{}
					for i := 0; i < len(primNic.SecurityGroups); i++ {
						secgrpList = append(secgrpList, string(*(primNic.SecurityGroups[i].ID)))
					}
					currentPrimNic[isBareMetalServerNicSecurityGroups] = flex.NewStringSet(schema.HashString, secgrpList)
				}
			}
		}

		primaryNicList = append(primaryNicList, currentPrimNic)
		d.Set(isBareMetalServerPrimaryNetworkInterface, primaryNicList)
	}

	//ni
	if bms.NetworkInterfaces != nil {
		interfacesList := make([]map[string]interface{}, 0)
		for _, intfc := range bms.NetworkInterfaces {
			flagAllowFloat := false
			if *intfc.ID != *bms.PrimaryNetworkInterface.ID {
				currentNic := map[string]interface{}{}
				subnetId := *intfc.Subnet.ID
				ripId := ""
				nicId := *intfc.ID
				currentNic["id"] = nicId
				currentNic[isBareMetalServerNicName] = *intfc.Name
				currentNic[isBareMetalServerNicHref] = *intfc.Href
				currentNic[isBareMetalServerNicSubnet] = subnetId

				getnicoptions := &vpcv1.GetBareMetalServerNetworkInterfaceOptions{
					BareMetalServerID: &id,
					ID:                &nicId,
				}
				bmsnicintf, response, err := sess.GetBareMetalServerNetworkInterfaceWithContext(context, getnicoptions)
				if err != nil {
					return fmt.Errorf("[ERROR] Error getting network interface(%s) attached to the bare metal server(%s) %s\n%s", nicId, id, err, response)
				}
				if intfc.PrimaryIP != nil {
					primaryIpList := make([]map[string]interface{}, 0)
					currentIP := map[string]interface{}{}
					if intfc.PrimaryIP.Href != nil {
						currentIP[isBareMetalServerNicIpAddress] = *intfc.PrimaryIP.Address
					}
					if intfc.PrimaryIP.Href != nil {
						currentIP[isBareMetalServerNicIpHref] = *intfc.PrimaryIP.Href
					}
					if intfc.PrimaryIP.Name != nil {
						currentIP[isBareMetalServerNicIpName] = *intfc.PrimaryIP.Name
					}
					if intfc.PrimaryIP.ID != nil {
						ripId = *intfc.PrimaryIP.ID
						currentIP[isBareMetalServerNicIpID] = ripId
						getripoptions := &vpcv1.GetSubnetReservedIPOptions{
							SubnetID: &subnetId,
							ID:       &ripId,
						}
						bmsRip, response, err := sess.GetSubnetReservedIP(getripoptions)
						if err != nil {
							return fmt.Errorf("[ERROR] Error getting network interface reserved ip(%s) attached to the bare metal server network interface(%s): %s\n%s", ripId, nicId, err, response)
						}
						if bmsRip.AutoDelete != nil {
							currentIP[isBareMetalServerNicIpAutoDelete] = *bmsRip.AutoDelete
						}
					}
					if intfc.PrimaryIP.ResourceType != nil {
						currentIP[isBareMetalServerNicResourceType] = *intfc.PrimaryIP.ResourceType
					}
					primaryIpList = append(primaryIpList, currentIP)
					currentNic[isBareMetalServerNicPrimaryIP] = primaryIpList
				}

				switch reflect.TypeOf(bmsnicintf).String() {
				case "*vpcv1.BareMetalServerNetworkInterfaceByPci":
					{
						bmsnic := bmsnicintf.(*vpcv1.BareMetalServerNetworkInterfaceByPci)
						currentNic[isBareMetalServerNicAllowIPSpoofing] = *bmsnic.AllowIPSpoofing
						currentNic[isBareMetalServerNicEnableInfraNAT] = *bmsnic.EnableInfrastructureNat
						currentNic[isBareMetalServerNicPortSpeed] = *bmsnic.PortSpeed
						currentNic[isBareMetalServerNicInterfaceType] = *bmsnic.InterfaceType
						if len(bmsnic.SecurityGroups) != 0 {
							secgrpList := []string{}
							for i := 0; i < len(bmsnic.SecurityGroups); i++ {
								secgrpList = append(secgrpList, string(*(bmsnic.SecurityGroups[i].ID)))
							}
							currentNic[isBareMetalServerNicSecurityGroups] = flex.NewStringSet(schema.HashString, secgrpList)
						}
						if bmsnic.AllowedVlans != nil {
							var out = make([]interface{}, len(bmsnic.AllowedVlans), len(bmsnic.AllowedVlans))
							for i, v := range bmsnic.AllowedVlans {
								out[i] = int(v)
							}
							currentNic[isBareMetalServerNicAllowedVlans] = schema.NewSet(schema.HashInt, out)
						}
					}
				case "*vpcv1.BareMetalServerNetworkInterfaceByVlan":
					{
						bmsnic := bmsnicintf.(*vpcv1.BareMetalServerNetworkInterfaceByVlan)
						if bmsnic.AllowInterfaceToFloat != nil {
							flagAllowFloat = *bmsnic.AllowInterfaceToFloat
						}
						currentNic[isBareMetalServerNicAllowIPSpoofing] = *bmsnic.AllowIPSpoofing
						currentNic[isBareMetalServerNicEnableInfraNAT] = *bmsnic.EnableInfrastructureNat
						currentNic[isBareMetalServerNicPortSpeed] = *bmsnic.PortSpeed
						currentNic[isBareMetalServerNicInterfaceType] = *bmsnic.InterfaceType
						if bmsnic.Vlan != nil {
							currentNic[isBareMetalServerNicVlan] = *bmsnic.Vlan
						}
						if len(bmsnic.SecurityGroups) != 0 {
							secgrpList := []string{}
							for i := 0; i < len(bmsnic.SecurityGroups); i++ {
								secgrpList = append(secgrpList, string(*(bmsnic.SecurityGroups[i].ID)))
							}
							currentNic[isBareMetalServerNicSecurityGroups] = flex.NewStringSet(schema.HashString, secgrpList)
						}
					}
				case "*vpcv1.BareMetalServerNetworkInterfaceByHiperSocket":
					{
						bmsnic := bmsnicintf.(*vpcv1.BareMetalServerNetworkInterfaceByHiperSocket)
						currentNic[isBareMetalServerNicAllowIPSpoofing] = *bmsnic.AllowIPSpoofing
						currentNic[isBareMetalServerNicEnableInfraNAT] = *bmsnic.EnableInfrastructureNat
						currentNic[isBareMetalServerNicPortSpeed] = *bmsnic.PortSpeed
						currentNic[isBareMetalServerNicInterfaceType] = *bmsnic.InterfaceType
						if len(bmsnic.SecurityGroups) != 0 {
							secgrpList := []string{}
							for i := 0; i < len(bmsnic.SecurityGroups); i++ {
								secgrpList = append(secgrpList, string(*(bmsnic.SecurityGroups[i].ID)))
							}
							currentNic[isBareMetalServerNicSecurityGroups] = flex.NewStringSet(schema.HashString, secgrpList)
						}
					}
				}
				if !flagAllowFloat {
					interfacesList = append(interfacesList, currentNic)
				}
			}
		}
		d.Set(isBareMetalServerNetworkInterfaces, interfacesList)
	}
	d.Set(isBareMetalServerProfile, *bms.Profile.Name)
	if bms.ResourceGroup != nil {
		d.Set(isBareMetalServerResourceGroup, *bms.ResourceGroup.ID)
	}
	d.Set(isBareMetalServerResourceType, bms.ResourceType)
	d.Set(isBareMetalServerStatus, *bms.Status)
	statusReasonsList := make([]map[string]interface{}, 0)
	if bms.StatusReasons != nil {
		for _, sr := range bms.StatusReasons {
			currentSR := map[string]interface{}{}
			if sr.Code != nil && sr.Message != nil {
				currentSR[isBareMetalServerStatusReasonsCode] = *sr.Code
				currentSR[isBareMetalServerStatusReasonsMessage] = *sr.Message
				if sr.MoreInfo != nil {
					currentSR[isBareMetalServerStatusReasonsMoreInfo] = *sr.MoreInfo
				}
				statusReasonsList = append(statusReasonsList, currentSR)
			}
		}
	}
	d.Set(isBareMetalServerStatusReasons, statusReasonsList)
	d.Set(isBareMetalServerVPC, *bms.VPC.ID)
	d.Set(isBareMetalServerZone, *bms.Zone.Name)

	tags, err := flex.GetGlobalTagsUsingCRN(meta, *bms.CRN, "", isBareMetalServerUserTagType)
	if err != nil {
		log.Printf(
			"[ERROR] Error on get of resource bare metal server (%s) tags: %s", d.Id(), err)
	}
	d.Set(isBareMetalServerTags, tags)

	accesstags, err := flex.GetGlobalTagsUsingCRN(meta, *bms.CRN, "", isBareMetalServerAccessTagType)
	if err != nil {
		log.Printf(
			"[ERROR] Error on get of resource bare metal server (%s) access tags: %s", d.Id(), err)
	}
	d.Set(isBareMetalServerAccessTags, accesstags)

	return nil
}

func resourceIBMISBareMetalServerUpdate(context context.Context, d *schema.ResourceData, meta interface{}) diag.Diagnostics {

	id := d.Id()

	err := bareMetalServerUpdate(context, d, meta, id)
	if err != nil {
		return diag.FromErr(err)
	}

	return resourceIBMISBareMetalServerRead(context, d, meta)
}

func bareMetalServerUpdate(context context.Context, d *schema.ResourceData, meta interface{}, id string) error {
	sess, err := vpcClient(meta)
	if err != nil {
		return err
	}
	isServerStopped := false
	if d.HasChange(isBareMetalServerTags) || d.HasChange(isBareMetalServerAccessTags) {
		bmscrn := d.Get(isBareMetalServerCRN).(string)
		if bmscrn == "" {
			options := &vpcv1.GetBareMetalServerOptions{
				ID: &id,
			}
			bms, response, err := sess.GetBareMetalServerWithContext(context, options)
			if err != nil {
				if response != nil && response.StatusCode == 404 {
					d.SetId("")
					return nil
				}
				return fmt.Errorf("[ERROR] Error getting Bare Metal Server (%s): %s\n%s", id, err, response)
			}
			bmscrn = *bms.CRN
		}
		if d.HasChange(isBareMetalServerTags) {
			oldList, newList := d.GetChange(isBareMetalServerTags)
			err = flex.UpdateTagsUsingCRN(oldList, newList, meta, bmscrn)
			if err != nil {
				log.Printf(
					"[ERROR] Error on update of vpc Bare metal server (%s) tags: %s", id, err)
			}
		}
		if d.HasChange(isBareMetalServerAccessTags) {
			oldList, newList := d.GetChange(isBareMetalServerAccessTags)
			err = flex.UpdateGlobalTagsUsingCRN(oldList, newList, meta, bmscrn, "", isBareMetalServerAccessTagType)
			if err != nil {
				log.Printf(
					"[ERROR] Error on update of resource vpc Bare metal server (%s) access tags: %s", id, err)
			}
		}
	}

	if d.HasChange(isBareMetalServerNetworkInterfaces) {
		oldList, newList := d.GetChange(isBareMetalServerNetworkInterfaces)
		if oldList == nil {
			oldList = new(schema.Set)
		}
		if newList == nil {
			newList = new(schema.Set)
		}
		os := oldList.(*schema.Set)
		ns := newList.(*schema.Set)
		for _, nA := range ns.List() {
			newPack := nA.(map[string]interface{})
			for _, oA := range os.List() {
				oldPack := oA.(map[string]interface{})
				if strings.Compare(newPack["name"].(string), oldPack["name"].(string)) == 0 {
					networkId := newPack["id"].(string)
					newAllowedVlans := newPack[isBareMetalServerNicAllowedVlans].(*schema.Set)
					newNicName := newPack[isBareMetalServerNicName].(string)
					newIpSpoofing := newPack[isBareMetalServerNicAllowIPSpoofing].(bool)
					newInfraNat := newPack[isBareMetalServerNicEnableInfraNAT].(bool)

					oldAllowedVlans := oldPack[isBareMetalServerNicAllowedVlans].(*schema.Set)
					oldNicName := oldPack[isBareMetalServerNicName].(string)
					oldIpSpoofing := oldPack[isBareMetalServerNicAllowIPSpoofing].(bool)
					oldInfraNat := oldPack[isBareMetalServerNicEnableInfraNAT].(bool)

					if oldAllowedVlans.Difference(newAllowedVlans).Len() > 0 || newAllowedVlans.Difference(oldAllowedVlans).Len() > 0 || newInfraNat != oldInfraNat || newIpSpoofing != oldIpSpoofing {

						updatepnicfoptions := &vpcv1.UpdateBareMetalServerNetworkInterfaceOptions{
							BareMetalServerID: &id,
							ID:                &networkId,
						}

						bmsPatchModel := &vpcv1.BareMetalServerNetworkInterfacePatch{}
						if strings.Compare(newNicName, oldNicName) != 0 {
							bmsPatchModel.Name = &newNicName
						}

						if oldAllowedVlans.Difference(newAllowedVlans).Len() > 0 || newAllowedVlans.Difference(oldAllowedVlans).Len() > 0 {
							allowedVlansList := newPack[isBareMetalServerNicAllowedVlans].(*schema.Set).List()
							allowedVlans := make([]int64, 0, len(allowedVlansList))
							for _, k := range allowedVlansList {
								allowedVlans = append(allowedVlans, int64(k.(int)))
							}
							bmsPatchModel.AllowedVlans = allowedVlans
						}

						if newIpSpoofing != oldIpSpoofing {
							bmsPatchModel.AllowIPSpoofing = &newIpSpoofing
						}
						if newInfraNat != oldInfraNat {
							bmsPatchModel.EnableInfrastructureNat = &newInfraNat
						}
						networkInterfacePatch, err := bmsPatchModel.AsPatch()
						if err != nil {
							return fmt.Errorf("[ERROR] Error calling asPatch for BareMetalServerNetworkInterfacePatch: %s", err)
						}
						updatepnicfoptions.BareMetalServerNetworkInterfacePatch = networkInterfacePatch
						_, response, err := sess.UpdateBareMetalServerNetworkInterface(updatepnicfoptions)
						if err != nil {
							return fmt.Errorf("[ERROR] Error while updating network interface(%s) of bar emetal server(%s) \n%s: %q", networkId, d.Id(), err, response)
						}
						ns.Remove(nA)
						os.Remove(oA)
					}
				}
			}
		}
		remove := os.Difference(ns).List()

		if len(remove) > 0 {
			// check if any removing nic is of pci type
			flag := false
			for _, rem := range remove {
				oldNic := rem.(map[string]interface{})
				interfaceType := oldNic["interface_type"].(string)
				if interfaceType == "pci" {
					flag = true
				}
			}
			if flag {
				isServerStopped, err = resourceStopServerIfRunning(id, "hard", d, context, sess, isServerStopped)
				if err != nil {
					return err
				}
			}
			for _, rem := range remove {
				oldNic := rem.(map[string]interface{})
				networkId := oldNic["id"].(string)
				removeBMSNic := &vpcv1.DeleteBareMetalServerNetworkInterfaceOptions{
					BareMetalServerID: &id,
					ID:                &networkId,
				}
				_, err = sess.DeleteBareMetalServerNetworkInterface(removeBMSNic)
				if err != nil {
					return err
				}
			}

		}
		add := ns.Difference(os).List()
		if len(add) > 0 {
			// check if any adding nic is of pci type
			flag := false
			for _, a := range add {
				oldNic := a.(map[string]interface{})
				allowedVlansOk, ok := oldNic[isBareMetalServerNicAllowedVlans]
				if ok && len(allowedVlansOk.(*schema.Set).List()) > 0 {
					flag = true
				}
			}
			if flag {
				isServerStopped, err = resourceStopServerIfRunning(id, "hard", d, context, sess, isServerStopped)
				if err != nil {
					return err
				}
			}
			for _, a := range add {
				nic := a.(map[string]interface{})
				addNicOptions := &vpcv1.CreateBareMetalServerNetworkInterfaceOptions{
					BareMetalServerID: &id,
				}
				interfaceType := ""
				if interfaceTypeOk, ok := nic[isBareMetalServerNicInterfaceType]; ok && interfaceTypeOk.(string) == "hipersocket" {
					interfaceType = "hipersocket"
					var nicobj = &vpcv1.BareMetalServerNetworkInterfacePrototypeBareMetalServerNetworkInterfaceByHiperSocketPrototype{}
					nicobj.InterfaceType = &interfaceType

					subnetintf, _ := nic[isBareMetalServerNicSubnet]
					subnetintfstr := subnetintf.(string)
					nicobj.Subnet = &vpcv1.SubnetIdentity{
						ID: &subnetintfstr,
					}
					name, _ := nic[isBareMetalServerNicName]
					namestr := name.(string)
					if namestr != "" {
						nicobj.Name = &namestr
					}

					enableInfraNAT, ok := nic[isBareMetalServerNicEnableInfraNAT]
					enableInfraNATbool := enableInfraNAT.(bool)
					if ok {
						nicobj.EnableInfrastructureNat = &enableInfraNATbool
					}

					if primaryIpIntf, ok := nic[isBareMetalServerNicPrimaryIP]; ok && len(primaryIpIntf.([]interface{})) > 0 {
						primaryIp := primaryIpIntf.([]interface{})[0].(map[string]interface{})
						reservedIpIdOk, ok := primaryIp[isBareMetalServerNicIpID]
						if ok && reservedIpIdOk.(string) != "" {
							ipid := reservedIpIdOk.(string)
							nicobj.PrimaryIP = &vpcv1.NetworkInterfaceIPPrototypeReservedIPIdentity{
								ID: &ipid,
							}
						} else {
							primaryip := &vpcv1.NetworkInterfaceIPPrototypeReservedIPPrototypeNetworkInterfaceContext{}

							reservedIpAddressOk, okAdd := primaryIp[isBareMetalServerNicIpAddress]
							if okAdd && reservedIpAddressOk.(string) != "" {
								reservedIpAddress := reservedIpAddressOk.(string)
								primaryip.Address = &reservedIpAddress
							}

							reservedIpNameOk, okName := primaryIp[isBareMetalServerNicIpName]
							if okName && reservedIpNameOk.(string) != "" {
								reservedIpName := reservedIpNameOk.(string)
								primaryip.Name = &reservedIpName
							}

							reservedIpAutoOk, okAuto := primaryIp[isBareMetalServerNicIpAutoDelete]
							if okAuto {
								reservedIpAuto := reservedIpAutoOk.(bool)
								primaryip.AutoDelete = &reservedIpAuto
							}
							if okAdd || okName || okAuto {
								nicobj.PrimaryIP = primaryip
							}
						}
					}

					allowIPSpoofing, ok := nic[isBareMetalServerNicAllowIPSpoofing]
					allowIPSpoofingbool := allowIPSpoofing.(bool)
					if ok && allowIPSpoofingbool {
						nicobj.AllowIPSpoofing = &allowIPSpoofingbool
					}
					secgrpintf, ok := nic[isBareMetalServerNicSecurityGroups]
					if ok {
						secgrpSet := secgrpintf.(*schema.Set)
						if secgrpSet.Len() != 0 {
							var secgrpobjs = make([]vpcv1.SecurityGroupIdentityIntf, secgrpSet.Len())
							for i, secgrpIntf := range secgrpSet.List() {
								secgrpIntfstr := secgrpIntf.(string)
								secgrpobjs[i] = &vpcv1.SecurityGroupIdentity{
									ID: &secgrpIntfstr,
								}
							}
							nicobj.SecurityGroups = secgrpobjs
						}
					}
					addNicOptions.BareMetalServerNetworkInterfacePrototype = nicobj
				} else if allowedVlansOk, ok := nic[isBareMetalServerNicAllowedVlans]; ok {
					interfaceType = "pci"
					var nicobj = &vpcv1.BareMetalServerNetworkInterfacePrototypeBareMetalServerNetworkInterfaceByPciPrototype{}
					nicobj.InterfaceType = &interfaceType

					allowedVlansList := allowedVlansOk.(*schema.Set).List()

					if len(allowedVlansList) > 0 {
						allowedVlans := make([]int64, 0, len(allowedVlansList))
						for _, k := range allowedVlansList {
							allowedVlans = append(allowedVlans, int64(k.(int)))
						}
						nicobj.AllowedVlans = allowedVlans

						subnetintf, _ := nic[isBareMetalServerNicSubnet]
						subnetintfstr := subnetintf.(string)
						nicobj.Subnet = &vpcv1.SubnetIdentity{
							ID: &subnetintfstr,
						}
						name, _ := nic[isBareMetalServerNicName]
						namestr := name.(string)
						if namestr != "" {
							nicobj.Name = &namestr
						}

						enableInfraNAT, ok := nic[isBareMetalServerNicEnableInfraNAT]
						enableInfraNATbool := enableInfraNAT.(bool)
						if ok {
							nicobj.EnableInfrastructureNat = &enableInfraNATbool
						}

						if primaryIpIntf, ok := nic[isBareMetalServerNicPrimaryIP]; ok && len(primaryIpIntf.([]interface{})) > 0 {
							primaryIp := primaryIpIntf.([]interface{})[0].(map[string]interface{})

							reservedIpIdOk, ok := primaryIp[isBareMetalServerNicIpID]
							if ok && reservedIpIdOk.(string) != "" {
								ipid := reservedIpIdOk.(string)
								nicobj.PrimaryIP = &vpcv1.NetworkInterfaceIPPrototypeReservedIPIdentity{
									ID: &ipid,
								}
							} else {
								primaryip := &vpcv1.NetworkInterfaceIPPrototypeReservedIPPrototypeNetworkInterfaceContext{}
								reservedIpAddressOk, okAdd := primaryIp[isBareMetalServerNicIpAddress]
								if okAdd && reservedIpAddressOk.(string) != "" {
									reservedIpAddress := reservedIpAddressOk.(string)
									primaryip.Address = &reservedIpAddress
								}
								reservedIpNameOk, okName := primaryIp[isBareMetalServerNicIpName]
								if okName && reservedIpNameOk.(string) != "" {
									reservedIpName := reservedIpNameOk.(string)
									primaryip.Name = &reservedIpName
								}
								reservedIpAutoOk, okAuto := primaryIp[isBareMetalServerNicIpAutoDelete]
								if okAuto {
									reservedIpAuto := reservedIpAutoOk.(bool)
									primaryip.AutoDelete = &reservedIpAuto
								}
								if okAdd || okName || okAuto {
									nicobj.PrimaryIP = primaryip
								}
							}

						}

						allowIPSpoofing, ok := nic[isBareMetalServerNicAllowIPSpoofing]
						allowIPSpoofingbool := allowIPSpoofing.(bool)
						if ok && allowIPSpoofingbool {
							nicobj.AllowIPSpoofing = &allowIPSpoofingbool
						}
						secgrpintf, ok := nic[isBareMetalServerNicSecurityGroups]
						if ok {
							secgrpSet := secgrpintf.(*schema.Set)
							if secgrpSet.Len() != 0 {
								var secgrpobjs = make([]vpcv1.SecurityGroupIdentityIntf, secgrpSet.Len())
								for i, secgrpIntf := range secgrpSet.List() {
									secgrpIntfstr := secgrpIntf.(string)
									secgrpobjs[i] = &vpcv1.SecurityGroupIdentity{
										ID: &secgrpIntfstr,
									}
								}
								nicobj.SecurityGroups = secgrpobjs
							}
						}
						addNicOptions.BareMetalServerNetworkInterfacePrototype = nicobj
					} else {
						interfaceType = "vlan"
						var nicobj = &vpcv1.BareMetalServerNetworkInterfacePrototypeBareMetalServerNetworkInterfaceByVlanPrototype{}
						nicobj.InterfaceType = &interfaceType

						if aitf, ok := nic[isBareMetalServerNicAllowInterfaceToFloat]; ok {
							allowInterfaceToFloat := aitf.(bool)
							nicobj.AllowInterfaceToFloat = &allowInterfaceToFloat
						}
						if vlan, ok := nic[isBareMetalServerNicVlan]; ok {
							vlanInt := int64(vlan.(int))
							nicobj.Vlan = &vlanInt
						}

						subnetintf, _ := nic[isBareMetalServerNicSubnet]
						subnetintfstr := subnetintf.(string)
						nicobj.Subnet = &vpcv1.SubnetIdentity{
							ID: &subnetintfstr,
						}
						name, _ := nic[isBareMetalServerNicName]
						namestr := name.(string)
						if namestr != "" {
							nicobj.Name = &namestr
						}

						enableInfraNAT, ok := nic[isBareMetalServerNicEnableInfraNAT]
						enableInfraNATbool := enableInfraNAT.(bool)
						if ok {
							nicobj.EnableInfrastructureNat = &enableInfraNATbool
						}

						if primaryIpIntf, ok := nic[isBareMetalServerNicPrimaryIP]; ok && len(primaryIpIntf.([]interface{})) > 0 {
							primaryIp := primaryIpIntf.([]interface{})[0].(map[string]interface{})
							reservedIpIdOk, ok := primaryIp[isBareMetalServerNicIpID]
							if ok && reservedIpIdOk.(string) != "" {
								ipid := reservedIpIdOk.(string)
								nicobj.PrimaryIP = &vpcv1.NetworkInterfaceIPPrototypeReservedIPIdentity{
									ID: &ipid,
								}
							} else {
								primaryip := &vpcv1.NetworkInterfaceIPPrototypeReservedIPPrototypeNetworkInterfaceContext{}

								reservedIpAddressOk, okAdd := primaryIp[isBareMetalServerNicIpAddress]
								if okAdd && reservedIpAddressOk.(string) != "" {
									reservedIpAddress := reservedIpAddressOk.(string)
									primaryip.Address = &reservedIpAddress
								}

								reservedIpNameOk, okName := primaryIp[isBareMetalServerNicIpName]
								if okName && reservedIpNameOk.(string) != "" {
									reservedIpName := reservedIpNameOk.(string)
									primaryip.Name = &reservedIpName
								}

								reservedIpAutoOk, okAuto := primaryIp[isBareMetalServerNicIpAutoDelete]
								if okAuto {
									reservedIpAuto := reservedIpAutoOk.(bool)
									primaryip.AutoDelete = &reservedIpAuto
								}
								if okAdd || okName || okAuto {
									nicobj.PrimaryIP = primaryip
								}
							}
						}

						allowIPSpoofing, ok := nic[isBareMetalServerNicAllowIPSpoofing]
						allowIPSpoofingbool := allowIPSpoofing.(bool)
						if ok && allowIPSpoofingbool {
							nicobj.AllowIPSpoofing = &allowIPSpoofingbool
						}
						secgrpintf, ok := nic[isBareMetalServerNicSecurityGroups]
						if ok {
							secgrpSet := secgrpintf.(*schema.Set)
							if secgrpSet.Len() != 0 {
								var secgrpobjs = make([]vpcv1.SecurityGroupIdentityIntf, secgrpSet.Len())
								for i, secgrpIntf := range secgrpSet.List() {
									secgrpIntfstr := secgrpIntf.(string)
									secgrpobjs[i] = &vpcv1.SecurityGroupIdentity{
										ID: &secgrpIntfstr,
									}
								}
								nicobj.SecurityGroups = secgrpobjs
							}
						}
						addNicOptions.BareMetalServerNetworkInterfacePrototype = nicobj
					}
				} else {
					interfaceType = "vlan"
					var nicobj = &vpcv1.BareMetalServerNetworkInterfacePrototypeBareMetalServerNetworkInterfaceByVlanPrototype{}
					nicobj.InterfaceType = &interfaceType

					if aitf, ok := nic[isBareMetalServerNicAllowInterfaceToFloat]; ok {
						allowInterfaceToFloat := aitf.(bool)
						nicobj.AllowInterfaceToFloat = &allowInterfaceToFloat
					}
					if vlan, ok := nic[isBareMetalServerNicVlan]; ok {
						vlanInt := int64(vlan.(int))
						nicobj.Vlan = &vlanInt
					}

					subnetintf, _ := nic[isBareMetalServerNicSubnet]
					subnetintfstr := subnetintf.(string)
					nicobj.Subnet = &vpcv1.SubnetIdentity{
						ID: &subnetintfstr,
					}
					name, _ := nic[isBareMetalServerNicName]
					namestr := name.(string)
					if namestr != "" {
						nicobj.Name = &namestr
					}

					enableInfraNAT, ok := nic[isBareMetalServerNicEnableInfraNAT]
					enableInfraNATbool := enableInfraNAT.(bool)
					if ok {
						nicobj.EnableInfrastructureNat = &enableInfraNATbool
					}

					if primaryIpIntf, ok := nic[isBareMetalServerNicPrimaryIP]; ok && len(primaryIpIntf.([]interface{})) > 0 {
						primaryIp := primaryIpIntf.([]interface{})[0].(map[string]interface{})
						reservedIpIdOk, ok := primaryIp[isBareMetalServerNicIpID]
						if ok && reservedIpIdOk.(string) != "" {
							ipid := reservedIpIdOk.(string)
							nicobj.PrimaryIP = &vpcv1.NetworkInterfaceIPPrototypeReservedIPIdentity{
								ID: &ipid,
							}
						} else {
							primaryip := &vpcv1.NetworkInterfaceIPPrototypeReservedIPPrototypeNetworkInterfaceContext{}

							reservedIpAddressOk, okAdd := primaryIp[isBareMetalServerNicIpAddress]
							if okAdd && reservedIpAddressOk.(string) != "" {
								reservedIpAddress := reservedIpAddressOk.(string)
								primaryip.Address = &reservedIpAddress
							}

							reservedIpNameOk, okName := primaryIp[isBareMetalServerNicIpName]
							if okName && reservedIpNameOk.(string) != "" {
								reservedIpName := reservedIpNameOk.(string)
								primaryip.Name = &reservedIpName
							}

							reservedIpAutoOk, okAuto := primaryIp[isBareMetalServerNicIpAutoDelete]
							if okAuto {
								reservedIpAuto := reservedIpAutoOk.(bool)
								primaryip.AutoDelete = &reservedIpAuto
							}
							if okAdd || okName || okAuto {
								nicobj.PrimaryIP = primaryip
							}
						}
					}

					allowIPSpoofing, ok := nic[isBareMetalServerNicAllowIPSpoofing]
					allowIPSpoofingbool := allowIPSpoofing.(bool)
					if ok && allowIPSpoofingbool {
						nicobj.AllowIPSpoofing = &allowIPSpoofingbool
					}
					secgrpintf, ok := nic[isBareMetalServerNicSecurityGroups]
					if ok {
						secgrpSet := secgrpintf.(*schema.Set)
						if secgrpSet.Len() != 0 {
							var secgrpobjs = make([]vpcv1.SecurityGroupIdentityIntf, secgrpSet.Len())
							for i, secgrpIntf := range secgrpSet.List() {
								secgrpIntfstr := secgrpIntf.(string)
								secgrpobjs[i] = &vpcv1.SecurityGroupIdentity{
									ID: &secgrpIntfstr,
								}
							}
							nicobj.SecurityGroups = secgrpobjs
						}
					}
					addNicOptions.BareMetalServerNetworkInterfacePrototype = nicobj
				}
				_, _, err := sess.CreateBareMetalServerNetworkInterface(addNicOptions)
				if err != nil {
					return err
				}
			}

		}

		// if len(add) > 0 {
		// }
		// if len(remove) > 0 {
		// }
		// nics := d.Get(isBareMetalServerNetworkInterfaces).(*schema.Set).List()
		// for i := range nics {
		// 	securitygrpKey := fmt.Sprintf("network_interfaces.%d.security_groups", i)
		// 	networkNameKey := fmt.Sprintf("network_interfaces.%d.name", i)
		// 	ipSpoofingKey := fmt.Sprintf("network_interfaces.%d.allow_ip_spoofing", i)
		// 	infraNatKey := fmt.Sprintf("network_interfaces.%d.enable_infrastructure_nat", i)
		// 	allowedVlans := fmt.Sprintf("network_interfaces.%d.allowed_vlans", i)
		// 	primaryipname := fmt.Sprintf("network_interfaces.%d.primary_ip.0.name", i)
		// 	primaryipauto := fmt.Sprintf("network_interfaces.%d.primary_ip.0.auto_delete", i)
		// 	primaryiprip := fmt.Sprintf("network_interfaces.%d.primary_ip.0.reserved_ip", i)
		// 	if d.HasChange(primaryipname) || d.HasChange(primaryipauto) {
		// 		subnetId := d.Get(isBareMetalServerNicSubnet).(string)
		// 		ripId := d.Get(primaryiprip).(string)
		// 		updateripoptions := &vpcv1.UpdateSubnetReservedIPOptions{
		// 			SubnetID: &subnetId,
		// 			ID:       &ripId,
		// 		}
		// 		reservedIpPath := &vpcv1.ReservedIPPatch{}
		// 		if d.HasChange(primaryipname) {
		// 			name := d.Get(primaryipname).(string)
		// 			reservedIpPath.Name = &name
		// 		}
		// 		if d.HasChange(primaryipauto) {
		// 			auto := d.Get(primaryipauto).(bool)
		// 			reservedIpPath.AutoDelete = &auto
		// 		}
		// 		reservedIpPathAsPatch, err := reservedIpPath.AsPatch()
		// 		if err != nil {
		// 			return fmt.Errorf("[ERROR] Error calling reserved ip as patch \n%s", err)
		// 		}
		// 		updateripoptions.ReservedIPPatch = reservedIpPathAsPatch
		// 		_, response, err := sess.UpdateSubnetReservedIP(updateripoptions)
		// 		if err != nil {
		// 			return fmt.Errorf("[ERROR] Error updating bare metal server network interface reserved ip(%s): %s\n%s", ripId, err, response)
		// 		}
		// 	}

		// 	if d.HasChange(securitygrpKey) {
		// 		ovs, nvs := d.GetChange(securitygrpKey)
		// 		ov := ovs.(*schema.Set)
		// 		nv := nvs.(*schema.Set)
		// 		remove := flex.ExpandStringList(ov.Difference(nv).List())
		// 		add := flex.ExpandStringList(nv.Difference(ov).List())
		// 		if len(add) > 0 {
		// 			networkIDKey := fmt.Sprintf("network_interfaces.%d.id", i)
		// 			networkID := d.Get(networkIDKey).(string)
		// 			for i := range add {
		// 				createsgnicoptions := &vpcv1.CreateSecurityGroupTargetBindingOptions{
		// 					SecurityGroupID: &add[i],
		// 					ID:              &networkID,
		// 				}
		// 				_, response, err := sess.CreateSecurityGroupTargetBinding(createsgnicoptions)
		// 				if err != nil {
		// 					return fmt.Errorf("[ERROR] Error while creating security group %q for network interface of bare metal server %s\n%s: %q", add[i], d.Id(), err, response)
		// 				}
		// 			}

		// 		}
		// 		if len(remove) > 0 {
		// 			networkIDKey := fmt.Sprintf("network_interfaces.%d.id", i)
		// 			networkID := d.Get(networkIDKey).(string)
		// 			for i := range remove {
		// 				deletesgnicoptions := &vpcv1.DeleteSecurityGroupTargetBindingOptions{
		// 					SecurityGroupID: &remove[i],
		// 					ID:              &networkID,
		// 				}
		// 				response, err := sess.DeleteSecurityGroupTargetBinding(deletesgnicoptions)
		// 				if err != nil {
		// 					return fmt.Errorf("[ERROR] Error while removing security group %q for network interface of instance %s\n%s: %q", remove[i], d.Id(), err, response)
		// 				}
		// 			}
		// 		}

		// 	}

	}
	options := &vpcv1.UpdateBareMetalServerOptions{
		ID: &id,
	}
	bmsPatchModel := &vpcv1.BareMetalServerPatch{}
	flag := false

	if d.HasChange(isBareMetalServerEnableSecureBoot) {
		newEnableSecureBoot := d.Get(isBareMetalServerEnableSecureBoot).(bool)
		bmsPatchModel.EnableSecureBoot = &newEnableSecureBoot
		flag = true
		isServerStopped, err = resourceStopServerIfRunning(id, "hard", d, context, sess, isServerStopped)
		if err != nil {
			return err
		}
	}

	// tpm
	if d.HasChange("trusted_platform_module") && d.HasChange("trusted_platform_module.0.mode") {
		bareMetalServerTrustedPlatformModulePatch := &vpcv1.BareMetalServerTrustedPlatformModulePatch{}
		newModeTPM := d.Get("trusted_platform_module.0.mode").(string)
		bareMetalServerTrustedPlatformModulePatch.Mode = &newModeTPM
		bmsPatchModel.TrustedPlatformModule = bareMetalServerTrustedPlatformModulePatch
		flag = true
		isServerStopped, err = resourceStopServerIfRunning(id, "hard", d, context, sess, isServerStopped)
		if err != nil {
			return err
		}
	}

	if d.HasChange(isBareMetalServerPrimaryNetworkInterface) {
		nicId := d.Get("primary_network_interface.0.id").(string)
		nicflag := false
		if d.HasChange("primary_network_interface.0.primary_ip.0.name") || d.HasChange("primary_network_interface.0.primary_ip.0.auto_delete") {
			subnetId := d.Get("primary_network_interface.0.subnet").(string)
			ripId := d.Get("primary_network_interface.0.primary_ip.0.reserved_ip").(string)
			updateripoptions := &vpcv1.UpdateSubnetReservedIPOptions{
				SubnetID: &subnetId,
				ID:       &ripId,
			}
			reservedIpPath := &vpcv1.ReservedIPPatch{}
			if d.HasChange("primary_network_interface.0.primary_ip.0.name") {
				name := d.Get("primary_network_interface.0.primary_ip.0.name").(string)
				reservedIpPath.Name = &name
			}
			if d.HasChange("primary_network_interface.0.primary_ip.0.auto_delete") {
				auto := d.Get("primary_network_interface.0.primary_ip.0.auto_delete").(bool)
				reservedIpPath.AutoDelete = &auto
			}
			reservedIpPathAsPatch, err := reservedIpPath.AsPatch()
			if err != nil {
				return fmt.Errorf("[ERROR] Error calling reserved ip as patch \n%s", err)
			}
			updateripoptions.ReservedIPPatch = reservedIpPathAsPatch
			_, response, err := sess.UpdateSubnetReservedIP(updateripoptions)
			if err != nil {
				return fmt.Errorf("[ERROR] Error updating bare metal server primary network interface reserved ip(%s): %s\n%s", ripId, err, response)
			}
		}
		bmsNicUpdateOptions := &vpcv1.UpdateBareMetalServerNetworkInterfaceOptions{
			BareMetalServerID: &id,
			ID:                &nicId,
		}
		bmsNicPatchModel := &vpcv1.BareMetalServerNetworkInterfacePatch{}
		if d.HasChange("primary_network_interface.0.allowed_vlans") {
			if allowedVlansOk, ok := d.GetOk("primary_network_interface.0.allowed_vlans"); ok {
				allowedVlansList := allowedVlansOk.(*schema.Set).List()
				allowedVlans := make([]int64, 0, len(allowedVlansList))
				for _, k := range allowedVlansList {
					allowedVlans = append(allowedVlans, int64(k.(int)))
				}
				bmsNicPatchModel.AllowedVlans = allowedVlans
			}
			nicflag = true
		}
		if d.HasChange("primary_network_interface.0.allow_ip_spoofing") {

			if allowIpSpoofingOk, ok := d.GetOk("primary_network_interface.0.allow_ip_spoofing"); ok {
				allowIpSpoofing := allowIpSpoofingOk.(bool)
				if allowIpSpoofing {
					bmsNicPatchModel.AllowIPSpoofing = &allowIpSpoofing
				}
				nicflag = true
			}
		}
		if d.HasChange("primary_network_interface.0.enable_infrastructure_nat") {
			if enableNatOk, ok := d.GetOk("primary_network_interface.0.enable_infrastructure_nat"); ok {
				enableNat := enableNatOk.(bool)
				bmsNicPatchModel.EnableInfrastructureNat = &enableNat
				nicflag = true
			}
		}
		if d.HasChange("primary_network_interface.0.security_groups") && !d.IsNewResource() {
			ovs, nvs := d.GetChange("primary_network_interface.0.security_groups")
			ov := ovs.(*schema.Set)
			nv := nvs.(*schema.Set)
			remove := flex.ExpandStringList(ov.Difference(nv).List())
			add := flex.ExpandStringList(nv.Difference(ov).List())
			if len(add) > 0 {
				networkID := d.Get("primary_network_interface.0.id").(string)
				for i := range add {
					createsgnicoptions := &vpcv1.CreateSecurityGroupTargetBindingOptions{
						SecurityGroupID: &add[i],
						ID:              &networkID,
					}
					_, response, err := sess.CreateSecurityGroupTargetBinding(createsgnicoptions)
					if err != nil {
						return fmt.Errorf("[ERROR] Error while creating security group %q for primary network interface of bare metal server %s\n%s: %q", add[i], d.Id(), err, response)
					}
					_, err = isWaitForBareMetalServerAvailable(sess, id, d.Timeout(schema.TimeoutUpdate), d)
					if err != nil {
						return err
					}
				}

			}
			if len(remove) > 0 {
				networkID := d.Get("primary_network_interface.0.id").(string)
				for i := range remove {
					deletesgnicoptions := &vpcv1.DeleteSecurityGroupTargetBindingOptions{
						SecurityGroupID: &remove[i],
						ID:              &networkID,
					}
					response, err := sess.DeleteSecurityGroupTargetBinding(deletesgnicoptions)
					if err != nil {
						return fmt.Errorf("[ERROR] Error while removing security group %q for primary network interface of bare metal server %s\n%s: %q", remove[i], d.Id(), err, response)
					}
					_, err = isWaitForBareMetalServerAvailable(sess, id, d.Timeout(schema.TimeoutUpdate), d)
					if err != nil {
						return err
					}
				}
			}
		}
		if d.HasChange("primary_network_interface.0.name") {
			if nameOk, ok := d.GetOk("primary_network_interface.0.name"); ok {
				name := nameOk.(string)
				bmsNicPatchModel.Name = &name
				nicflag = true
			}
		}
		if nicflag {
			bmsNicPatch, err := bmsNicPatchModel.AsPatch()
			if err != nil {
				return err
			}
			bmsNicUpdateOptions.BareMetalServerNetworkInterfacePatch = bmsNicPatch
			_, _, err = sess.UpdateBareMetalServerNetworkInterfaceWithContext(context, bmsNicUpdateOptions)
			if err != nil {
				return err
			}
			_, err = isWaitForBareMetalServerAvailable(sess, id, d.Timeout(schema.TimeoutUpdate), d)
			if err != nil {
				return err
			}
		}
	}
	if d.HasChange(isBareMetalServerName) {
		flag = true
		nameStr := ""
		if name, ok := d.GetOk(isBareMetalServerName); ok {
			nameStr = name.(string)
		}
		bmsPatchModel.Name = &nameStr
	}
	if flag {
		bmsPatch, err := bmsPatchModel.AsPatch()
		if err != nil {
			return fmt.Errorf("[ERROR] Error calling asPatch for BareMetalServerPatch: %s", err)
		}
		options.BareMetalServerPatch = bmsPatch
		_, response, err := sess.UpdateBareMetalServerWithContext(context, options)
		if err != nil {
			return fmt.Errorf("[ERROR] Error updating Bare Metal Server: %s\n%s", err, response)
		}
	}

	if d.HasChange(isBareMetalServerAction) {
		action := ""
		if actionOk, ok := d.GetOk(isBareMetalServerAction); ok {
			action = actionOk.(string)
		}
		if action == "start" {
			isBareMetalServerStart(sess, d.Id(), d, 10)
		} else if action == "stop" {
			isBareMetalServerStop(sess, d.Id(), d, 10)
		} else if action == "restart" {
			isBareMetalServerRestart(sess, d.Id(), d, 10)
		}
	}

	if flag || isServerStopped {
		isServerStopped, err = resourceStartServerIfStopped(id, "hard", d, context, sess, isServerStopped)
		if err != nil {
			return err
		}
	}

	return nil
}

func resourceIBMISBareMetalServerDelete(context context.Context, d *schema.ResourceData, meta interface{}) diag.Diagnostics {
	id := d.Id()
	deleteType := "hard"
	if dt, ok := d.GetOk(isBareMetalServerDeleteType); ok {
		deleteType = dt.(string)
	}
	err := bareMetalServerDelete(context, d, meta, id, deleteType)
	if err != nil {
		return diag.FromErr(err)
	}

	return nil
}

func bareMetalServerDelete(context context.Context, d *schema.ResourceData, meta interface{}, id, deleteType string) error {
	sess, err := vpcClient(meta)
	if err != nil {
		return err
	}

	getBmsOptions := &vpcv1.GetBareMetalServerOptions{
		ID: &id,
	}
	bms, response, err := sess.GetBareMetalServerWithContext(context, getBmsOptions)
	if err != nil {
		if response != nil && response.StatusCode == 404 {
			return nil
		}
		return fmt.Errorf("[ERROR] Error Getting Bare Metal Server (%s): %s\n%s", id, err, response)
	}
	if *bms.Status == "running" {

		options := &vpcv1.StopBareMetalServerOptions{
			ID:   bms.ID,
			Type: &deleteType,
		}

		response, err := sess.StopBareMetalServerWithContext(context, options)
		if err != nil && response != nil && response.StatusCode != 204 {
			return fmt.Errorf("[ERROR] Error stopping Bare Metal Server (%s): %s\n%s", id, err, response)
		}
		isWaitForBareMetalServerActionStop(sess, d.Timeout(schema.TimeoutDelete), id, d)

	}
	options := &vpcv1.DeleteBareMetalServerOptions{
		ID: &id,
	}
	response, err = sess.DeleteBareMetalServerWithContext(context, options)
	if err != nil {
		return fmt.Errorf("[ERROR] Error Deleting Bare Metal Server : %s\n%s", err, response)
	}
	_, err = isWaitForBareMetalServerDeleted(sess, id, d.Timeout(schema.TimeoutDelete))
	if err != nil {
		return err
	}
	d.SetId("")
	return nil
}

func isWaitForBareMetalServerDeleted(bmsC *vpcv1.VpcV1, id string, timeout time.Duration) (interface{}, error) {
	log.Printf("Waiting for  (%s) to be deleted.", id)

	stateConf := &resource.StateChangeConf{
		Pending:    []string{"retry", isBareMetalServerActionDeleting},
		Target:     []string{"done", "", isBareMetalServerActionDeleted, isBareMetalServerStatusFailed},
		Refresh:    isBareMetalServerDeleteRefreshFunc(bmsC, id),
		Timeout:    timeout,
		Delay:      10 * time.Second,
		MinTimeout: 10 * time.Second,
	}

	return stateConf.WaitForState()
}

func isBareMetalServerDeleteRefreshFunc(bmsC *vpcv1.VpcV1, id string) resource.StateRefreshFunc {
	return func() (interface{}, string, error) {
		bmsgetoptions := &vpcv1.GetBareMetalServerOptions{
			ID: &id,
		}
		bms, response, err := bmsC.GetBareMetalServer(bmsgetoptions)
		if err != nil {
			if response != nil && response.StatusCode == 404 {
				return bms, isBareMetalServerActionDeleted, nil
			}
			return bms, "", fmt.Errorf("[ERROR] Error Getting Bare Metal Server: %s\n%s", err, response)
		}
		if *bms.Status == isBareMetalServerStatusFailed {
			return bms, *bms.Status, fmt.Errorf("[ERROR] The Bare Metal Server (%s) failed to delete: %v", *bms.ID, err)
		}
		return bms, isBareMetalServerActionDeleting, err
	}
}

func isWaitForBareMetalServerAvailable(client *vpcv1.VpcV1, id string, timeout time.Duration, d *schema.ResourceData) (interface{}, error) {
	log.Printf("Waiting for Bare Metal Server (%s) to be available.", id)
	communicator := make(chan interface{})
	stateConf := &resource.StateChangeConf{
		Pending:    []string{isBareMetalServerStatusPending, isBareMetalServerActionStatusStarting},
		Target:     []string{isBareMetalServerStatusRunning, isBareMetalServerStatusFailed},
		Refresh:    isBareMetalServerRefreshFunc(client, id, d, communicator),
		Timeout:    timeout,
		Delay:      10 * time.Second,
		MinTimeout: 10 * time.Second,
	}
	return stateConf.WaitForState()
}

func isBareMetalServerRefreshFunc(client *vpcv1.VpcV1, id string, d *schema.ResourceData, communicator chan interface{}) resource.StateRefreshFunc {
	return func() (interface{}, string, error) {
		bmsgetoptions := &vpcv1.GetBareMetalServerOptions{
			ID: &id,
		}
		bms, response, err := client.GetBareMetalServer(bmsgetoptions)
		if err != nil {
			return nil, "", fmt.Errorf("[ERROR] Error getting Bare Metal Server: %s\n%s", err, response)
		}
		d.Set(isBareMetalServerStatus, *bms.Status)

		select {
		case data := <-communicator:
			return nil, "", data.(error)
		default:
			fmt.Println("no message sent")
		}

		if *bms.Status == "running" || *bms.Status == "failed" {
			// let know the isRestartStartAction() to stop
			close(communicator)
			if *bms.Status == "failed" {
				bmsStatusReason := bms.StatusReasons

				//set the status reasons
				if bms.StatusReasons != nil {
					statusReasonsList := make([]map[string]interface{}, 0)
					for _, sr := range bms.StatusReasons {
						currentSR := map[string]interface{}{}
						if sr.Code != nil && sr.Message != nil {
							currentSR[isBareMetalServerStatusReasonsCode] = *sr.Code
							currentSR[isBareMetalServerStatusReasonsMessage] = *sr.Message
							if sr.MoreInfo != nil {
								currentSR[isBareMetalServerStatusReasonsMoreInfo] = *sr.MoreInfo
							}
							statusReasonsList = append(statusReasonsList, currentSR)
						}
					}
					d.Set(isBareMetalServerStatusReasons, statusReasonsList)
				}

				out, err := json.MarshalIndent(bmsStatusReason, "", "    ")
				if err != nil {
					return bms, *bms.Status, fmt.Errorf("[ERROR] The Bare Metal Server (%s) went into failed state during the operation \n [WARNING] Running terraform apply again will remove the tainted bare metal server and attempt to create the bare metal server again replacing the previous configuration", *bms.ID)
				}
				return bms, *bms.Status, fmt.Errorf("[ERROR] Bare Metal Server (%s) went into failed state during the operation \n (%+v) \n [WARNING] Running terraform apply again will remove the tainted Bare Metal Server and attempt to create the Bare Metal Server again replacing the previous configuration", *bms.ID, string(out))
			}
			return bms, *bms.Status, nil

		}
		return bms, isBareMetalServerStatusPending, nil
	}
}

func isWaitForBareMetalServerActionStop(bmsC *vpcv1.VpcV1, timeout time.Duration, id string, d *schema.ResourceData) (interface{}, error) {
	communicator := make(chan interface{})
	stateConf := &resource.StateChangeConf{
		Pending: []string{isBareMetalServerStatusRunning, isBareMetalServerStatusPending, isBareMetalServerActionStatusStopping},
		Target:  []string{isBareMetalServerActionStatusStopped, isBareMetalServerStatusFailed, ""},
		Refresh: func() (interface{}, string, error) {
			getbmsoptions := &vpcv1.GetBareMetalServerOptions{
				ID: &id,
			}
			bms, response, err := bmsC.GetBareMetalServer(getbmsoptions)
			if err != nil {
				return nil, "", fmt.Errorf("[ERROR] Error Getting Bare Metal Server: %s\n%s", err, response)
			}
			select {
			case data := <-communicator:
				return nil, "", data.(error)
			default:
				fmt.Println("no message sent")
			}
			if *bms.Status == isBareMetalServerStatusFailed {
				// let know the isRestartStopAction() to stop
				close(communicator)
				return bms, *bms.Status, fmt.Errorf("[ERROR] The  Bare Metal Server %s failed to stop: %v", id, err)
			}
			return bms, *bms.Status, nil
		},
		Timeout:    timeout,
		Delay:      10 * time.Second,
		MinTimeout: 10 * time.Second,
	}

	return stateConf.WaitForState()
}

func isBareMetalServerRestartStopAction(bmsC *vpcv1.VpcV1, id string, d *schema.ResourceData, forceTimeout int, communicator chan interface{}) {
	subticker := time.NewTicker(time.Duration(forceTimeout) * time.Minute)
	for {
		select {

		case <-subticker.C:
			log.Println("Bare Metal Server is still in stopping state, retrying to stop with -force")
			actiontype := "hard"
			createbmssactoptions := &vpcv1.StopBareMetalServerOptions{
				ID:   &id,
				Type: &actiontype,
			}
			response, err := bmsC.StopBareMetalServer(createbmssactoptions)
			if err != nil {
				communicator <- fmt.Errorf("[ERROR] Error retrying Bare Metal Server action stop: %s\n%s", err, response)
				return
			}
		case <-communicator:
			// indicates refresh func is reached target and not proceed with the thread)
			subticker.Stop()
			return

		}
	}
}

func isBareMetalServerStart(bmsC *vpcv1.VpcV1, id string, d *schema.ResourceData, forceTimeout int) (interface{}, error) {
	createbmsactoptions := &vpcv1.StartBareMetalServerOptions{
		ID: &id,
	}
	response, err := bmsC.StartBareMetalServer(createbmsactoptions)
	if err != nil {
		if response != nil && response.StatusCode == 404 {
			return nil, nil
		}
		return nil, fmt.Errorf("[ERROR] Error creating Bare Metal Server action start : %s\n%s", err, response)
	}
	_, err = isWaitForBareMetalServerAvailable(bmsC, d.Id(), d.Timeout(schema.TimeoutUpdate), d)
	if err != nil {
		return nil, err
	}
	return nil, nil
}
func isBareMetalServerStop(bmsC *vpcv1.VpcV1, id string, d *schema.ResourceData, forceTimeout int) (interface{}, error) {
	stoppingType := "soft"
	createbmsactoptions := &vpcv1.StopBareMetalServerOptions{
		ID:   &id,
		Type: &stoppingType,
	}
	response, err := bmsC.StopBareMetalServer(createbmsactoptions)
	if err != nil {
		if response != nil && response.StatusCode == 404 {
			return nil, nil
		}
		return nil, fmt.Errorf("[ERROR] Error creating Bare Metal Server Action stop: %s\n%s", err, response)
	}
	_, err = isWaitForBareMetalServerActionStop(bmsC, d.Timeout(schema.TimeoutUpdate), d.Id(), d)
	if err != nil {
		return nil, err
	}
	return nil, nil
}
func isBareMetalServerRestart(bmsC *vpcv1.VpcV1, id string, d *schema.ResourceData, forceTimeout int) (interface{}, error) {
	createbmsactoptions := &vpcv1.RestartBareMetalServerOptions{
		ID: &id,
	}
	response, err := bmsC.RestartBareMetalServer(createbmsactoptions)
	if err != nil {
		if response != nil && response.StatusCode == 404 {
			return nil, nil
		}
		return nil, fmt.Errorf("[ERROR] Error creating Bare Metal Server action restart: %s\n%s", err, response)
	}
	_, err = isWaitForBareMetalServerAvailable(bmsC, d.Id(), d.Timeout(schema.TimeoutUpdate), d)
	if err != nil {
		return nil, err
	}
	return nil, nil
}

func resourceIBMBMSNicSet(v interface{}) int {
	var buf bytes.Buffer
	a := v.(map[string]interface{})
	buf.WriteString(fmt.Sprintf("%s-", a["subnet"].(string)))
	// buf.WriteString(fmt.Sprintf("%s-", a["name"].(string)))
	buf.WriteString(fmt.Sprintf("%d-", a["vlan"].(int)))
	buf.WriteString(fmt.Sprintf("%v-", a["allowed_vlans"].(*schema.Set)))
	return conns.String(buf.String())
}

func resourceStopServerIfRunning(id, stoppingType string, d *schema.ResourceData, context context.Context, sess *vpcv1.VpcV1, isServerStopped bool) (bool, error) {
	getBmsOptions := &vpcv1.GetBareMetalServerOptions{
		ID: &id,
	}
	bms, response, err := sess.GetBareMetalServerWithContext(context, getBmsOptions)
	if err != nil {
		if response != nil && response.StatusCode == 404 {
			return isServerStopped, nil
		}
		return isServerStopped, fmt.Errorf("[ERROR] Error Getting Bare Metal Server (%s): %s\n%s", id, err, response)
	}
	if *bms.Status == "running" {

		options := &vpcv1.StopBareMetalServerOptions{
			ID:   bms.ID,
			Type: &stoppingType,
		}

		response, err := sess.StopBareMetalServerWithContext(context, options)
		if err != nil && response != nil && response.StatusCode != 204 {
			return isServerStopped, fmt.Errorf("[ERROR] Error stopping Bare Metal Server (%s): %s\n%s", id, err, response)
		}
		isServerStopped = true
		isWaitForBareMetalServerActionStop(sess, d.Timeout(schema.TimeoutDelete), id, d)
	}
	return isServerStopped, nil
}

func resourceStartServerIfStopped(id, stoppingType string, d *schema.ResourceData, context context.Context, sess *vpcv1.VpcV1, isServerStopped bool) (bool, error) {
	getBmsOptions := &vpcv1.GetBareMetalServerOptions{
		ID: &id,
	}
	bms, response, err := sess.GetBareMetalServerWithContext(context, getBmsOptions)
	if err != nil {
		if response != nil && response.StatusCode == 404 {
			return isServerStopped, nil
		}
		return isServerStopped, fmt.Errorf("[ERROR] Error Getting Bare Metal Server (%s): %s\n%s", id, err, response)
	}
	if *bms.Status == "stopped" {

		createbmsactoptions := &vpcv1.StartBareMetalServerOptions{
			ID: &id,
		}
		response, err := sess.StartBareMetalServer(createbmsactoptions)
		if err != nil {
			if response != nil && response.StatusCode == 404 {
				return isServerStopped, nil
			}
			return isServerStopped, fmt.Errorf("[ERROR] Error creating Bare Metal Server action start : %s\n%s", err, response)
		}
		isServerStopped = true
		_, err = isWaitForBareMetalServerAvailable(sess, d.Id(), d.Timeout(schema.TimeoutUpdate), d)
		if err != nil {
			return isServerStopped, err
		}
	}
	return isServerStopped, nil
}

func resourceIBMIsBareMetalServerMapToBareMetalServerTrustedPlatformModulePrototype(modelMap map[string]interface{}) (*vpcv1.BareMetalServerTrustedPlatformModulePrototype, error) {
	model := &vpcv1.BareMetalServerTrustedPlatformModulePrototype{}
	// if modelMap[isBareMetalServerTrustedPlatformModuleEnabled] != nil {
	// 	model.Enabled = core.BoolPtr(modelMap[isBareMetalServerTrustedPlatformModuleEnabled].(bool))
	// }
	if modelMap[isBareMetalServerTrustedPlatformModuleMode] != nil && modelMap[isBareMetalServerTrustedPlatformModuleMode].(string) != "" {
		model.Mode = core.StringPtr(modelMap[isBareMetalServerTrustedPlatformModuleMode].(string))
	}
	return model, nil
}

func resourceIBMIsBareMetalServerBareMetalServerTrustedPlatformModulePrototypeToMap(model *vpcv1.BareMetalServerTrustedPlatformModule) (map[string]interface{}, error) {
	modelMap := make(map[string]interface{})
	if model.Enabled != nil {
		modelMap[isBareMetalServerTrustedPlatformModuleEnabled] = model.Enabled
	}
	if model.Mode != nil {
		modelMap[isBareMetalServerTrustedPlatformModuleMode] = model.Mode
	}
	if model.SupportedModes != nil {
		modelMap[isBareMetalServerTrustedPlatformModuleSupportedModes] = model.SupportedModes
	}
	return modelMap, nil
}<|MERGE_RESOLUTION|>--- conflicted
+++ resolved
@@ -696,11 +696,7 @@
 	if err != nil {
 		return diag.FromErr(err)
 	}
-<<<<<<< HEAD
-	createoptions := &vpcv1.CreateBareMetalServerOptions{}
-=======
 	createbmsoptions := &vpcv1.CreateBareMetalServerOptions{}
->>>>>>> dfb2339c
 	options := &vpcv1.BareMetalServerPrototype{}
 	var imageStr string
 	if image, ok := d.GetOk(isBareMetalServerImage); ok {
@@ -710,12 +706,7 @@
 	// enable secure boot
 
 	if _, ok := d.GetOkExists(isBareMetalServerEnableSecureBoot); ok {
-<<<<<<< HEAD
-		enablesecureboot := d.Get(isBareMetalServerEnableSecureBoot).(bool)
-		options.EnableSecureBoot = &enablesecureboot
-=======
 		options.EnableSecureBoot = core.BoolPtr(d.Get(isBareMetalServerEnableSecureBoot).(bool))
->>>>>>> dfb2339c
 	}
 
 	// trusted_platform_module
@@ -1310,13 +1301,8 @@
 			ID: &vpc,
 		}
 	}
-<<<<<<< HEAD
-	createoptions.BareMetalServerPrototype = options
-	bms, response, err := sess.CreateBareMetalServerWithContext(context, createoptions)
-=======
 	createbmsoptions.BareMetalServerPrototype = options
 	bms, response, err := sess.CreateBareMetalServerWithContext(context, createbmsoptions)
->>>>>>> dfb2339c
 	if err != nil {
 		return diag.FromErr(fmt.Errorf("[DEBUG] Create bare metal server err %s\n%s", err, response))
 	}
