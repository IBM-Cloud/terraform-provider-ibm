--- conflicted
+++ resolved
@@ -3015,23 +3015,6 @@
 	  }`, vpcname, subnetname, acc.ISZoneName, acc.ISCIDR, sshname, publicKey, name, acc.InstanceProfileName, userData, acc.ISZoneName)
 }
 
-<<<<<<< HEAD
-func TestAccIBMISInstanceclusternetworkattachment_basic(t *testing.T) {
-	var instance string
-	randInt := acctest.RandIntRange(10, 100)
-	vpcname := fmt.Sprintf("tf-vpc-%d", acctest.RandIntRange(10, 100))
-	clustersubnetname := fmt.Sprintf("tf-clustersubnet-%d", acctest.RandIntRange(10, 100))
-	clustersubnetreservedipname := fmt.Sprintf("tf-clustersubnet-reservedip-%d", acctest.RandIntRange(10, 100))
-	clusterinterfacename := fmt.Sprintf("tf-clusterinterface-%d", acctest.RandIntRange(10, 100))
-
-	publicKey := strings.TrimSpace(`
-	ssh-rsa AAAAB3NzaC1yc2EAAAADAQABAAABgQDVtuCfWKVGKaRmaRG6JQZY8YdxnDgGzVOK93IrV9R5Hl0JP1oiLLWlZQS2reAKb8lBqyDVEREpaoRUDjqDqXG8J/kR42FKN51su914pjSBc86wJ02VtT1Wm1zRbSg67kT+g8/T1jCgB5XBODqbcICHVP8Z1lXkgbiHLwlUrbz6OZkGJHo/M/kD1Eme8lctceIYNz/Ilm7ewMXZA4fsidpto9AjyarrJLufrOBl4MRVcZTDSJ7rLP982aHpu9pi5eJAjOZc7Og7n4ns3NFppiCwgVMCVUQbN5GBlWhZ1OsT84ZiTf+Zy8ew+Yg5T7Il8HuC7loWnz+esQPf0s3xhC/kTsGgZreIDoh/rxJfD67wKXetNSh5RH/n5BqjaOuXPFeNXmMhKlhj9nJ8scayx/wsvOGuocEIkbyJSLj3sLUU403OafgatEdnJOwbqg6rUNNF5RIjpJpL7eEWlKIi1j9LyhmPJ+fEO7TmOES82VpCMHpLbe4gf/MhhJ/Xy8DKh9s= root@ffd8363b1226
-	`)
-	subnetName := fmt.Sprintf("tf-testsubnet-%d", randInt)
-	name := fmt.Sprintf("tf-testinstance-%d", randInt)
-	updatedname := fmt.Sprintf("tf-testinstance-%d", randInt)
-	sshKeyName := fmt.Sprintf("tf-testsshkey-%d", randInt)
-=======
 func TestAccIBMISInstance_volprototypes(t *testing.T) {
 	var instance string
 	vpcname := fmt.Sprintf("tf-vpc-%d", acctest.RandIntRange(10, 100))
@@ -3042,7 +3025,6 @@
 `)
 	sshname := fmt.Sprintf("tf-ssh-%d", acctest.RandIntRange(10, 100))
 	userData1 := "a"
->>>>>>> 9695d122
 
 	resource.Test(t, resource.TestCase{
 		PreCheck:     func() { acc.TestAccPreCheck(t) },
@@ -3050,49 +3032,6 @@
 		CheckDestroy: testAccCheckIBMISInstanceDestroy,
 		Steps: []resource.TestStep{
 			{
-<<<<<<< HEAD
-				Config: testAccCheckIBMISInstanceClusterNetworkAttachmentConfig(vpcname, clustersubnetname, clustersubnetreservedipname, clusterinterfacename, subnetName, sshKeyName, publicKey, name),
-				Check: resource.ComposeTestCheckFunc(
-					testAccCheckIBMISInstanceExists("ibm_is_instance.is_instance", instance),
-					resource.TestCheckResourceAttr(
-						"ibm_is_instance.is_instance", "name", name),
-					resource.TestCheckResourceAttr(
-						"ibm_is_instance.is_instance", "zone", acc.ISZoneName),
-					resource.TestCheckResourceAttrSet(
-						"ibm_is_instance.is_instance", "vcpu.#"),
-					resource.TestCheckResourceAttrSet(
-						"ibm_is_instance.is_instance", "vcpu.0.manufacturer"),
-					resource.TestCheckResourceAttr("ibm_is_vpc.is_vpc", "name", vpcname),
-					resource.TestCheckResourceAttrSet("ibm_is_vpc.is_vpc", "id"),
-					resource.TestCheckResourceAttrSet("ibm_is_cluster_network.is_cluster_network_instance", "id"),
-					resource.TestCheckResourceAttrSet("ibm_is_cluster_network_subnet.is_cluster_network_subnet_instance", "id"),
-					resource.TestCheckResourceAttr("ibm_is_cluster_network_subnet.is_cluster_network_subnet_instance", "name", clustersubnetname),
-					resource.TestCheckResourceAttrSet("ibm_is_cluster_network_subnet_reserved_ip.is_cluster_network_subnet_reserved_ip_instance", "id"),
-					resource.TestCheckResourceAttr("ibm_is_cluster_network_subnet_reserved_ip.is_cluster_network_subnet_reserved_ip_instance", "name", clustersubnetreservedipname),
-					resource.TestCheckResourceAttrSet("ibm_is_cluster_network_interface.is_cluster_network_interface_instance", "id"),
-					resource.TestCheckResourceAttr("ibm_is_cluster_network_interface.is_cluster_network_interface_instance", "name", clusterinterfacename),
-					resource.TestCheckResourceAttrSet("ibm_is_subnet.is_subnet", "id"),
-					resource.TestCheckResourceAttr("ibm_is_subnet.is_subnet", "name", subnetName),
-					resource.TestCheckResourceAttrSet("ibm_is_ssh_key.is_sshkey", "id"),
-					resource.TestCheckResourceAttr("ibm_is_ssh_key.is_sshkey", "name", sshKeyName),
-					resource.TestCheckResourceAttr(
-						"ibm_is_instance.is_instance", "name", name),
-					resource.TestCheckResourceAttrSet("ibm_is_instance.is_instance", "profile"),
-					resource.TestCheckResourceAttrSet("ibm_is_instance.is_instance", "crn"),
-					resource.TestCheckResourceAttrSet("ibm_is_instance.is_instance", "image"),
-					resource.TestCheckResourceAttrSet("ibm_is_instance.is_instance", "keys.#"),
-					resource.TestCheckResourceAttrSet("ibm_is_instance.is_instance", "name"),
-					resource.TestCheckResourceAttrSet("ibm_is_instance.is_instance", "resource_group"),
-					resource.TestCheckResourceAttrSet("ibm_is_instance.is_instance", "vpc"),
-					resource.TestCheckResourceAttrSet("ibm_is_instance.is_instance", "zone"),
-					resource.TestCheckResourceAttrSet("ibm_is_instance.is_instance", "boot_volume.#"),
-					resource.TestCheckResourceAttrSet("ibm_is_instance.is_instance", "cluster_network_attachments.#"),
-					resource.TestCheckResourceAttr("ibm_is_instance.is_instance", "cluster_network_attachments.#", "8"),
-				),
-			},
-			{
-				Config: testAccCheckIBMISInstanceClusterNetworkAttachmentConfig(vpcname, clustersubnetname, clustersubnetreservedipname, clusterinterfacename, subnetName, sshKeyName, publicKey, updatedname),
-=======
 				Config: testAccCheckIBMISInstanceVolumePrototypesConfig(vpcname, subnetname, sshname, publicKey, name, userData1),
 				Check: resource.ComposeTestCheckFunc(
 					testAccCheckIBMISInstanceExists("ibm_is_instance.testacc_instance", instance),
@@ -3138,17 +3077,13 @@
 			},
 			{
 				Config: testAccCheckIBMISInstanceVolumePrototypesUpdate2Config(vpcname, subnetname, sshname, publicKey, name, userData1),
->>>>>>> 9695d122
-				Check: resource.ComposeTestCheckFunc(
-					testAccCheckIBMISInstanceExists("ibm_is_instance.testacc_instance", instance),
-					resource.TestCheckResourceAttr(
-						"ibm_is_instance.testacc_instance", "name", name),
-					resource.TestCheckResourceAttr(
-<<<<<<< HEAD
-=======
+				Check: resource.ComposeTestCheckFunc(
+					testAccCheckIBMISInstanceExists("ibm_is_instance.testacc_instance", instance),
+					resource.TestCheckResourceAttr(
+						"ibm_is_instance.testacc_instance", "name", name),
+					resource.TestCheckResourceAttr(
 						"ibm_is_instance.testacc_instance", "user_data", userData1),
 					resource.TestCheckResourceAttr(
->>>>>>> 9695d122
 						"ibm_is_instance.testacc_instance", "zone", acc.ISZoneName),
 					resource.TestCheckResourceAttrSet(
 						"ibm_is_instance.testacc_instance", "primary_network_interface.0.port_speed"),
@@ -3158,152 +3093,6 @@
 						"ibm_is_instance.testacc_instance", "vcpu.0.manufacturer"),
 					resource.TestCheckResourceAttrSet(
 						"ibm_is_instance.testacc_instance", "numa_count"),
-<<<<<<< HEAD
-				),
-			},
-		},
-	})
-}
-
-func testAccCheckIBMISInstanceClusterNetworkAttachmentConfig(vpcname, clustersubnetname, clustersubnetreservedipname, clusternetworkinterfacename, subnetName, sshKeyName, publicKey, instanceName string) string {
-	return fmt.Sprintf(`
-		resource "ibm_is_vpc" "is_vpc" {
-  			name = "%s"
-		}
-		resource "ibm_is_cluster_network" "is_cluster_network_instance" {
-			profile = "%s"
-			vpc {
-				id = ibm_is_vpc.is_vpc.id
-			}
-			zone  = "%s"
-		}
-		resource "ibm_is_cluster_network_subnet" "is_cluster_network_subnet_instance" {
-			cluster_network_id = ibm_is_cluster_network.is_cluster_network_instance.id
-			name = "%s"
-			total_ipv4_address_count = 64
-		}
-		resource "ibm_is_cluster_network_subnet_reserved_ip" "is_cluster_network_subnet_reserved_ip_instance" {
-			cluster_network_id 			= ibm_is_cluster_network.is_cluster_network_instance.id
-			cluster_network_subnet_id 	= ibm_is_cluster_network_subnet.is_cluster_network_subnet_instance.cluster_network_subnet_id
-			address 					= "${replace(ibm_is_cluster_network_subnet.is_cluster_network_subnet_instance.ipv4_cidr_block, "0/26", "11")}"
-  			name						= "%s"
-		}
-		resource "ibm_is_cluster_network_interface" "is_cluster_network_interface_instance" {
-			cluster_network_id = ibm_is_cluster_network.is_cluster_network_instance.id
-			name = "%s"
-			primary_ip {
-				id = ibm_is_cluster_network_subnet_reserved_ip.is_cluster_network_subnet_reserved_ip_instance.cluster_network_subnet_reserved_ip_id
-			}
-			subnet {
-				id = ibm_is_cluster_network_subnet.is_cluster_network_subnet_instance.cluster_network_subnet_id
-			}
-		}
-	
-		resource "ibm_is_subnet" "is_subnet" {
-			name            			= "%s"
-			vpc             			= ibm_is_vpc.is_vpc.id
-			zone            			= "%s"
-			total_ipv4_address_count 	= 64
-		}
-		
-		resource "ibm_is_ssh_key" "is_sshkey" {
-			name       = "%s"
-			public_key = "%s"
-		}
-
-		resource "ibm_is_instance" "is_instance" {
-			name    = "%s"
-			image   = "%s"
-			profile = "%s"
-			timeouts {
-				create = "60m"
-  			}
-			primary_network_attachment {
-				name 		= "my-pna"
-				virtual_network_interface {
-					auto_delete = true
-					subnet      = ibm_is_subnet.is_subnet.id
-				}
-			}
-			cluster_network_attachments {
-				cluster_network_interface{
-					auto_delete = true
-					name = "cna-1"
-					subnet {
-						id = ibm_is_cluster_network_subnet.is_cluster_network_subnet_instance.cluster_network_subnet_id
-					}
-				}
-			}
-			cluster_network_attachments {
-				cluster_network_interface{
-					auto_delete = true
-					name = "cna-2"
-					subnet {
-						id = ibm_is_cluster_network_subnet.is_cluster_network_subnet_instance.cluster_network_subnet_id
-					}
-				}
-			}
-			cluster_network_attachments {
-				cluster_network_interface{
-					auto_delete = true
-					name = "cna-3"
-					subnet {
-						id = ibm_is_cluster_network_subnet.is_cluster_network_subnet_instance.cluster_network_subnet_id
-					}
-				}
-			}
-			cluster_network_attachments {
-				cluster_network_interface{
-					auto_delete = true
-					name = "cna-4"
-					subnet {
-						id = ibm_is_cluster_network_subnet.is_cluster_network_subnet_instance.cluster_network_subnet_id
-					}
-				}
-			}
-			cluster_network_attachments {
-				cluster_network_interface{
-					auto_delete = true
-					name = "cna-5"
-					subnet {
-						id = ibm_is_cluster_network_subnet.is_cluster_network_subnet_instance.cluster_network_subnet_id
-					}
-				}
-			}
-			cluster_network_attachments {
-				cluster_network_interface{
-					auto_delete = true
-					name = "cna-6"
-					subnet {
-						id = ibm_is_cluster_network_subnet.is_cluster_network_subnet_instance.cluster_network_subnet_id
-					}
-				}
-			}
-			cluster_network_attachments {
-				cluster_network_interface{
-					auto_delete = true
-					name = "cna-7"
-					subnet {
-						id = ibm_is_cluster_network_subnet.is_cluster_network_subnet_instance.cluster_network_subnet_id
-					}
-				}
-			}
-			cluster_network_attachments {
-				cluster_network_interface{
-					auto_delete = true
-					name = "cna-8"
-					subnet {
-						id = ibm_is_cluster_network_subnet.is_cluster_network_subnet_instance.cluster_network_subnet_id
-					}
-				}
-			}
-			vpc       = ibm_is_vpc.is_vpc.id
-			zone      = ibm_is_subnet.is_subnet.zone
-			keys      = [ibm_is_ssh_key.is_sshkey.id]
-		}
-
-	`, vpcname, acc.ISClusterNetworkProfileName, acc.ISZoneName, clustersubnetname, clustersubnetreservedipname, clusternetworkinterfacename, subnetName, acc.ISZoneName, sshKeyName, publicKey, instanceName, acc.IsImage, acc.ISInstanceGPUProfileName)
-=======
 					resource.TestCheckResourceAttrSet(
 						"ibm_is_instance.testacc_instance", "volume_prototypes.#"),
 					resource.TestCheckResourceAttr(
@@ -3552,5 +3341,4 @@
 		   volume_profile = "sdp"
 		}
 	  }`, vpcname, subnetname, acc.ISZoneName, acc.ISCIDR, sshname, publicKey, name, acc.IsImage, acc.InstanceProfileName, userData, acc.ISZoneName)
->>>>>>> 9695d122
 }