--- conflicted
+++ resolved
@@ -4011,11 +4011,6 @@
 	  }`, vpcname, subnetname, acc.ISZoneName, acc.ISCIDR, sshname, publicKey, name, acc.IsImage, acc.InstanceProfileName, bandwidtth, userData, acc.ISZoneName)
 }
 
-<<<<<<< HEAD
-// sgx
-// Create a basic instance with SGX confidential compute mode
-func TestAccIBMISInstanceSGX_basic(t *testing.T) {
-=======
 // tdx testing
 
 func TestAccIBMISInstanceTDX_basic(t *testing.T) {
@@ -4052,7 +4047,6 @@
 }
 
 func TestAccIBMISInstanceSGXtoTDX_basic(t *testing.T) {
->>>>>>> d9874c47
 	var instance string
 	vpcname := fmt.Sprintf("tf-vpc-%d", acctest.RandIntRange(10, 100))
 	name := fmt.Sprintf("tf-instance-%d", acctest.RandIntRange(10, 100))
@@ -4077,10 +4071,6 @@
 						"ibm_is_instance.testacc_instance", "confidential_compute_mode", "sgx"),
 					resource.TestCheckResourceAttr(
 						"ibm_is_instance.testacc_instance", "profile", "bx3dc-2x10"),
-<<<<<<< HEAD
-					resource.TestCheckResourceAttr(
-						"ibm_is_instance.testacc_instance", "zone", acc.ISZoneName),
-=======
 				),
 			},
 			{
@@ -4100,7 +4090,6 @@
 						"ibm_is_instance.testacc_instance", "confidential_compute_mode", "tdx"),
 					resource.TestCheckResourceAttr(
 						"ibm_is_instance.testacc_instance", "profile", "bx3dc-2x10"),
->>>>>>> d9874c47
 				),
 			},
 		},
@@ -4137,8 +4126,6 @@
 		zone = "%s"
 		keys = [ibm_is_ssh_key.testacc_sshkey.id]
 	}`, vpcname, subnetname, acc.ISZoneName, acc.ISCIDR, sshname, publicKey, name, acc.IsImage, acc.ISZoneName)
-<<<<<<< HEAD
-=======
 }
 
 func testAccCheckIBMISInstanceActionStopSGX(vpcname, subnetname, sshname, publicKey, name string) string {
@@ -4209,5 +4196,4 @@
 		zone = "%s"
 		keys = [ibm_is_ssh_key.testacc_sshkey.id]
 	}`, vpcname, subnetname, acc.ISZoneName, acc.ISCIDR, sshname, publicKey, name, acc.IsImage, acc.ISZoneName)
->>>>>>> d9874c47
 }