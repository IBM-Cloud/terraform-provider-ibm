--- conflicted
+++ resolved
@@ -604,17 +604,14 @@
 		err = fmt.Errorf("Error setting availability: %s", err)
 		return flex.DiscriminatedTerraformErrorf(err, err.Error(), "ibm_is_lb", "read", "set-availability").GetDiag()
 	}
-<<<<<<< HEAD
-	if err = d.Set("access_mode", loadBalancer.AccessMode); err != nil {
-		err = fmt.Errorf("Error setting access_mode: %s", err)
-		return flex.DiscriminatedTerraformErrorf(err, err.Error(), "ibm_is_lb", "read", "set-access_mode").GetDiag()
-=======
-	if lb.AttachedLoadBalancerPoolMembers != nil {
-		d.Set(isAttachedLoadBalancerPoolMembers, dataSourceAttachedLoadBalancerPoolFlattenMembers(lb.AttachedLoadBalancerPoolMembers))
-	}
-	if lb.AccessMode != nil {
-		d.Set(isLBAccessMode, *lb.AccessMode)
->>>>>>> b9afacca
+	if loadBalancer.AttachedLoadBalancerPoolMembers != nil {
+		d.Set(isAttachedLoadBalancerPoolMembers, dataSourceAttachedLoadBalancerPoolFlattenMembers(loadBalancer.AttachedLoadBalancerPoolMembers))
+	}
+	if loadBalancer.AccessMode != nil {
+		if err = d.Set(isLBAccessMode, *loadBalancer.AccessMode); err != nil {
+			err = fmt.Errorf("Error setting access_mode: %s", err)
+			return flex.DiscriminatedTerraformErrorf(err, err.Error(), "ibm_is_lb", "read", "set-access_mode").GetDiag()
+		}
 	}
 	if err = d.Set("instance_groups_supported", loadBalancer.InstanceGroupsSupported); err != nil {
 		err = fmt.Errorf("Error setting instance_groups_supported: %s", err)
