// Copyright IBM Corp. 2017, 2021 All Rights Reserved.
// Licensed under the Mozilla Public License v2.0

package vpc

import (
	"context"
	"fmt"
	"log"
	"os"
	"time"

	"github.com/IBM-Cloud/terraform-provider-ibm/ibm/flex"
	"github.com/IBM-Cloud/terraform-provider-ibm/ibm/validate"
	"github.com/IBM/vpc-go-sdk/vpcv1"
	"github.com/hashicorp/terraform-plugin-sdk/v2/helper/customdiff"
	"github.com/hashicorp/terraform-plugin-sdk/v2/helper/resource"
	"github.com/hashicorp/terraform-plugin-sdk/v2/helper/schema"
)

const (
	isLBAvailability                 = "availability"
	isLBInstanceGroupsSupported      = "instance_groups_supported"
	isLBSourceIPPersistenceSupported = "source_ip_session_persistence_supported"
	isLBName                         = "name"
	isLBStatus                       = "status"
	isLBCrn                          = "crn"
	isLBTags                         = "tags"
	isLBType                         = "type"
	isLBSubnets                      = "subnets"
	isLBHostName                     = "hostname"
	isLBPublicIPs                    = "public_ips"
	isLBPrivateIPs                   = "private_ips"
	isLBListeners                    = "listeners"
	isLBPools                        = "pools"
	isLBOperatingStatus              = "operating_status"
	isLBDeleting                     = "deleting"
	isLBDeleted                      = "done"
	isLBProvisioning                 = "provisioning"
	isLBProvisioningDone             = "done"
	isLBResourceGroup                = "resource_group"
	isLBProfile                      = "profile"
	isLBRouteMode                    = "route_mode"
	isLBUdpSupported                 = "udp_supported"
	isLBLogging                      = "logging"
	isLBSecurityGroups               = "security_groups"
	isLBSecurityGroupsSupported      = "security_group_supported"

	isLBAccessTags = "access_tags"
)

func ResourceIBMISLB() *schema.Resource {
	return &schema.Resource{
		Create:   resourceIBMISLBCreate,
		Read:     resourceIBMISLBRead,
		Update:   resourceIBMISLBUpdate,
		Delete:   resourceIBMISLBDelete,
		Exists:   resourceIBMISLBExists,
		Importer: &schema.ResourceImporter{},

		Timeouts: &schema.ResourceTimeout{
			Create: schema.DefaultTimeout(30 * time.Minute),
			Update: schema.DefaultTimeout(30 * time.Minute),
			Delete: schema.DefaultTimeout(30 * time.Minute),
		},

		CustomizeDiff: customdiff.All(
			customdiff.Sequence(
				func(_ context.Context, diff *schema.ResourceDiff, v interface{}) error {
					return flex.ResourceTagsCustomizeDiff(diff)
				},
			),
			customdiff.Sequence(
				func(_ context.Context, diff *schema.ResourceDiff, v interface{}) error {
					return flex.ResourceRouteModeValidate(diff)
				}),
			customdiff.Sequence(
				func(_ context.Context, diff *schema.ResourceDiff, v interface{}) error {
					return flex.ResourceValidateAccessTags(diff, v)
				}),
		),

		Schema: map[string]*schema.Schema{

			isLBName: {
				Type:         schema.TypeString,
				Required:     true,
				ForceNew:     false,
				ValidateFunc: validate.InvokeValidator("ibm_is_lb", isLBName),
				Description:  "Load Balancer name",
			},

			isLBType: {
				Type:         schema.TypeString,
				ForceNew:     true,
				Optional:     true,
				Default:      "public",
				ValidateFunc: validate.InvokeValidator("ibm_is_lb", isLBType),
				Description:  "Load Balancer type",
			},
<<<<<<< HEAD

			isLBAvailability: {
				Type:        schema.TypeString,
				Computed:    true,
				Description: "The availability of this load balancer",
			},
			isLBInstanceGroupsSupported: {
				Type:        schema.TypeBool,
				Computed:    true,
				Description: "Indicates whether this load balancer supports instance groups.",
			},
			isLBSourceIPPersistenceSupported: {
				Type:        schema.TypeBool,
				Computed:    true,
				Description: "Indicates whether this load balancer supports source IP session persistence.",
=======
			"dns": {
				Type:        schema.TypeList,
				Optional:    true,
				MinItems:    1,
				MaxItems:    1,
				Description: "The DNS configuration for this load balancer.",
				Elem: &schema.Resource{
					Schema: map[string]*schema.Schema{
						"instance_crn": {
							Type:        schema.TypeString,
							Required:    true,
							Description: "The CRN for this DNS instance",
						},
						"zone_id": {
							Type:        schema.TypeString,
							Required:    true,
							Description: "The unique identifier of the DNS zone.",
						},
					},
				},
>>>>>>> 2e8ac03a
			},
			isLBStatus: {
				Type:     schema.TypeString,
				Computed: true,
			},

			isLBCrn: {
				Type:        schema.TypeString,
				Computed:    true,
				Description: "The CRN for this Load Balancer",
			},

			isLBOperatingStatus: {
				Type:     schema.TypeString,
				Computed: true,
			},

			isLBPublicIPs: {
				Type:     schema.TypeList,
				Computed: true,
				Elem:     &schema.Schema{Type: schema.TypeString},
			},

			isLBPrivateIPs: {
				Type:     schema.TypeList,
				Computed: true,
				Elem:     &schema.Schema{Type: schema.TypeString},
			},
			isLBPrivateIPDetail: {
				Type:        schema.TypeList,
				Computed:    true,
				Description: "The private IP addresses assigned to this load balancer.",
				Elem: &schema.Resource{
					Schema: map[string]*schema.Schema{
						isLBPrivateIpAddress: {
							Type:        schema.TypeString,
							Computed:    true,
							Description: "The IP address to reserve, which must not already be reserved on the subnet.",
						},
						isLBPrivateIpHref: {
							Type:        schema.TypeString,
							Computed:    true,
							Description: "The URL for this reserved IP",
						},
						isLBPrivateIpName: {
							Type:        schema.TypeString,
							Computed:    true,
							Description: "The user-defined name for this reserved IP. If unspecified, the name will be a hyphenated list of randomly-selected words. Names must be unique within the subnet the reserved IP resides in. ",
						},
						isLBPrivateIpId: {
							Type:        schema.TypeString,
							Computed:    true,
							Description: "Identifies a reserved IP by a unique property.",
						},
						isLBPrivateIpResourceType: {
							Type:        schema.TypeString,
							Computed:    true,
							Description: "The resource type",
						},
					},
				},
			},
			isLBSubnets: {
				Type:        schema.TypeSet,
				Required:    true,
				ForceNew:    false,
				MinItems:    1,
				MaxItems:    15,
				Elem:        &schema.Schema{Type: schema.TypeString},
				Set:         schema.HashString,
				Description: "Load Balancer subnets list",
			},

			isLBSecurityGroups: {
				Type:        schema.TypeSet,
				Computed:    true,
				Optional:    true,
				Elem:        &schema.Schema{Type: schema.TypeString},
				Set:         schema.HashString,
				Description: "Load Balancer securitygroups list",
			},

			isLBSecurityGroupsSupported: {
				Type:        schema.TypeBool,
				Computed:    true,
				Description: "Security Group Supported for this Load Balancer",
			},

			isLBProfile: {
				Type:          schema.TypeString,
				Optional:      true,
				Computed:      true,
				ForceNew:      true,
				Description:   "The profile to use for this load balancer.",
				ValidateFunc:  validate.InvokeValidator("ibm_is_lb", isLBProfile),
				ConflictsWith: []string{isLBLogging},
			},

			isLBTags: {
				Type:     schema.TypeSet,
				Optional: true,
				Computed: true,
				Elem:     &schema.Schema{Type: schema.TypeString, ValidateFunc: validate.InvokeValidator("ibm_is_lb", "tags")},
				Set:      flex.ResourceIBMVPCHash,
			},

			isLBAccessTags: {
				Type:        schema.TypeSet,
				Optional:    true,
				Computed:    true,
				Elem:        &schema.Schema{Type: schema.TypeString, ValidateFunc: validate.InvokeValidator("ibm_is_lb", "accesstag")},
				Set:         flex.ResourceIBMVPCHash,
				Description: "List of access management tags",
			},

			isLBResourceGroup: {
				Type:     schema.TypeString,
				ForceNew: true,
				Optional: true,
				Computed: true,
			},

			isLBRouteMode: {
				Type:        schema.TypeBool,
				ForceNew:    true,
				Optional:    true,
				Default:     false,
				Description: "Indicates whether route mode is enabled for this load balancer",
			},

			isLBUdpSupported: {
				Type:        schema.TypeBool,
				Computed:    true,
				Description: "Indicates whether this load balancer supports UDP.",
			},

			isLBHostName: {
				Type:     schema.TypeString,
				Computed: true,
			},

			isLBLogging: {
				Type:          schema.TypeBool,
				Optional:      true,
				Default:       false,
				Description:   "Logging of Load Balancer",
				ConflictsWith: []string{isLBProfile},
			},

			flex.ResourceControllerURL: {
				Type:        schema.TypeString,
				Computed:    true,
				Description: "The URL of the IBM Cloud dashboard that can be used to explore and view details about this instance",
			},

			flex.ResourceName: {
				Type:        schema.TypeString,
				Computed:    true,
				Description: "The name of the resource",
			},

			flex.ResourceGroupName: {
				Type:        schema.TypeString,
				Computed:    true,
				Description: "The resource group name in which resource is provisioned",
			},

			"version": &schema.Schema{
				Type:     schema.TypeString,
				Computed: true,
			},
		},
	}
}

func ResourceIBMISLBValidator() *validate.ResourceValidator {

	validateSchema := make([]validate.ValidateSchema, 0)
	lbtype := "public, private, private_path"
	isLBProfileAllowedValues := "network-fixed, network-private-path"

	validateSchema = append(validateSchema,
		validate.ValidateSchema{
			Identifier:                 isLBName,
			ValidateFunctionIdentifier: validate.ValidateRegexpLen,
			Type:                       validate.TypeString,
			Required:                   true,
			Regexp:                     `^([a-z]|[a-z][-a-z0-9]*[a-z0-9])$`,
			MinValueLength:             1,
			MaxValueLength:             63})
	validateSchema = append(validateSchema,
		validate.ValidateSchema{
			Identifier:                 isLBType,
			ValidateFunctionIdentifier: validate.ValidateAllowedStringValue,
			Type:                       validate.TypeString,
			Required:                   true,
			AllowedValues:              lbtype})
	validateSchema = append(validateSchema,
		validate.ValidateSchema{
			Identifier:                 isLBProfile,
			ValidateFunctionIdentifier: validate.ValidateAllowedStringValue,
			Type:                       validate.TypeString,
			Required:                   false,
			AllowedValues:              isLBProfileAllowedValues})
	validateSchema = append(validateSchema,
		validate.ValidateSchema{
			Identifier:                 "tags",
			ValidateFunctionIdentifier: validate.ValidateRegexpLen,
			Type:                       validate.TypeString,
			Optional:                   true,
			Regexp:                     `^[A-Za-z0-9:_ .-]+$`,
			MinValueLength:             1,
			MaxValueLength:             128})

	validateSchema = append(validateSchema,
		validate.ValidateSchema{
			Identifier:                 "accesstag",
			ValidateFunctionIdentifier: validate.ValidateRegexpLen,
			Type:                       validate.TypeString,
			Optional:                   true,
			Regexp:                     `^([A-Za-z0-9_.-]|[A-Za-z0-9_.-][A-Za-z0-9_ .-]*[A-Za-z0-9_.-]):([A-Za-z0-9_.-]|[A-Za-z0-9_.-][A-Za-z0-9_ .-]*[A-Za-z0-9_.-])$`,
			MinValueLength:             1,
			MaxValueLength:             128})

	ibmISLBResourceValidator := validate.ResourceValidator{ResourceName: "ibm_is_lb", Schema: validateSchema}
	return &ibmISLBResourceValidator
}

func resourceIBMISLBCreate(d *schema.ResourceData, meta interface{}) error {

	name := d.Get(isLBName).(string)
	subnets := d.Get(isLBSubnets).(*schema.Set)

	var isLogging bool
	if lbLogging, ok := d.GetOk(isLBLogging); ok {
		isLogging = lbLogging.(bool)
	}

	var securityGroups *schema.Set
	if sg, ok := d.GetOk(isLBSecurityGroups); ok {
		securityGroups = sg.(*schema.Set)
	}

	// subnets := flex.ExpandStringList((d.Get(isLBSubnets).(*schema.Set)).List())
	var lbType, rg string
	isPrivatePath := false
	isPublic := true
	if types, ok := d.GetOk(isLBType); ok {
		lbType = types.(string)
	}

	if lbType == "private" {
		isPublic = false
	}

	if lbType == "private_path" {
		isPrivatePath = true
		isPublic = false
	}

	if grp, ok := d.GetOk(isLBResourceGroup); ok {
		rg = grp.(string)
	}

	err := lbCreate(d, meta, name, lbType, rg, subnets, isPublic, isPrivatePath, isLogging, securityGroups)
	if err != nil {
		return err
	}

	return resourceIBMISLBRead(d, meta)
}

func lbCreate(d *schema.ResourceData, meta interface{}, name, lbType, rg string, subnets *schema.Set, isPublic, isPrivatePath, isLogging bool, securityGroups *schema.Set) error {
	sess, err := vpcClient(meta)
	if err != nil {
		return err
	}

	options := &vpcv1.CreateLoadBalancerOptions{
		IsPublic:      &isPublic,
		IsPrivatePath: &isPrivatePath,
		Name:          &name,
	}

	if dnsIntf, ok := d.GetOk("dns"); ok {
		dnsMap := dnsIntf.([]interface{})[0].(map[string]interface{})
		dnsInstance, _ := dnsMap["instance_crn"].(string)
		zone, _ := dnsMap["zone_id"].(string)
		dns := &vpcv1.LoadBalancerDnsPrototype{
			Instance: &vpcv1.DnsInstanceIdentity{
				CRN: &dnsInstance,
			},
			Zone: &vpcv1.DnsZoneIdentity{
				ID: &zone,
			},
		}
		options.Dns = dns
	}

	if routeModeBool, ok := d.GetOk(isLBRouteMode); ok {
		routeMode := routeModeBool.(bool)
		options.RouteMode = &routeMode
	}

	if subnets.Len() != 0 {
		subnetobjs := make([]vpcv1.SubnetIdentityIntf, subnets.Len())
		for i, subnet := range subnets.List() {
			subnetstr := subnet.(string)
			subnetobjs[i] = &vpcv1.SubnetIdentity{
				ID: &subnetstr,
			}
		}
		options.Subnets = subnetobjs
	}

	if securityGroups != nil && securityGroups.Len() != 0 {
		securityGroupobjs := make([]vpcv1.SecurityGroupIdentityIntf, securityGroups.Len())
		for i, securityGroup := range securityGroups.List() {
			securityGroupstr := securityGroup.(string)
			securityGroupobjs[i] = &vpcv1.SecurityGroupIdentity{
				ID: &securityGroupstr,
			}
		}
		options.SecurityGroups = securityGroupobjs
	}

	if rg != "" {
		options.ResourceGroup = &vpcv1.ResourceGroupIdentity{
			ID: &rg,
		}
	}

	if _, ok := d.GetOk(isLBProfile); ok {
		profile := d.Get(isLBProfile).(string)
		// Construct an instance of the LoadBalancerPoolIdentityByName model
		loadBalancerProfileIdentityModel := new(vpcv1.LoadBalancerProfileIdentityByName)
		loadBalancerProfileIdentityModel.Name = &profile
		options.Profile = loadBalancerProfileIdentityModel
	} else {

		dataPath := &vpcv1.LoadBalancerLoggingDatapathPrototype{
			Active: &isLogging,
		}
		loadBalancerLogging := &vpcv1.LoadBalancerLoggingPrototype{
			Datapath: dataPath,
		}
		options.Logging = loadBalancerLogging
	}

	lb, response, err := sess.CreateLoadBalancer(options)
	if err != nil {
		return fmt.Errorf("[ERROR] Error while creating Load Balancer err %s\n%s", err, response)
	}
	d.SetId(*lb.ID)
	log.Printf("[INFO] Load Balancer : %s", *lb.ID)
	_, err = isWaitForLBAvailable(sess, d.Id(), d.Timeout(schema.TimeoutCreate))
	if err != nil {
		return err
	}
	v := os.Getenv("IC_ENV_TAGS")
	if _, ok := d.GetOk(isLBTags); ok || v != "" {
		oldList, newList := d.GetChange(isLBTags)
		err = flex.UpdateGlobalTagsUsingCRN(oldList, newList, meta, *lb.CRN, "", isUserTagType)
		if err != nil {
			log.Printf(
				"Error on create of resource vpc Load Balancer (%s) tags: %s", d.Id(), err)
		}
	}

	if _, ok := d.GetOk(isLBAccessTags); ok {
		oldList, newList := d.GetChange(isLBAccessTags)
		err = flex.UpdateGlobalTagsUsingCRN(oldList, newList, meta, *lb.CRN, "", isAccessTagType)
		if err != nil {
			log.Printf(
				"Error on create of resource load balancer (%s) access tags: %s", d.Id(), err)
		}
	}
	return nil
}

func resourceIBMISLBRead(d *schema.ResourceData, meta interface{}) error {
	id := d.Id()

	err := lbGet(d, meta, id)
	if err != nil {
		return err
	}

	return nil
}

func lbGet(d *schema.ResourceData, meta interface{}, id string) error {
	sess, err := vpcClient(meta)
	if err != nil {
		return err
	}
	getLoadBalancerOptions := &vpcv1.GetLoadBalancerOptions{
		ID: &id,
	}
	lb, response, err := sess.GetLoadBalancer(getLoadBalancerOptions)
	if err != nil {
		if response != nil && response.StatusCode == 404 {
			d.SetId("")
			return nil
		}
		return fmt.Errorf("[ERROR] Error getting Load Balancer : %s\n%s", err, response)
	}
<<<<<<< HEAD
	if lb.Availability != nil {
		d.Set(isLBAvailability, *lb.Availability)
	}
	if lb.InstanceGroupsSupported != nil {
		d.Set(isLBInstanceGroupsSupported, *lb.InstanceGroupsSupported)
	}
	if lb.SourceIPSessionPersistenceSupported != nil {
		d.Set(isLBSourceIPPersistenceSupported, *lb.SourceIPSessionPersistenceSupported)
	}

=======
	dnsList := make([]map[string]interface{}, 0)
	if lb.Dns != nil {
		dns := map[string]interface{}{}
		dns["instance_crn"] = lb.Dns.Instance.CRN
		dns["zone_id"] = lb.Dns.Zone.ID
		dnsList = append(dnsList, dns)
		d.Set("dns", dnsList)
	} else {
		d.Set("dns", nil)
	}
>>>>>>> 2e8ac03a
	d.Set(isLBName, *lb.Name)
	if *lb.IsPublic {
		d.Set(isLBType, "public")
	} else {
		if *lb.IsPrivatePath {
			d.Set(isLBType, "private_path")
		} else {
			d.Set(isLBType, "private")
		}
	}
	if lb.RouteMode != nil {
		d.Set(isLBRouteMode, *lb.RouteMode)
	}
	d.Set(isLBStatus, *lb.ProvisioningStatus)
	d.Set(isLBCrn, *lb.CRN)
	d.Set(isLBOperatingStatus, *lb.OperatingStatus)
	publicIpList := make([]string, 0)
	if lb.PublicIps != nil {
		for _, ip := range lb.PublicIps {
			if ip.Address != nil {
				pubip := *ip.Address
				publicIpList = append(publicIpList, pubip)
			}
		}
	}
	d.Set(isLBPublicIPs, publicIpList)
	privateIpList := make([]string, 0)
	privateIpDetailList := make([]map[string]interface{}, 0)
	if lb.PrivateIps != nil {
		for _, ip := range lb.PrivateIps {
			if ip.Address != nil {
				prip := *ip.Address
				privateIpList = append(privateIpList, prip)
			}
			currentPriIp := map[string]interface{}{}
			if ip.Address != nil {
				currentPriIp[isLBPrivateIpAddress] = ip.Address
			}
			if ip.Href != nil {
				currentPriIp[isLBPrivateIpHref] = ip.Href
			}
			if ip.Name != nil {
				currentPriIp[isLBPrivateIpName] = ip.Name
			}
			if ip.ID != nil {
				currentPriIp[isLBPrivateIpId] = ip.ID
			}
			if ip.ResourceType != nil {
				currentPriIp[isLBPrivateIpResourceType] = ip.ResourceType
			}
			privateIpDetailList = append(privateIpDetailList, currentPriIp)
		}
	}
	// isLBPrivateIPs is same as isLBPrivateIPDetail.[].address
	d.Set(isLBPrivateIPs, privateIpList)
	d.Set(isLBPrivateIPDetail, privateIpDetailList)
	if lb.Subnets != nil {
		subnetList := make([]string, 0)
		for _, subnet := range lb.Subnets {
			if subnet.ID != nil {
				sub := *subnet.ID
				subnetList = append(subnetList, sub)
			}
		}
		d.Set(isLBSubnets, subnetList)
	}

	d.Set(isLBSecurityGroupsSupported, false)
	if lb.SecurityGroups != nil {
		securitygroupList := make([]string, 0)
		for _, SecurityGroup := range lb.SecurityGroups {
			if SecurityGroup.ID != nil {
				securityGroupID := *SecurityGroup.ID
				securitygroupList = append(securitygroupList, securityGroupID)
			}
		}
		d.Set(isLBSecurityGroups, securitygroupList)
		d.Set(isLBSecurityGroupsSupported, true)
	}

	if lb.Profile != nil {
		profile := lb.Profile
		if profile.Name != nil {
			d.Set(isLBProfile, *lb.Profile.Name)
		}
	} else {
		if lb.Logging != nil && lb.Logging.Datapath != nil && lb.Logging.Datapath.Active != nil {
			d.Set(isLBLogging, *lb.Logging.Datapath.Active)
		}
	}

	d.Set(isLBResourceGroup, *lb.ResourceGroup.ID)
	d.Set(isLBHostName, *lb.Hostname)
	if lb.UDPSupported != nil {
		d.Set(isLBUdpSupported, *lb.UDPSupported)
	}
	tags, err := flex.GetGlobalTagsUsingCRN(meta, *lb.CRN, "", isUserTagType)
	if err != nil {
		log.Printf(
			"Error on get of resource vpc Load Balancer (%s) tags: %s", d.Id(), err)
	}
	d.Set(isLBTags, tags)
	accesstags, err := flex.GetGlobalTagsUsingCRN(meta, *lb.CRN, "", isAccessTagType)
	if err != nil {
		log.Printf(
			"Error on get of resource load balancer (%s) access tags: %s", d.Id(), err)
	}
	d.Set(isLBAccessTags, accesstags)
	controller, err := flex.GetBaseController(meta)
	if err != nil {
		return err
	}
	d.Set(flex.ResourceControllerURL, controller+"/vpc-ext/network/loadBalancers")
	d.Set(flex.ResourceName, *lb.Name)
	if lb.ResourceGroup != nil {
		d.Set(flex.ResourceGroupName, lb.ResourceGroup.Name)
	}
	if err = d.Set("version", response.Headers.Get("Etag")); err != nil {
		return fmt.Errorf("[ERROR] Error setting version: %s", err)
	}
	return nil
}

func resourceIBMISLBUpdate(d *schema.ResourceData, meta interface{}) error {

	id := d.Id()
	name := ""
	isLogging := false
	hasChanged := false
	hasChangedLog := false
	var remove, add []string
	hasChangedSecurityGroups := false

	if d.HasChange(isLBName) {
		name = d.Get(isLBName).(string)
		hasChanged = true
	}
	if d.HasChange(isLBLogging) {
		isLogging = d.Get(isLBLogging).(bool)
		hasChangedLog = true
	}
	if d.HasChange(isLBSecurityGroups) {
		oldSecurityGroups, newSecurityGroups := d.GetChange(isLBSecurityGroups)
		oSecurityGroups := oldSecurityGroups.(*schema.Set)
		nSecurityGroups := newSecurityGroups.(*schema.Set)
		remove = flex.ExpandStringList(oSecurityGroups.Difference(nSecurityGroups).List())
		add = flex.ExpandStringList(nSecurityGroups.Difference(oSecurityGroups).List())
		hasChangedSecurityGroups = true
	}

	err := lbUpdate(d, meta, id, name, hasChanged, isLogging, hasChangedLog, hasChangedSecurityGroups, remove, add)
	if err != nil {
		return err
	}

	return resourceIBMISLBRead(d, meta)
}

func lbUpdate(d *schema.ResourceData, meta interface{}, id, name string, hasChanged bool, isLogging bool, hasChangedLog bool, hasChangedSecurityGroups bool, remove, add []string) error {
	sess, err := vpcClient(meta)
	if err != nil {
		return err
	}
	if d.HasChange(isLBTags) || d.HasChange(isLBAccessTags) {
		getLoadBalancerOptions := &vpcv1.GetLoadBalancerOptions{
			ID: &id,
		}
		lb, response, err := sess.GetLoadBalancer(getLoadBalancerOptions)
		if err != nil {
			return fmt.Errorf("[ERROR] Error getting Load Balancer : %s\n%s", err, response)
		}
		if d.HasChange(isLBTags) {
			oldList, newList := d.GetChange(isLBTags)
			err = flex.UpdateGlobalTagsUsingCRN(oldList, newList, meta, *lb.CRN, "", isUserTagType)
			if err != nil {
				log.Printf(
					"Error on update of resource vpc Load Balancer (%s) tags: %s", d.Id(), err)
			}
		}
		if d.HasChange(isLBAccessTags) {
			oldList, newList := d.GetChange(isLBAccessTags)
			err := flex.UpdateGlobalTagsUsingCRN(oldList, newList, meta, *lb.CRN, "", isAccessTagType)
			if err != nil {
				log.Printf(
					"Error on update of resource load balancer (%s) access tags: %s", d.Id(), err)
			}
		}
	}

	if d.HasChange("dns") {
		updateLoadBalancerOptions := &vpcv1.UpdateLoadBalancerOptions{
			ID: &id,
		}
		dnsRemoved := false
		if _, ok := d.GetOk("dns"); !ok {
			dnsRemoved = true
		}
		dnsPatchModel := &vpcv1.LoadBalancerDnsPatch{}
		if d.HasChange("dns.0.instance_crn") {
			dnsInstanceCrn := d.Get("dns.0.instance_crn").(string)
			dnsPatchModel.Instance = &vpcv1.DnsInstanceIdentity{
				CRN: &dnsInstanceCrn,
			}
		}
		if d.HasChange("dns.0.zone_id") {
			dnsZoneId := d.Get("dns.0.zone_id").(string)
			dnsPatchModel.Zone = &vpcv1.DnsZoneIdentity{
				ID: &dnsZoneId,
			}
		}

		loadBalancerPatchModel := &vpcv1.LoadBalancerPatch{
			Dns: dnsPatchModel,
		}
		loadBalancerPatch, err := loadBalancerPatchModel.AsPatch()
		if err != nil {
			return fmt.Errorf("[ERROR] Error calling asPatch for LoadBalancerPatch: %s", err)
		}
		if dnsRemoved {
			loadBalancerPatch["dns"] = nil
		}
		updateLoadBalancerOptions.LoadBalancerPatch = loadBalancerPatch

		_, response, err := sess.UpdateLoadBalancer(updateLoadBalancerOptions)
		if err != nil {
			return fmt.Errorf("[ERROR] Error Updating subents in vpc Load Balancer : %s\n%s", err, response)
		}
		_, err = isWaitForLBAvailable(sess, d.Id(), d.Timeout(schema.TimeoutUpdate))
		if err != nil {
			return err
		}
	}

	if d.HasChange(isLBSubnets) {
		updateLoadBalancerOptions := &vpcv1.UpdateLoadBalancerOptions{
			ID: &id,
		}
		updateLoadBalancerOptions.SetIfMatch(d.Get("version").(string))
		loadBalancerPatchModel := &vpcv1.LoadBalancerPatch{}
		subnets := d.Get(isLBSubnets).(*schema.Set)
		if subnets.Len() != 0 {
			subnetobjs := make([]vpcv1.SubnetIdentityIntf, subnets.Len())
			for i, subnet := range subnets.List() {
				subnetstr := subnet.(string)
				subnetobjs[i] = &vpcv1.SubnetIdentity{
					ID: &subnetstr,
				}
			}
			loadBalancerPatchModel.Subnets = subnetobjs
		}
		loadBalancerPatch, err := loadBalancerPatchModel.AsPatch()
		if err != nil {
			return fmt.Errorf("[ERROR] Error calling asPatch for LoadBalancerPatch: %s", err)
		}
		updateLoadBalancerOptions.LoadBalancerPatch = loadBalancerPatch

		_, response, err := sess.UpdateLoadBalancer(updateLoadBalancerOptions)
		if err != nil {
			return fmt.Errorf("[ERROR] Error Updating subents in vpc Load Balancer : %s\n%s", err, response)
		}
		_, err = isWaitForLBAvailable(sess, d.Id(), d.Timeout(schema.TimeoutUpdate))
		if err != nil {
			return err
		}
	}

	if hasChanged {
		updateLoadBalancerOptions := &vpcv1.UpdateLoadBalancerOptions{
			ID: &id,
		}
		loadBalancerPatchModel := &vpcv1.LoadBalancerPatch{
			Name: &name,
		}
		loadBalancerPatch, err := loadBalancerPatchModel.AsPatch()
		if err != nil {
			return fmt.Errorf("[ERROR] Error calling asPatch for LoadBalancerPatch: %s", err)
		}
		updateLoadBalancerOptions.LoadBalancerPatch = loadBalancerPatch

		_, response, err := sess.UpdateLoadBalancer(updateLoadBalancerOptions)
		if err != nil {
			return fmt.Errorf("[ERROR] Error Updating vpc Load Balancer : %s\n%s", err, response)
		}
	}
	if hasChangedLog {
		updateLoadBalancerOptions := &vpcv1.UpdateLoadBalancerOptions{
			ID: &id,
		}
		dataPath := &vpcv1.LoadBalancerLoggingDatapathPatch{
			Active: &isLogging,
		}
		loadBalancerLogging := &vpcv1.LoadBalancerLoggingPatch{
			Datapath: dataPath,
		}
		loadBalancerPatchModel := &vpcv1.LoadBalancerPatch{
			Logging: loadBalancerLogging,
		}
		loadBalancerPatch, err := loadBalancerPatchModel.AsPatch()
		if err != nil {
			return fmt.Errorf("[ERROR] Error calling asPatch for LoadBalancerPatch: %s", err)
		}
		updateLoadBalancerOptions.LoadBalancerPatch = loadBalancerPatch

		_, response, err := sess.UpdateLoadBalancer(updateLoadBalancerOptions)
		if err != nil {
			return fmt.Errorf("[ERROR] Error Updating vpc Load Balancer : %s\n%s", err, response)
		}
	}

	if hasChangedSecurityGroups {

		if len(add) > 0 {
			for _, securityGroupID := range add {
				createSecurityGroupTargetBindingOptions := &vpcv1.CreateSecurityGroupTargetBindingOptions{}
				createSecurityGroupTargetBindingOptions.SecurityGroupID = &securityGroupID
				createSecurityGroupTargetBindingOptions.ID = &id
				_, response, err := sess.CreateSecurityGroupTargetBinding(createSecurityGroupTargetBindingOptions)
				if err != nil {
					return fmt.Errorf("[ERROR] Error while creating Security Group Target Binding %s\n%s", err, response)
				}
				_, err = isWaitForLBAvailable(sess, d.Id(), d.Timeout(schema.TimeoutUpdate))
				if err != nil {
					return err
				}
			}
		}

		if len(remove) > 0 {
			for _, securityGroupID := range remove {
				getSecurityGroupTargetOptions := &vpcv1.GetSecurityGroupTargetOptions{
					SecurityGroupID: &securityGroupID,
					ID:              &id,
				}
				_, response, err := sess.GetSecurityGroupTarget(getSecurityGroupTargetOptions)
				if err != nil {
					if response != nil && response.StatusCode == 404 {
						continue
					}
					return fmt.Errorf("[ERROR] Error Getting Security Group Target for this load balancer (%s): %s\n%s", securityGroupID, err, response)
				}
				deleteSecurityGroupTargetBindingOptions := sess.NewDeleteSecurityGroupTargetBindingOptions(securityGroupID, id)
				response, err = sess.DeleteSecurityGroupTargetBinding(deleteSecurityGroupTargetBindingOptions)
				if err != nil {
					return fmt.Errorf("[ERROR] Error Deleting Security Group Target for this load balancer : %s\n%s", err, response)
				}
				_, err = isWaitForLBAvailable(sess, d.Id(), d.Timeout(schema.TimeoutUpdate))
				if err != nil {
					return err
				}
			}
		}
	}
	return nil
}

func resourceIBMISLBDelete(d *schema.ResourceData, meta interface{}) error {
	id := d.Id()

	err := lbDelete(d, meta, id)
	if err != nil {
		return err
	}

	d.SetId("")
	return nil
}

func lbDelete(d *schema.ResourceData, meta interface{}, id string) error {
	sess, err := vpcClient(meta)
	if err != nil {
		return err
	}

	getLoadBalancerOptions := &vpcv1.GetLoadBalancerOptions{
		ID: &id,
	}
	_, response, err := sess.GetLoadBalancer(getLoadBalancerOptions)
	if err != nil {
		if response != nil && response.StatusCode == 404 {
			d.SetId("")
			return nil
		}
		return fmt.Errorf("[ERROR] Error Getting vpc load balancer(%s): %s\n%s", id, err, response)
	}

	deleteLoadBalancerOptions := &vpcv1.DeleteLoadBalancerOptions{
		ID: &id,
	}
	response, err = sess.DeleteLoadBalancer(deleteLoadBalancerOptions)
	if err != nil {
		return fmt.Errorf("[ERROR] Error Deleting vpc load balancer : %s\n%s", err, response)
	}
	_, err = isWaitForLBDeleted(sess, id, d.Timeout(schema.TimeoutDelete))
	if err != nil {
		return err
	}
	d.SetId("")
	return nil
}

func isWaitForLBDeleted(lbc *vpcv1.VpcV1, id string, timeout time.Duration) (interface{}, error) {
	log.Printf("Waiting for  (%s) to be deleted.", id)

	stateConf := &resource.StateChangeConf{
		Pending:    []string{"retry", isLBDeleting},
		Target:     []string{isLBDeleted, "failed"},
		Refresh:    isLBDeleteRefreshFunc(lbc, id),
		Timeout:    timeout,
		Delay:      10 * time.Second,
		MinTimeout: 10 * time.Second,
	}

	return stateConf.WaitForState()
}

func isLBDeleteRefreshFunc(lbc *vpcv1.VpcV1, id string) resource.StateRefreshFunc {
	return func() (interface{}, string, error) {
		log.Printf("[DEBUG] is lb delete function here")
		getLoadBalancerOptions := &vpcv1.GetLoadBalancerOptions{
			ID: &id,
		}
		lb, response, err := lbc.GetLoadBalancer(getLoadBalancerOptions)
		if err != nil {
			if response != nil && response.StatusCode == 404 {
				return lb, isLBDeleted, nil
			}
			return nil, "failed", fmt.Errorf("[ERROR] The vpc load balancer %s failed to delete: %s\n%s", id, err, response)
		}
		return lb, isLBDeleting, nil
	}
}

func resourceIBMISLBExists(d *schema.ResourceData, meta interface{}) (bool, error) {
	id := d.Id()

	exists, err := lbExists(d, meta, id)
	return exists, err

}

func lbExists(d *schema.ResourceData, meta interface{}, id string) (bool, error) {
	sess, err := vpcClient(meta)
	if err != nil {
		return false, err
	}
	getLoadBalancerOptions := &vpcv1.GetLoadBalancerOptions{
		ID: &id,
	}
	_, response, err := sess.GetLoadBalancer(getLoadBalancerOptions)
	if err != nil {
		if response != nil && response.StatusCode == 404 {
			return false, nil
		}
		return false, fmt.Errorf("[ERROR] Error getting vpc load balancer: %s\n%s", err, response)
	}
	return true, nil
}

func isWaitForLBAvailable(sess *vpcv1.VpcV1, lbId string, timeout time.Duration) (interface{}, error) {
	log.Printf("Waiting for load balancer (%s) to be available.", lbId)

	stateConf := &resource.StateChangeConf{
		Pending:    []string{"retry", isLBProvisioning, "update_pending"},
		Target:     []string{isLBProvisioningDone, ""},
		Refresh:    isLBRefreshFunc(sess, lbId),
		Timeout:    timeout,
		Delay:      10 * time.Second,
		MinTimeout: 10 * time.Second,
	}

	return stateConf.WaitForState()
}

func isLBRefreshFunc(sess *vpcv1.VpcV1, lbId string) resource.StateRefreshFunc {
	return func() (interface{}, string, error) {

		getlboptions := &vpcv1.GetLoadBalancerOptions{
			ID: &lbId,
		}
		lb, response, err := sess.GetLoadBalancer(getlboptions)
		if err != nil {
			return nil, "", fmt.Errorf("[ERROR] Error Getting Load Balancer : %s\n%s", err, response)
		}

		if *lb.ProvisioningStatus == "active" || *lb.ProvisioningStatus == "failed" {
			return lb, isLBProvisioningDone, nil
		}

		return lb, isLBProvisioning, nil
	}
}<|MERGE_RESOLUTION|>--- conflicted
+++ resolved
@@ -98,7 +98,6 @@
 				ValidateFunc: validate.InvokeValidator("ibm_is_lb", isLBType),
 				Description:  "Load Balancer type",
 			},
-<<<<<<< HEAD
 
 			isLBAvailability: {
 				Type:        schema.TypeString,
@@ -114,7 +113,7 @@
 				Type:        schema.TypeBool,
 				Computed:    true,
 				Description: "Indicates whether this load balancer supports source IP session persistence.",
-=======
+			},
 			"dns": {
 				Type:        schema.TypeList,
 				Optional:    true,
@@ -135,7 +134,6 @@
 						},
 					},
 				},
->>>>>>> 2e8ac03a
 			},
 			isLBStatus: {
 				Type:     schema.TypeString,
@@ -543,7 +541,6 @@
 		}
 		return fmt.Errorf("[ERROR] Error getting Load Balancer : %s\n%s", err, response)
 	}
-<<<<<<< HEAD
 	if lb.Availability != nil {
 		d.Set(isLBAvailability, *lb.Availability)
 	}
@@ -554,7 +551,6 @@
 		d.Set(isLBSourceIPPersistenceSupported, *lb.SourceIPSessionPersistenceSupported)
 	}
 
-=======
 	dnsList := make([]map[string]interface{}, 0)
 	if lb.Dns != nil {
 		dns := map[string]interface{}{}
@@ -565,7 +561,6 @@
 	} else {
 		d.Set("dns", nil)
 	}
->>>>>>> 2e8ac03a
 	d.Set(isLBName, *lb.Name)
 	if *lb.IsPublic {
 		d.Set(isLBType, "public")
