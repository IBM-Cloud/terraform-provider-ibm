// Copyright IBM Corp. 2023 All Rights Reserved.
// Licensed under the Mozilla Public License v2.0

package vpc

import (
	"context"
	"fmt"
	"log"
	"strings"
	"time"

	"github.com/hashicorp/terraform-plugin-sdk/v2/diag"
	"github.com/hashicorp/terraform-plugin-sdk/v2/helper/resource"
	"github.com/hashicorp/terraform-plugin-sdk/v2/helper/schema"

	"github.com/IBM-Cloud/terraform-provider-ibm/ibm/flex"
	"github.com/IBM/vpc-go-sdk/vpcv1"
)

func ResourceIBMIsVPCDnsResolutionBinding() *schema.Resource {
	return &schema.Resource{
		CreateContext: resourceIBMIsVPCDnsResolutionBindingCreate,
		ReadContext:   resourceIBMIsVPCDnsResolutionBindingRead,
		UpdateContext: resourceIBMIsVPCDnsResolutionBindingUpdate,
		DeleteContext: resourceIBMIsVPCDnsResolutionBindingDelete,
		Importer:      &schema.ResourceImporter{},

		Timeouts: &schema.ResourceTimeout{
			Create: schema.DefaultTimeout(10 * time.Minute),
			Delete: schema.DefaultTimeout(10 * time.Minute),
		},

		Schema: map[string]*schema.Schema{
			"vpc_id": &schema.Schema{
				Type:        schema.TypeString,
				Required:    true,
				Description: "The VPC identifier.",
			},
			"created_at": &schema.Schema{
				Type:        schema.TypeString,
				Computed:    true,
				Description: "The date and time that the DNS resolution binding was created.",
			},
			"endpoint_gateways": &schema.Schema{
				Type:        schema.TypeList,
				Computed:    true,
				Description: "The endpoint gateways in the bound to VPC that are allowed to participate in this DNS resolution binding.The endpoint gateways may be remote and therefore may not be directly retrievable.",
				Elem: &schema.Resource{
					Schema: map[string]*schema.Schema{
						"crn": &schema.Schema{
							Type:        schema.TypeString,
							Computed:    true,
							Description: "The CRN for this endpoint gateway.",
						},
						"href": &schema.Schema{
							Type:        schema.TypeString,
							Computed:    true,
							Description: "The URL for this endpoint gateway.",
						},
						"id": &schema.Schema{
							Type:        schema.TypeString,
							Computed:    true,
							Description: "The unique identifier for this endpoint gateway.",
						},
						"name": &schema.Schema{
							Type:        schema.TypeString,
							Computed:    true,
							Description: "The name for this endpoint gateway. The name is unique across all endpoint gateways in the VPC.",
						},
						"remote": &schema.Schema{
							Type:        schema.TypeList,
							Computed:    true,
							Description: "If present, this property indicates that the resource associated with this referenceis remote and therefore may not be directly retrievable.",
							Elem: &schema.Resource{
								Schema: map[string]*schema.Schema{
									"account": &schema.Schema{
										Type:        schema.TypeList,
										Computed:    true,
										Description: "If present, this property indicates that the referenced resource is remote to thisaccount, and identifies the owning account.",
										Elem: &schema.Resource{
											Schema: map[string]*schema.Schema{
												"id": &schema.Schema{
													Type:        schema.TypeString,
													Computed:    true,
													Description: "The unique identifier for this account.",
												},
												"resource_type": &schema.Schema{
													Type:        schema.TypeString,
													Computed:    true,
													Description: "The resource type.",
												},
											},
										},
									},
									"region": &schema.Schema{
										Type:        schema.TypeList,
										Computed:    true,
										Description: "If present, this property indicates that the referenced resource is remote to thisregion, and identifies the native region.",
										Elem: &schema.Resource{
											Schema: map[string]*schema.Schema{
												"href": &schema.Schema{
													Type:        schema.TypeString,
													Computed:    true,
													Description: "The URL for this region.",
												},
												"name": &schema.Schema{
													Type:        schema.TypeString,
													Computed:    true,
													Description: "The globally unique name for this region.",
												},
											},
										},
									},
								},
							},
						},
						"resource_type": &schema.Schema{
							Type:        schema.TypeString,
							Computed:    true,
							Description: "The resource type.",
						},
					},
				},
			},
			"href": &schema.Schema{
				Type:        schema.TypeString,
				Computed:    true,
				Description: "The URL for this DNS resolution binding.",
			},
			"lifecycle_state": &schema.Schema{
				Type:        schema.TypeString,
				Computed:    true,
				Description: "The lifecycle state of the DNS resolution binding.",
			},
			"name": &schema.Schema{
				Type:        schema.TypeString,
				Optional:    true,
				Computed:    true,
				Description: "The name for this DNS resolution binding. The name is unique across all DNS resolution bindings for the VPC.",
			},
			"resource_type": &schema.Schema{
				Type:        schema.TypeString,
				Computed:    true,
				Description: "The resource type.",
			},
			"vpc": &schema.Schema{
				Type:        schema.TypeList,
				Required:    true,
				ForceNew:    true,
				MaxItems:    1,
				MinItems:    1,
				Description: "The VPC bound to for DNS resolution.The VPC may be remote and therefore may not be directly retrievable.",
				Elem: &schema.Resource{
					Schema: map[string]*schema.Schema{
						"crn": &schema.Schema{
							Optional:     true,
							ExactlyOneOf: []string{"vpc.0.id", "vpc.0.href", "vpc.0.crn"},
							Type:         schema.TypeString,
							Computed:     true,
							Description:  "The CRN for this VPC.",
						},
						"href": &schema.Schema{
							Type:         schema.TypeString,
							ExactlyOneOf: []string{"vpc.0.id", "vpc.0.href", "vpc.0.crn"},
							Optional:     true,
							Computed:     true,
							Description:  "The URL for this VPC.",
						},
						"id": &schema.Schema{
							Type:         schema.TypeString,
							ExactlyOneOf: []string{"vpc.0.id", "vpc.0.href", "vpc.0.crn"},
							Optional:     true,
							Computed:     true,
							Description:  "The unique identifier for this VPC.",
						},
						"name": &schema.Schema{
							Type:        schema.TypeString,
							Computed:    true,
							Description: "The name for this VPC. The name is unique across all VPCs in the region.",
						},
						"remote": &schema.Schema{
							Type:        schema.TypeList,
							Computed:    true,
							Description: "If present, this property indicates that the resource associated with this referenceis remote and therefore may not be directly retrievable.",
							Elem: &schema.Resource{
								Schema: map[string]*schema.Schema{
									"account": &schema.Schema{
										Type:        schema.TypeList,
										Computed:    true,
										Description: "If present, this property indicates that the referenced resource is remote to thisaccount, and identifies the owning account.",
										Elem: &schema.Resource{
											Schema: map[string]*schema.Schema{
												"id": &schema.Schema{
													Type:        schema.TypeString,
													Computed:    true,
													Description: "The unique identifier for this account.",
												},
												"resource_type": &schema.Schema{
													Type:        schema.TypeString,
													Computed:    true,
													Description: "The resource type.",
												},
											},
										},
									},
									"region": &schema.Schema{
										Type:        schema.TypeList,
										Computed:    true,
										Description: "If present, this property indicates that the referenced resource is remote to thisregion, and identifies the native region.",
										Elem: &schema.Resource{
											Schema: map[string]*schema.Schema{
												"href": &schema.Schema{
													Type:        schema.TypeString,
													Computed:    true,
													Description: "The URL for this region.",
												},
												"name": &schema.Schema{
													Type:        schema.TypeString,
													Computed:    true,
													Description: "The globally unique name for this region.",
												},
											},
										},
									},
								},
							},
						},
						"resource_type": &schema.Schema{
							Type:        schema.TypeString,
							Computed:    true,
							Description: "The resource type.",
						},
					},
				},
			},
		},
	}
}

func resourceIBMIsVPCDnsResolutionBindingCreate(context context.Context, d *schema.ResourceData, meta interface{}) diag.Diagnostics {
	sess, err := vpcClient(meta)
	if err != nil {
		return diag.FromErr(err)
	}
	spokeVPCID := d.Get("vpc_id").(string)
	createVPCDnsResolutionBindingOptions := &vpcv1.CreateVPCDnsResolutionBindingOptions{}
	vpchref := d.Get("vpc.0.href").(string)
	vpccrn := d.Get("vpc.0.crn").(string)
	vpcid := d.Get("vpc.0.id").(string)

	createVPCDnsResolutionBindingOptions.SetVPCID(spokeVPCID)
	if d.Get("name").(string) != "" {
		createVPCDnsResolutionBindingOptions.SetName(d.Get("name").(string))
	}
	if vpchref != "" {
		vPCIdentityIntf := &vpcv1.VPCIdentityByHref{
			Href: &vpchref,
		}
		createVPCDnsResolutionBindingOptions.SetVPC(vPCIdentityIntf)
	} else if vpcid != "" {
		vPCIdentityIntf := &vpcv1.VPCIdentityByID{
			ID: &vpcid,
		}
		createVPCDnsResolutionBindingOptions.SetVPC(vPCIdentityIntf)
	} else {
		vPCIdentityIntf := &vpcv1.VPCIdentityByCRN{
			CRN: &vpccrn,
		}
		createVPCDnsResolutionBindingOptions.SetVPC(vPCIdentityIntf)
	}
	vpcdnsResolutionBinding, response, err := sess.CreateVPCDnsResolutionBindingWithContext(context, createVPCDnsResolutionBindingOptions)
	if err != nil {
		log.Printf("[DEBUG] CreateVPCDnsResolutionBindingWithContext failed %s\n%s", err, response)
		return diag.FromErr(fmt.Errorf("CreateVPCDnsResolutionBindingWithContext failed %s\n%s", err, response))
	}
	d.SetId(MakeTerraformVPCDNSID(spokeVPCID, *vpcdnsResolutionBinding.ID))

	err = resourceIBMIsVPCDnsResolutionBindingGet(vpcdnsResolutionBinding, d)
	if err != nil {
		return diag.FromErr(err)
	}
	return nil
}
func resourceIBMIsVPCDnsResolutionBindingRead(context context.Context, d *schema.ResourceData, meta interface{}) diag.Diagnostics {
	sess, err := vpcClient(meta)
	if err != nil {
		return diag.FromErr(err)
	}
	vpcId, id, err := ParseVPCDNSTerraformID(d.Id())
	if err != nil {
		return diag.FromErr(err)
	}
	getVPCDnsResolutionBindingOptions := &vpcv1.GetVPCDnsResolutionBindingOptions{}

	getVPCDnsResolutionBindingOptions.SetVPCID(vpcId)
	getVPCDnsResolutionBindingOptions.SetID(id)

	vpcdnsResolutionBinding, response, err := sess.GetVPCDnsResolutionBindingWithContext(context, getVPCDnsResolutionBindingOptions)
	if err != nil {
		log.Printf("[DEBUG] GetVPCDnsResolutionBindingWithContext failed %s\n%s", err, response)
		if response.StatusCode != 404 {
			return diag.FromErr(fmt.Errorf("GetVPCDnsResolutionBindingWithContext failed %s\n%s", err, response))
		} else {
			d.SetId("")
			return nil
		}
	}
	err = resourceIBMIsVPCDnsResolutionBindingGet(vpcdnsResolutionBinding, d)
	if err != nil {
		return diag.FromErr(err)
	}
	return nil
}
func resourceIBMIsVPCDnsResolutionBindingGet(vpcdnsResolutionBinding *vpcv1.VpcdnsResolutionBinding, d *schema.ResourceData) error {
	if err := d.Set("created_at", flex.DateTimeToString(vpcdnsResolutionBinding.CreatedAt)); err != nil {
		return fmt.Errorf("[ERROR] Error setting created_at: %s", err)
	}

	endpointGateways := []map[string]interface{}{}
	if vpcdnsResolutionBinding.EndpointGateways != nil {
		for _, modelItem := range vpcdnsResolutionBinding.EndpointGateways {
			modelMap, err := dataSourceIBMIsVPCDnsResolutionBindingEndpointGatewayReferenceRemoteToMap(&modelItem)
			if err != nil {
				return err
			}
			endpointGateways = append(endpointGateways, modelMap)
		}
	}
	if err := d.Set("endpoint_gateways", endpointGateways); err != nil {
		return fmt.Errorf("[ERROR] Error setting endpoint_gateways %s", err)
	}

	if err := d.Set("href", vpcdnsResolutionBinding.Href); err != nil {
		return fmt.Errorf("[ERROR] Error setting href: %s", err)
	}

	if err := d.Set("lifecycle_state", vpcdnsResolutionBinding.LifecycleState); err != nil {
		return fmt.Errorf("[ERROR] Error setting lifecycle_state: %s", err)
	}

	if err := d.Set("name", vpcdnsResolutionBinding.Name); err != nil {
		return fmt.Errorf("[ERROR] Error setting name: %s", err)
	}

	if err := d.Set("resource_type", vpcdnsResolutionBinding.ResourceType); err != nil {
		return fmt.Errorf("[ERROR] Error setting resource_type: %s", err)
	}

	vpc := []map[string]interface{}{}
	if vpcdnsResolutionBinding.VPC != nil {
		modelMap, err := dataSourceIBMIsVPCDnsResolutionBindingVPCReferenceRemoteToMap(vpcdnsResolutionBinding.VPC)
		if err != nil {
			return err
		}
		vpc = append(vpc, modelMap)
	}
	if err := d.Set("vpc", vpc); err != nil {
		return fmt.Errorf("[ERROR] Error setting vpc %s", err)
	}
	return nil
}
func resourceIBMIsVPCDnsResolutionBindingUpdate(context context.Context, d *schema.ResourceData, meta interface{}) diag.Diagnostics {
	sess, err := vpcClient(meta)
	if err != nil {
		return diag.FromErr(err)
	}
	vpcId, id, err := ParseVPCDNSTerraformID(d.Id())
	if err != nil {
		return diag.FromErr(err)
	}
	if d.HasChange(isVPCDnsResolutionBindingName) {
		nameChange := d.Get(isVPCDnsResolutionBindingName).(string)
		vpcdnsResolutionBindingPatch := &vpcv1.VpcdnsResolutionBindingPatch{
			Name: &nameChange,
		}
		vpcdnsResolutionBindingPatchAsPatch, err := vpcdnsResolutionBindingPatch.AsPatch()
		if err != nil {
			return diag.FromErr(err)
		}
		updateVPCDnsResolutionBindingOptions := &vpcv1.UpdateVPCDnsResolutionBindingOptions{}

		updateVPCDnsResolutionBindingOptions.SetVPCID(vpcId)
		updateVPCDnsResolutionBindingOptions.SetID(id)
		updateVPCDnsResolutionBindingOptions.SetVpcdnsResolutionBindingPatch(vpcdnsResolutionBindingPatchAsPatch)

		vpcdnsResolutionBinding, response, err := sess.UpdateVPCDnsResolutionBindingWithContext(context, updateVPCDnsResolutionBindingOptions)
		if err != nil {
			log.Printf("[DEBUG] UpdateVPCDnsResolutionBindingWithContext failed %s\n%s", err, response)
			return diag.FromErr(fmt.Errorf("UpdateVPCDnsResolutionBindingWithContext failed %s\n%s", err, response))
		}
		err = resourceIBMIsVPCDnsResolutionBindingGet(vpcdnsResolutionBinding, d)
		if err != nil {
			return diag.FromErr(err)
		}
	}

	return nil
}
func resourceIBMIsVPCDnsResolutionBindingDelete(context context.Context, d *schema.ResourceData, meta interface{}) diag.Diagnostics {
	sess, err := vpcClient(meta)
	if err != nil {
		return diag.FromErr(err)
	}
	vpcId, id, err := ParseVPCDNSTerraformID(d.Id())
	if err != nil {
		return diag.FromErr(err)
	}
	deleteVPCDnsResolutionBindingOptions := &vpcv1.DeleteVPCDnsResolutionBindingOptions{}

	deleteVPCDnsResolutionBindingOptions.SetVPCID(vpcId)
	deleteVPCDnsResolutionBindingOptions.SetID(id)

<<<<<<< HEAD
	dns, response, err := sess.DeleteVPCDnsResolutionBindingWithContext(context, deleteVPCDnsResolutionBindingOptions)
=======
	_, response, err := sess.DeleteVPCDnsResolutionBindingWithContext(context, deleteVPCDnsResolutionBindingOptions)
>>>>>>> dfb68f89
	if err != nil {
		log.Printf("[DEBUG] DeleteVPCDnsResolutionBindingWithContext failed %s\n%s", err, response)
		if response.StatusCode != 404 {
			return diag.FromErr(fmt.Errorf("DeleteVPCDnsResolutionBindingWithContext failed %s\n%s", err, response))
		}
	}
	_, err = isWaitForVpcDnsDeleted(sess, vpcId, id, d.Timeout(schema.TimeoutDelete), dns)
	if err != nil {
		return diag.FromErr(err)
	}
	d.SetId("")
	return nil
}
func MakeTerraformVPCDNSID(id1, id2 string) string {
	// Include both  vpc id and binding id to create a unique Terraform id.  As a bonus,
	// we can extract the bindings as needed for API calls such as READ.
	return fmt.Sprintf("%s/%s", id1, id2)
}

func ParseVPCDNSTerraformID(s string) (string, string, error) {
	segments := strings.Split(s, "/")
	if len(segments) != 2 {
		return "", "", fmt.Errorf("invalid terraform Id %s (incorrect number of segments)", s)
	}
	if segments[0] == "" || segments[1] == "" {
		return "", "", fmt.Errorf("invalid terraform Id %s (one or more empty segments)", s)
	}
	return segments[0], segments[1], nil
}

func isWaitForVpcDnsDeleted(sess *vpcv1.VpcV1, vpcid, id string, timeout time.Duration, dns *vpcv1.VpcdnsResolutionBinding) (interface{}, error) {
	log.Printf("Waiting for vpc dns (%s) to be deleted.", id)

	stateConf := &resource.StateChangeConf{
		Pending:    []string{"retry", isVolumeDeleting},
		Target:     []string{"done", ""},
		Refresh:    isVpcDnsDeleteRefreshFunc(sess, vpcid, id, dns),
		Timeout:    timeout,
		Delay:      10 * time.Second,
		MinTimeout: 10 * time.Second,
	}

	return stateConf.WaitForState()
}

func isVpcDnsDeleteRefreshFunc(sess *vpcv1.VpcV1, vpcid, id string, dns *vpcv1.VpcdnsResolutionBinding) resource.StateRefreshFunc {
	return func() (interface{}, string, error) {
		getVPCDnsResolutionBindingOptions := &vpcv1.GetVPCDnsResolutionBindingOptions{}

		getVPCDnsResolutionBindingOptions.SetVPCID(vpcid)
		getVPCDnsResolutionBindingOptions.SetID(id)

		vpcdnsResolutionBinding, response, err := sess.GetVPCDnsResolutionBinding(getVPCDnsResolutionBindingOptions)
		if vpcdnsResolutionBinding == nil {
			vpcdnsResolutionBinding = dns
		}
		if err != nil {
			if response != nil && response.StatusCode == 404 {
				return vpcdnsResolutionBinding, isVolumeDeleted, nil
			}
			return vpcdnsResolutionBinding, "", fmt.Errorf("[ERROR] Error getting vpcdnsResolutionBinding: %s\n%s", err, response)
		}
		return vpcdnsResolutionBinding, isVolumeDeleting, err
	}
}<|MERGE_RESOLUTION|>--- conflicted
+++ resolved
@@ -8,10 +8,8 @@
 	"fmt"
 	"log"
 	"strings"
-	"time"
 
 	"github.com/hashicorp/terraform-plugin-sdk/v2/diag"
-	"github.com/hashicorp/terraform-plugin-sdk/v2/helper/resource"
 	"github.com/hashicorp/terraform-plugin-sdk/v2/helper/schema"
 
 	"github.com/IBM-Cloud/terraform-provider-ibm/ibm/flex"
@@ -25,11 +23,6 @@
 		UpdateContext: resourceIBMIsVPCDnsResolutionBindingUpdate,
 		DeleteContext: resourceIBMIsVPCDnsResolutionBindingDelete,
 		Importer:      &schema.ResourceImporter{},
-
-		Timeouts: &schema.ResourceTimeout{
-			Create: schema.DefaultTimeout(10 * time.Minute),
-			Delete: schema.DefaultTimeout(10 * time.Minute),
-		},
 
 		Schema: map[string]*schema.Schema{
 			"vpc_id": &schema.Schema{
@@ -411,20 +404,12 @@
 	deleteVPCDnsResolutionBindingOptions.SetVPCID(vpcId)
 	deleteVPCDnsResolutionBindingOptions.SetID(id)
 
-<<<<<<< HEAD
-	dns, response, err := sess.DeleteVPCDnsResolutionBindingWithContext(context, deleteVPCDnsResolutionBindingOptions)
-=======
 	_, response, err := sess.DeleteVPCDnsResolutionBindingWithContext(context, deleteVPCDnsResolutionBindingOptions)
->>>>>>> dfb68f89
 	if err != nil {
 		log.Printf("[DEBUG] DeleteVPCDnsResolutionBindingWithContext failed %s\n%s", err, response)
 		if response.StatusCode != 404 {
 			return diag.FromErr(fmt.Errorf("DeleteVPCDnsResolutionBindingWithContext failed %s\n%s", err, response))
 		}
-	}
-	_, err = isWaitForVpcDnsDeleted(sess, vpcId, id, d.Timeout(schema.TimeoutDelete), dns)
-	if err != nil {
-		return diag.FromErr(err)
 	}
 	d.SetId("")
 	return nil
@@ -444,40 +429,4 @@
 		return "", "", fmt.Errorf("invalid terraform Id %s (one or more empty segments)", s)
 	}
 	return segments[0], segments[1], nil
-}
-
-func isWaitForVpcDnsDeleted(sess *vpcv1.VpcV1, vpcid, id string, timeout time.Duration, dns *vpcv1.VpcdnsResolutionBinding) (interface{}, error) {
-	log.Printf("Waiting for vpc dns (%s) to be deleted.", id)
-
-	stateConf := &resource.StateChangeConf{
-		Pending:    []string{"retry", isVolumeDeleting},
-		Target:     []string{"done", ""},
-		Refresh:    isVpcDnsDeleteRefreshFunc(sess, vpcid, id, dns),
-		Timeout:    timeout,
-		Delay:      10 * time.Second,
-		MinTimeout: 10 * time.Second,
-	}
-
-	return stateConf.WaitForState()
-}
-
-func isVpcDnsDeleteRefreshFunc(sess *vpcv1.VpcV1, vpcid, id string, dns *vpcv1.VpcdnsResolutionBinding) resource.StateRefreshFunc {
-	return func() (interface{}, string, error) {
-		getVPCDnsResolutionBindingOptions := &vpcv1.GetVPCDnsResolutionBindingOptions{}
-
-		getVPCDnsResolutionBindingOptions.SetVPCID(vpcid)
-		getVPCDnsResolutionBindingOptions.SetID(id)
-
-		vpcdnsResolutionBinding, response, err := sess.GetVPCDnsResolutionBinding(getVPCDnsResolutionBindingOptions)
-		if vpcdnsResolutionBinding == nil {
-			vpcdnsResolutionBinding = dns
-		}
-		if err != nil {
-			if response != nil && response.StatusCode == 404 {
-				return vpcdnsResolutionBinding, isVolumeDeleted, nil
-			}
-			return vpcdnsResolutionBinding, "", fmt.Errorf("[ERROR] Error getting vpcdnsResolutionBinding: %s\n%s", err, response)
-		}
-		return vpcdnsResolutionBinding, isVolumeDeleting, err
-	}
 }