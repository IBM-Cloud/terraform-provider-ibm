--- conflicted
+++ resolved
@@ -44,58 +44,49 @@
 	})
 }
 
-<<<<<<< HEAD
+func TestAccIbmIsShareTargetVNI(t *testing.T) {
+	var conf vpcbetav1.ShareMountTarget
+	vpcname := fmt.Sprintf("tf-vpc-name-%d", acctest.RandIntRange(10, 100))
+	targetName := fmt.Sprintf("tf-target-%d", acctest.RandIntRange(10, 100))
+	sname := fmt.Sprintf("tf-fs-name-%d", acctest.RandIntRange(10, 100))
+	resource.Test(t, resource.TestCase{
+		PreCheck:     func() { acc.TestAccPreCheck(t) },
+		Providers:    acc.TestAccProviders,
+		CheckDestroy: testAccCheckIbmIsShareTargetDestroy,
+		Steps: []resource.TestStep{
+			{
+				Config: testAccCheckIbmIsShareTargetTransitEncryptionConfigBasic(vpcname, sname, targetName),
+				Check: resource.ComposeAggregateTestCheckFunc(
+					testAccCheckIbmIsShareTargetExists("ibm_is_share_target.is_share_target", conf),
+					resource.TestCheckResourceAttr("ibm_is_share_target.is_share_target", "name", targetName),
+					resource.TestCheckResourceAttr("ibm_is_share_target.is_share_target", "transit_encryption", "user_managed"),
+				),
+			},
+		},
+	})
+}
+
 func TestAccIbmIsShareMountTargetTransitEncryptionBasic(t *testing.T) {
 	var conf vpcbetav1.ShareMountTarget
 	vpcname := fmt.Sprintf("tf-vpc-name-%d", acctest.RandIntRange(10, 100))
 	targetName := fmt.Sprintf("tf-target-%d", acctest.RandIntRange(10, 100))
 	sname := fmt.Sprintf("tf-fs-name-%d", acctest.RandIntRange(10, 100))
-=======
-func TestAccIbmIsShareTargetVNI(t *testing.T) {
-	var conf vpcbetav1.ShareMountTarget
-	vpcname := fmt.Sprintf("tf-vpc-name-%d", acctest.RandIntRange(10, 100))
-	targetName := fmt.Sprintf("tf-target-%d", acctest.RandIntRange(10, 100))
-	targetNameUpdate := fmt.Sprintf("tf-target-%d", acctest.RandIntRange(10, 100))
-	sname := fmt.Sprintf("tf-fs-name-%d", acctest.RandIntRange(10, 100))
-	subnetName := fmt.Sprintf("tf-subnet-name-%d", acctest.RandIntRange(10, 100))
-	vniName := fmt.Sprintf("tf-vni-name-%d", acctest.RandIntRange(10, 100))
-	vniNameUpdated := fmt.Sprintf("tf-vni-name-updated-%d", acctest.RandIntRange(10, 100))
-	pIpName := fmt.Sprintf("tf-pip-name-%d", acctest.RandIntRange(10, 100))
-
->>>>>>> 106cd9fd
-	resource.Test(t, resource.TestCase{
-		PreCheck:     func() { acc.TestAccPreCheck(t) },
-		Providers:    acc.TestAccProviders,
-		CheckDestroy: testAccCheckIbmIsShareTargetDestroy,
-		Steps: []resource.TestStep{
-			{
-<<<<<<< HEAD
+	resource.Test(t, resource.TestCase{
+		PreCheck:     func() { acc.TestAccPreCheck(t) },
+		Providers:    acc.TestAccProviders,
+		CheckDestroy: testAccCheckIbmIsShareTargetDestroy,
+		Steps: []resource.TestStep{
+			{
 				Config: testAccCheckIbmIsShareTargetTransitEncryptionConfigBasic(vpcname, sname, targetName),
 				Check: resource.ComposeAggregateTestCheckFunc(
 					testAccCheckIbmIsShareTargetExists("ibm_is_share_target.is_share_target", conf),
 					resource.TestCheckResourceAttr("ibm_is_share_target.is_share_target", "name", targetName),
 					resource.TestCheckResourceAttr("ibm_is_share_target.is_share_target", "transit_encryption", "user_managed"),
-=======
-				Config: testAccCheckIbmIsShareTargetConfigVNI(vpcname, sname, targetName, subnetName, vniName, pIpName),
-				Check: resource.ComposeAggregateTestCheckFunc(
-					testAccCheckIbmIsShareTargetExists("ibm_is_share_target.is_share_target", conf),
-					resource.TestCheckResourceAttr("ibm_is_share_target.is_share_target", "name", targetName),
-					resource.TestCheckResourceAttr("ibm_is_share_target.is_share_target", "virtual_network_interface.0.name", vniName),
-					resource.TestCheckResourceAttrSet("ibm_is_share_target.is_share_target", "virtual_network_interface.0.subnet.id"),
-					resource.TestCheckResourceAttrSet("ibm_is_share_target.is_share_target", "virtual_network_interface.0.primary_ip.0.id"),
-				),
-			},
-			{
-				Config: testAccCheckIbmIsShareTargetConfigVNI(vpcname, sname, targetName, subnetName, vniNameUpdated, pIpName),
-				Check: resource.ComposeAggregateTestCheckFunc(
-					resource.TestCheckResourceAttr("ibm_is_share_target.is_share_target", "name", targetNameUpdate),
-					resource.TestCheckResourceAttr("ibm_is_share_target.is_share_target", "virtual_network_interface.0.name", vniNameUpdated),
-				),
-			},
-		},
-	})
-}
-
+				),
+			},
+		},
+	})
+}
 func TestAccIbmIsShareTargetVNISubnet(t *testing.T) {
 	var conf vpcbetav1.ShareMountTarget
 	vpcname := fmt.Sprintf("tf-vpc-name-%d", acctest.RandIntRange(10, 100))
@@ -161,7 +152,6 @@
 				Check: resource.ComposeAggregateTestCheckFunc(
 					resource.TestCheckResourceAttr("ibm_is_share_target.is_share_target", "name", targetNameUpdate),
 					resource.TestCheckResourceAttr("ibm_is_share_target.is_share_target", "virtual_network_interface.0.name", vniNameUpdated),
->>>>>>> 106cd9fd
 				),
 			},
 		},
@@ -211,7 +201,6 @@
 	}
 	`, sname, acc.ShareProfileName, vpcName, targetName)
 }
-
 func testAccCheckIbmIsShareTargetConfigVNI(vpcName, sname, targetName, subnetName, vniName, pIpName string) string {
 	return fmt.Sprintf(`
 	data "ibm_resource_group" "group" {
@@ -226,56 +215,10 @@
 	resource "ibm_is_vpc" "testacc_vpc" {
 		name = "%s"
 	}
-	resource "ibm_is_subnet" "testacc_subnet" {
-		name = "%s"
-		vpc = ibm_is_vpc.testacc_vpc.id
-		zone = "us-south-2"
-		ipv4_cidr_block = "%s"
-	}
 	resource "ibm_is_share_target" "is_share_target" {
 		share = ibm_is_share.is_share.id
-		virtual_network_interface {
-			name = "%s"
-			primary_ip {
-				name = "%s"
-				address = "${replace(ibm_is_subnet.subnet1.ipv4_cidr_block, "0/24", "14")}"
-				auto_delete = %t
-			}
-			subnet = ibm_is_subnet.testacc_subnet.id
-		}
-
-		name = "%s"
-	}
-	`, sname, acc.ShareProfileName, vpcName, subnetName, acc.ISCIDR, vniName, pIpName, false, targetName)
-}
-
-func testAccCheckIbmIsShareTargetConfigVNISubnet(vpcName, sname, targetName, subnetName, vniName string) string {
-	return fmt.Sprintf(`
-	data "ibm_resource_group" "group" {
-		is_default = "true"
-	}
-	resource "ibm_is_share" "is_share" {
-		zone = "us-south-2"
-		size = 200
-		name = "%s"
-		profile = "%s"
-	}
-	resource "ibm_is_vpc" "testacc_vpc" {
-		name = "%s"
-	}
-	resource "ibm_is_subnet" "testacc_subnet" {
-		name = "%s"
 		vpc = ibm_is_vpc.testacc_vpc.id
-		zone = "us-south-2"
-		ipv4_cidr_block = "%s"
-	}
-	resource "ibm_is_share_target" "is_share_target" {
-		share = ibm_is_share.is_share.id
-		virtual_network_interface {
-			name = "%s"
-			subnet = ibm_is_subnet.testacc_subnet.id
-		}
-
+		transit_encryption = "user_managed"
 		name = "%s"
 	}
 	`, sname, acc.ShareProfileName, vpcName, subnetName, acc.ISCIDR, vniName, targetName)
