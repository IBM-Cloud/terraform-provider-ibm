// Copyright IBM Corp. 2022 All Rights Reserved.
// Licensed under the Mozilla Public License v2.0

package power

import (
	"context"
<<<<<<< HEAD
	"fmt"
=======
>>>>>>> a7f8a1e6
	"log"

	"github.com/IBM-Cloud/power-go-client/clients/instance"
	"github.com/IBM-Cloud/terraform-provider-ibm/ibm/conns"
	"github.com/IBM-Cloud/terraform-provider-ibm/ibm/flex"
	"github.com/hashicorp/terraform-plugin-sdk/v2/diag"
	"github.com/hashicorp/terraform-plugin-sdk/v2/helper/schema"
	"github.com/hashicorp/terraform-plugin-sdk/v2/helper/validation"
)

func DataSourceIBMPISPPPlacementGroup() *schema.Resource {
	return &schema.Resource{
		ReadContext: dataSourceIBMPISPPPlacementGroupRead,
		Schema: map[string]*schema.Schema{
			// Arguments
			Arg_CloudInstanceID: {
				Description:  "The GUID of the service instance associated with an account.",
				Required:     true,
				Type:         schema.TypeString,
				ValidateFunc: validation.NoZeroValues,
			},
			Arg_SPPPlacementGroupID: {
				Description:  "The ID of the shared processor pool placement group.",
				Required:     true,
				Type:         schema.TypeString,
				ValidateFunc: validation.NoZeroValues,
			},

			// Attributes
			Attr_CRN: {
				Computed:    true,
				Description: "The CRN of this resource.",
				Type:        schema.TypeString,
			},
			Attr_Members: {
				Computed:    true,
				Description: "List of shared processor pool IDs that are members of the placement group.",
				Elem:        &schema.Schema{Type: schema.TypeString},
				Type:        schema.TypeList,
			},
			Attr_Name: {
				Computed:    true,
				Description: "The name of the shared processor pool placement group.",
				Type:        schema.TypeString,
			},
			Attr_Policy: {
				Computed:    true,
				Description: "The value of the group's affinity policy. Valid values are affinity and anti-affinity.",
				Type:        schema.TypeString,
			},
			Attr_UserTags: {
				Computed:    true,
				Description: "List of user tags attached to the resource.",
				Elem:        &schema.Schema{Type: schema.TypeString},
				Set:         schema.HashString,
				Type:        schema.TypeSet,
			},
		},
	}
}

func dataSourceIBMPISPPPlacementGroupRead(ctx context.Context, d *schema.ResourceData, meta interface{}) diag.Diagnostics {
	sess, err := meta.(conns.ClientSession).IBMPISession()
	if err != nil {
		tfErr := flex.TerraformErrorf(err, fmt.Sprintf("IBMPISession failed: %s", err.Error()), "ibm_pi_spp_placement_group", "read")
		log.Printf("[DEBUG]\n%s", tfErr.GetDebugMessage())
		return tfErr.GetDiag()
	}

	cloudInstanceID := d.Get(Arg_CloudInstanceID).(string)
	placementGroupID := d.Get(Arg_SPPPlacementGroupID).(string)
	client := instance.NewIBMPISPPPlacementGroupClient(ctx, sess, cloudInstanceID)

	response, err := client.Get(placementGroupID)
	if err != nil {
		tfErr := flex.TerraformErrorf(err, fmt.Sprintf("Get failed: %s", err.Error()), "ibm_pi_spp_placement_group", "read")
		log.Printf("[DEBUG]\n%s", tfErr.GetDebugMessage())
		return tfErr.GetDiag()
	}
	if response == nil {
		err = flex.FmtErrorf("response returned empty")
		tfErr := flex.TerraformErrorf(err, fmt.Sprintf("operation failed: %s", err.Error()), "ibm_pi_spp_placement_group", "read")
		log.Printf("[DEBUG]\n%s", tfErr.GetDebugMessage())
		return tfErr.GetDiag()
	}

	d.SetId(*response.ID)
	if response.Crn != "" {
		d.Set(Attr_CRN, response.Crn)
		userTags, err := flex.GetGlobalTagsUsingCRN(meta, string(response.Crn), "", UserTagType)
		if err != nil {
			log.Printf("Error on get of spp placement group (%s) user_tags: %s", *response.ID, err)
		}
		d.Set(Attr_UserTags, userTags)
	}
	d.Set(Attr_Members, response.MemberSharedProcessorPools)
	d.Set(Attr_Name, response.Name)
	d.Set(Attr_Policy, response.Policy)

	return nil
}<|MERGE_RESOLUTION|>--- conflicted
+++ resolved
@@ -5,10 +5,7 @@
 
 import (
 	"context"
-<<<<<<< HEAD
 	"fmt"
-=======
->>>>>>> a7f8a1e6
 	"log"
 
 	"github.com/IBM-Cloud/power-go-client/clients/instance"
