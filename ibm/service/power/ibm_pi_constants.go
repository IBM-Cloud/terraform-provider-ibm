--- conflicted
+++ resolved
@@ -316,7 +316,6 @@
 	Attr_WWN                                         = "wwn"
 	OS_IBMI                                          = "ibmi"
 
-<<<<<<< HEAD
 	// Affinty Values
 	Affinity     = "affinity"
 	AntiAffinity = "anti-affinity"
@@ -332,22 +331,11 @@
 	State_Deleted             = "deleted"
 	State_Deleting            = "deleting"
 	State_DELETING            = "DELETING"
-=======
-	// States
-	State_Active              = "active"
-	State_Available           = "available"
-	State_Creating            = "creating"
-	State_Deleted             = "deleted"
-	State_Deleting            = "deleting"
->>>>>>> 2cda2112
 	State_Failed              = "failed"
 	State_Inactive            = "inactive"
 	State_InProgress          = "in progress"
 	State_InUse               = "in-use"
-<<<<<<< HEAD
 	State_NotFound            = "Not Found"
-=======
->>>>>>> 2cda2112
 	State_PendingReclaimation = "pending_reclamation"
 	State_Provisioning        = "provisioning"
 	State_Removed             = "removed"
