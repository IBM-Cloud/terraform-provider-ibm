--- conflicted
+++ resolved
@@ -38,15 +38,12 @@
 				Description: "Date of SSH Key creation.",
 				Type:        schema.TypeString,
 			},
-<<<<<<< HEAD
-=======
 			Attr_SSHKey: {
 				Computed:    true,
 				Description: "SSH RSA key.",
 				Sensitive:   true,
 				Type:        schema.TypeString,
 			},
->>>>>>> 134c7bd2
 		},
 	}
 }
@@ -66,13 +63,8 @@
 	}
 
 	d.SetId(*sshkeydata.Name)
-<<<<<<< HEAD
-	d.Set(Attr_KeyCreationDate, sshkeydata.CreationDate.String())
-	d.Set(Attr_Key, sshkeydata.SSHKey)
-=======
 	d.Set(Attr_CreationDate, sshkeydata.CreationDate.String())
 	d.Set(Attr_SSHKey, sshkeydata.SSHKey)
->>>>>>> 134c7bd2
 
 	return nil
 }