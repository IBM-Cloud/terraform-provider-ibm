--- conflicted
+++ resolved
@@ -159,64 +159,4 @@
 		pi_cloud_instance_id = "%s"
 	  }
 	`, name, acc.Pi_cloud_instance_id)
-<<<<<<< HEAD
-}
-
-// TestAccIBMPIVolumeGRS test the volume replication feature which is part of global replication service(GRS)
-func TestAccIBMPIVolumeGRS(t *testing.T) {
-	name := fmt.Sprintf("tf-pi-volume-%d", acctest.RandIntRange(10, 100))
-	resource.Test(t, resource.TestCase{
-		PreCheck:     func() { acc.TestAccPreCheck(t) },
-		Providers:    acc.TestAccProviders,
-		CheckDestroy: testAccCheckIBMPIVolumeDestroy,
-		Steps: []resource.TestStep{
-			{
-				Config: testAccCheckIBMPIVolumeGRSConfig(name),
-				Check: resource.ComposeTestCheckFunc(
-					testAccCheckIBMPIVolumeExists("ibm_pi_volume.power_volume"),
-					resource.TestCheckResourceAttr(
-						"ibm_pi_volume.power_volume", "pi_volume_name", name),
-					resource.TestCheckResourceAttr(
-						"ibm_pi_volume.power_volume", "pi_replication_enabled", "true"),
-					resource.TestCheckResourceAttr(
-						"ibm_pi_volume.power_volume", "replication_type", "global"),
-				),
-			},
-			{
-				Config: testAccCheckIBMPIVolumeGRSUpdateConfig(name),
-				Check: resource.ComposeTestCheckFunc(
-					testAccCheckIBMPIVolumeExists("ibm_pi_volume.power_volume"),
-					resource.TestCheckResourceAttr(
-						"ibm_pi_volume.power_volume", "pi_volume_name", name),
-					resource.TestCheckResourceAttr(
-						"ibm_pi_volume.power_volume", "pi_replication_enabled", "false"),
-					resource.TestCheckResourceAttr(
-						"ibm_pi_volume.power_volume", "replication_type", ""),
-				),
-			},
-		},
-	})
-}
-
-func testAccCheckIBMPIVolumeGRSConfig(name string) string {
-	return testAccCheckIBMPIVolumeGRSBasicConfig(name, acc.Pi_cloud_instance_id, acc.PiStoragePool, true)
-}
-
-func testAccCheckIBMPIVolumeGRSUpdateConfig(name string) string {
-	return testAccCheckIBMPIVolumeGRSBasicConfig(name, acc.Pi_cloud_instance_id, acc.PiStoragePool, false)
-}
-
-func testAccCheckIBMPIVolumeGRSBasicConfig(name, piCloudInstanceId, piStoragePool string, replicationEnabled bool) string {
-	return fmt.Sprintf(`
-	resource "ibm_pi_volume" "power_volume"{
-		pi_volume_size       = 20
-		pi_volume_name       = "%[1]s"
-		pi_volume_pool       = "%[3]s"
-		pi_volume_shareable  = true
-		pi_cloud_instance_id = "%[2]s"
-		pi_replication_enabled = %[4]v
-	  }
-	`, name, piCloudInstanceId, piStoragePool, replicationEnabled)
-=======
->>>>>>> 4c4b193d
 }