--- conflicted
+++ resolved
@@ -39,19 +39,10 @@
 							Description: "ID of the DHCP Server.",
 							Type:        schema.TypeString,
 						},
-<<<<<<< HEAD
-						Attr_DhcpNetworkDeprecated: {
-							Computed:    true,
-							Description: "ID of the DHCP Server private network (deprecated - replaced by network_id)",
-=======
 						Attr_DhcpNetworkID: {
->>>>>>> 3694e351
 							Type:        schema.TypeString,
-						},
-						Attr_NetworkID: {
 							Computed:    true,
 							Description: "ID of the DHCP Server private network.",
-							Type:        schema.TypeString,
 						},
 						Attr_NetworkName: {
 							Computed:    true,
@@ -94,12 +85,7 @@
 		if dhcpServer.Network != nil {
 			dhcpNetwork := dhcpServer.Network
 			if dhcpNetwork.ID != nil {
-<<<<<<< HEAD
-				d.Set(Attr_DhcpNetworkDeprecated, *dhcpNetwork.ID)
-				d.Set(Attr_NetworkID, *dhcpNetwork.ID)
-=======
 				d.Set(Attr_DhcpNetworkID, *dhcpNetwork.ID)
->>>>>>> 3694e351
 			}
 			if dhcpNetwork.Name != nil {
 				d.Set(Attr_NetworkName, *dhcpNetwork.Name)
