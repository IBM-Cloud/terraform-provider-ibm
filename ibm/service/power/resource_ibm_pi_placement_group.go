// Copyright IBM Corp. 2021 All Rights Reserved.
// Licensed under the Mozilla Public License v2.0

package power

import (
	"context"
	"fmt"
	"log"
	"strings"
	"time"

	"github.com/IBM-Cloud/power-go-client/clients/instance"
	"github.com/IBM-Cloud/power-go-client/power/models"
	"github.com/IBM-Cloud/terraform-provider-ibm/ibm/conns"
	"github.com/IBM-Cloud/terraform-provider-ibm/ibm/flex"
	"github.com/IBM-Cloud/terraform-provider-ibm/ibm/validate"
	"github.com/hashicorp/terraform-plugin-sdk/v2/diag"
	"github.com/hashicorp/terraform-plugin-sdk/v2/helper/customdiff"
	"github.com/hashicorp/terraform-plugin-sdk/v2/helper/retry"
	"github.com/hashicorp/terraform-plugin-sdk/v2/helper/schema"
	"github.com/hashicorp/terraform-plugin-sdk/v2/helper/validation"
)

func ResourceIBMPIPlacementGroup() *schema.Resource {
	return &schema.Resource{
		CreateContext: resourceIBMPIPlacementGroupCreate,
		ReadContext:   resourceIBMPIPlacementGroupRead,
		UpdateContext: resourceIBMPIPlacementGroupUpdate,
		DeleteContext: resourceIBMPIPlacementGroupDelete,
		Importer:      &schema.ResourceImporter{},

		Timeouts: &schema.ResourceTimeout{
			Create: schema.DefaultTimeout(60 * time.Minute),
			Update: schema.DefaultTimeout(60 * time.Minute),
			Delete: schema.DefaultTimeout(60 * time.Minute),
		},
		CustomizeDiff: customdiff.Sequence(
			func(_ context.Context, diff *schema.ResourceDiff, v interface{}) error {
				return flex.ResourcePowerUserTagsCustomizeDiff(diff)
			},
		),

		Schema: map[string]*schema.Schema{
			// Arguments
			Arg_CloudInstanceID: {
				Description:  "The GUID of the service instance associated with an account.",
				ForceNew:     true,
				Required:     true,
				Type:         schema.TypeString,
				ValidateFunc: validation.NoZeroValues,
			},
			Arg_PlacementGroupName: {
				Description:  "The name of the placement group.",
				ForceNew:     true,
				Required:     true,
				Type:         schema.TypeString,
				ValidateFunc: validation.NoZeroValues,
			},
			Arg_PlacementGroupPolicy: {
				Description:  "The value of the group's affinity policy. Valid values are 'affinity' and 'anti-affinity'.",
				ForceNew:     true,
				Required:     true,
				Type:         schema.TypeString,
				ValidateFunc: validate.ValidateAllowedStringValues([]string{Affinity, AntiAffinity}),
			},
			Arg_UserTags: {
				Computed:    true,
				Description: "List of user tags attached to the resource.",
				Elem:        &schema.Schema{Type: schema.TypeString},
				Optional:    true,
				Set:         schema.HashString,
				Type:        schema.TypeSet,
			},

			// Attributes
			Attr_CRN: {
				Computed:    true,
				Description: "The CRN of the resource.",
				Type:        schema.TypeString,
			},
			Attr_Members: {
				Computed:    true,
				Description: "The list of server instances IDs that are members of the placement group.",
				Elem:        &schema.Schema{Type: schema.TypeString},
				Type:        schema.TypeSet,
			},
			Attr_PlacementGroupID: {
				Computed:    true,
				Description: "The placement group ID.",
				Type:        schema.TypeString,
			},
		},
	}
}

func resourceIBMPIPlacementGroupCreate(ctx context.Context, d *schema.ResourceData, meta interface{}) diag.Diagnostics {
	sess, err := meta.(conns.ClientSession).IBMPISession()
	if err != nil {
		tfErr := flex.TerraformErrorf(err, fmt.Sprintf("IBMPISession failed: %s", err.Error()), "ibm_pi_placement_group", "create")
		log.Printf("[DEBUG]\n%s", tfErr.GetDebugMessage())
		return tfErr.GetDiag()
	}

	cloudInstanceID := d.Get(Arg_CloudInstanceID).(string)
	name := d.Get(Arg_PlacementGroupName).(string)
	policy := d.Get(Arg_PlacementGroupPolicy).(string)
	client := instance.NewIBMPIPlacementGroupClient(ctx, sess, cloudInstanceID)
	body := &models.PlacementGroupCreate{
		Name:   &name,
		Policy: &policy,
	}

	if tags, ok := d.GetOk(Arg_UserTags); ok {
		body.UserTags = flex.FlattenSet(tags.(*schema.Set))
	}

	response, err := client.Create(body)
	if err != nil {
		tfErr := flex.TerraformErrorf(err, fmt.Sprintf("Create failed: %s", err.Error()), "ibm_pi_placement_group", "create")
		log.Printf("[DEBUG]\n%s", tfErr.GetDebugMessage())
		return tfErr.GetDiag()
	}
	if response == nil {
		err = flex.FmtErrorf("response returned empty")
		tfErr := flex.TerraformErrorf(err, fmt.Sprintf("operation failed: %s", err.Error()), "ibm_pi_placement_group", "create")
		log.Printf("[DEBUG]\n%s", tfErr.GetDebugMessage())
		return tfErr.GetDiag()
	}

	log.Printf("Printing the placement group %+v", &response)
	if response.Crn != "" {
		oldList, newList := d.GetChange(Arg_UserTags)
		err = flex.UpdateGlobalTagsUsingCRN(oldList, newList, meta, string(response.Crn), "", UserTagType)
		if err != nil {
			log.Printf("Error on update of pi spp placement group (%s) pi_user_tags during creation: %s", *response.ID, err)
		}
	}

	d.SetId(fmt.Sprintf("%s/%s", cloudInstanceID, *response.ID))
	return resourceIBMPIPlacementGroupRead(ctx, d, meta)
}

func resourceIBMPIPlacementGroupRead(ctx context.Context, d *schema.ResourceData, meta interface{}) diag.Diagnostics {
	sess, err := meta.(conns.ClientSession).IBMPISession()
	if err != nil {
		tfErr := flex.TerraformErrorf(err, fmt.Sprintf("IBMPISession failed: %s", err.Error()), "ibm_pi_placement_group", "read")
		log.Printf("[DEBUG]\n%s", tfErr.GetDebugMessage())
		return tfErr.GetDiag()
	}
	parts, err := flex.IdParts(d.Id())
	if err != nil {
		tfErr := flex.TerraformErrorf(err, fmt.Sprintf("IdParts failed: %s", err.Error()), "ibm_pi_placement_group", "read")
		log.Printf("[DEBUG]\n%s", tfErr.GetDebugMessage())
		return tfErr.GetDiag()
	}

	cloudInstanceID := parts[0]
	client := instance.NewIBMPIPlacementGroupClient(ctx, sess, cloudInstanceID)

	response, err := client.Get(parts[1])
	if err != nil {
		tfErr := flex.TerraformErrorf(err, fmt.Sprintf("Get failed: %s", err.Error()), "ibm_pi_placement_group", "read")
		log.Printf("[DEBUG]\n%s", tfErr.GetDebugMessage())
		return tfErr.GetDiag()
	}

	d.Set(Arg_PlacementGroupName, response.Name)
	d.Set(Arg_PlacementGroupPolicy, response.Policy)
	d.Set(Attr_Members, response.Members)
	d.Set(Attr_PlacementGroupID, response.ID)
	if response.Crn != "" {
		d.Set(Attr_CRN, response.Crn)
		tags, err := flex.GetGlobalTagsUsingCRN(meta, string(response.Crn), "", UserTagType)
		if err != nil {
			log.Printf("Error on get of ibm pi placement group (%s) pi_user_tags: %s", *response.ID, err)
		}
		d.Set(Arg_UserTags, tags)
	}

	return nil
}

func resourceIBMPIPlacementGroupUpdate(ctx context.Context, d *schema.ResourceData, meta interface{}) diag.Diagnostics {
	_, pgID, err := splitID(d.Id())
	if err != nil {
		return diag.FromErr(err)
	}
	if d.HasChange(Arg_UserTags) {
		if crn, ok := d.GetOk(Attr_CRN); ok {
			oldList, newList := d.GetChange(Arg_UserTags)
			err := flex.UpdateGlobalTagsUsingCRN(oldList, newList, meta, crn.(string), "", UserTagType)
			if err != nil {
				log.Printf("Error on update of pi placement group (%s) pi_user_tags: %s", pgID, err)
			}
		}
	}

	return resourceIBMPIPlacementGroupRead(ctx, d, meta)
}

func resourceIBMPIPlacementGroupDelete(ctx context.Context, d *schema.ResourceData, meta interface{}) diag.Diagnostics {
	sess, err := meta.(conns.ClientSession).IBMPISession()
	if err != nil {
		tfErr := flex.TerraformErrorf(err, fmt.Sprintf("IBMPISession failed: %s", err.Error()), "ibm_pi_placement_group", "delete")
		log.Printf("[DEBUG]\n%s", tfErr.GetDebugMessage())
		return tfErr.GetDiag()
	}
	parts, err := flex.IdParts(d.Id())
	if err != nil {
		tfErr := flex.TerraformErrorf(err, fmt.Sprintf("IdParts failed: %s", err.Error()), "ibm_pi_placement_group", "delete")
		log.Printf("[DEBUG]\n%s", tfErr.GetDebugMessage())
		return tfErr.GetDiag()
	}
	cloudInstanceID := parts[0]
	client := instance.NewIBMPIPlacementGroupClient(ctx, sess, cloudInstanceID)
	err = client.Delete(parts[1])
<<<<<<< HEAD
=======
	if err != nil {
		return diag.FromErr(err)
	}

	_, err = isWaitForPIPlacementGroupDeleted(ctx, client, parts[1], d.Timeout(schema.TimeoutDelete))
>>>>>>> a7f8a1e6
	if err != nil {
		tfErr := flex.TerraformErrorf(err, fmt.Sprintf("Delete failed: %s", err.Error()), "ibm_pi_placement_group", "delete")
		log.Printf("[DEBUG]\n%s", tfErr.GetDebugMessage())
		return tfErr.GetDiag()
	}

	d.SetId("")
	return nil
}

func isWaitForPIPlacementGroupDeleted(ctx context.Context, client *instance.IBMPIPlacementGroupClient, id string, timeout time.Duration) (interface{}, error) {
	log.Printf("Waiting for placement group (%s) to be deleted.", id)

	stateConf := &retry.StateChangeConf{
		Pending:    []string{State_Deleting},
		Target:     []string{State_NotFound},
		Refresh:    isPIPlacementGroupDeleteRefreshFunc(client, id),
		Delay:      10 * time.Second,
		MinTimeout: 30 * time.Second,
		Timeout:    timeout,
	}

	return stateConf.WaitForStateContext(ctx)
}

func isPIPlacementGroupDeleteRefreshFunc(client *instance.IBMPIPlacementGroupClient, id string) retry.StateRefreshFunc {
	return func() (interface{}, string, error) {
		pg, err := client.Get(id)
		if err != nil && strings.Contains(err.Error(), NotFound) {
			log.Printf("The power placement group does not exist")
			return pg, State_NotFound, nil
		}
		return pg, State_Deleting, nil
	}
}<|MERGE_RESOLUTION|>--- conflicted
+++ resolved
@@ -184,7 +184,9 @@
 func resourceIBMPIPlacementGroupUpdate(ctx context.Context, d *schema.ResourceData, meta interface{}) diag.Diagnostics {
 	_, pgID, err := splitID(d.Id())
 	if err != nil {
-		return diag.FromErr(err)
+		tfErr := flex.TerraformErrorf(err, fmt.Sprintf("splitID failed: %s", err.Error()), "ibm_pi_placement_group", "update")
+		log.Printf("[DEBUG]\n%s", tfErr.GetDebugMessage())
+		return tfErr.GetDiag()
 	}
 	if d.HasChange(Arg_UserTags) {
 		if crn, ok := d.GetOk(Attr_CRN); ok {
@@ -215,16 +217,15 @@
 	cloudInstanceID := parts[0]
 	client := instance.NewIBMPIPlacementGroupClient(ctx, sess, cloudInstanceID)
 	err = client.Delete(parts[1])
-<<<<<<< HEAD
-=======
-	if err != nil {
-		return diag.FromErr(err)
+	if err != nil {
+		tfErr := flex.TerraformErrorf(err, fmt.Sprintf("Delete failed: %s", err.Error()), "ibm_pi_placement_group", "delete")
+		log.Printf("[DEBUG]\n%s", tfErr.GetDebugMessage())
+		return tfErr.GetDiag()
 	}
 
 	_, err = isWaitForPIPlacementGroupDeleted(ctx, client, parts[1], d.Timeout(schema.TimeoutDelete))
->>>>>>> a7f8a1e6
-	if err != nil {
-		tfErr := flex.TerraformErrorf(err, fmt.Sprintf("Delete failed: %s", err.Error()), "ibm_pi_placement_group", "delete")
+	if err != nil {
+		tfErr := flex.TerraformErrorf(err, fmt.Sprintf("isWaitForPIPlacementGroupDeleted failed: %s", err.Error()), "ibm_pi_placement_group", "delete")
 		log.Printf("[DEBUG]\n%s", tfErr.GetDebugMessage())
 		return tfErr.GetDiag()
 	}
