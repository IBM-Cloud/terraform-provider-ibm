--- conflicted
+++ resolved
@@ -35,10 +35,6 @@
 				Description:   "The ID of the PVM instance.",
 				Optional:      true,
 				Type:          schema.TypeString,
-<<<<<<< HEAD
-				ValidateFunc:  validation.NoZeroValues,
-=======
->>>>>>> aaca5d17
 			},
 			Arg_InstanceName: {
 				AtLeastOneOf:  []string{Arg_InstanceID, Arg_InstanceName},
@@ -47,10 +43,6 @@
 				Description:   "The name of the PVM instance.",
 				Optional:      true,
 				Type:          schema.TypeString,
-<<<<<<< HEAD
-				ValidateFunc:  validation.NoZeroValues,
-=======
->>>>>>> aaca5d17
 			},
 
 			// Attributes
