// Copyright IBM Corp. 2022 All Rights Reserved.
// Licensed under the Mozilla Public License v2.0

package power

import (
	"context"
	"fmt"
	"time"

	"github.com/IBM-Cloud/power-go-client/clients/instance"
	"github.com/IBM-Cloud/power-go-client/power/models"
	"github.com/IBM-Cloud/terraform-provider-ibm/ibm/conns"
	"github.com/IBM-Cloud/terraform-provider-ibm/ibm/validate"
	"github.com/hashicorp/terraform-plugin-sdk/v2/diag"
	"github.com/hashicorp/terraform-plugin-sdk/v2/helper/schema"
	"github.com/hashicorp/terraform-plugin-sdk/v2/helper/validation"
	"github.com/softlayer/softlayer-go/sl"
)

func ResourceIBMPIVolumeGroupAction() *schema.Resource {
	return &schema.Resource{
		CreateContext: resourceIBMPIVolumeGroupActionCreate,
		ReadContext:   resourceIBMPIVolumeGroupActionRead,
		DeleteContext: resourceIBMPIVolumeGroupActionDelete,
		Importer:      &schema.ResourceImporter{},

		Timeouts: &schema.ResourceTimeout{
			Create: schema.DefaultTimeout(15 * time.Minute),
			Delete: schema.DefaultTimeout(15 * time.Minute),
		},
		Schema: map[string]*schema.Schema{
			// Arguments
			Arg_CloudInstanceID: {
				Description:  "The GUID of the service instance associated with an account.",
				ForceNew:     true,
				Required:     true,
				Type:         schema.TypeString,
				ValidateFunc: validation.NoZeroValues,
			},
			Arg_VolumeGroupAction: {
<<<<<<< HEAD
				Description: "Performs an action (start stop reset) on a volume group(one at a time).",
=======
				Description: "Performs an action (start stop reset ) on a volume group(one at a time).",
>>>>>>> 2dbca2e1
				Elem: &schema.Resource{
					Schema: map[string]*schema.Schema{
						Attr_Start: {
							Description: "Performs start action on a volume group.",
							Elem: &schema.Resource{
								Schema: map[string]*schema.Schema{
									Attr_Source: {
										Description:  "Indicates the source of the action `master` or `aux`.",
										Required:     true,
										Type:         schema.TypeString,
										ValidateFunc: validate.ValidateAllowedStringValues([]string{Master, Aux}),
									},
								},
							},
							ForceNew: true,
							MaxItems: 1,
							Optional: true,
							Type:     schema.TypeList,
						},
						Attr_Stop: {
							Description: "Performs stop action on a volume group.",
							Elem: &schema.Resource{
								Schema: map[string]*schema.Schema{
									Attr_Access: {
										Description: "Indicates the access mode of aux volumes.",
										Required:    true,
										Type:        schema.TypeBool,
									},
								},
							},
							ForceNew: true,
							MaxItems: 1,
							Optional: true,
							Type:     schema.TypeList,
						},
						Attr_Reset: {
<<<<<<< HEAD
							Description: "Performs reset action on the volume group to update its value.",
=======
							Description: "Performs reset action on the volume group to update its status value.",
>>>>>>> 2dbca2e1
							Elem: &schema.Resource{
								Schema: map[string]*schema.Schema{
									Attr_Status: {
										Description:  "New status to be set for a volume group.",
										Required:     true,
										Type:         schema.TypeString,
										ValidateFunc: validate.ValidateAllowedStringValues([]string{State_Available}),
									},
								},
							},
							ForceNew: true,
							MaxItems: 1,
							Optional: true,
							Type:     schema.TypeList,
						},
					},
				},
				ForceNew: true,
				MaxItems: 1,
				MinItems: 1,
				Required: true,
				Type:     schema.TypeList,
			},
			Arg_VolumeGroupID: {
				Description:  "Volume Group ID",
				ForceNew:     true,
				Required:     true,
				Type:         schema.TypeString,
				ValidateFunc: validation.NoZeroValues,
			},

			// Attributes
			Attr_ReplicationStatus: {
				Computed:    true,
				Description: "Volume Group Replication Status",
				Type:        schema.TypeString,
			},
			Attr_VolumeGroupName: {
				Computed:    true,
				Description: "Volume Group ID",
				Type:        schema.TypeString,
			},
			Attr_VolumeGroupStatus: {
				Computed:    true,
				Description: "Volume Group Status",
				Type:        schema.TypeString,
			},
		},
	}
}

func resourceIBMPIVolumeGroupActionCreate(ctx context.Context, d *schema.ResourceData, meta interface{}) diag.Diagnostics {
	sess, err := meta.(conns.ClientSession).IBMPISession()
	if err != nil {
		return diag.FromErr(err)
	}

	vgID := d.Get(Arg_VolumeGroupID).(string)
	vgAction, err := expandVolumeGroupAction(d.Get(Arg_VolumeGroupAction).([]interface{}))
	if err != nil {
		return diag.FromErr(err)
	}

	cloudInstanceID := d.Get(Arg_CloudInstanceID).(string)
	body := vgAction

	client := instance.NewIBMPIVolumeGroupClient(ctx, sess, cloudInstanceID)
	_, err = client.VolumeGroupAction(vgID, body)
	if err != nil {
		return diag.FromErr(err)
	}

	d.SetId(fmt.Sprintf("%s/%s", cloudInstanceID, vgID))

	_, err = isWaitForIBMPIVolumeGroupAvailable(ctx, client, vgID, d.Timeout(schema.TimeoutCreate))
	if err != nil {
		return diag.FromErr(err)
	}

	return resourceIBMPIVolumeGroupActionRead(ctx, d, meta)
}

func resourceIBMPIVolumeGroupActionRead(ctx context.Context, d *schema.ResourceData, meta interface{}) diag.Diagnostics {
	sess, err := meta.(conns.ClientSession).IBMPISession()
	if err != nil {
		return diag.FromErr(err)
	}

	cloudInstanceID, vgID, err := splitID(d.Id())
	if err != nil {
		return diag.FromErr(err)
	}

	client := instance.NewIBMPIVolumeGroupClient(ctx, sess, cloudInstanceID)

	vg, err := client.GetDetails(vgID)
	if err != nil {
		return diag.FromErr(err)
	}

	d.Set(Attr_VolumeGroupName, vg.Name)
	d.Set(Attr_VolumeGroupStatus, vg.Status)
	d.Set(Attr_ReplicationStatus, vg.ReplicationStatus)

	return nil
}

func resourceIBMPIVolumeGroupActionDelete(ctx context.Context, d *schema.ResourceData, meta interface{}) diag.Diagnostics {
	// There is no delete or unset concept for volume group action
	d.SetId("")
	return nil
}

// expandVolumeGroupAction retrieve volume group action resource
func expandVolumeGroupAction(data []interface{}) (*models.VolumeGroupAction, error) {
	if len(data) == 0 {
		return nil, fmt.Errorf("[ERROR] no pi_volume_group_action received")
	}

	vgAction := models.VolumeGroupAction{}
	action := data[0].(map[string]interface{})

	if v, ok := action[Attr_Start]; ok && len(v.([]interface{})) != 0 {
		vgAction.Start = expandVolumeGroupStartAction(action[Attr_Start].([]interface{}))
		return &vgAction, nil
	}

	if v, ok := action[Attr_Stop]; ok && len(v.([]interface{})) != 0 {
		vgAction.Stop = expandVolumeGroupStopAction(action[Attr_Stop].([]interface{}))
		return &vgAction, nil
	}

	if v, ok := action[Attr_Reset]; ok && len(v.([]interface{})) != 0 {
		vgAction.Reset = expandVolumeGroupResetAction(action[Attr_Reset].([]interface{}))
		return &vgAction, nil
	}
	return nil, fmt.Errorf("[ERROR] no pi_volume_group_action received")
}

func expandVolumeGroupStartAction(start []interface{}) *models.VolumeGroupActionStart {
	if len(start) == 0 {
		return nil
	}

	s := start[0].(map[string]interface{})

	return &models.VolumeGroupActionStart{
		Source: sl.String(s[Attr_Source].(string)),
	}
}

func expandVolumeGroupStopAction(stop []interface{}) *models.VolumeGroupActionStop {
	if len(stop) == 0 {
		return nil
	}

	s := stop[0].(map[string]interface{})

	return &models.VolumeGroupActionStop{
		Access: sl.Bool(s[Attr_Access].(bool)),
	}
}

func expandVolumeGroupResetAction(reset []interface{}) *models.VolumeGroupActionReset {
	if len(reset) == 0 {
		return nil
	}

	s := reset[0].(map[string]interface{})

	return &models.VolumeGroupActionReset{
		Status: sl.String(s[Attr_Status].(string)),
	}
}<|MERGE_RESOLUTION|>--- conflicted
+++ resolved
@@ -39,11 +39,7 @@
 				ValidateFunc: validation.NoZeroValues,
 			},
 			Arg_VolumeGroupAction: {
-<<<<<<< HEAD
-				Description: "Performs an action (start stop reset) on a volume group(one at a time).",
-=======
 				Description: "Performs an action (start stop reset ) on a volume group(one at a time).",
->>>>>>> 2dbca2e1
 				Elem: &schema.Resource{
 					Schema: map[string]*schema.Schema{
 						Attr_Start: {
@@ -80,11 +76,7 @@
 							Type:     schema.TypeList,
 						},
 						Attr_Reset: {
-<<<<<<< HEAD
-							Description: "Performs reset action on the volume group to update its value.",
-=======
 							Description: "Performs reset action on the volume group to update its status value.",
->>>>>>> 2dbca2e1
 							Elem: &schema.Resource{
 								Schema: map[string]*schema.Schema{
 									Attr_Status: {
