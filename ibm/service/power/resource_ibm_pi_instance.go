--- conflicted
+++ resolved
@@ -254,17 +254,11 @@
 				Description:   "Memory size",
 			},
 			PIInstanceDeploymentType: {
-<<<<<<< HEAD
 				Type:         schema.TypeString,
+				ForceNew:     true,
 				Optional:     true,
 				ValidateFunc: validate.ValidateAllowedStringValues([]string{"EPIC", "VMNoStorage"}),
 				Description:  "Custom Deployment Type Information",
-=======
-				Type:        schema.TypeString,
-				ForceNew:    true,
-				Optional:    true,
-				Description: "Custom Deployment Type Information",
->>>>>>> 458df8e9
 			},
 			PISAPInstanceProfileID: {
 				Type:          schema.TypeString,
