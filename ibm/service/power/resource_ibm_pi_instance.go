--- conflicted
+++ resolved
@@ -620,12 +620,8 @@
 	}
 
 	// Start of the change for Memory and Processors
-<<<<<<< HEAD
-	if d.HasChange(helpers.PIInstanceMemory) || d.HasChange(helpers.PIInstanceProcessors) || d.HasChange("pi_migratable") {
-=======
 	if d.HasChange(helpers.PIInstanceMemory) || d.HasChange(helpers.PIInstanceProcessors) {
 
->>>>>>> 458df8e9
 		maxMemLpar := d.Get("max_memory").(float64)
 		maxCPULpar := d.Get("max_processors").(float64)
 		//log.Printf("the required memory is set to [%d] and current max memory is set to  [%d] ", int(mem), int(maxMemLpar))
