--- conflicted
+++ resolved
@@ -19,15 +19,9 @@
 func TestAccIBMCmObjectSimpleArgs(t *testing.T) {
 	var conf catalogmanagementv1.CatalogObject
 	name := fmt.Sprintf("tf_name_%d", acctest.RandIntRange(10, 100))
-<<<<<<< HEAD
 	parentID := "us-south"
 	label := fmt.Sprintf("tf_label_%d", acctest.RandIntRange(10, 100))
 	shortDescription := fmt.Sprintf("tf_short_description_%d", acctest.RandIntRange(10, 100))
-=======
-	label := fmt.Sprintf("tf_label_%d", acctest.RandIntRange(10, 100))
-	shortDescription := fmt.Sprintf("tf_short_description_%d", acctest.RandIntRange(10, 100))
-	parentID := "us-south"
->>>>>>> 4af1861f
 	kind := "vpe"
 
 	resource.Test(t, resource.TestCase{
@@ -57,20 +51,7 @@
 
 		resource "ibm_cm_catalog" "cm_catalog" {
 			label = "test_preset_catalog_tf_test"
-<<<<<<< HEAD
 			kind = "%s"
-=======
-			kind = "vpe"
-		}
-		
-		locals {
-			catalog_object_data = {
-				dns_domain = "test"
-				endpoint_type = "test"
-				fully_qualified_domain_names = ["test1.com", "test2.com", "test3.com"]
-				service_crn = "test"
-			}
->>>>>>> 4af1861f
 		}
 
 		resource "ibm_cm_object" "cm_object" {
