--- conflicted
+++ resolved
@@ -201,7 +201,7 @@
 					resource.TestCheckResourceAttr(name, "name", testName),
 					resource.TestCheckResourceAttr(name, "service", "databases-for-elasticsearch"),
 					resource.TestCheckResourceAttr(name, "plan", "standard"),
-					resource.TestCheckResourceAttr(name, "location", "us-south"),
+					resource.TestCheckResourceAttr(name, "location", acc.IcdDbRegion),
 					resource.TestCheckResourceAttr(name, "adminuser", "admin"),
 					resource.TestCheckResourceAttr(name, "node_count", "3"),
 					resource.TestCheckResourceAttr(name, "node_memory_allocation_mb", "1024"),
@@ -223,7 +223,7 @@
 					resource.TestCheckResourceAttr(name, "name", testName),
 					resource.TestCheckResourceAttr(name, "service", "databases-for-elasticsearch"),
 					resource.TestCheckResourceAttr(name, "plan", "standard"),
-					resource.TestCheckResourceAttr(name, "location", "us-south"),
+					resource.TestCheckResourceAttr(name, "location", acc.IcdDbRegion),
 					resource.TestCheckResourceAttr(name, "node_count", "3"),
 					resource.TestCheckResourceAttr(name, "node_memory_allocation_mb", "1024"),
 					resource.TestCheckResourceAttr(name, "node_disk_allocation_mb", "6144"),
@@ -245,7 +245,7 @@
 					resource.TestCheckResourceAttr(name, "name", testName),
 					resource.TestCheckResourceAttr(name, "service", "databases-for-elasticsearch"),
 					resource.TestCheckResourceAttr(name, "plan", "standard"),
-					resource.TestCheckResourceAttr(name, "location", "us-south"),
+					resource.TestCheckResourceAttr(name, "location", acc.IcdDbRegion),
 					resource.TestCheckResourceAttr(name, "node_count", "3"),
 					resource.TestCheckResourceAttr(name, "node_memory_allocation_mb", "1024"),
 					resource.TestCheckResourceAttr(name, "node_disk_allocation_mb", "6144"),
@@ -266,7 +266,7 @@
 					resource.TestCheckResourceAttr(name, "name", testName),
 					resource.TestCheckResourceAttr(name, "service", "databases-for-elasticsearch"),
 					resource.TestCheckResourceAttr(name, "plan", "standard"),
-					resource.TestCheckResourceAttr(name, "location", "us-south"),
+					resource.TestCheckResourceAttr(name, "location", acc.IcdDbRegion),
 					resource.TestCheckResourceAttr(name, "node_count", "4"),
 					resource.TestCheckResourceAttr(name, "node_memory_allocation_mb", "1024"),
 					resource.TestCheckResourceAttr(name, "node_disk_allocation_mb", "6144"),
@@ -400,13 +400,8 @@
 			delete = "15m"
 		}
 	}
-<<<<<<< HEAD
 	  
 				`, databaseResourceGroup, name, acc.IcdDbRegion)
-=======
-
-				`, databaseResourceGroup, name)
->>>>>>> 8721546d
 }
 
 func testAccCheckIBMDatabaseInstanceElasticsearchReduced(databaseResourceGroup string, name string) string {
@@ -513,13 +508,7 @@
 			delete = "15m"
 		}
 	}
-<<<<<<< HEAD
-	  
-				`, databaseResourceGroup, name, acc.IcdDbRegion)
-=======
-
-				`, databaseResourceGroup, name)
->>>>>>> 8721546d
+				`, databaseResourceGroup, name, acc.IcdDbRegion)
 }
 
 func testAccCheckIBMDatabaseInstanceElasticsearchNodeReduced(databaseResourceGroup string, name string) string {
@@ -590,7 +579,7 @@
 		name                         = "%[2]s"
 		service                      = "databases-for-elasticsearch"
 		plan                         = "standard"
-		location                     = "us-south"
+		location                     = "%[3]s"
 		adminpassword                = "password12"
 
 		group {
@@ -624,7 +613,7 @@
 			delete = "15m"
 		}
 	}
-				`, databaseResourceGroup, name)
+				`, databaseResourceGroup, name, acc.IcdDbRegion)
 }
 
 func testAccCheckIBMDatabaseInstanceElasticsearchGroupFullyspecified(databaseResourceGroup string, name string) string {
@@ -639,7 +628,7 @@
 		name                         = "%[2]s"
 		service                      = "databases-for-elasticsearch"
 		plan                         = "standard"
-		location                     = "us-south"
+		location                     = "%[3]s"
 		adminpassword                = "password12"
 
 		group {
@@ -681,7 +670,7 @@
 		}
 	}
 
-				`, databaseResourceGroup, name)
+				`, databaseResourceGroup, name, acc.IcdDbRegion)
 }
 
 func testAccCheckIBMDatabaseInstanceElasticsearchGroupReduced(databaseResourceGroup string, name string) string {
@@ -696,7 +685,7 @@
 		name                         = "%[2]s"
 		service                      = "databases-for-elasticsearch"
 		plan                         = "standard"
-		location                     = "us-south"
+		location                     = "%[3]s"
 		adminpassword                = "password12"
 
 		group {
@@ -721,7 +710,7 @@
 			delete = "15m"
 		}
 	}
-				`, databaseResourceGroup, name)
+				`, databaseResourceGroup, name, acc.IcdDbRegion)
 }
 
 func testAccCheckIBMDatabaseInstanceElasticsearchGroupScaleOut(databaseResourceGroup string, name string) string {
@@ -736,7 +725,7 @@
 		name                         = "%[2]s"
 		service                      = "databases-for-elasticsearch"
 		plan                         = "standard"
-		location                     = "us-south"
+		location                     = "%[3]s"
 		adminpassword                = "password12"
 
 		group {
@@ -760,7 +749,7 @@
 			delete = "15m"
 		}
 	}
-				`, databaseResourceGroup, name)
+				`, databaseResourceGroup, name, acc.IcdDbRegion)
 }
 
 func testAccCheckIBMDatabaseInstanceElasticsearchImport(databaseResourceGroup string, name string) string {
