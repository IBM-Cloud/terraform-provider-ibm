--- conflicted
+++ resolved
@@ -50,11 +50,7 @@
 					resource.TestCheckResourceAttr(name, "name", testName),
 					resource.TestCheckResourceAttr(name, "service", "databases-for-elasticsearch"),
 					resource.TestCheckResourceAttr(name, "plan", "standard"),
-<<<<<<< HEAD
-					resource.TestCheckResourceAttr(name, "location", acc.IcdDbRegion),
-=======
-					resource.TestCheckResourceAttr(name, "location", acc.Region()),
->>>>>>> e69b93c3
+					resource.TestCheckResourceAttr(name, "location", acc.Region()),
 					resource.TestCheckResourceAttr(name, "allowlist.#", "2"),
 					resource.TestCheckResourceAttr(name, "users.#", "2"),
 					resource.TestCheckResourceAttr(name, "connectionstrings.#", "3"),
@@ -68,11 +64,7 @@
 					resource.TestCheckResourceAttr(name, "name", testName),
 					resource.TestCheckResourceAttr(name, "service", "databases-for-elasticsearch"),
 					resource.TestCheckResourceAttr(name, "plan", "standard"),
-<<<<<<< HEAD
-					resource.TestCheckResourceAttr(name, "location", acc.IcdDbRegion),
-=======
-					resource.TestCheckResourceAttr(name, "location", acc.Region()),
->>>>>>> e69b93c3
+					resource.TestCheckResourceAttr(name, "location", acc.Region()),
 					resource.TestCheckResourceAttr(name, "allowlist.#", "0"),
 					resource.TestCheckResourceAttr(name, "users.#", "0"),
 					resource.TestCheckResourceAttr(name, "connectionstrings.#", "1"),
@@ -139,11 +131,7 @@
 					resource.TestCheckResourceAttr(name, "name", testName),
 					resource.TestCheckResourceAttr(name, "service", "databases-for-elasticsearch"),
 					resource.TestCheckResourceAttr(name, "plan", "standard"),
-<<<<<<< HEAD
-					resource.TestCheckResourceAttr(name, "location", acc.IcdDbRegion),
-=======
-					resource.TestCheckResourceAttr(name, "location", acc.Region()),
->>>>>>> e69b93c3
+					resource.TestCheckResourceAttr(name, "location", acc.Region()),
 					resource.TestCheckResourceAttr(name, "allowlist.#", "2"),
 					resource.TestCheckResourceAttr(name, "users.#", "2"),
 					resource.TestCheckResourceAttr(name, "connectionstrings.#", "3"),
@@ -157,11 +145,7 @@
 					resource.TestCheckResourceAttr(name, "name", testName),
 					resource.TestCheckResourceAttr(name, "service", "databases-for-elasticsearch"),
 					resource.TestCheckResourceAttr(name, "plan", "standard"),
-<<<<<<< HEAD
-					resource.TestCheckResourceAttr(name, "location", acc.IcdDbRegion),
-=======
-					resource.TestCheckResourceAttr(name, "location", acc.Region()),
->>>>>>> e69b93c3
+					resource.TestCheckResourceAttr(name, "location", acc.Region()),
 					resource.TestCheckResourceAttr(name, "allowlist.#", "0"),
 					resource.TestCheckResourceAttr(name, "users.#", "0"),
 					resource.TestCheckResourceAttr(name, "connectionstrings.#", "1"),
@@ -174,11 +158,7 @@
 					resource.TestCheckResourceAttr(name, "name", testName),
 					resource.TestCheckResourceAttr(name, "service", "databases-for-elasticsearch"),
 					resource.TestCheckResourceAttr(name, "plan", "standard"),
-<<<<<<< HEAD
-					resource.TestCheckResourceAttr(name, "location", acc.IcdDbRegion),
-=======
-					resource.TestCheckResourceAttr(name, "location", acc.Region()),
->>>>>>> e69b93c3
+					resource.TestCheckResourceAttr(name, "location", acc.Region()),
 					resource.TestCheckResourceAttr(name, "allowlist.#", "0"),
 					resource.TestCheckResourceAttr(name, "users.#", "0"),
 					resource.TestCheckResourceAttr(name, "connectionstrings.#", "1"),
@@ -231,11 +211,7 @@
 					resource.TestCheckResourceAttr(name, "name", testName),
 					resource.TestCheckResourceAttr(name, "service", "databases-for-elasticsearch"),
 					resource.TestCheckResourceAttr(name, "plan", "standard"),
-<<<<<<< HEAD
-					resource.TestCheckResourceAttr(name, "location", acc.IcdDbRegion),
-=======
-					resource.TestCheckResourceAttr(name, "location", acc.Region()),
->>>>>>> e69b93c3
+					resource.TestCheckResourceAttr(name, "location", acc.Region()),
 					resource.TestCheckResourceAttr(name, "groups.0.count", "3"),
 					resource.TestCheckResourceAttr(name, "groups.0.memory.0.allocation_mb", "3072"),
 					resource.TestCheckResourceAttr(name, "groups.0.disk.0.allocation_mb", "18432"),
@@ -253,11 +229,7 @@
 					resource.TestCheckResourceAttr(name, "name", testName),
 					resource.TestCheckResourceAttr(name, "service", "databases-for-elasticsearch"),
 					resource.TestCheckResourceAttr(name, "plan", "standard"),
-<<<<<<< HEAD
-					resource.TestCheckResourceAttr(name, "location", acc.IcdDbRegion),
-=======
-					resource.TestCheckResourceAttr(name, "location", acc.Region()),
->>>>>>> e69b93c3
+					resource.TestCheckResourceAttr(name, "location", acc.Region()),
 					resource.TestCheckResourceAttr(name, "groups.0.count", "3"),
 					resource.TestCheckResourceAttr(name, "groups.0.memory.0.allocation_mb", "3072"),
 					resource.TestCheckResourceAttr(name, "groups.0.disk.0.allocation_mb", "18432"),
@@ -274,11 +246,7 @@
 					resource.TestCheckResourceAttr(name, "name", testName),
 					resource.TestCheckResourceAttr(name, "service", "databases-for-elasticsearch"),
 					resource.TestCheckResourceAttr(name, "plan", "standard"),
-<<<<<<< HEAD
-					resource.TestCheckResourceAttr(name, "location", acc.IcdDbRegion),
-=======
-					resource.TestCheckResourceAttr(name, "location", acc.Region()),
->>>>>>> e69b93c3
+					resource.TestCheckResourceAttr(name, "location", acc.Region()),
 					resource.TestCheckResourceAttr(name, "groups.0.count", "4"),
 					resource.TestCheckResourceAttr(name, "groups.0.memory.0.allocation_mb", "4096"),
 					resource.TestCheckResourceAttr(name, "groups.0.disk.0.allocation_mb", "24576"),
