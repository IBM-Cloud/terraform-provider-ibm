--- conflicted
+++ resolved
@@ -2990,7 +2990,7 @@
 	return nil, 0, 0
 }
 
-<<<<<<< HEAD
+
 func getMemberGroup(instanceCRN string, meta interface{}) (*Group, error) {
 	groupsResponse, err := getGroups(instanceCRN, meta)
 
@@ -3019,8 +3019,6 @@
 	return nil
 }
 
-=======
->>>>>>> d759bbc5
 func validateUsersDiff(_ context.Context, diff *schema.ResourceDiff, meta interface{}) (err error) {
 	service := diff.Get("service").(string)
 
