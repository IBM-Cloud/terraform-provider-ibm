// Copyright IBM Corp. 2017, 2021 All Rights Reserved.
// Licensed under the Mozilla Public License v2.0

package database

import (
	"context"
	"encoding/json"
	"fmt"
	"log"
	"net/url"
	"os"
	"reflect"
	"regexp"
	"sort"
	"strings"
	"time"

	rc "github.com/IBM/platform-services-go-sdk/resourcecontrollerv2"
	"github.com/hashicorp/terraform-plugin-sdk/v2/diag"
	"github.com/hashicorp/terraform-plugin-sdk/v2/helper/customdiff"
	"github.com/hashicorp/terraform-plugin-sdk/v2/helper/resource"
	"github.com/hashicorp/terraform-plugin-sdk/v2/helper/schema"
	validation "github.com/hashicorp/terraform-plugin-sdk/v2/helper/validation"

	//	"github.com/IBM-Cloud/bluemix-go/api/globaltagging/globaltaggingv3"
	"github.com/IBM-Cloud/bluemix-go/api/icd/icdv4"
	"github.com/IBM-Cloud/bluemix-go/bmxerror"
	"github.com/IBM-Cloud/bluemix-go/models"
	"github.com/IBM-Cloud/terraform-provider-ibm/ibm/conns"
	"github.com/IBM-Cloud/terraform-provider-ibm/ibm/flex"
	"github.com/IBM-Cloud/terraform-provider-ibm/ibm/validate"
	"github.com/IBM/cloud-databases-go-sdk/clouddatabasesv5"
	"github.com/IBM/go-sdk-core/v5/core"
)

const (
	databaseInstanceSuccessStatus      = "active"
	databaseInstanceProvisioningStatus = "provisioning"
	databaseInstanceProgressStatus     = "in progress"
	databaseInstanceInactiveStatus     = "inactive"
	databaseInstanceFailStatus         = "failed"
	databaseInstanceRemovedStatus      = "removed"
	databaseInstanceReclamation        = "pending_reclamation"
)

const (
	databaseTaskSuccessStatus  = "completed"
	databaseTaskProgressStatus = "running"
	databaseTaskFailStatus     = "failed"
)

type userChange struct {
	Old, New map[string]interface{}
}

func retry(f func() error) (err error) {
	attempts := 3

	for i := 0; ; i++ {
		sleep := time.Duration(10*i*i) * time.Second
		time.Sleep(sleep)

		err = f()
		if err == nil {
			return nil
		}

		if i == attempts {
			return err
		}

		log.Println("retrying after error:", err)
	}
}
func retryTask(f func() (icdv4.Task, error)) (task icdv4.Task, err error) {
	attempts := 3

	for i := 0; ; i++ {
		sleep := time.Duration(5*i) * time.Second
		time.Sleep(sleep)

		task, err = f()
		if err == nil {
			return task, nil
		}

		if i == attempts {
			return task, nil
		}

		log.Println("retrying after error:", err)
	}
}

func ResourceIBMDatabaseInstance() *schema.Resource {
	return &schema.Resource{
		CreateContext: resourceIBMDatabaseInstanceCreate,
		ReadContext:   resourceIBMDatabaseInstanceRead,
		UpdateContext: resourceIBMDatabaseInstanceUpdate,
		DeleteContext: resourceIBMDatabaseInstanceDelete,
		Exists:        resourceIBMDatabaseInstanceExists,

		CustomizeDiff: customdiff.All(
			resourceIBMDatabaseInstanceDiff,
			checkV5Groups),

		Importer: &schema.ResourceImporter{},

		Timeouts: &schema.ResourceTimeout{
			Create: schema.DefaultTimeout(60 * time.Minute),
			Update: schema.DefaultTimeout(60 * time.Minute),
			Delete: schema.DefaultTimeout(10 * time.Minute),
		},

		Schema: map[string]*schema.Schema{
			"name": {
				Description: "Resource instance name for example, my Database instance",
				Type:        schema.TypeString,
				Required:    true,
			},

			"resource_group_id": {
				Type:        schema.TypeString,
				Computed:    true,
				Optional:    true,
				ForceNew:    true,
				Description: "The id of the resource group in which the Database instance is present",
				ValidateFunc: validate.InvokeValidator(
					"ibm_database",
					"resource_group_id"),
			},

			"location": {
				Description: "The location or the region in which Database instance exists",
				Type:        schema.TypeString,
				Required:    true,
				ValidateFunc: validate.InvokeValidator(
					"ibm_database",
					"location"),
			},

			"service": {
				Description:  "The name of the Cloud Internet database service",
				Type:         schema.TypeString,
				Required:     true,
				ForceNew:     true,
				ValidateFunc: validate.InvokeValidator("ibm_database", "service"),
			},
			"plan": {
				Description:  "The plan type of the Database instance",
				Type:         schema.TypeString,
				Required:     true,
				ValidateFunc: validate.InvokeValidator("ibm_database", "plan"),
				ForceNew:     true,
			},

			"status": {
				Description: "The resource instance status",
				Type:        schema.TypeString,
				Computed:    true,
			},

			"guid": {
				Type:        schema.TypeString,
				Computed:    true,
				Description: "Unique identifier of resource instance",
			},

			"adminuser": {
				Description: "The admin user id for the instance",
				Type:        schema.TypeString,
				Computed:    true,
			},
			"adminpassword": {
				Description:  "The admin user password for the instance",
				Type:         schema.TypeString,
				Optional:     true,
				ValidateFunc: validation.StringLenBetween(10, 32),
				Sensitive:    true,
				// DiffSuppressFunc: func(k, old, new string, d *schema.ResourceData) bool {
				//  return true
				// },
			},
			"configuration": {
				Type:     schema.TypeString,
				Optional: true,
				StateFunc: func(v interface{}) string {
					json, err := flex.NormalizeJSONString(v)
					if err != nil {
						return fmt.Sprintf("%q", err.Error())
					}
					return json
				},
				Description: "The configuration in JSON format",
			},
			"configuration_schema": {
				Type:        schema.TypeString,
				Computed:    true,
				Description: "The configuration schema in JSON format",
			},
			"version": {
				Description: "The database version to provision if specified",
				Type:        schema.TypeString,
				Optional:    true,
				Computed:    true,
				ForceNew:    true,
			},
			"members_memory_allocation_mb": {
				Description:   "Memory allocation required for cluster",
				Type:          schema.TypeInt,
				Optional:      true,
				Computed:      true,
				ConflictsWith: []string{"node_count", "node_memory_allocation_mb", "node_disk_allocation_mb", "node_cpu_allocation_count", "group"},
				Deprecated:    "use group instead",
			},
			"members_disk_allocation_mb": {
				Description:   "Disk allocation required for cluster",
				Type:          schema.TypeInt,
				Optional:      true,
				Computed:      true,
				ConflictsWith: []string{"node_count", "node_memory_allocation_mb", "node_disk_allocation_mb", "node_cpu_allocation_count", "group"},
				Deprecated:    "use group instead",
			},
			"members_cpu_allocation_count": {
				Description:   "CPU allocation required for cluster",
				Type:          schema.TypeInt,
				Optional:      true,
				Computed:      true,
				ConflictsWith: []string{"node_count", "node_memory_allocation_mb", "node_disk_allocation_mb", "node_cpu_allocation_count", "group"},
				Deprecated:    "use group instead",
			},
			"node_count": {
				Description:   "Total number of nodes in the cluster",
				Type:          schema.TypeInt,
				Optional:      true,
				Computed:      true,
				ConflictsWith: []string{"members_memory_allocation_mb", "members_disk_allocation_mb", "members_cpu_allocation_count", "group"},
				Deprecated:    "use group instead",
			},
			"node_memory_allocation_mb": {
				Description:   "Memory allocation per node",
				Type:          schema.TypeInt,
				Optional:      true,
				Computed:      true,
				ConflictsWith: []string{"members_memory_allocation_mb", "members_disk_allocation_mb", "members_cpu_allocation_count", "group"},
				Deprecated:    "use group instead",
			},
			"node_disk_allocation_mb": {
				Description:   "Disk allocation per node",
				Type:          schema.TypeInt,
				Optional:      true,
				Computed:      true,
				ConflictsWith: []string{"members_memory_allocation_mb", "members_disk_allocation_mb", "members_cpu_allocation_count", "group"},
				Deprecated:    "use group instead",
			},
			"node_cpu_allocation_count": {
				Description:   "CPU allocation per node",
				Type:          schema.TypeInt,
				Optional:      true,
				Computed:      true,
				ConflictsWith: []string{"members_memory_allocation_mb", "members_disk_allocation_mb", "members_cpu_allocation_count", "group"},
				Deprecated:    "use group instead",
			},
			"plan_validation": {
				Description: "For elasticsearch and postgres perform database parameter validation during the plan phase. Otherwise, database parameter validation happens in apply phase.",
				Type:        schema.TypeBool,
				Optional:    true,
				Default:     true,
				DiffSuppressFunc: func(k, o, n string, d *schema.ResourceData) bool {
					if o == "" {
						return true
					}
					return false
				},
			},
			"service_endpoints": {
				Description:  "Types of the service endpoints. Possible values are 'public', 'private', 'public-and-private'.",
				Type:         schema.TypeString,
				Optional:     true,
				Default:      "public",
				ValidateFunc: validate.InvokeValidator("ibm_database", "service_endpoints"),
			},
			"backup_id": {
				Description: "The CRN of backup source database",
				Type:        schema.TypeString,
				Optional:    true,
			},
			"remote_leader_id": {
				Description:      "The CRN of leader database",
				Type:             schema.TypeString,
				Optional:         true,
				DiffSuppressFunc: flex.ApplyOnce,
			},
			"key_protect_instance": {
				Description: "The CRN of Key protect instance",
				Type:        schema.TypeString,
				Optional:    true,
				ForceNew:    true,
			},
			"key_protect_key": {
				Description: "The CRN of Key protect key",
				Type:        schema.TypeString,
				Optional:    true,
				ForceNew:    true,
			},
			"backup_encryption_key_crn": {
				Description: "The Backup Encryption Key CRN",
				Type:        schema.TypeString,
				Optional:    true,
				ForceNew:    true,
			},
			"tags": {
				Type:     schema.TypeSet,
				Optional: true,
				Computed: true,
				Elem:     &schema.Schema{Type: schema.TypeString, ValidateFunc: validate.InvokeValidator("ibm_database", "tags")},
				Set:      flex.ResourceIBMVPCHash,
			},
			"point_in_time_recovery_deployment_id": {
				Description:      "The CRN of source instance",
				Type:             schema.TypeString,
				Optional:         true,
				DiffSuppressFunc: flex.ApplyOnce,
			},
			"point_in_time_recovery_time": {
				Description:      "The point in time recovery time stamp of the deployed instance",
				Type:             schema.TypeString,
				Optional:         true,
				DiffSuppressFunc: flex.ApplyOnce,
			},
			"users": {
				Type:     schema.TypeSet,
				Optional: true,
				Elem: &schema.Resource{
					Schema: map[string]*schema.Schema{
						"name": {
							Description:  "User name",
							Type:         schema.TypeString,
							Required:     true,
							ValidateFunc: validation.StringLenBetween(4, 32),
						},
						"password": {
							Description:  "User password",
							Type:         schema.TypeString,
							Required:     true,
							Sensitive:    true,
							ValidateFunc: validation.StringLenBetween(10, 32),
						},
						"type": {
							Description:  "User type",
							Type:         schema.TypeString,
							Default:      "database",
							Optional:     true,
							Sensitive:    false,
							ValidateFunc: validation.StringInSlice([]string{"database", "ops_manager", "read_only_replica"}, false),
						},
						"role": {
							Description:  "User role. Only available for ops_manager user type.",
							Type:         schema.TypeString,
							Optional:     true,
							Sensitive:    false,
							ValidateFunc: validation.StringInSlice([]string{"group_read_only", "group_data_access_admin"}, false),
						},
					},
				},
			},
			"connectionstrings": {
				Type:     schema.TypeList,
				Computed: true,
				Elem: &schema.Resource{
					Schema: map[string]*schema.Schema{
						"name": {
							Description: "User name",
							Type:        schema.TypeString,
							Computed:    true,
						},
						"composed": {
							Description: "Connection string",
							Type:        schema.TypeString,
							Computed:    true,
						},
						"scheme": {
							Description: "DB scheme",
							Type:        schema.TypeString,
							Computed:    true,
						},
						"certname": {
							Description: "Certificate Name",
							Type:        schema.TypeString,
							Computed:    true,
						},
						"certbase64": {
							Description: "Certificate in base64 encoding",
							Type:        schema.TypeString,
							Computed:    true,
						},
						"bundlename": {
							Description: "Cassandra Bundle Name",
							Type:        schema.TypeString,
							Computed:    true,
						},
						"bundlebase64": {
							Description: "Cassandra base64 encoding",
							Type:        schema.TypeString,
							Computed:    true,
						},
						"password": {
							Description: "Password",
							Type:        schema.TypeString,
							Computed:    true,
						},
						"queryoptions": {
							Description: "DB query options",
							Type:        schema.TypeString,
							Computed:    true,
						},
						"database": {
							Description: "DB name",
							Type:        schema.TypeString,
							Computed:    true,
						},
						"path": {
							Description: "DB path",
							Type:        schema.TypeString,
							Computed:    true,
						},
						"hosts": {
							Type:     schema.TypeList,
							Optional: true,
							Elem: &schema.Resource{
								Schema: map[string]*schema.Schema{
									"hostname": {
										Description: "DB host name",
										Type:        schema.TypeString,
										Computed:    true,
									},
									"port": {
										Description: "DB port",
										Type:        schema.TypeString,
										Computed:    true,
									},
								},
							},
						},
					},
				},
				Deprecated: "This field is deprecated, please use ibm_database_connection instead",
			},
			"whitelist": {
				Type:     schema.TypeSet,
				Optional: true,
				Elem: &schema.Resource{
					Schema: map[string]*schema.Schema{
						"address": {
							Description:  "Whitelist IP address in CIDR notation",
							Type:         schema.TypeString,
							Optional:     true,
							ValidateFunc: validate.ValidateCIDR,
						},
						"description": {
							Description:  "Unique white list description",
							Type:         schema.TypeString,
							Optional:     true,
							ValidateFunc: validation.StringLenBetween(1, 32),
						},
					},
				},
				Deprecated:    "Whitelist is deprecated please use allowlist",
				ConflictsWith: []string{"allowlist"},
			},
			"allowlist": {
				Type:     schema.TypeSet,
				Optional: true,
				Elem: &schema.Resource{
					Schema: map[string]*schema.Schema{
						"address": {
							Description:  "Allowlist IP address in CIDR notation",
							Type:         schema.TypeString,
							Optional:     true,
							ValidateFunc: validate.ValidateCIDR,
						},
						"description": {
							Description:  "Unique allow list description",
							Type:         schema.TypeString,
							Optional:     true,
							ValidateFunc: validation.StringLenBetween(1, 32),
						},
					},
				},
				ConflictsWith: []string{"whitelist"},
			},
			"logical_replication_slot": {
				Type:     schema.TypeSet,
				Optional: true,
				Elem: &schema.Resource{
					Schema: map[string]*schema.Schema{
						"name": {
							Description: "Logical Replication Slot name",
							Type:        schema.TypeString,
							Required:    true,
						},
						"database_name": {
							Description: "Logical Replication Slot name",
							Type:        schema.TypeString,
							Required:    true,
						},
						"plugin_type": {
							Description: "Logical Replication Slot name",
							Type:        schema.TypeString,
							Required:    true,
						},
					},
				},
			},
			"group": {
				Type:          schema.TypeSet,
				Optional:      true,
				ConflictsWith: []string{"members_memory_allocation_mb", "members_disk_allocation_mb", "members_cpu_allocation_count", "node_memory_allocation_mb", "node_disk_allocation_mb", "node_cpu_allocation_count", "node_count"},
				Elem: &schema.Resource{
					Schema: map[string]*schema.Schema{
						"group_id": {
							Required:     true,
							Type:         schema.TypeString,
							ValidateFunc: validate.InvokeValidator("ibm_database", "group_id"),
						},
						"members": {
							Optional: true,
							Type:     schema.TypeSet,
							MaxItems: 1,
							Elem: &schema.Resource{
								Schema: map[string]*schema.Schema{
									"allocation_count": {
										Type:     schema.TypeInt,
										Required: true,
									},
								},
							},
						},
						"memory": {
							Optional: true,
							Type:     schema.TypeSet,
							MaxItems: 1,
							Elem: &schema.Resource{
								Schema: map[string]*schema.Schema{
									"allocation_mb": {
										Type:     schema.TypeInt,
										Required: true,
									},
								},
							},
						},
						"disk": {
							Optional: true,
							Type:     schema.TypeSet,
							MaxItems: 1,
							Elem: &schema.Resource{
								Schema: map[string]*schema.Schema{
									"allocation_mb": {
										Type:     schema.TypeInt,
										Required: true,
									},
								},
							},
						},
						"cpu": {
							Optional: true,
							Type:     schema.TypeSet,
							MaxItems: 1,
							Elem: &schema.Resource{
								Schema: map[string]*schema.Schema{
									"allocation_count": {
										Type:     schema.TypeInt,
										Required: true,
									},
								},
							},
						},
					},
				},
			},
			"groups": {
				Type:     schema.TypeList,
				Computed: true,
				Elem: &schema.Resource{
					Schema: map[string]*schema.Schema{
						"group_id": {
							Description: "Scaling group name",
							Type:        schema.TypeString,
							Computed:    true,
						},
						"count": {
							Description: "Count of scaling groups for the instance",
							Type:        schema.TypeInt,
							Computed:    true,
						},
						"memory": {
							Type:     schema.TypeList,
							Computed: true,
							Elem: &schema.Resource{
								Schema: map[string]*schema.Schema{
									"units": {
										Type:        schema.TypeString,
										Computed:    true,
										Description: "The units memory is allocated in.",
									},
									"allocation_mb": {
										Type:        schema.TypeInt,
										Computed:    true,
										Description: "The current memory allocation for a group instance",
									},
									"minimum_mb": {
										Type:        schema.TypeInt,
										Computed:    true,
										Description: "The minimum memory size for a group instance",
									},
									"step_size_mb": {
										Type:        schema.TypeInt,
										Computed:    true,
										Description: "The step size memory increases or decreases in.",
									},
									"is_adjustable": {
										Type:        schema.TypeBool,
										Computed:    true,
										Description: "Is the memory size adjustable.",
									},
									"can_scale_down": {
										Type:        schema.TypeBool,
										Computed:    true,
										Description: "Can memory scale down as well as up.",
									},
								},
							},
						},
						"cpu": {
							Type:     schema.TypeList,
							Computed: true,
							Elem: &schema.Resource{
								Schema: map[string]*schema.Schema{
									"units": {
										Type:        schema.TypeString,
										Computed:    true,
										Description: "The .",
									},
									"allocation_count": {
										Type:        schema.TypeInt,
										Computed:    true,
										Description: "The current cpu allocation count",
									},
									"minimum_count": {
										Type:        schema.TypeInt,
										Computed:    true,
										Description: "The minimum number of cpus allowed",
									},
									"step_size_count": {
										Type:        schema.TypeInt,
										Computed:    true,
										Description: "The number of CPUs allowed to step up or down by",
									},
									"is_adjustable": {
										Type:        schema.TypeBool,
										Computed:    true,
										Description: "Are the number of CPUs adjustable",
									},
									"can_scale_down": {
										Type:        schema.TypeBool,
										Computed:    true,
										Description: "Can the number of CPUs be scaled down as well as up",
									},
								},
							},
						},
						"disk": {
							Type:     schema.TypeList,
							Computed: true,
							Elem: &schema.Resource{
								Schema: map[string]*schema.Schema{
									"units": {
										Type:        schema.TypeString,
										Computed:    true,
										Description: "The units disk is allocated in",
									},
									"allocation_mb": {
										Type:        schema.TypeInt,
										Computed:    true,
										Description: "The current disk allocation",
									},
									"minimum_mb": {
										Type:        schema.TypeInt,
										Computed:    true,
										Description: "The minimum disk size allowed",
									},
									"step_size_mb": {
										Type:        schema.TypeInt,
										Computed:    true,
										Description: "The step size disk increases or decreases in",
									},
									"is_adjustable": {
										Type:        schema.TypeBool,
										Computed:    true,
										Description: "Is the disk size adjustable",
									},
									"can_scale_down": {
										Type:        schema.TypeBool,
										Computed:    true,
										Description: "Can the disk size be scaled down as well as up",
									},
								},
							},
						},
					},
				},
			},
			"auto_scaling": {
				Type:        schema.TypeList,
				Description: "ICD Auto Scaling",
				Optional:    true,
				Computed:    true,
				MaxItems:    1,
				Elem: &schema.Resource{
					Schema: map[string]*schema.Schema{
						"disk": {
							Type:        schema.TypeList,
							Description: "Disk Auto Scaling",
							Optional:    true,
							Computed:    true,
							MaxItems:    1,
							Elem: &schema.Resource{
								Schema: map[string]*schema.Schema{
									"capacity_enabled": {
										Description: "Auto Scaling Scalar: Capacity Enabled",
										Type:        schema.TypeBool,
										Optional:    true,
										Computed:    true,
									},
									"free_space_less_than_percent": {
										Description: "Auto Scaling Scalar: Capacity Free Space Less Than Percent",
										Type:        schema.TypeInt,
										Optional:    true,
										Computed:    true,
									},
									"io_enabled": {
										Description: "Auto Scaling Scalar: IO Utilization Enabled",
										Type:        schema.TypeBool,
										Optional:    true,
										Computed:    true,
									},

									"io_over_period": {
										Description: "Auto Scaling Scalar: IO Utilization Over Period",
										Type:        schema.TypeString,
										Optional:    true,
										Computed:    true,
									},
									"io_above_percent": {
										Description: "Auto Scaling Scalar: IO Utilization Above Percent",
										Type:        schema.TypeInt,
										Optional:    true,
										Computed:    true,
									},
									"rate_increase_percent": {
										Description: "Auto Scaling Rate: Increase Percent",
										Type:        schema.TypeInt,
										Optional:    true,
										Computed:    true,
									},
									"rate_period_seconds": {
										Description: "Auto Scaling Rate: Period Seconds",
										Type:        schema.TypeInt,
										Optional:    true,
										Computed:    true,
									},
									"rate_limit_mb_per_member": {
										Description: "Auto Scaling Rate: Limit mb per member",
										Type:        schema.TypeInt,
										Optional:    true,
										Computed:    true,
									},
									"rate_units": {
										Description: "Auto Scaling Rate: Units ",
										Type:        schema.TypeString,
										Optional:    true,
										Computed:    true,
									},
								},
							},
						},
						"memory": {
							Type:        schema.TypeList,
							Description: "Memory Auto Scaling",
							Optional:    true,
							Computed:    true,
							MaxItems:    1,
							Elem: &schema.Resource{
								Schema: map[string]*schema.Schema{
									"io_enabled": {
										Description: "Auto Scaling Scalar: IO Utilization Enabled",
										Type:        schema.TypeBool,
										Optional:    true,
										Computed:    true,
									},

									"io_over_period": {
										Description: "Auto Scaling Scalar: IO Utilization Over Period",
										Type:        schema.TypeString,
										Optional:    true,
										Computed:    true,
									},
									"io_above_percent": {
										Description: "Auto Scaling Scalar: IO Utilization Above Percent",
										Type:        schema.TypeInt,
										Optional:    true,
										Computed:    true,
									},
									"rate_increase_percent": {
										Description: "Auto Scaling Rate: Increase Percent",
										Type:        schema.TypeInt,
										Optional:    true,
										Computed:    true,
									},
									"rate_period_seconds": {
										Description: "Auto Scaling Rate: Period Seconds",
										Type:        schema.TypeInt,
										Optional:    true,
										Computed:    true,
									},
									"rate_limit_mb_per_member": {
										Description: "Auto Scaling Rate: Limit mb per member",
										Type:        schema.TypeInt,
										Optional:    true,
										Computed:    true,
									},
									"rate_units": {
										Description: "Auto Scaling Rate: Units ",
										Type:        schema.TypeString,
										Optional:    true,
										Computed:    true,
									},
								},
							},
						},
						"cpu": {
							Type:        schema.TypeList,
							Description: "CPU Auto Scaling",
							Optional:    true,
							Computed:    true,
							MaxItems:    1,
							Elem: &schema.Resource{
								Schema: map[string]*schema.Schema{
									"rate_increase_percent": {
										Description: "Auto Scaling Rate: Increase Percent",
										Type:        schema.TypeInt,
										Optional:    true,
										Computed:    true,
									},
									"rate_period_seconds": {
										Description: "Auto Scaling Rate: Period Seconds",
										Type:        schema.TypeInt,
										Optional:    true,
										Computed:    true,
									},
									"rate_limit_count_per_member": {
										Description: "Auto Scaling Rate: Limit count per number",
										Type:        schema.TypeInt,
										Optional:    true,
										Computed:    true,
									},
									"rate_units": {
										Description: "Auto Scaling Rate: Units ",
										Type:        schema.TypeString,
										Optional:    true,
										Computed:    true,
									},
								},
							},
						},
					},
				},
			},
			flex.ResourceName: {
				Type:        schema.TypeString,
				Computed:    true,
				Description: "The name of the resource",
			},

			flex.ResourceCRN: {
				Type:        schema.TypeString,
				Computed:    true,
				Description: "The crn of the resource",
			},

			flex.ResourceStatus: {
				Type:        schema.TypeString,
				Computed:    true,
				Description: "The status of the resource",
			},

			flex.ResourceGroupName: {
				Type:        schema.TypeString,
				Computed:    true,
				Description: "The resource group name in which resource is provisioned",
			},
			flex.ResourceControllerURL: {
				Type:        schema.TypeString,
				Computed:    true,
				Description: "The URL of the IBM Cloud dashboard that can be used to explore and view details about the resource",
			},
		},
	}
}
func ResourceIBMICDValidator() *validate.ResourceValidator {

	validateSchema := make([]validate.ValidateSchema, 0)

	validateSchema = append(validateSchema,
		validate.ValidateSchema{
			Identifier:                 "tags",
			ValidateFunctionIdentifier: validate.ValidateRegexpLen,
			Type:                       validate.TypeString,
			Optional:                   true,
			Regexp:                     `^[A-Za-z0-9:_ .-]+$`,
			MinValueLength:             1,
			MaxValueLength:             128})
	validateSchema = append(validateSchema,
		validate.ValidateSchema{
			Identifier:                 "resource_group_id",
			ValidateFunctionIdentifier: validate.ValidateCloudData,
			Type:                       validate.TypeString,
			CloudDataType:              "resource_group",
			CloudDataRange:             []string{"resolved_to:id"},
			Optional:                   true})
	validateSchema = append(validateSchema,
		validate.ValidateSchema{
			Identifier:                 "location",
			ValidateFunctionIdentifier: validate.ValidateCloudData,
			Type:                       validate.TypeString,
			CloudDataType:              "region",
			Required:                   true})
	validateSchema = append(validateSchema,
		validate.ValidateSchema{
			Identifier:                 "service",
			ValidateFunctionIdentifier: validate.ValidateAllowedStringValue,
			Type:                       validate.TypeString,
			AllowedValues:              "databases-for-etcd, databases-for-postgresql, databases-for-redis, databases-for-elasticsearch, databases-for-mongodb, messages-for-rabbitmq, databases-for-mysql, databases-for-cassandra, databases-for-enterprisedb",
			Required:                   true})
	validateSchema = append(validateSchema,
		validate.ValidateSchema{
			Identifier:                 "plan",
			ValidateFunctionIdentifier: validate.ValidateAllowedStringValue,
			Type:                       validate.TypeString,
			AllowedValues:              "standard, enterprise",
			Required:                   true})
	validateSchema = append(validateSchema,
		validate.ValidateSchema{
			Identifier:                 "service_endpoints",
			ValidateFunctionIdentifier: validate.ValidateAllowedStringValue,
			Type:                       validate.TypeString,
			AllowedValues:              "public, private, public-and-private",
			Required:                   true})
	validateSchema = append(validateSchema,
		validate.ValidateSchema{
			Identifier:                 "group_id",
			ValidateFunctionIdentifier: validate.ValidateAllowedStringValue,
			Type:                       validate.TypeString,
			AllowedValues:              "member, analytics, bi_connector, search",
			Required:                   true})

	ibmICDResourceValidator := validate.ResourceValidator{ResourceName: "ibm_database", Schema: validateSchema}
	return &ibmICDResourceValidator
}

type Params struct {
	Version             string `json:"version,omitempty"`
	KeyProtectKey       string `json:"disk_encryption_key_crn,omitempty"`
	BackUpEncryptionCRN string `json:"backup_encryption_key_crn,omitempty"`
	Memory              int    `json:"members_memory_allocation_mb,omitempty"`
	Disk                int    `json:"members_disk_allocation_mb,omitempty"`
	CPU                 int    `json:"members_cpu_allocation_count,omitempty"`
	KeyProtectInstance  string `json:"disk_encryption_instance_crn,omitempty"`
	ServiceEndpoints    string `json:"service-endpoints,omitempty"`
	BackupID            string `json:"backup-id,omitempty"`
	RemoteLeaderID      string `json:"remote_leader_id,omitempty"`
	PITRDeploymentID    string `json:"point_in_time_recovery_deployment_id,omitempty"`
	PITRTimeStamp       string `json:"point_in_time_recovery_time,omitempty"`
}

type Group struct {
	ID      string
	Members *GroupResource
	Memory  *GroupResource
	Disk    *GroupResource
	CPU     *GroupResource
}

type GroupResource struct {
	Units        string
	Allocation   int
	Minimum      int
	Maximum      int
	StepSize     int
	IsAdjustable bool
	IsOptional   bool
	CanScaleDown bool
}

func getDefaultScalingGroups(_service string, _plan string, meta interface{}) (groups []clouddatabasesv5.Group, err error) {
	cloudDatabasesClient, err := meta.(conns.ClientSession).CloudDatabasesV5()
	if err != nil {
		return groups, fmt.Errorf("[ERROR] Error getting database client settings: %s", err)
	}

	re := regexp.MustCompile("(?:messages|databases)-for-([a-z]+)")
	match := re.FindStringSubmatch(_service)

	if match == nil {
		return groups, fmt.Errorf("[ERROR] Error invalid service name: %s", _service)
	}

	service := match[1]

	if service == "cassandra" {
		service = "datastax_enterprise_full"
	}

	if service == "mongodb" && _plan == "enterprise" {
		service = "mongodbee"
	}

	getDefaultScalingGroupsOptions := cloudDatabasesClient.NewGetDefaultScalingGroupsOptions(service)

	getDefaultScalingGroupsResponse, _, err := cloudDatabasesClient.GetDefaultScalingGroups(getDefaultScalingGroupsOptions)
	if err != nil {
		return groups, err
	}

	return getDefaultScalingGroupsResponse.Groups, nil
}

func getDatabaseServiceDefaults(service string, meta interface{}) (*icdv4.Group, error) {
	icdClient, err := meta.(conns.ClientSession).ICDAPI()
	if err != nil {
		return nil, fmt.Errorf("[ERROR] Error getting database client settings: %s", err)
	}

	var dbType string
	if service == "databases-for-cassandra" {
		dbType = "datastax_enterprise_full"
	} else if strings.HasPrefix(service, "messages-for-") {
		dbType = service[len("messages-for-"):]
	} else {
		dbType = service[len("databases-for-"):]
	}

	groupDefaults, err := icdClient.Groups().GetDefaultGroups(dbType)
	if err != nil {
		return nil, fmt.Errorf("ICD API is down for plan validation, set plan_validation=false %s", err)
	}
	return &groupDefaults.Groups[0], nil
}

func getInitialNodeCount(service string, plan string, meta interface{}) (int, error) {
	groups, err := getDefaultScalingGroups(service, plan, meta)

	if err != nil {
		return 0, err
	}

	for _, g := range groups {
		if *g.ID == "member" {
			return int(*g.Members.MinimumCount), nil
		}
	}

	return 0, fmt.Errorf("getInitialNodeCount failed for member group")
}

func getGroups(instanceID string, meta interface{}) (groups []clouddatabasesv5.Group, err error) {
	cloudDatabasesClient, err := meta.(conns.ClientSession).CloudDatabasesV5()
	if err != nil {
		return nil, err
	}

	listDeploymentScalingGroupsOptions := &clouddatabasesv5.ListDeploymentScalingGroupsOptions{
		ID: &instanceID,
	}

	groupsResponse, _, err := cloudDatabasesClient.ListDeploymentScalingGroups(listDeploymentScalingGroupsOptions)
	if err != nil {
		return groups, err
	}

	return groupsResponse.Groups, nil
}

// V5 Groups
func checkGroupScaling(groupId string, resourceName string, value int, resource *GroupResource, nodeCount int) error {
	if nodeCount == 0 {
		nodeCount = 1
	}
	if resource.StepSize == 0 {
		return fmt.Errorf("%s group must have members scaled > 0 before scaling %s", groupId, resourceName)
	}
	if value < resource.Minimum/nodeCount || value > resource.Maximum/nodeCount || value%(resource.StepSize/nodeCount) != 0 {
		if !(value == 0 && resource.IsOptional) {
			return fmt.Errorf("%s group %s must be >= %d and <= %d in increments of %d", groupId, resourceName, resource.Minimum/nodeCount, resource.Maximum/nodeCount, resource.StepSize/nodeCount)
		}
	}
	if value != resource.Allocation/nodeCount && !resource.IsAdjustable {
		return fmt.Errorf("%s can not change %s value after create", groupId, resourceName)
	}
	if value < resource.Allocation/nodeCount && !resource.CanScaleDown {
		return fmt.Errorf("can not scale %s group %s below %d to %d", groupId, resourceName, resource.Allocation/nodeCount, value)
	}
	return nil
}

func checkGroupValue(name string, limits GroupResource, divider int, diff *schema.ResourceDiff) error {
	if diff.HasChange(name) {
		oldSetting, newSetting := diff.GetChange(name)
		old := oldSetting.(int)
		new := newSetting.(int)

		if new < limits.Minimum/divider || new > limits.Maximum/divider || new%(limits.StepSize/divider) != 0 {
			if !(new == 0 && limits.IsOptional) {
				return fmt.Errorf("%s must be >= %d and <= %d in increments of %d", name, limits.Minimum/divider, limits.Maximum/divider/divider, limits.StepSize/divider)
			}
		}
		if old != new && !limits.IsAdjustable {
			return fmt.Errorf("%s can not change value after create", name)
		}
		if new < old && !limits.CanScaleDown {
			return fmt.Errorf("%s can not scale down from %d to %d", name, old, new)
		}
		return nil
	}
	return nil
}

type CountLimit struct {
	Units           string
	AllocationCount int
	MinimumCount    int
	MaximumCount    int
	StepSizeCount   int
	IsAdjustable    bool
	IsOptional      bool
	CanScaleDown    bool
}

func checkCountValue(name string, limits CountLimit, divider int, diff *schema.ResourceDiff) error {
	groupLimit := GroupResource{
		Units:        limits.Units,
		Allocation:   limits.AllocationCount,
		Minimum:      limits.MinimumCount,
		Maximum:      limits.MaximumCount,
		StepSize:     limits.StepSizeCount,
		IsAdjustable: limits.IsAdjustable,
		IsOptional:   limits.IsOptional,
		CanScaleDown: limits.CanScaleDown,
	}
	return checkGroupValue(name, groupLimit, divider, diff)
}

type MbLimit struct {
	Units        string
	AllocationMb int
	MinimumMb    int
	MaximumMb    int
	StepSizeMb   int
	IsAdjustable bool
	IsOptional   bool
	CanScaleDown bool
}

func checkMbValue(name string, limits MbLimit, divider int, diff *schema.ResourceDiff) error {
	groupLimit := GroupResource{
		Units:        limits.Units,
		Allocation:   limits.AllocationMb,
		Minimum:      limits.MinimumMb,
		Maximum:      limits.MaximumMb,
		StepSize:     limits.StepSizeMb,
		IsAdjustable: limits.IsAdjustable,
		IsOptional:   limits.IsOptional,
		CanScaleDown: limits.CanScaleDown,
	}
	return checkGroupValue(name, groupLimit, divider, diff)
}

func resourceIBMDatabaseInstanceDiff(_ context.Context, diff *schema.ResourceDiff, meta interface{}) (err error) {
	err = flex.ResourceTagsCustomizeDiff(diff)
	if err != nil {
		return err
	}

	service := diff.Get("service").(string)
	planPhase := diff.Get("plan_validation").(bool)

	if service == "databases-for-postgresql" ||
		service == "databases-for-elasticsearch" ||
		service == "databases-for-cassandra" ||
		service == "databases-for-enterprisedb" {
		if planPhase {
			groupDefaults, err := getDatabaseServiceDefaults(service, meta)
			if err != nil {
				return err
			}

			err = checkMbValue("members_memory_allocation_mb", MbLimit(groupDefaults.Memory), 1, diff)
			if err != nil {
				return err
			}

			err = checkMbValue("members_disk_allocation_mb", MbLimit(groupDefaults.Disk), 1, diff)
			if err != nil {
				return err
			}

			err = checkCountValue("members_cpu_allocation_count", CountLimit(groupDefaults.Cpu), 1, diff)
			if err != nil {
				return err
			}

			err = checkCountValue("node_count", CountLimit(groupDefaults.Members), 1, diff)
			if err != nil {
				return err
			}

			var divider = groupDefaults.Members.MinimumCount
			err = checkMbValue("node_memory_allocation_mb", MbLimit(groupDefaults.Memory), divider, diff)
			if err != nil {
				return err
			}

			err = checkMbValue("node_disk_allocation_mb", MbLimit(groupDefaults.Disk), divider, diff)
			if err != nil {
				return err
			}

			if diff.HasChange("node_cpu_allocation_count") {
				err = checkCountValue("node_cpu_allocation_count", CountLimit(groupDefaults.Cpu), divider, diff)
				if err != nil {
					return err
				}
			} else if diff.HasChange("node_count") {
				if _, ok := diff.GetOk("node_cpu_allocation_count"); !ok {
					_, newSetting := diff.GetChange("node_count")
					min := groupDefaults.Cpu.MinimumCount / divider
					if newSetting != min {
						return fmt.Errorf("node_cpu_allocation_count must be set when node_count is greater then the minimum %d", min)
					}
				}
			}
		}
	} else if diff.HasChange("node_count") || diff.HasChange("node_memory_allocation_mb") || diff.HasChange("node_disk_allocation_mb") || diff.HasChange("node_cpu_allocation_count") {
		return fmt.Errorf("[ERROR] node_count, node_memory_allocation_mb, node_disk_allocation_mb, node_cpu_allocation_count only supported for postgresql, elasticsearch and cassandra")
	}

<<<<<<< HEAD
	_, logicalReplicationSet := diff.GetOk("logical_replication_slot")

	if service != "databases-for-postgresql" && logicalReplicationSet {
		return fmt.Errorf("[ERROR] logical_replication_slot is only supported for databases-for-postgresql")
	}

=======
>>>>>>> adafa0e5
	_, configurationSet := diff.GetOk("configuration")

	if (service != "databases-for-postgresql" && service != "databases-for-redis" && service != "databases-for-enterprisedb") && configurationSet {
		return fmt.Errorf("[ERROR] configuration is not supported for %s", service)
	}

	return nil
}

// Replace with func wrapper for resourceIBMResourceInstanceCreate specifying serviceName := "database......."
func resourceIBMDatabaseInstanceCreate(context context.Context, d *schema.ResourceData, meta interface{}) diag.Diagnostics {
	rsConClient, err := meta.(conns.ClientSession).ResourceControllerV2API()
	if err != nil {
		return diag.FromErr(err)
	}

	serviceName := d.Get("service").(string)
	plan := d.Get("plan").(string)
	name := d.Get("name").(string)
	location := d.Get("location").(string)

	rsInst := rc.CreateResourceInstanceOptions{
		Name: &name,
	}

	rsCatClient, err := meta.(conns.ClientSession).ResourceCatalogAPI()
	if err != nil {
		return diag.FromErr(err)
	}
	rsCatRepo := rsCatClient.ResourceCatalog()

	serviceOff, err := rsCatRepo.FindByName(serviceName, true)
	if err != nil {
		return diag.FromErr(fmt.Errorf("[ERROR] Error retrieving database service offering: %s", err))
	}

	servicePlan, err := rsCatRepo.GetServicePlanID(serviceOff[0], plan)
	if err != nil {
		return diag.FromErr(fmt.Errorf("[ERROR] Error retrieving plan: %s", err))
	}
	rsInst.ResourcePlanID = &servicePlan

	deployments, err := rsCatRepo.ListDeployments(servicePlan)
	if err != nil {
		return diag.FromErr(fmt.Errorf("[ERROR] Error retrieving deployment for plan %s : %s", plan, err))
	}
	if len(deployments) == 0 {
		return diag.FromErr(fmt.Errorf("[ERROR] No deployment found for service plan : %s", plan))
	}
	deployments, supportedLocations := filterDatabaseDeployments(deployments, location)

	if len(deployments) == 0 {
		locationList := make([]string, 0, len(supportedLocations))
		for l := range supportedLocations {
			locationList = append(locationList, l)
		}
		return diag.FromErr(fmt.Errorf("[ERROR] No deployment found for service plan %s at location %s.\nValid location(s) are: %q", plan, location, locationList))
	}
	catalogCRN := deployments[0].CatalogCRN
	rsInst.Target = &catalogCRN

	if rsGrpID, ok := d.GetOk("resource_group_id"); ok {
		rgID := rsGrpID.(string)
		rsInst.ResourceGroup = &rgID
	} else {
		defaultRg, err := flex.DefaultResourceGroup(meta)
		if err != nil {
			return diag.FromErr(err)
		}
		rsInst.ResourceGroup = &defaultRg
	}

	initialNodeCount, err := getInitialNodeCount(serviceName, plan, meta)
	if err != nil {
		return diag.FromErr(err)
	}

	params := Params{}
	if group, ok := d.GetOk("group"); ok {
		groups := expandGroups(group.(*schema.Set).List())
		var memberGroup *Group
		for _, g := range groups {
			if g.ID == "member" {
				memberGroup = g
				break
			}
		}

		if memberGroup != nil {
			if memberGroup.Memory != nil {
				params.Memory = memberGroup.Memory.Allocation * initialNodeCount
			}

			if memberGroup.Disk != nil {
				params.Disk = memberGroup.Disk.Allocation * initialNodeCount
			}

			if memberGroup.CPU != nil {
				params.CPU = memberGroup.CPU.Allocation * initialNodeCount
			}
		}
	}
	if memory, ok := d.GetOk("members_memory_allocation_mb"); ok {
		params.Memory = memory.(int)
	}
	if memory, ok := d.GetOk("node_memory_allocation_mb"); ok {
		params.Memory = memory.(int) * initialNodeCount
	}
	if disk, ok := d.GetOk("members_disk_allocation_mb"); ok {
		params.Disk = disk.(int)
	}
	if disk, ok := d.GetOk("node_disk_allocation_mb"); ok {
		params.Disk = disk.(int) * initialNodeCount
	}
	if cpu, ok := d.GetOk("members_cpu_allocation_count"); ok {
		params.CPU = cpu.(int)
	}
	if cpu, ok := d.GetOk("node_cpu_allocation_count"); ok {
		params.CPU = cpu.(int) * initialNodeCount
	}
	if version, ok := d.GetOk("version"); ok {
		params.Version = version.(string)
	}
	if keyProtect, ok := d.GetOk("key_protect_key"); ok {
		params.KeyProtectKey = keyProtect.(string)
	}
	if keyProtectInstance, ok := d.GetOk("key_protect_instance"); ok {
		params.KeyProtectInstance = keyProtectInstance.(string)
	}
	if backupID, ok := d.GetOk("backup_id"); ok {
		params.BackupID = backupID.(string)
	}
	if backUpEncryptionKey, ok := d.GetOk("backup_encryption_key_crn"); ok {
		params.BackUpEncryptionCRN = backUpEncryptionKey.(string)
	}
	if remoteLeader, ok := d.GetOk("remote_leader_id"); ok {
		params.RemoteLeaderID = remoteLeader.(string)
	}
	if pitrID, ok := d.GetOk("point_in_time_recovery_deployment_id"); ok {
		params.PITRDeploymentID = pitrID.(string)
	}
	if pitrTime, ok := d.GetOk("point_in_time_recovery_time"); ok {
		params.PITRTimeStamp = pitrTime.(string)
	}
	serviceEndpoint := d.Get("service_endpoints").(string)
	params.ServiceEndpoints = serviceEndpoint
	parameters, _ := json.Marshal(params)
	var raw map[string]interface{}
	json.Unmarshal(parameters, &raw)
	//paramString := string(parameters[:])
	rsInst.Parameters = raw

	instance, response, err := rsConClient.CreateResourceInstance(&rsInst)
	if err != nil {
		return diag.FromErr(
			fmt.Errorf("[ERROR] Error creating database instance: %s %s", err, response))
	}
	d.SetId(*instance.ID)

	_, err = waitForDatabaseInstanceCreate(d, meta, *instance.ID)
	if err != nil {
		return diag.FromErr(
			fmt.Errorf(
				"[ERROR] Error waiting for create database instance (%s) to complete: %s", *instance.ID, err))
	}

	cloudDatabasesClient, err := meta.(conns.ClientSession).CloudDatabasesV5()
	if err != nil {
		return diag.FromErr(err)
	}

	if node_count, ok := d.GetOk("node_count"); ok {
		if initialNodeCount != node_count {
			icdClient, err := meta.(conns.ClientSession).ICDAPI()
			if err != nil {
				return diag.FromErr(fmt.Errorf("[ERROR] Error getting database client settings: %s", err))
			}

			err = horizontalScale(d, meta, icdClient)
			if err != nil {
				return diag.FromErr(err)
			}
		}
	}

	if group, ok := d.GetOk("group"); ok {
		groups := expandGroups(group.(*schema.Set).List())
		groupsResponse, err := getGroups(*instance.ID, meta)
		if err != nil {
			return diag.FromErr(err)
		}
		currentGroups := normalizeGroups(groupsResponse)

		for _, g := range groups {
			groupScaling := &clouddatabasesv5.GroupScaling{}
			var currentGroup *Group
			var nodeCount int

			for _, cg := range currentGroups {
				if cg.ID == g.ID {
					currentGroup = &cg
					nodeCount = currentGroup.Members.Allocation
				}
			}

			if g.ID == "member" && (g.Members == nil || g.Members.Allocation == nodeCount) {
				// No Horizontal Scaling needed
				continue
			}

			if g.Members != nil && g.Members.Allocation != currentGroup.Members.Allocation {
				groupScaling.Members = &clouddatabasesv5.GroupScalingMembers{AllocationCount: core.Int64Ptr(int64(g.Members.Allocation))}
				nodeCount = g.Members.Allocation
			}
			if g.Memory != nil && g.Memory.Allocation*nodeCount != currentGroup.Memory.Allocation {
				groupScaling.Memory = &clouddatabasesv5.GroupScalingMemory{AllocationMb: core.Int64Ptr(int64(g.Memory.Allocation * nodeCount))}
			}
			if g.Disk != nil && g.Disk.Allocation*nodeCount != currentGroup.Disk.Allocation {
				groupScaling.Disk = &clouddatabasesv5.GroupScalingDisk{AllocationMb: core.Int64Ptr(int64(g.Disk.Allocation * nodeCount))}
			}
			if g.CPU != nil && g.CPU.Allocation*nodeCount != currentGroup.CPU.Allocation {
				groupScaling.CPU = &clouddatabasesv5.GroupScalingCPU{AllocationCount: core.Int64Ptr(int64(g.CPU.Allocation * nodeCount))}
			}

			if groupScaling.Members != nil || groupScaling.Memory != nil || groupScaling.Disk != nil || groupScaling.CPU != nil {
				setDeploymentScalingGroupOptions := &clouddatabasesv5.SetDeploymentScalingGroupOptions{
					ID:      instance.ID,
					GroupID: &g.ID,
					Group:   groupScaling,
				}

				setDeploymentScalingGroupResponse, _, err := cloudDatabasesClient.SetDeploymentScalingGroup(setDeploymentScalingGroupOptions)

				taskIDLink := *setDeploymentScalingGroupResponse.Task.ID

				_, err = waitForDatabaseTaskComplete(taskIDLink, d, meta, d.Timeout(schema.TimeoutCreate))

				if err != nil {
					return diag.FromErr(err)
				}
			}
		}
	}

	v := os.Getenv("IC_ENV_TAGS")
	if _, ok := d.GetOk("tags"); ok || v != "" {
		oldList, newList := d.GetChange("tags")
		err = flex.UpdateTagsUsingCRN(oldList, newList, meta, *instance.CRN)
		if err != nil {
			log.Printf(
				"Error on create of ibm database (%s) tags: %s", d.Id(), err)
		}
	}

	instanceID := *instance.ID
	icdId := flex.EscapeUrlParm(instanceID)

	icdClient, err := meta.(conns.ClientSession).ICDAPI()
	if err != nil {
		return diag.FromErr(fmt.Errorf("[ERROR] Error getting database client settings: %s", err))
	}

	if pw, ok := d.GetOk("adminpassword"); ok {
		adminPassword := pw.(string)

		getDeploymentInfoOptions := &clouddatabasesv5.GetDeploymentInfoOptions{
			ID: core.StringPtr(instanceID),
		}
		getDeploymentInfoResponse, response, err := cloudDatabasesClient.GetDeploymentInfo(getDeploymentInfoOptions)

		if err != nil {
			if response.StatusCode == 404 {
				return diag.FromErr(fmt.Errorf("[ERROR] The database instance was not found in the region set for the Provider, or the default of us-south. Specify the correct region in the provider definition, or create a provider alias for the correct region. %v", err))
			}
			return diag.FromErr(fmt.Errorf("[ERROR] Error getting database config while updating adminpassword for: %s with error %s", instanceID, err))
		}
		deployment := getDeploymentInfoResponse.Deployment

		adminUser := deployment.AdminUsernames["database"]

		user := &clouddatabasesv5.APasswordSettingUser{
			Password: &adminPassword,
		}

		changeUserPasswordOptions := &clouddatabasesv5.ChangeUserPasswordOptions{
			ID:       core.StringPtr(instanceID),
			UserType: core.StringPtr("database"),
			Username: core.StringPtr(adminUser),
			User:     user,
		}

		changeUserPasswordResponse, response, err := cloudDatabasesClient.ChangeUserPassword(changeUserPasswordOptions)
		if err != nil {
			return diag.FromErr(fmt.Errorf("[ERROR] ChangeUserPassword (%s) failed %s\n%s", *changeUserPasswordOptions.Username, err, response))
		}

		taskID := *changeUserPasswordResponse.Task.ID
		_, err = waitForDatabaseTaskComplete(taskID, d, meta, d.Timeout(schema.TimeoutCreate))

		if err != nil {
			return diag.FromErr(fmt.Errorf("[ERROR] Error updating database admin password: %s", err))
		}
	}

	if wl, ok := d.GetOk("whitelist"); ok {
		whitelist := flex.ExpandWhitelist(wl.(*schema.Set))
		for _, wlEntry := range whitelist {
			whitelistReq := icdv4.WhitelistReq{
				WhitelistEntry: icdv4.WhitelistEntry{
					Address:     wlEntry.Address,
					Description: wlEntry.Description,
				},
			}
			task, err := icdClient.Whitelists().CreateWhitelist(icdId, whitelistReq)
			if err != nil {
				return diag.FromErr(fmt.Errorf("[ERROR] Error updating database whitelist entry: %s", err))
			}
			_, err = waitForDatabaseTaskComplete(task.Id, d, meta, d.Timeout(schema.TimeoutCreate))
			if err != nil {
				return diag.FromErr(fmt.Errorf(
					"[ERROR] Error waiting for update of database (%s) whitelist task to complete: %s", icdId, err))
			}
		}
	} else if al, ok := d.GetOk("allowlist"); ok {
		cloudDatabasesClient, err := meta.(conns.ClientSession).CloudDatabasesV5()

		if err != nil {
			return diag.FromErr(fmt.Errorf("[ERROR] Error getting database client settings: %s", err))
		}

		add := flex.ExpandAllowlist(al.(*schema.Set))
		for _, entry := range add {
			holdEntry := &clouddatabasesv5.AllowlistEntry{
				Address:     core.StringPtr(*entry.Address),
				Description: core.StringPtr(*entry.Description),
			}
			alEntry := &clouddatabasesv5.AddAllowlistEntryOptions{
				ID:        &instanceID,
				IPAddress: holdEntry,
			}
			addAllowListResponse, _, err := cloudDatabasesClient.AddAllowlistEntry(alEntry)

			if err != nil {
				return diag.FromErr(fmt.Errorf(
					"[ERROR] Error updating database allowlist entry: (%s)", err))
			}

			taskID := *addAllowListResponse.Task.ID
			_, err = waitForDatabaseTaskComplete(taskID, d, meta, d.Timeout(schema.TimeoutUpdate))
			if err != nil {
				return diag.FromErr(fmt.Errorf(
					"[ERROR] Error waiting for update of database (%s) allowlist task to complete: %s", instanceID, err))
			}
		}
	}
	if cpuRecord, ok := d.GetOk("auto_scaling.0.cpu"); ok {
		params := icdv4.AutoscalingSetGroup{}
		cpuBody, err := expandICDAutoScalingGroup(d, cpuRecord, "cpu")
		if err != nil {
			return diag.FromErr(fmt.Errorf("[ERROR] Error in getting cpuBody from expandICDAutoScalingGroup %s", err))
		}
		params.Autoscaling.CPU = &cpuBody
		task, err := icdClient.AutoScaling().SetAutoScaling(icdId, "member", params)
		if err != nil {
			return diag.FromErr(fmt.Errorf("[ERROR] Error updating database cpu auto_scaling group: %s", err))
		}
		_, err = waitForDatabaseTaskComplete(task.Id, d, meta, d.Timeout(schema.TimeoutCreate))
		if err != nil {
			return diag.FromErr(fmt.Errorf(
				"[ERROR] Error waiting for database (%s) cpu auto_scaling group update task to complete: %s", icdId, err))
		}

	}
	if diskRecord, ok := d.GetOk("auto_scaling.0.disk"); ok {
		params := icdv4.AutoscalingSetGroup{}
		diskBody, err := expandICDAutoScalingGroup(d, diskRecord, "disk")
		if err != nil {
			return diag.FromErr(fmt.Errorf("[ERROR] Error in getting diskBody from expandICDAutoScalingGroup %s", err))
		}
		params.Autoscaling.Disk = &diskBody
		task, err := icdClient.AutoScaling().SetAutoScaling(icdId, "member", params)
		if err != nil {
			return diag.FromErr(fmt.Errorf("[ERROR] Error updating database disk auto_scaling group: %s", err))
		}
		_, err = waitForDatabaseTaskComplete(task.Id, d, meta, d.Timeout(schema.TimeoutCreate))
		if err != nil {
			return diag.FromErr(fmt.Errorf(
				"[ERROR] Error waiting for database (%s) disk auto_scaling group update task to complete: %s", icdId, err))
		}

	}
	if memoryRecord, ok := d.GetOk("auto_scaling.0.memory"); ok {
		params := icdv4.AutoscalingSetGroup{}
		memoryBody, err := expandICDAutoScalingGroup(d, memoryRecord, "memory")
		if err != nil {
			return diag.FromErr(fmt.Errorf("[ERROR] Error in getting memoryBody from expandICDAutoScalingGroup %s", err))
		}
		params.Autoscaling.Memory = &memoryBody
		task, err := icdClient.AutoScaling().SetAutoScaling(icdId, "member", params)
		if err != nil {
			return diag.FromErr(fmt.Errorf("[ERROR] Error updating database memory auto_scaling group: %s", err))
		}
		_, err = waitForDatabaseTaskComplete(task.Id, d, meta, d.Timeout(schema.TimeoutCreate))
		if err != nil {
			return diag.FromErr(fmt.Errorf(
				"[ERROR] Error waiting for database (%s) memory auto_scaling group update task to complete: %s", icdId, err))
		}
	}

	if userList, ok := d.GetOk("users"); ok {
		if err != nil {
			return diag.FromErr(fmt.Errorf("[ERROR] Error getting database client settings: %s", err))
		}

		for _, user := range userList.(*schema.Set).List() {
			userEl := user.(map[string]interface{})
			err := userUpdateCreate(userEl, instanceID, meta, d)
			if err != nil {
				return diag.FromErr(err)
			}
		}
	}

	if config, ok := d.GetOk("configuration"); ok {
		service := d.Get("service").(string)
		if service == "databases-for-postgresql" || service == "databases-for-redis" || service == "databases-for-enterprisedb" {
			var configuration interface{}
			json.Unmarshal([]byte(config.(string)), &configuration)
			configPayload := icdv4.ConfigurationReq{Configuration: configuration}
			task, err := icdClient.Configurations().UpdateConfiguration(icdId, configPayload)
			if err != nil {
				return diag.FromErr(fmt.Errorf("[ERROR] Error updating database (%s) configuration: %s", icdId, err))
			}
			_, err = waitForDatabaseTaskComplete(task.Id, d, meta, d.Timeout(schema.TimeoutUpdate))
			if err != nil {
				return diag.FromErr(fmt.Errorf(
					"[ERROR] Error waiting for database (%s) configuration update task to complete: %s", icdId, err))
			}
		} else {
			return diag.FromErr(fmt.Errorf("[ERROR] given database type %s is not configurable", service))
		}
	}

	if _, ok := d.GetOk("logical_replication_slot"); ok {
		service := d.Get("service").(string)
		if service != "databases-for-postgresql" {
			return diag.FromErr(fmt.Errorf("[ERROR] Error Logical Replication can only be set for databases-for-postgresql instances"))
		}

		cloudDatabasesClient, err := meta.(conns.ClientSession).CloudDatabasesV5()
		if err != nil {
			return diag.FromErr(fmt.Errorf("[ERROR] Error getting database client settings: %s", err))
		}

		_, logicalReplicationList := d.GetChange("logical_replication_slot")

		if logicalReplicationList == nil {
			logicalReplicationList = new(schema.Set)
		}
		add := logicalReplicationList.(*schema.Set).List()

		for _, entry := range add {
			newEntry := entry.(map[string]interface{})
			logicalReplicationSlot := &clouddatabasesv5.LogicalReplicationSlot{
				Name:         core.StringPtr(newEntry["name"].(string)),
				DatabaseName: core.StringPtr(newEntry["database_name"].(string)),
				PluginType:   core.StringPtr(newEntry["plugin_type"].(string)),
			}

			createLogicalReplicationOptions := &clouddatabasesv5.CreateLogicalReplicationSlotOptions{
				ID:                     &instanceID,
				LogicalReplicationSlot: logicalReplicationSlot,
			}

			createLogicalRepSlotResponse, response, err := cloudDatabasesClient.CreateLogicalReplicationSlot(createLogicalReplicationOptions)
			if err != nil {
				return diag.FromErr(fmt.Errorf("[ERROR] CreateLogicalReplicationSlot (%s) failed %s\n%s", *createLogicalReplicationOptions.LogicalReplicationSlot.Name, err, response))
			}

			taskID := *createLogicalRepSlotResponse.Task.ID
			_, err = waitForDatabaseTaskComplete(taskID, d, meta, d.Timeout(schema.TimeoutUpdate))
			if err != nil {
				return diag.FromErr(fmt.Errorf(
					"[ERROR] Error waiting for database (%s) logical replication slot (%s) create task to complete: %s", instanceID, *createLogicalReplicationOptions.LogicalReplicationSlot.Name, err))
			}
		}
	}

	if config, ok := d.GetOk("configuration"); ok {
		service := d.Get("service").(string)
		if service == "databases-for-postgresql" || service == "databases-for-redis" || service == "databases-for-enterprisedb" {
			var configuration interface{}
			json.Unmarshal([]byte(config.(string)), &configuration)
			configPayload := icdv4.ConfigurationReq{Configuration: configuration}
			task, err := icdClient.Configurations().UpdateConfiguration(icdId, configPayload)
			if err != nil {
				return diag.FromErr(fmt.Errorf("[ERROR] Error updating database (%s) configuration: %s", icdId, err))
			}
			_, err = waitForDatabaseTaskComplete(task.Id, d, meta, d.Timeout(schema.TimeoutUpdate))
			if err != nil {
				return diag.FromErr(fmt.Errorf(
					"[ERROR] Error waiting for database (%s) configuration update task to complete: %s", icdId, err))
			}
		} else {
			return diag.FromErr(fmt.Errorf("[ERROR] given database type %s is not configurable", service))
		}
	}

	return resourceIBMDatabaseInstanceRead(context, d, meta)
}

func resourceIBMDatabaseInstanceRead(context context.Context, d *schema.ResourceData, meta interface{}) diag.Diagnostics {
	rsConClient, err := meta.(conns.ClientSession).ResourceControllerV2API()
	if err != nil {
		return diag.FromErr(err)
	}

	instanceID := d.Id()
	connectionEndpoint := "public"
	rsInst := rc.GetResourceInstanceOptions{
		ID: &instanceID,
	}
	instance, response, err := rsConClient.GetResourceInstance(&rsInst)
	if err != nil {
		if strings.Contains(err.Error(), "Object not found") ||
			strings.Contains(err.Error(), "status code: 404") {
			log.Printf("[WARN] Removing record from state because it's not found via the API")
			d.SetId("")
			return nil
		}
		return diag.FromErr(fmt.Errorf("[ERROR] Error retrieving resource instance: %s %s", err, response))
	}
	if strings.Contains(*instance.State, "removed") {
		log.Printf("[WARN] Removing instance from TF state because it's now in removed state")
		d.SetId("")
		return nil
	}

	tags, err := flex.GetTagsUsingCRN(meta, *instance.CRN)
	if err != nil {
		log.Printf(
			"Error on get of ibm Database tags (%s) tags: %s", d.Id(), err)
	}
	d.Set("tags", tags)
	d.Set("name", *instance.Name)
	d.Set("status", *instance.State)
	d.Set("resource_group_id", *instance.ResourceGroupID)
	if instance.CRN != nil {
		location := strings.Split(*instance.CRN, ":")
		if len(location) > 5 {
			d.Set("location", location[5])
		}
	}
	d.Set("guid", *instance.GUID)

	if instance.Parameters != nil {
		if endpoint, ok := instance.Parameters["service-endpoints"]; ok {
			if endpoint == "private" {
				connectionEndpoint = "private"
			}
			d.Set("service_endpoints", endpoint)
		}

	}

	d.Set(flex.ResourceName, *instance.Name)
	d.Set(flex.ResourceCRN, *instance.CRN)
	d.Set(flex.ResourceStatus, *instance.State)
	d.Set(flex.ResourceGroupName, *instance.ResourceGroupCRN)

	rcontroller, err := flex.GetBaseController(meta)
	if err != nil {
		return diag.FromErr(err)
	}
	d.Set(flex.ResourceControllerURL, rcontroller+"/services/"+url.QueryEscape(*instance.CRN))

	rsCatClient, err := meta.(conns.ClientSession).ResourceCatalogAPI()
	if err != nil {
		return diag.FromErr(err)
	}
	rsCatRepo := rsCatClient.ResourceCatalog()

	serviceOff, err := rsCatRepo.GetServiceName(*instance.ResourceID)
	if err != nil {
		return diag.FromErr(fmt.Errorf("[ERROR] Error retrieving service offering: %s", err))
	}

	d.Set("service", serviceOff)

	servicePlan, err := rsCatRepo.GetServicePlanName(*instance.ResourcePlanID)
	if err != nil {
		return diag.FromErr(fmt.Errorf("[ERROR] Error retrieving plan: %s", err))
	}
	d.Set("plan", servicePlan)

	icdClient, err := meta.(conns.ClientSession).ICDAPI()
	if err != nil {
		return diag.FromErr(fmt.Errorf("[ERROR] Error getting database client settings: %s", err))
	}

	icdId := flex.EscapeUrlParm(instanceID)

	cloudDatabasesClient, err := meta.(conns.ClientSession).CloudDatabasesV5()
	if err != nil {
		return diag.FromErr(fmt.Errorf("[ERROR] Error getting database client settings: %s", err))
	}

	getDeploymentInfoOptions := &clouddatabasesv5.GetDeploymentInfoOptions{
		ID: core.StringPtr(instanceID),
	}
	getDeploymentInfoResponse, response, err := cloudDatabasesClient.GetDeploymentInfo(getDeploymentInfoOptions)

	if err != nil {
		if response.StatusCode == 404 {
			return diag.FromErr(fmt.Errorf("[ERROR] The database instance was not found in the region set for the Provider, or the default of us-south. Specify the correct region in the provider definition, or create a provider alias for the correct region. %v", err))
		}
		return diag.FromErr(fmt.Errorf("[ERROR] Error getting database config while updating adminpassword for: %s with error %s", instanceID, err))
	}

	deployment := getDeploymentInfoResponse.Deployment

	d.Set("adminuser", deployment.AdminUsernames["database"])
	d.Set("version", deployment.Version)

	groupList, err := icdClient.Groups().GetGroups(icdId)
	if err != nil {
		return diag.FromErr(fmt.Errorf("[ERROR] Error getting database groups: %s", err))
	}
	if groupList.Groups[0].Members.AllocationCount == 0 {
		return diag.FromErr(fmt.Errorf("[ERROR] This database appears to have have 0 members. Unable to proceed"))
	}

	d.Set("groups", flex.FlattenIcdGroups(groupList))
	d.Set("node_count", groupList.Groups[0].Members.AllocationCount)

	d.Set("members_memory_allocation_mb", groupList.Groups[0].Memory.AllocationMb)
	d.Set("node_memory_allocation_mb", groupList.Groups[0].Memory.AllocationMb/groupList.Groups[0].Members.AllocationCount)

	d.Set("members_disk_allocation_mb", groupList.Groups[0].Disk.AllocationMb)
	d.Set("node_disk_allocation_mb", groupList.Groups[0].Disk.AllocationMb/groupList.Groups[0].Members.AllocationCount)

	d.Set("members_cpu_allocation_count", groupList.Groups[0].Cpu.AllocationCount)
	d.Set("node_cpu_allocation_count", groupList.Groups[0].Cpu.AllocationCount/groupList.Groups[0].Members.AllocationCount)

	autoSclaingGroup, err := icdClient.AutoScaling().GetAutoScaling(icdId, "member")
	if err != nil {
		return diag.FromErr(fmt.Errorf("[ERROR] Error getting database autoscaling groups: %s", err))
	}
	d.Set("auto_scaling", flattenICDAutoScalingGroup(autoSclaingGroup))

	if _, ok := d.GetOk("whitelist"); ok {
		whitelist, err := icdClient.Whitelists().GetWhitelist(icdId)
		if err != nil {
			return diag.FromErr(fmt.Errorf("[ERROR] Error getting database whitelist: %s", err))
		}
		d.Set("whitelist", flex.FlattenWhitelist(whitelist))
	} else {
		cloudDatabasesClient, err := meta.(conns.ClientSession).CloudDatabasesV5()
		alEntry := &clouddatabasesv5.GetAllowlistOptions{
			ID: &instanceID,
		}

		allowlist, _, err := cloudDatabasesClient.GetAllowlist(alEntry)
		if err != nil {
			return diag.FromErr(fmt.Errorf("[ERROR] Error getting database allowlist: %s", err))
		}
		d.Set("allowlist", flex.FlattenGetAllowlist(*allowlist))
	}

	var connectionStrings []flex.CsEntry
	//ICD does not implement a GetUsers API. Users populated from tf configuration.
	tfusers := d.Get("users").(*schema.Set)
	users := flex.ExpandUsers(tfusers)
	user := icdv4.User{
		UserName: deployment.AdminUsernames["database"],
	}
	users = append(users, user)
	for _, user := range users {
		userName := user.UserName
		csEntry, err := getConnectionString(d, userName, connectionEndpoint, meta)
		if err != nil {
			return diag.FromErr(fmt.Errorf("[ERROR] Error getting user connection string for user (%s): %s", userName, err))
		}
		connectionStrings = append(connectionStrings, csEntry)
	}
	d.Set("connectionstrings", flex.FlattenConnectionStrings(connectionStrings))

	if serviceOff == "databases-for-postgresql" || serviceOff == "databases-for-redis" || serviceOff == "databases-for-enterprisedb" {
		configSchema, err := icdClient.Configurations().GetConfiguration(icdId)
		if err != nil {
			return diag.FromErr(fmt.Errorf("[ERROR] Error getting database (%s) configuration schema : %s", icdId, err))
		}
		s, err := json.Marshal(configSchema)
		if err != nil {
			return diag.FromErr(fmt.Errorf("[ERROR] Error marshalling the database configuration schema: %s", err))
		}

		if err = d.Set("configuration_schema", string(s)); err != nil {
			return diag.FromErr(fmt.Errorf("[ERROR] Error setting the database configuration schema: %s", err))
		}
	}
	return nil
}

func resourceIBMDatabaseInstanceUpdate(context context.Context, d *schema.ResourceData, meta interface{}) diag.Diagnostics {
	rsConClient, err := meta.(conns.ClientSession).ResourceControllerV2API()
	if err != nil {
		return diag.FromErr(err)
	}

	instanceID := d.Id()
	updateReq := rc.UpdateResourceInstanceOptions{
		ID: &instanceID,
	}
	update := false
	if d.HasChange("name") {
		name := d.Get("name").(string)
		updateReq.Name = &name
		update = true
	}
	if d.HasChange("service_endpoints") {
		params := Params{}
		params.ServiceEndpoints = d.Get("service_endpoints").(string)
		parameters, _ := json.Marshal(params)
		var raw map[string]interface{}
		json.Unmarshal(parameters, &raw)
		updateReq.Parameters = raw
		update = true
	}

	if update {
		_, response, err := rsConClient.UpdateResourceInstance(&updateReq)
		if err != nil {
			return diag.FromErr(fmt.Errorf("[ERROR] Error updating resource instance: %s %s", err, response))
		}

		_, err = waitForDatabaseInstanceUpdate(d, meta)
		if err != nil {
			return diag.FromErr(fmt.Errorf(
				"[ERROR] Error waiting for update of resource instance (%s) to complete: %s", d.Id(), err))
		}
	}

	if d.HasChange("tags") {
		oldList, newList := d.GetChange("tags")
		err = flex.UpdateTagsUsingCRN(oldList, newList, meta, instanceID)
		if err != nil {
			log.Printf(
				"[ERROR] Error on update of Database (%s) tags: %s", d.Id(), err)
		}
	}

	cloudDatabasesClient, err := meta.(conns.ClientSession).CloudDatabasesV5()
	if err != nil {
		return diag.FromErr(fmt.Errorf("[ERROR] Error getting database client settings: %s", err))
	}

	icdClient, err := meta.(conns.ClientSession).ICDAPI()
	if err != nil {
		return diag.FromErr(fmt.Errorf("[ERROR] Error getting database client settings: %s", err))
	}
	icdId := flex.EscapeUrlParm(instanceID)

	if d.HasChange("node_count") {
		err = horizontalScale(d, meta, icdClient)
		if err != nil {
			return diag.FromErr(err)
		}
	}
	if d.HasChange("configuration") {
		service := d.Get("service").(string)
		if service == "databases-for-postgresql" || service == "databases-for-redis" || service == "databases-for-enterprisedb" {
			if s, ok := d.GetOk("configuration"); ok {
				var configuration interface{}
				json.Unmarshal([]byte(s.(string)), &configuration)
				configPayload := icdv4.ConfigurationReq{Configuration: configuration}
				task, err := icdClient.Configurations().UpdateConfiguration(icdId, configPayload)
				if err != nil {
					return diag.FromErr(fmt.Errorf("[ERROR] Error updating database (%s) configuration: %s", icdId, err))
				}
				_, err = waitForDatabaseTaskComplete(task.Id, d, meta, d.Timeout(schema.TimeoutUpdate))
				if err != nil {
					return diag.FromErr(fmt.Errorf(
						"[ERROR] Error waiting for database (%s) configuration update task to complete: %s", icdId, err))
				}
			}

		} else {
			return diag.FromErr(fmt.Errorf("[ERROR] given database type %s is not configurable", service))
		}

	}

	if d.HasChange("members_memory_allocation_mb") || d.HasChange("members_disk_allocation_mb") || d.HasChange("members_cpu_allocation_count") || d.HasChange("node_memory_allocation_mb") || d.HasChange("node_disk_allocation_mb") || d.HasChange("node_cpu_allocation_count") {
		params := icdv4.GroupReq{}
		if d.HasChange("members_memory_allocation_mb") {
			memory := d.Get("members_memory_allocation_mb").(int)
			memoryReq := icdv4.MemoryReq{AllocationMb: memory}
			params.GroupBdy.Memory = &memoryReq
		}
		if d.HasChange("node_memory_allocation_mb") || d.HasChange("node_count") {
			memory := d.Get("node_memory_allocation_mb").(int)
			count := d.Get("node_count").(int)
			memoryReq := icdv4.MemoryReq{AllocationMb: memory * count}
			params.GroupBdy.Memory = &memoryReq
		}
		if d.HasChange("members_disk_allocation_mb") {
			disk := d.Get("members_disk_allocation_mb").(int)
			diskReq := icdv4.DiskReq{AllocationMb: disk}
			params.GroupBdy.Disk = &diskReq
		}
		if d.HasChange("node_disk_allocation_mb") || d.HasChange("node_count") {
			disk := d.Get("node_disk_allocation_mb").(int)
			count := d.Get("node_count").(int)
			diskReq := icdv4.DiskReq{AllocationMb: disk * count}
			params.GroupBdy.Disk = &diskReq
		}
		if d.HasChange("members_cpu_allocation_count") {
			cpu := d.Get("members_cpu_allocation_count").(int)
			cpuReq := icdv4.CpuReq{AllocationCount: cpu}
			params.GroupBdy.Cpu = &cpuReq
		}
		if d.HasChange("node_cpu_allocation_mb") || d.HasChange("node_count") {
			cpu := d.Get("node_cpu_allocation_count").(int)
			count := d.Get("node_count").(int)
			CpuReq := icdv4.CpuReq{AllocationCount: cpu * count}
			params.GroupBdy.Cpu = &CpuReq
		}

		task, err := icdClient.Groups().UpdateGroup(icdId, "member", params)
		if err != nil {
			return diag.FromErr(fmt.Errorf("[ERROR] Error updating database scaling group: %s", err))
		}

		_, err = waitForDatabaseTaskComplete(task.Id, d, meta, d.Timeout(schema.TimeoutUpdate))
		if err != nil {
			return diag.FromErr(fmt.Errorf(
				"[ERROR] Error waiting for database (%s) scaling group update task to complete: %s", icdId, err))
		}
	}

	if d.HasChange("group") {
		oldGroup, newGroup := d.GetChange("group")
		if oldGroup == nil {
			oldGroup = new(schema.Set)
		}
		if newGroup == nil {
			newGroup = new(schema.Set)
		}

		os := oldGroup.(*schema.Set)
		ns := newGroup.(*schema.Set)

		groupChanges := expandGroups(ns.Difference(os).List())

		groupsResponse, err := getGroups(instanceID, meta)
		if err != nil {
			return diag.FromErr(fmt.Errorf(
				"[ERROR] Error geting group (%s) scaling group update task to complete: %s", icdId, err))
		}

		currentGroups := normalizeGroups(groupsResponse)

		for _, group := range groupChanges {
			groupScaling := &clouddatabasesv5.GroupScaling{}
			var currentGroup *Group
			for _, g := range currentGroups {
				if g.ID == group.ID {
					currentGroup = &g
					break
				}
			}

			if currentGroup == nil {
				return diag.FromErr(fmt.Errorf(
					"[ERROR]  (%s) group does not exist: %s", icdId, err))
			}
			nodeCount := currentGroup.Members.Allocation

			if group.Members != nil && group.Members.Allocation != currentGroup.Members.Allocation {
				groupScaling.Members = &clouddatabasesv5.GroupScalingMembers{AllocationCount: core.Int64Ptr(int64(group.Members.Allocation))}
				nodeCount = group.Members.Allocation
			}
			if group.Memory != nil && group.Memory.Allocation*nodeCount != currentGroup.Memory.Allocation {
				groupScaling.Memory = &clouddatabasesv5.GroupScalingMemory{AllocationMb: core.Int64Ptr(int64(group.Memory.Allocation * nodeCount))}
			}
			if group.Disk != nil && group.Disk.Allocation*nodeCount != currentGroup.Disk.Allocation {
				groupScaling.Disk = &clouddatabasesv5.GroupScalingDisk{AllocationMb: core.Int64Ptr(int64(group.Disk.Allocation * nodeCount))}
			}
			if group.CPU != nil && group.CPU.Allocation*nodeCount != currentGroup.CPU.Allocation {
				groupScaling.CPU = &clouddatabasesv5.GroupScalingCPU{AllocationCount: core.Int64Ptr(int64(group.CPU.Allocation * nodeCount))}
			}

			if groupScaling.Members != nil || groupScaling.Memory != nil || groupScaling.Disk != nil || groupScaling.CPU != nil {
				setDeploymentScalingGroupOptions := &clouddatabasesv5.SetDeploymentScalingGroupOptions{
					ID:      &instanceID,
					GroupID: &group.ID,
					Group:   groupScaling,
				}

				setDeploymentScalingGroupResponse, response, err := cloudDatabasesClient.SetDeploymentScalingGroup(setDeploymentScalingGroupOptions)

				if err != nil {
					return diag.FromErr(fmt.Errorf("[ERROR] SetDeploymentScalingGroup (%s) failed %s\n%s", group.ID, err, response))
				}

				// API may return HTTP 204 No Content if no change made
				if response.StatusCode == 202 {
					taskIDLink := *setDeploymentScalingGroupResponse.Task.ID

					_, err = waitForDatabaseTaskComplete(taskIDLink, d, meta, d.Timeout(schema.TimeoutCreate))

					if err != nil {
						return diag.FromErr(err)
					}
				}
			}
		}
	}

	if d.HasChange("auto_scaling.0.cpu") {
		cpuRecord := d.Get("auto_scaling.0.cpu")
		params := icdv4.AutoscalingSetGroup{}
		cpuBody, err := expandICDAutoScalingGroup(d, cpuRecord, "cpu")
		if err != nil {
			return diag.FromErr(fmt.Errorf("[ERROR] Error in getting cpuBody from expandICDAutoScalingGroup %s", err))
		}
		params.Autoscaling.CPU = &cpuBody
		task, err := icdClient.AutoScaling().SetAutoScaling(icdId, "member", params)
		if err != nil {
			return diag.FromErr(fmt.Errorf("[ERROR] Error updating database cpu auto_scaling group: %s", err))
		}
		_, err = waitForDatabaseTaskComplete(task.Id, d, meta, d.Timeout(schema.TimeoutUpdate))
		if err != nil {
			return diag.FromErr(fmt.Errorf(
				"[ERROR] Error waiting for database (%s) cpu auto_scaling group update task to complete: %s", icdId, err))
		}

	}
	if d.HasChange("auto_scaling.0.disk") {
		diskRecord := d.Get("auto_scaling.0.disk")
		params := icdv4.AutoscalingSetGroup{}
		diskBody, err := expandICDAutoScalingGroup(d, diskRecord, "disk")
		if err != nil {
			return diag.FromErr(fmt.Errorf("[ERROR] Error in getting diskBody from expandICDAutoScalingGroup %s", err))
		}
		params.Autoscaling.Disk = &diskBody
		task, err := icdClient.AutoScaling().SetAutoScaling(icdId, "member", params)
		if err != nil {
			return diag.FromErr(fmt.Errorf("[ERROR] Error updating database disk auto_scaling  group: %s", err))
		}
		_, err = waitForDatabaseTaskComplete(task.Id, d, meta, d.Timeout(schema.TimeoutUpdate))
		if err != nil {
			return diag.FromErr(fmt.Errorf(
				"[ERROR] Error waiting for database (%s) disk auto_scaling group update task to complete: %s", icdId, err))
		}

	}
	if d.HasChange("auto_scaling.0.memory") {
		memoryRecord := d.Get("auto_scaling.0.memory")
		params := icdv4.AutoscalingSetGroup{}
		memoryBody, err := expandICDAutoScalingGroup(d, memoryRecord, "memory")
		if err != nil {
			return diag.FromErr(fmt.Errorf("[ERROR] Error in getting memoryBody from expandICDAutoScalingGroup %s", err))
		}
		params.Autoscaling.Memory = &memoryBody
		task, err := icdClient.AutoScaling().SetAutoScaling(icdId, "member", params)
		if err != nil {
			return diag.FromErr(fmt.Errorf("[ERROR] Error updating database memory auto_scaling  group: %s", err))
		}
		_, err = waitForDatabaseTaskComplete(task.Id, d, meta, d.Timeout(schema.TimeoutUpdate))
		if err != nil {
			return diag.FromErr(fmt.Errorf(
				"[ERROR] Error waiting for database (%s) memory auto_scaling group update task to complete: %s", icdId, err))
		}
	}

	if d.HasChange("adminpassword") {
		adminUser := d.Get("adminuser").(string)
		password := d.Get("adminpassword").(string)
		user := &clouddatabasesv5.APasswordSettingUser{
			Password: &password,
		}

		changeUserPasswordOptions := &clouddatabasesv5.ChangeUserPasswordOptions{
			ID:       core.StringPtr(instanceID),
			UserType: core.StringPtr("database"),
			Username: core.StringPtr(adminUser),
			User:     user,
		}

		changeUserPasswordResponse, response, err := cloudDatabasesClient.ChangeUserPassword(changeUserPasswordOptions)
		if err != nil {
			return diag.FromErr(fmt.Errorf("[ERROR] ChangeUserPassword (%s) failed %s\n%s", *changeUserPasswordOptions.Username, err, response))
		}

		taskID := *changeUserPasswordResponse.Task.ID
		_, err = waitForDatabaseTaskComplete(taskID, d, meta, d.Timeout(schema.TimeoutUpdate))

		if err != nil {
			return diag.FromErr(fmt.Errorf("[ERROR] Error updating database admin password: %s", err))
		}
	}

	_, whitelistExists := d.GetOk("whitelist")

	if whitelistExists && d.HasChange("whitelist") {
		oldList, newList := d.GetChange("whitelist")
		oldAllowList, newAllowList := d.GetChange("allowlist")

		if oldList == nil {
			oldList = new(schema.Set)
		}
		if newList == nil {
			newList = new(schema.Set)
		}

		os := oldList.(*schema.Set)
		ns := newList.(*schema.Set)
		osw := oldAllowList.(*schema.Set)
		nsw := newAllowList.(*schema.Set)

		// If the whitelist is empty but allowlist is not, that means
		// we are migrating from whitelist to allowlist
		if os.Len() == 0 && osw.Len() > 0 {
			os = osw
		}
		if ns.Len() == 0 && nsw.Len() > 0 {
			ns = nsw
		}

		remove := os.Difference(ns).List()
		add := ns.Difference(os).List()

		if len(add) > 0 {
			for _, entry := range add {
				newEntry := entry.(map[string]interface{})
				wlEntry := icdv4.WhitelistEntry{
					Address:     newEntry["address"].(string),
					Description: newEntry["description"].(string),
				}
				whitelistReq := icdv4.WhitelistReq{
					WhitelistEntry: wlEntry,
				}
				task, err := icdClient.Whitelists().CreateWhitelist(icdId, whitelistReq)
				if err != nil {
					return diag.FromErr(fmt.Errorf("[ERROR] Error updating database whitelist entry %v : %s", wlEntry.Address, err))
				}
				_, err = waitForDatabaseTaskComplete(task.Id, d, meta, d.Timeout(schema.TimeoutUpdate))
				if err != nil {
					return diag.FromErr(fmt.Errorf(
						"[ERROR] Error waiting for database (%s) whitelist create task to complete for entry %s : %s", icdId, wlEntry.Address, err))
				}

			}

		}

		if len(remove) > 0 {
			for _, entry := range remove {
				newEntry := entry.(map[string]interface{})
				wlEntry := icdv4.WhitelistEntry{
					Address:     newEntry["address"].(string),
					Description: newEntry["description"].(string),
				}
				ipAddress := wlEntry.Address
				task, err := icdClient.Whitelists().DeleteWhitelist(icdId, ipAddress)
				if err != nil {
					return diag.FromErr(fmt.Errorf("[ERROR] Error deleting database whitelist entry: %s", err))
				}
				_, err = waitForDatabaseTaskComplete(task.Id, d, meta, d.Timeout(schema.TimeoutUpdate))
				if err != nil {
					return diag.FromErr(fmt.Errorf(
						"[ERROR] Error waiting for database (%s) whitelist delete task to complete for ipAddress %s : %s", icdId, ipAddress, err))
				}

			}
		}
	} else if d.HasChange("allowlist") {
		cloudDatabasesClient, err := meta.(conns.ClientSession).CloudDatabasesV5()

		if err != nil {
			return diag.FromErr(fmt.Errorf("[ERROR] Error getting database client settings: %s", err))
		}

		oldList, newList := d.GetChange("allowlist")
		oldWhiteList, newWhiteList := d.GetChange("whitelist")

		if oldList == nil {
			oldList = new(schema.Set)
		}
		if newList == nil {
			newList = new(schema.Set)
		}

		// If the allowlist is empty but whitelist is not, that means
		// we are migrating from allowlist to whitelist
		os := oldList.(*schema.Set)
		ns := newList.(*schema.Set)
		osw := oldWhiteList.(*schema.Set)
		nsw := newWhiteList.(*schema.Set)

		if os.Len() == 0 && osw.Len() > 0 {
			os = osw
		}
		if ns.Len() == 0 && nsw.Len() > 0 {
			ns = nsw
		}
		remove := os.Difference(ns).List()
		add := ns.Difference(os).List()

		if len(add) > 0 {
			for _, entry := range add {
				newEntry := entry.(map[string]interface{})
				holdEntry := &clouddatabasesv5.AllowlistEntry{
					Address:     core.StringPtr(newEntry["address"].(string)),
					Description: core.StringPtr(newEntry["description"].(string)),
				}
				alEntry := &clouddatabasesv5.AddAllowlistEntryOptions{
					ID:        &instanceID,
					IPAddress: holdEntry,
				}
				addAllowListResponse, response, err := cloudDatabasesClient.AddAllowlistEntry(alEntry)
				if err != nil {
					return diag.FromErr(fmt.Errorf(
						"[ERROR] Error updating database allowlist entry (%s) failed %s\n%s", *addAllowListResponse.Task.Description, err, response))
				}

				taskID := *addAllowListResponse.Task.ID
				_, err = waitForDatabaseTaskComplete(taskID, d, meta, d.Timeout(schema.TimeoutUpdate))
				if err != nil {
					return diag.FromErr(fmt.Errorf(
						"[ERROR] Error waiting for database (%s) allowlist add task to complete for ipAddress %s : %s", instanceID, *addAllowListResponse.Task.Description, err))
				}

			}

		}

		if len(remove) > 0 {
			for _, entry := range remove {
				newEntry := entry.(map[string]interface{})
				holdEntry := &clouddatabasesv5.AllowlistEntry{
					Address:     core.StringPtr(newEntry["address"].(string)),
					Description: core.StringPtr(newEntry["description"].(string)),
				}
				alEntry := &clouddatabasesv5.DeleteAllowlistEntryOptions{
					ID:        &instanceID,
					Ipaddress: holdEntry.Address,
				}

				deleteAllowListResponse, response, err := cloudDatabasesClient.DeleteAllowlistEntry(alEntry)
				if err != nil {
					return diag.FromErr(fmt.Errorf(
						"[ERROR] DeleteAllowlistEntry (%s) failed %s\n%s", *deleteAllowListResponse.Task.Description, err, response))
				}

				taskID := *deleteAllowListResponse.Task.ID
				_, err = waitForDatabaseTaskComplete(taskID, d, meta, d.Timeout(schema.TimeoutUpdate))
				if err != nil {
					return diag.FromErr(fmt.Errorf(
						"[ERROR] Error waiting for database (%s) allowlist delete task to complete for ipAddress %s : %s", instanceID, *deleteAllowListResponse.Task.Description, err))
				}

			}
		}
	}

	if d.HasChange("users") {
		cloudDatabasesClient, err := meta.(conns.ClientSession).CloudDatabasesV5()

		if err != nil {
			return diag.FromErr(fmt.Errorf("[ERROR] Error getting database client settings: %s", err))
		}

		oldUsers, newUsers := d.GetChange("users")
		userChanges := make(map[string]*userChange)
		userKey := func(raw map[string]interface{}) string {
			if raw["role"].(string) != "" {
				return fmt.Sprintf("%s-%s-%s", raw["type"].(string), raw["role"].(string), raw["name"].(string))
			} else {
				return fmt.Sprintf("%s-%s", raw["type"].(string), raw["name"].(string))
			}
		}

		for _, raw := range oldUsers.(*schema.Set).List() {
			user := raw.(map[string]interface{})
			k := userKey(user)
			userChanges[k] = &userChange{Old: user}
		}

		for _, raw := range newUsers.(*schema.Set).List() {
			user := raw.(map[string]interface{})
			k := userKey(user)
			if _, ok := userChanges[k]; !ok {
				userChanges[k] = &userChange{}
			}
			userChanges[k].New = user
		}

		for _, change := range userChanges {
			// Delete Old User
			if change.Old != nil && change.New == nil {
				deleteDatabaseUserOptions := &clouddatabasesv5.DeleteDatabaseUserOptions{
					ID:       &instanceID,
					UserType: core.StringPtr(change.Old["type"].(string)),
					Username: core.StringPtr(change.Old["name"].(string)),
				}

				deleteDatabaseUserResponse, response, err := cloudDatabasesClient.DeleteDatabaseUser(deleteDatabaseUserOptions)

				if err != nil {
					return diag.FromErr(fmt.Errorf(
						"[ERROR] DeleteDatabaseUser (%s) failed %s\n%s", *deleteDatabaseUserOptions.Username, err, response))

				}

				taskID := *deleteDatabaseUserResponse.Task.ID
				_, err = waitForDatabaseTaskComplete(taskID, d, meta, d.Timeout(schema.TimeoutUpdate))

				if err != nil {
					return diag.FromErr(fmt.Errorf(
						"[ERROR] Error waiting for database (%s) user (%s) delete task to complete: %s", icdId, *deleteDatabaseUserOptions.Username, err))
				}

				continue
			}

			if change.New != nil {
				// No change
				if change.Old != nil && change.Old["password"].(string) == change.New["password"].(string) && change.Old["name"].(string) == change.New["name"].(string) {
					continue
				}

				err := userUpdateCreate(change.New, instanceID, meta, d)
				if err != nil {
					return diag.FromErr(err)
				}
			}
		}
	}

	if d.HasChange("logical_replication_slot") {
		service := d.Get("service").(string)
		if service != "databases-for-postgresql" {
			return diag.FromErr(fmt.Errorf("[ERROR] Error Logical Replication can only be set for databases-for-postgresql instances"))
		}

		cloudDatabasesClient, err := meta.(conns.ClientSession).CloudDatabasesV5()
		if err != nil {
			return diag.FromErr(fmt.Errorf("[ERROR] Error getting database client settings: %s", err))
		}

		oldList, newList := d.GetChange("logical_replication_slot")

		if oldList == nil {
			oldList = new(schema.Set)
		}
		if newList == nil {
			newList = new(schema.Set)
		}
		os := oldList.(*schema.Set)
		ns := newList.(*schema.Set)

		remove := os.Difference(ns).List()
		add := ns.Difference(os).List()

		// Create New Logical Rep Slot
		if len(add) > 0 {
			for _, entry := range add {
				newEntry := entry.(map[string]interface{})
				logicalReplicationSlot := &clouddatabasesv5.LogicalReplicationSlot{
					Name:         core.StringPtr(newEntry["name"].(string)),
					DatabaseName: core.StringPtr(newEntry["database_name"].(string)),
					PluginType:   core.StringPtr(newEntry["plugin_type"].(string)),
				}

				createLogicalReplicationOptions := &clouddatabasesv5.CreateLogicalReplicationSlotOptions{
					ID:                     &instanceID,
					LogicalReplicationSlot: logicalReplicationSlot,
				}

				createLogicalRepSlotResponse, response, err := cloudDatabasesClient.CreateLogicalReplicationSlot(createLogicalReplicationOptions)
				if err != nil {
					return diag.FromErr(fmt.Errorf("[ERROR] CreateLogicalReplicationSlot (%s) failed %s\n%s", *createLogicalReplicationOptions.LogicalReplicationSlot.Name, err, response))
				}

				taskID := *createLogicalRepSlotResponse.Task.ID
				_, err = waitForDatabaseTaskComplete(taskID, d, meta, d.Timeout(schema.TimeoutUpdate))
				if err != nil {
					return diag.FromErr(fmt.Errorf(
						"[ERROR] Error waiting for database (%s) logical replication slot (%s) create task to complete: %s", instanceID, *createLogicalReplicationOptions.LogicalReplicationSlot.Name, err))
				}
			}
		}

		// Delete Old Logical Rep Slot
		if len(remove) > 0 {
			for _, entry := range remove {
				newEntry := entry.(map[string]interface{})
				deleteDatabaseUserOptions := &clouddatabasesv5.DeleteLogicalReplicationSlotOptions{
					ID:   &instanceID,
					Name: core.StringPtr(newEntry["name"].(string)),
				}

				deleteDatabaseUserResponse, response, err := cloudDatabasesClient.DeleteLogicalReplicationSlot(deleteDatabaseUserOptions)

				if err != nil {
					return diag.FromErr(fmt.Errorf(
						"[ERROR] DeleteDatabaseUser (%s) failed %s\n%s", *deleteDatabaseUserOptions.Name, err, response))
				}

				taskID := *deleteDatabaseUserResponse.Task.ID
				_, err = waitForDatabaseTaskComplete(taskID, d, meta, d.Timeout(schema.TimeoutUpdate))

				if err != nil {
					return diag.FromErr(fmt.Errorf(
						"[ERROR] Error waiting for database (%s) logical replication slot (%s) delete task to complete: %s", icdId, *deleteDatabaseUserOptions.Name, err))
				}
			}
		}
	}

	return resourceIBMDatabaseInstanceRead(context, d, meta)
}

func horizontalScale(d *schema.ResourceData, meta interface{}, icdClient icdv4.ICDServiceAPI) error {
	params := icdv4.GroupReq{}

	icdId := flex.EscapeUrlParm(d.Id())

	members := d.Get("node_count").(int)
	membersReq := icdv4.MembersReq{AllocationCount: members}
	params.GroupBdy.Members = &membersReq

	_, err := icdClient.Groups().UpdateGroup(icdId, "member", params)

	if err != nil {
		return fmt.Errorf("[ERROR] Error updating database scaling group: %s", err)
	}

	// ScaleOut is handled with an ICD API call, however, the check is is on the instance status
	_, err = waitForDatabaseInstanceUpdate(d, meta)
	if err != nil {
		return fmt.Errorf(
			"[ERROR] Error waiting for database (%s) horizontal scale to complete: %s", d.Id(), err)
	}

	return nil
}

func getConnectionString(d *schema.ResourceData, userName, connectionEndpoint string, meta interface{}) (flex.CsEntry, error) {
	csEntry := flex.CsEntry{}
	icdClient, err := meta.(conns.ClientSession).ICDAPI()
	if err != nil {
		return csEntry, fmt.Errorf("[ERROR] Error getting database client settings: %s", err)
	}

	icdId := d.Id()
	connection, err := icdClient.Connections().GetConnection(icdId, userName, connectionEndpoint)
	if err != nil {
		return csEntry, fmt.Errorf("[ERROR] Error getting database user connection string via ICD API: %s", err)
	}

	service := d.Get("service")
	dbConnection := icdv4.Uri{}
	var cassandraConnection icdv4.CassandraUri

	switch service {
	case "databases-for-postgresql":
		dbConnection = connection.Postgres
	case "databases-for-redis":
		dbConnection = connection.Rediss
	case "databases-for-mongodb":
		dbConnection = connection.Mongo
	case "databases-for-mysql":
		dbConnection = connection.Mysql
	case "databases-for-elasticsearch":
		dbConnection = connection.Https
	case "databases-for-cassandra":
		cassandraConnection = connection.Secure
	case "databases-for-etcd":
		dbConnection = connection.Grpc
	case "messages-for-rabbitmq":
		dbConnection = connection.Amqps
	case "databases-for-enterprisedb":
		dbConnection = connection.Postgres
	default:
		return csEntry, fmt.Errorf("[ERROR] Unrecognised database type during connection string lookup: %s", service)
	}

	if !reflect.DeepEqual(cassandraConnection, icdv4.CassandraUri{}) {
		csEntry = flex.CsEntry{
			Name:         userName,
			Hosts:        cassandraConnection.Hosts,
			BundleName:   cassandraConnection.Bundle.Name,
			BundleBase64: cassandraConnection.Bundle.BundleBase64,
		}
	} else {
		csEntry = flex.CsEntry{
			Name:     userName,
			Password: "",
			// Populate only first 'composed' connection string as an example
			Composed:     dbConnection.Composed[0],
			CertName:     dbConnection.Certificate.Name,
			CertBase64:   dbConnection.Certificate.CertificateBase64,
			Hosts:        dbConnection.Hosts,
			Scheme:       dbConnection.Scheme,
			Path:         dbConnection.Path,
			QueryOptions: dbConnection.QueryOptions.(map[string]interface{}),
		}

		// Postgres DB name is of type string, Redis is json.Number, others are nil
		if dbConnection.Database != nil {
			switch v := dbConnection.Database.(type) {
			default:
				return csEntry, fmt.Errorf("Unexpected data type: %T", v)
			case json.Number:
				csEntry.Database = dbConnection.Database.(json.Number).String()
			case string:
				csEntry.Database = dbConnection.Database.(string)
			}
		} else {
			csEntry.Database = ""
		}
	}

	return csEntry, nil
}

func resourceIBMDatabaseInstanceDelete(context context.Context, d *schema.ResourceData, meta interface{}) diag.Diagnostics {
	rsConClient, err := meta.(conns.ClientSession).ResourceControllerV2API()
	if err != nil {
		return diag.FromErr(err)
	}
	id := d.Id()
	recursive := true
	deleteReq := rc.DeleteResourceInstanceOptions{
		Recursive: &recursive,
		ID:        &id,
	}
	response, err := rsConClient.DeleteResourceInstance(&deleteReq)
	if err != nil {
		// If prior delete occurs, instance is not immediately deleted, but remains in "removed" state"
		// RC 410 with "Gone" returned as error
		if strings.Contains(err.Error(), "Gone") ||
			strings.Contains(err.Error(), "status code: 410") {
			log.Printf("[WARN] Resource instance already deleted %s\n ", err)
			err = nil
		} else {
			return diag.FromErr(fmt.Errorf("[ERROR] Error deleting resource instance: %s %s ", err, response))
		}
	}

	_, err = waitForDatabaseInstanceDelete(d, meta)
	if err != nil {
		return diag.FromErr(fmt.Errorf(
			"[ERROR] Error waiting for resource instance (%s) to be deleted: %s", d.Id(), err))
	}

	d.SetId("")

	return nil
}
func resourceIBMDatabaseInstanceExists(d *schema.ResourceData, meta interface{}) (bool, error) {
	rsConClient, err := meta.(conns.ClientSession).ResourceControllerV2API()
	if err != nil {
		return false, err
	}
	instanceID := d.Id()
	rsInst := rc.GetResourceInstanceOptions{
		ID: &instanceID,
	}
	instance, response, err := rsConClient.GetResourceInstance(&rsInst)
	if err != nil {
		if apiErr, ok := err.(bmxerror.RequestFailure); ok {
			if apiErr.StatusCode() == 404 {
				return false, nil
			}
		}
		return false, fmt.Errorf("[ERROR] Error getting database: %s %s", err, response)
	}
	if instance != nil && (strings.Contains(*instance.State, "removed") || strings.Contains(*instance.State, databaseInstanceReclamation)) {
		log.Printf("[WARN] Removing instance from state because it's in removed or pending_reclamation state")
		d.SetId("")
		return false, nil
	}

	return *instance.ID == instanceID, nil
}

func waitForICDReady(meta interface{}, instanceID string) error {
	icdId := flex.EscapeUrlParm(instanceID)
	icdClient, clientErr := meta.(conns.ClientSession).ICDAPI()
	if clientErr != nil {
		return fmt.Errorf("[ERROR] Error getting database client settings: %s", clientErr)
	}

	// Wait for ICD Interface
	err := retry(func() (err error) {
		_, cdbErr := icdClient.Cdbs().GetCdb(icdId)
		if cdbErr != nil {
			if apiErr, ok := err.(bmxerror.RequestFailure); ok && apiErr.StatusCode() == 404 {
				return fmt.Errorf("[ERROR] The database instance was not found in the region set for the Provider, or the default of us-south. Specify the correct region in the provider definition, or create a provider alias for the correct region. %v", err)
			}
			return fmt.Errorf("[ERROR] Error getting database config for: %s with error %s\n", icdId, err)
		}
		return nil
	})
	if err != nil {
		return err
	}
	return nil
}

func waitForDatabaseInstanceCreate(d *schema.ResourceData, meta interface{}, instanceID string) (interface{}, error) {
	rsConClient, err := meta.(conns.ClientSession).ResourceControllerV2API()
	if err != nil {
		return false, err
	}

	stateConf := &resource.StateChangeConf{
		Pending: []string{databaseInstanceProgressStatus, databaseInstanceInactiveStatus, databaseInstanceProvisioningStatus},
		Target:  []string{databaseInstanceSuccessStatus},
		Refresh: func() (interface{}, string, error) {
			rsInst := rc.GetResourceInstanceOptions{
				ID: &instanceID,
			}
			instance, response, err := rsConClient.GetResourceInstance(&rsInst)
			if err != nil || instance == nil {
				if apiErr, ok := err.(bmxerror.RequestFailure); ok && apiErr.StatusCode() == 404 {
					return nil, "", fmt.Errorf("[ERROR] The resource instance %s does not exist anymore: %s %s", d.Id(), err, response)
				}
				return nil, "", fmt.Errorf("[ERROR] GetResourceInstance on %s failed with error %s %s", d.Id(), err, response)
			}
			if *instance.State == databaseInstanceFailStatus {
				return *instance, *instance.State, fmt.Errorf("[ERROR] The resource instance %s failed: %s %s", d.Id(), err, response)
			}
			return *instance, *instance.State, nil
		},
		Timeout:    d.Timeout(schema.TimeoutCreate),
		Delay:      10 * time.Second,
		MinTimeout: 10 * time.Second,
	}

	waitErr := waitForICDReady(meta, instanceID)
	if waitErr != nil {
		return false, fmt.Errorf("[ERROR] Error ICD interface not ready after create: %s with error %s\n", instanceID, waitErr)

	}

	return stateConf.WaitForState()
}

func waitForDatabaseInstanceUpdate(d *schema.ResourceData, meta interface{}) (interface{}, error) {
	rsConClient, err := meta.(conns.ClientSession).ResourceControllerV2API()
	if err != nil {
		return false, err
	}
	instanceID := d.Id()

	stateConf := &resource.StateChangeConf{
		Pending: []string{databaseInstanceProgressStatus, databaseInstanceInactiveStatus},
		Target:  []string{databaseInstanceSuccessStatus},
		Refresh: func() (interface{}, string, error) {
			rsInst := rc.GetResourceInstanceOptions{
				ID: &instanceID,
			}
			instance, response, err := rsConClient.GetResourceInstance(&rsInst)
			if err != nil {
				if apiErr, ok := err.(bmxerror.RequestFailure); ok && apiErr.StatusCode() == 404 {
					return nil, "", fmt.Errorf("[ERROR] The resource instance %s does not exist anymore: %s %s", d.Id(), err, response)
				}
				return nil, "", fmt.Errorf("[ERROR] GetResourceInstance on %s failed with error %s %s", d.Id(), err, response)
			}
			if *instance.State == databaseInstanceFailStatus {
				return *instance, *instance.State, fmt.Errorf("[ERROR] The resource instance %s failed: %s %s", d.Id(), err, response)
			}
			return *instance, *instance.State, nil
		},
		Timeout:    d.Timeout(schema.TimeoutUpdate),
		Delay:      10 * time.Second,
		MinTimeout: 10 * time.Second,
	}

	waitErr := waitForICDReady(meta, instanceID)
	if waitErr != nil {
		return false, fmt.Errorf("[ERROR] Error ICD interface not ready after update: %s with error %s\n", instanceID, waitErr)

	}

	return stateConf.WaitForState()
}

func waitForDatabaseTaskComplete(taskId string, d *schema.ResourceData, meta interface{}, t time.Duration) (bool, error) {
	icdClient, err := meta.(conns.ClientSession).ICDAPI()
	if err != nil {
		return false, fmt.Errorf("[ERROR] Error getting database client settings: %s", err)
	}
	delayDuration := 5 * time.Second

	timeout := time.After(t)
	delay := time.Tick(delayDuration)
	innerTask := icdv4.Task{}

	for {
		select {
		case <-timeout:
			return false, fmt.Errorf("[Error] Time out waiting for database task to complete")
		case <-delay:
			innerTask, err = icdClient.Tasks().GetTask(flex.EscapeUrlParm(taskId))
			if err != nil {
				return false, fmt.Errorf("[ERROR] The ICD Get task on database update errored: %v", err)
			}
			if innerTask.Status == "failed" {
				return false, fmt.Errorf("[Error] Database task failed")
			}
			// Completed status could be returned as "" due to interaction between bluemix-go and icd task response
			// Otherwise Running an queued
			if innerTask.Status == "completed" || innerTask.Status == "" {
				return true, nil
			}
		}
	}
}

func waitForDatabaseInstanceDelete(d *schema.ResourceData, meta interface{}) (interface{}, error) {
	rsConClient, err := meta.(conns.ClientSession).ResourceControllerV2API()
	if err != nil {
		return false, err
	}
	instanceID := d.Id()
	stateConf := &resource.StateChangeConf{
		Pending: []string{databaseInstanceProgressStatus, databaseInstanceInactiveStatus, databaseInstanceSuccessStatus},
		Target:  []string{databaseInstanceRemovedStatus, databaseInstanceReclamation},
		Refresh: func() (interface{}, string, error) {
			rsInst := rc.GetResourceInstanceOptions{
				ID: &instanceID,
			}
			instance, response, err := rsConClient.GetResourceInstance(&rsInst)
			if err != nil {
				if apiErr, ok := err.(bmxerror.RequestFailure); ok && apiErr.StatusCode() == 404 {
					return instance, databaseInstanceSuccessStatus, nil
				}
				return nil, "", fmt.Errorf("[ERROR] GetResourceInstance on %s failed with error %s %s", d.Id(), err, response)
			}
			if *instance.State == databaseInstanceFailStatus {
				return instance, *instance.State, fmt.Errorf("[ERROR] The resource instance %s failed to delete: %s %s", d.Id(), err, response)
			}
			return *instance, *instance.State, nil
		},
		Timeout:    d.Timeout(schema.TimeoutDelete),
		Delay:      10 * time.Second,
		MinTimeout: 10 * time.Second,
	}

	return stateConf.WaitForState()
}

func filterDatabaseDeployments(deployments []models.ServiceDeployment, location string) ([]models.ServiceDeployment, map[string]bool) {
	supportedDeployments := []models.ServiceDeployment{}
	supportedLocations := make(map[string]bool)
	for _, d := range deployments {
		if d.Metadata.RCCompatible {
			deploymentLocation := d.Metadata.Deployment.Location
			supportedLocations[deploymentLocation] = true
			if deploymentLocation == location {
				supportedDeployments = append(supportedDeployments, d)
			}
		}
	}
	return supportedDeployments, supportedLocations
}

func expandICDAutoScalingGroup(d *schema.ResourceData, asRecord interface{}, asType string) (asgBody icdv4.ASGBody, err error) {

	asgRecord := asRecord.([]interface{})[0].(map[string]interface{})
	asgCapacity := icdv4.CapacityBody{}
	if _, ok := asgRecord["capacity_enabled"]; ok {
		asgCapacity.Enabled = asgRecord["capacity_enabled"].(bool)
		asgBody.Scalers.Capacity = &asgCapacity
	}
	if _, ok := asgRecord["free_space_less_than_percent"]; ok {
		asgCapacity.FreeSpaceLessThanPercent = asgRecord["free_space_less_than_percent"].(int)
		asgBody.Scalers.Capacity = &asgCapacity
	}

	// IO Payload
	asgIO := icdv4.IOBody{}
	if _, ok := asgRecord["io_enabled"]; ok {
		asgIO.Enabled = asgRecord["io_enabled"].(bool)
		asgBody.Scalers.IO = &asgIO
	}
	if _, ok := asgRecord["io_over_period"]; ok {
		asgIO.OverPeriod = asgRecord["io_over_period"].(string)
		asgBody.Scalers.IO = &asgIO
	}
	if _, ok := asgRecord["io_above_percent"]; ok {
		asgIO.AbovePercent = asgRecord["io_above_percent"].(int)
		asgBody.Scalers.IO = &asgIO
	}

	// Rate Payload
	asgRate := icdv4.RateBody{}
	if _, ok := asgRecord["rate_increase_percent"]; ok {
		asgRate.IncreasePercent = asgRecord["rate_increase_percent"].(int)
		asgBody.Rate = asgRate
	}
	if _, ok := asgRecord["rate_period_seconds"]; ok {
		asgRate.PeriodSeconds = asgRecord["rate_period_seconds"].(int)
		asgBody.Rate = asgRate
	}
	if _, ok := asgRecord["rate_limit_mb_per_member"]; ok {
		asgRate.LimitMBPerMember = asgRecord["rate_limit_mb_per_member"].(int)
		asgBody.Rate = asgRate
	}
	if _, ok := asgRecord["rate_limit_count_per_member"]; ok {
		asgRate.LimitCountPerMember = asgRecord["rate_limit_count_per_member"].(int)
		asgBody.Rate = asgRate
	}
	if _, ok := asgRecord["rate_units"]; ok {
		asgRate.Units = asgRecord["rate_units"].(string)
		asgBody.Rate = asgRate
	}

	return asgBody, nil
}

func flattenICDAutoScalingGroup(autoScalingGroup icdv4.AutoscalingGetGroup) []map[string]interface{} {
	result := make([]map[string]interface{}, 0)

	memorys := make([]map[string]interface{}, 0)
	memory := make(map[string]interface{})

	if autoScalingGroup.Autoscaling.Memory.Scalers.IO != nil {
		memoryIO := *autoScalingGroup.Autoscaling.Memory.Scalers.IO
		memory["io_enabled"] = memoryIO.Enabled
		memory["io_over_period"] = memoryIO.OverPeriod
		memory["io_above_percent"] = memoryIO.AbovePercent
	}
	if &autoScalingGroup.Autoscaling.Memory.Rate != nil {
		ip, _ := autoScalingGroup.Autoscaling.Memory.Rate.IncreasePercent.Float64()
		memory["rate_increase_percent"] = int(ip)
		memory["rate_period_seconds"] = autoScalingGroup.Autoscaling.Memory.Rate.PeriodSeconds
		lmp, _ := autoScalingGroup.Autoscaling.Memory.Rate.LimitMBPerMember.Float64()
		memory["rate_limit_mb_per_member"] = int(lmp)
		memory["rate_units"] = autoScalingGroup.Autoscaling.Memory.Rate.Units
	}
	memorys = append(memorys, memory)

	cpus := make([]map[string]interface{}, 0)
	cpu := make(map[string]interface{})

	if &autoScalingGroup.Autoscaling.CPU.Rate != nil {

		ip, _ := autoScalingGroup.Autoscaling.CPU.Rate.IncreasePercent.Float64()
		cpu["rate_increase_percent"] = int(ip)
		cpu["rate_period_seconds"] = autoScalingGroup.Autoscaling.CPU.Rate.PeriodSeconds
		cpu["rate_limit_count_per_member"] = autoScalingGroup.Autoscaling.CPU.Rate.LimitCountPerMember
		cpu["rate_units"] = autoScalingGroup.Autoscaling.CPU.Rate.Units
	}
	cpus = append(cpus, cpu)

	disks := make([]map[string]interface{}, 0)
	disk := make(map[string]interface{})
	if autoScalingGroup.Autoscaling.Disk.Scalers.Capacity != nil {
		diskCapacity := *autoScalingGroup.Autoscaling.Disk.Scalers.Capacity
		disk["capacity_enabled"] = diskCapacity.Enabled
		disk["free_space_less_than_percent"] = diskCapacity.FreeSpaceLessThanPercent
	}
	if autoScalingGroup.Autoscaling.Disk.Scalers.IO != nil {
		diskIO := *autoScalingGroup.Autoscaling.Disk.Scalers.IO
		disk["io_enabled"] = diskIO.Enabled
		disk["io_over_period"] = diskIO.OverPeriod
		disk["io_above_percent"] = diskIO.AbovePercent
	}
	if &autoScalingGroup.Autoscaling.Disk.Rate != nil {

		ip, _ := autoScalingGroup.Autoscaling.Disk.Rate.IncreasePercent.Float64()
		disk["rate_increase_percent"] = int(ip)
		disk["rate_period_seconds"] = autoScalingGroup.Autoscaling.Disk.Rate.PeriodSeconds
		lpm, _ := autoScalingGroup.Autoscaling.Disk.Rate.LimitMBPerMember.Float64()
		disk["rate_limit_mb_per_member"] = int(lpm)
		disk["rate_units"] = autoScalingGroup.Autoscaling.Disk.Rate.Units
	}

	disks = append(disks, disk)
	as := map[string]interface{}{
		"memory": memorys,
		"cpu":    cpus,
		"disk":   disks,
	}
	result = append(result, as)
	return result
}

func normalizeGroups(_groups []clouddatabasesv5.Group) (groups []Group) {
	groups = make([]Group, len(_groups))
	for _, g := range _groups {
		group := Group{ID: *g.ID}

		group.Members = &GroupResource{
			Units:        *g.Members.Units,
			Allocation:   int(*g.Members.AllocationCount),
			Minimum:      int(*g.Members.MinimumCount),
			Maximum:      int(*g.Members.MaximumCount),
			StepSize:     int(*g.Members.StepSizeCount),
			IsAdjustable: *g.Members.IsAdjustable,
			IsOptional:   *g.Members.IsOptional,
			CanScaleDown: *g.Members.CanScaleDown,
		}

		group.Memory = &GroupResource{
			Units:        *g.Memory.Units,
			Allocation:   int(*g.Memory.AllocationMb),
			Minimum:      int(*g.Memory.MinimumMb),
			Maximum:      int(*g.Memory.MaximumMb),
			StepSize:     int(*g.Memory.StepSizeMb),
			IsAdjustable: *g.Memory.IsAdjustable,
			IsOptional:   *g.Memory.IsOptional,
			CanScaleDown: *g.Memory.CanScaleDown,
		}

		group.Disk = &GroupResource{
			Units:        *g.Disk.Units,
			Allocation:   int(*g.Disk.AllocationMb),
			Minimum:      int(*g.Disk.MinimumMb),
			Maximum:      int(*g.Disk.MaximumMb),
			StepSize:     int(*g.Disk.StepSizeMb),
			IsAdjustable: *g.Disk.IsAdjustable,
			IsOptional:   *g.Disk.IsOptional,
			CanScaleDown: *g.Disk.CanScaleDown,
		}

		group.CPU = &GroupResource{
			Units:        *g.CPU.Units,
			Allocation:   int(*g.CPU.AllocationCount),
			Minimum:      int(*g.CPU.MinimumCount),
			Maximum:      int(*g.CPU.MaximumCount),
			StepSize:     int(*g.CPU.StepSizeCount),
			IsAdjustable: *g.CPU.IsAdjustable,
			IsOptional:   *g.CPU.IsOptional,
			CanScaleDown: *g.CPU.CanScaleDown,
		}

		groups = append(groups, group)
	}

	return groups
}

func expandGroups(_groups []interface{}) []*Group {
	if len(_groups) == 0 {
		return nil
	}

	groups := make([]*Group, 0, len(_groups))

	for _, groupRaw := range _groups {
		if tfGroup, ok := groupRaw.(map[string]interface{}); ok {
			group := Group{ID: tfGroup["group_id"].(string)}

			if membersSet, ok := tfGroup["members"].(*schema.Set); ok {
				members := membersSet.List()
				if len(members) != 0 {
					group.Members = &GroupResource{Allocation: members[0].(map[string]interface{})["allocation_count"].(int)}
				}
			}

			if memorySet, ok := tfGroup["memory"].(*schema.Set); ok {
				memory := memorySet.List()
				if len(memory) != 0 {
					group.Memory = &GroupResource{Allocation: memory[0].(map[string]interface{})["allocation_mb"].(int)}
				}
			}

			if diskSet, ok := tfGroup["disk"].(*schema.Set); ok {
				disk := diskSet.List()
				if len(disk) != 0 {
					group.Disk = &GroupResource{Allocation: disk[0].(map[string]interface{})["allocation_mb"].(int)}
				}
			}

			if cpuSet, ok := tfGroup["cpu"].(*schema.Set); ok {
				cpu := cpuSet.List()
				if len(cpu) != 0 {
					group.CPU = &GroupResource{Allocation: cpu[0].(map[string]interface{})["allocation_count"].(int)}
				}
			}

			groups = append(groups, &group)
		}
	}

	// analytics must be created before bi_connector
	sortPriority := map[string]int{
		"members":      10,
		"analytics":    2,
		"bi_connector": 1,
	}

	sort.SliceStable(groups, func(i, j int) bool {
		return sortPriority[groups[i].ID] > sortPriority[groups[j].ID]
	})

	return groups
}

func checkV5Groups(_ context.Context, diff *schema.ResourceDiff, meta interface{}) (err error) {
	instanceID := diff.Id()
	service := diff.Get("service").(string)
	plan := diff.Get("plan").(string)

	if group, ok := diff.GetOk("group"); ok {
		var currentGroups []Group
		var groupList []clouddatabasesv5.Group
		var groupIds []string

		if instanceID != "" {
			groupList, err = getGroups(instanceID, meta)
		} else {
			groupList, err = getDefaultScalingGroups(service, plan, meta)
		}

		if err != nil {
			return err
		}

		currentGroups = normalizeGroups(groupList)

		tfGroups := expandGroups(group.(*schema.Set).List())

		// Check group_ids are unique
		groupIds = make([]string, 0, len(tfGroups))
		for _, g := range tfGroups {
			groupIds = append(groupIds, g.ID)
		}

		for n1, i1 := range groupIds {
			for n2, i2 := range groupIds {
				if i1 == i2 && n1 != n2 {
					return fmt.Errorf("found 2 or more instances of group with group_id %v", i1)
				}
			}
		}

		// Get default or current group scaling values
		for _, group := range tfGroups {
			if group == nil {
				break
			}
			groupId := group.ID
			var groupDefaults *Group
			for _, g := range currentGroups {
				if g.ID == groupId {
					groupDefaults = &g
					break
				}
			}

			// set current nodeCount
			nodeCount := groupDefaults.Members.Allocation

			if group.Members != nil {
				err = checkGroupScaling(groupId, "members", group.Members.Allocation, groupDefaults.Members, 1)
				if err != nil {
					return err
				}
			}

			if group.Memory != nil {
				err = checkGroupScaling(groupId, "memory", group.Memory.Allocation, groupDefaults.Memory, nodeCount)
				if err != nil {
					return err
				}
			}

			if group.Disk != nil {
				err = checkGroupScaling(groupId, "disk", group.Disk.Allocation, groupDefaults.Disk, nodeCount)
				if err != nil {
					return err
				}
			}

			if group.CPU != nil {
				err = checkGroupScaling(groupId, "cpu", group.CPU.Allocation, groupDefaults.CPU, nodeCount)
				if err != nil {
					return err
				}
			}
		}
	}

	return nil
}

// Updates and creates users. Because we cannot get users, we first attempt to update the users, then create them
func userUpdateCreate(userData map[string]interface{}, instanceID string, meta interface{}, d *schema.ResourceData) (err error) {
	cloudDatabasesClient, _ := meta.(conns.ClientSession).CloudDatabasesV5()
	// Attempt to update user password
	passwordSettingUser := &clouddatabasesv5.APasswordSettingUser{
		Password: core.StringPtr(userData["password"].(string)),
	}

	changeUserPasswordOptions := &clouddatabasesv5.ChangeUserPasswordOptions{
		ID:       &instanceID,
		UserType: core.StringPtr(userData["type"].(string)),
		Username: core.StringPtr(userData["name"].(string)),
		User:     passwordSettingUser,
	}

	changeUserPasswordResponse, response, err := cloudDatabasesClient.ChangeUserPassword(changeUserPasswordOptions)

	// user was found but an error occurs while triggering task
	if response.StatusCode != 404 && err != nil {
		return fmt.Errorf("[ERROR] ChangeUserPassword (%s) failed %s\n%s", *changeUserPasswordOptions.Username, err, response)
	}

	taskID := *changeUserPasswordResponse.Task.ID
	updatePass, err := waitForDatabaseTaskComplete(taskID, d, meta, d.Timeout(schema.TimeoutUpdate))

	if err != nil {
		log.Printf("[ERROR] Error waiting for database (%s) user (%s) password update task to complete: %s", instanceID, *changeUserPasswordOptions.Username, err)
	}

	// Updating the password has failed
	if !updatePass {
		//Attempt to create user
		userEntry := &clouddatabasesv5.User{
			Username: core.StringPtr(userData["name"].(string)),
			Password: core.StringPtr(userData["password"].(string)),
		}

		// User Role only for ops_manager user type
		if userData["type"].(string) == "ops_manager" && userData["role"].(string) != "" {
			userEntry.Role = core.StringPtr(userData["role"].(string))
		}

		createDatabaseUserOptions := &clouddatabasesv5.CreateDatabaseUserOptions{
			ID:       &instanceID,
			UserType: core.StringPtr(userData["type"].(string)),
			User:     userEntry,
		}

		createDatabaseUserResponse, response, err := cloudDatabasesClient.CreateDatabaseUser(createDatabaseUserOptions)
		if err != nil {
			return fmt.Errorf("[ERROR] CreateDatabaseUser (%s) failed %s\n%s", *userEntry.Username, err, response)
		}

		taskID := *createDatabaseUserResponse.Task.ID
		_, err = waitForDatabaseTaskComplete(taskID, d, meta, d.Timeout(schema.TimeoutUpdate))
		if err != nil {
			return fmt.Errorf(
				"[ERROR] Error waiting for database (%s) user (%s) create task to complete: %s", instanceID, *userEntry.Username, err)
		}
	}

	return nil
}<|MERGE_RESOLUTION|>--- conflicted
+++ resolved
@@ -1255,15 +1255,12 @@
 		return fmt.Errorf("[ERROR] node_count, node_memory_allocation_mb, node_disk_allocation_mb, node_cpu_allocation_count only supported for postgresql, elasticsearch and cassandra")
 	}
 
-<<<<<<< HEAD
 	_, logicalReplicationSet := diff.GetOk("logical_replication_slot")
 
 	if service != "databases-for-postgresql" && logicalReplicationSet {
 		return fmt.Errorf("[ERROR] logical_replication_slot is only supported for databases-for-postgresql")
 	}
 
-=======
->>>>>>> adafa0e5
 	_, configurationSet := diff.GetOk("configuration")
 
 	if (service != "databases-for-postgresql" && service != "databases-for-redis" && service != "databases-for-enterprisedb") && configurationSet {
