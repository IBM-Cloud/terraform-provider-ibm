--- conflicted
+++ resolved
@@ -1578,45 +1578,9 @@
 		}
 	}
 
-<<<<<<< HEAD
+
 	if _, ok := d.GetOk("auto_scaling.0"); ok {
 		autoscalingSetGroupAutoscaling := &clouddatabasesv5.AutoscalingSetGroupAutoscaling{}
-=======
-	if cpuRecord, ok := d.GetOk("auto_scaling.0.cpu"); ok {
-		params := icdv4.AutoscalingSetGroup{}
-		cpuBody, err := expandICDAutoScalingGroup(d, cpuRecord, "cpu")
-		if err != nil {
-			return diag.FromErr(fmt.Errorf("[ERROR] Error in getting cpuBody from expandICDAutoScalingGroup %s", err))
-		}
-		params.Autoscaling.CPU = &cpuBody
-		task, err := icdClient.AutoScaling().SetAutoScaling(icdId, "member", params)
-		if err != nil {
-			return diag.FromErr(fmt.Errorf("[ERROR] Error updating database cpu auto_scaling group: %s", err))
-		}
-		_, err = waitForDatabaseTaskComplete(task.Id, d, meta, d.Timeout(schema.TimeoutCreate))
-		if err != nil {
-			return diag.FromErr(fmt.Errorf(
-				"[ERROR] Error waiting for database (%s) cpu auto_scaling group update task to complete: %s", icdId, err))
-		}
-	}
-
-	if diskRecord, ok := d.GetOk("auto_scaling.0.disk"); ok {
-		params := icdv4.AutoscalingSetGroup{}
-		diskBody, err := expandICDAutoScalingGroup(d, diskRecord, "disk")
-		if err != nil {
-			return diag.FromErr(fmt.Errorf("[ERROR] Error in getting diskBody from expandICDAutoScalingGroup %s", err))
-		}
-		params.Autoscaling.Disk = &diskBody
-		task, err := icdClient.AutoScaling().SetAutoScaling(icdId, "member", params)
-		if err != nil {
-			return diag.FromErr(fmt.Errorf("[ERROR] Error updating database disk auto_scaling group: %s", err))
-		}
-		_, err = waitForDatabaseTaskComplete(task.Id, d, meta, d.Timeout(schema.TimeoutCreate))
-		if err != nil {
-			return diag.FromErr(fmt.Errorf(
-				"[ERROR] Error waiting for database (%s) disk auto_scaling group update task to complete: %s", icdId, err))
-		}
->>>>>>> e4be24ca
 
 		if diskRecord, ok := d.GetOk("auto_scaling.0.disk"); ok {
 			diskGroup, err := expandAutoscalingDiskGroup(d, diskRecord)
