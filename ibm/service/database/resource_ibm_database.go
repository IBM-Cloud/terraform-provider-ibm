--- conflicted
+++ resolved
@@ -1037,10 +1037,7 @@
 	}
 
 	service := diff.Get("service").(string)
-<<<<<<< HEAD
-=======
 	plan := diff.Get("plan").(string)
->>>>>>> e69b93c3
 
 	_, logicalReplicationSet := diff.GetOk("logical_replication_slot")
 
