--- conflicted
+++ resolved
@@ -244,7 +244,7 @@
 					resource.TestCheckResourceAttr(name, "name", testName),
 					resource.TestCheckResourceAttr(name, "service", "databases-for-postgresql"),
 					resource.TestCheckResourceAttr(name, "plan", "standard"),
-					resource.TestCheckResourceAttr(name, "location", "us-south"),
+					resource.TestCheckResourceAttr(name, "location", acc.IcdDbRegion),
 					resource.TestCheckResourceAttr(name, "adminuser", "admin"),
 					resource.TestCheckResourceAttr(name, "groups.0.count", "2"),
 					resource.TestCheckResourceAttr(name, "groups.0.memory.0.allocation_mb", "2048"),
@@ -267,7 +267,7 @@
 					resource.TestCheckResourceAttr(name, "name", testName),
 					resource.TestCheckResourceAttr(name, "service", "databases-for-postgresql"),
 					resource.TestCheckResourceAttr(name, "plan", "standard"),
-					resource.TestCheckResourceAttr(name, "location", "us-south"),
+					resource.TestCheckResourceAttr(name, "location", acc.IcdDbRegion),
 					resource.TestCheckResourceAttr(name, "groups.0.count", "2"),
 					resource.TestCheckResourceAttr(name, "groups.0.memory.0.allocation_mb", "2304"),
 					resource.TestCheckResourceAttr(name, "groups.0.disk.0.allocation_mb", "14336"),
@@ -292,7 +292,7 @@
 					resource.TestCheckResourceAttr(name, "name", testName),
 					resource.TestCheckResourceAttr(name, "service", "databases-for-postgresql"),
 					resource.TestCheckResourceAttr(name, "plan", "standard"),
-					resource.TestCheckResourceAttr(name, "location", "us-south"),
+					resource.TestCheckResourceAttr(name, "location", acc.IcdDbRegion),
 					resource.TestCheckResourceAttr(name, "groups.0.count", "2"),
 					resource.TestCheckResourceAttr(name, "groups.0.memory.0.allocation_mb", "2048"),
 					resource.TestCheckResourceAttr(name, "groups.0.disk.0.allocation_mb", "14336"),
@@ -310,7 +310,7 @@
 					resource.TestCheckResourceAttr(name, "name", testName),
 					resource.TestCheckResourceAttr(name, "service", "databases-for-postgresql"),
 					resource.TestCheckResourceAttr(name, "plan", "standard"),
-					resource.TestCheckResourceAttr(name, "location", "us-south"),
+					resource.TestCheckResourceAttr(name, "location", acc.IcdDbRegion),
 					resource.TestCheckResourceAttr(name, "groups.0.count", "3"),
 					resource.TestCheckResourceAttr(name, "groups.0.memory.0.allocation_mb", "3072"),
 					resource.TestCheckResourceAttr(name, "groups.0.disk.0.allocation_mb", "21504"),
@@ -567,13 +567,8 @@
 		members_disk_allocation_mb   = 14336
 		service_endpoints            = "public"
 		tags                         = ["one:two"]
-<<<<<<< HEAD
 	  }
 				`, databaseResourceGroup, name, acc.IcdDbRegion)
-=======
-	}
-				`, databaseResourceGroup, name)
->>>>>>> 8721546d
 }
 
 func testAccCheckIBMDatabaseInstancePostgresNodeBasic(databaseResourceGroup string, name string) string {
@@ -664,13 +659,8 @@
 		node_cpu_allocation_count    = 3
 		service_endpoints            = "public"
 		tags                         = ["one:two"]
-<<<<<<< HEAD
 	  }
 				`, databaseResourceGroup, name, acc.IcdDbRegion)
-=======
-	}
-				`, databaseResourceGroup, name)
->>>>>>> 8721546d
 }
 func testAccCheckIBMDatabaseInstancePostgresNodeScaleOut(databaseResourceGroup string, name string) string {
 	return fmt.Sprintf(`
@@ -683,7 +673,7 @@
 		name                         = "%[2]s"
 		service                      = "databases-for-postgresql"
 		plan                         = "standard"
-		location                     = "us-south"
+		location                     = "%[3]s"
 		adminpassword                = "password12"
 		node_count                   = 3
 		node_memory_allocation_mb    = 1024
@@ -692,7 +682,7 @@
 		service_endpoints            = "public"
 		tags                         = ["one:two"]
 	}
-				`, databaseResourceGroup, name)
+				`, databaseResourceGroup, name, acc.IcdDbRegion)
 }
 
 func testAccCheckIBMDatabaseInstancePostgresGroupBasic(databaseResourceGroup string, name string) string {
@@ -706,7 +696,7 @@
 		name                         = "%[2]s"
 		service                      = "databases-for-postgresql"
 		plan                         = "standard"
-		location                     = "us-south"
+		location                     = "%[3]s"
 		adminpassword                = "password12"
 		tags                         = ["one:two"]
 		group {
@@ -733,7 +723,7 @@
 			description = "desc1"
 		}
 	}
-				`, databaseResourceGroup, name)
+				`, databaseResourceGroup, name, acc.IcdDbRegion)
 }
 
 func testAccCheckIBMDatabaseInstancePostgresGroupFullyspecified(databaseResourceGroup string, name string) string {
@@ -747,7 +737,7 @@
 		name                         = "%[2]s"
 		service                      = "databases-for-postgresql"
 		plan                         = "standard"
-		location                     = "us-south"
+		location                     = "%[3]s"
 		adminpassword                = "password12"
 		service_endpoints            = "public-and-private"
 		tags                         = ["one:two"]
@@ -783,7 +773,7 @@
 			description = "desc"
 		}
 	}
-				`, databaseResourceGroup, name)
+				`, databaseResourceGroup, name, acc.IcdDbRegion)
 }
 
 func testAccCheckIBMDatabaseInstancePostgresGroupReduced(databaseResourceGroup string, name string) string {
@@ -801,10 +791,6 @@
 		adminpassword                = "password12"
 		service_endpoints            = "public"
 		tags                         = ["one:two"]
-<<<<<<< HEAD
-	  }
-				`, databaseResourceGroup, name, acc.IcdDbRegion)
-=======
 		group {
 			group_id = "member"
 			members {
@@ -821,7 +807,7 @@
 			}
 		}
 	}
-				`, databaseResourceGroup, name)
+				`, databaseResourceGroup, name, acc.IcdDbRegion)
 }
 
 func testAccCheckIBMDatabaseInstancePostgresGroupScaleOut(databaseResourceGroup string, name string) string {
@@ -835,7 +821,7 @@
 		name                         = "%[2]s"
 		service                      = "databases-for-postgresql"
 		plan                         = "standard"
-		location                     = "us-south"
+		location                     = "%[3]s"
 		adminpassword                = "password12"
 		group {
 			group_id = "member"
@@ -855,8 +841,7 @@
 		service_endpoints            = "public"
 		tags                         = ["one:two"]
 	}
-				`, databaseResourceGroup, name)
->>>>>>> 8721546d
+				`, databaseResourceGroup, name, acc.IcdDbRegion)
 }
 
 func testAccCheckIBMDatabaseInstancePostgresImport(databaseResourceGroup string, name string) string {
@@ -871,13 +856,7 @@
 		name              = "%[2]s"
 		service           = "databases-for-postgresql"
 		plan              = "standard"
-<<<<<<< HEAD
 		location          = "%[3]s"
 	  }
 				`, databaseResourceGroup, name, acc.IcdDbRegion)
-=======
-		location          = "us-south"
-	}
-				`, databaseResourceGroup, name)
->>>>>>> 8721546d
 }