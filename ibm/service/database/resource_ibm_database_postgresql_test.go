// Copyright IBM Corp. 2017, 2021 All Rights Reserved.
// Licensed under the Mozilla Public License v2.0

package database_test

import (
	"fmt"
	"reflect"
	"regexp"
	"strings"
	"testing"

	"time"

	acc "github.com/IBM-Cloud/terraform-provider-ibm/ibm/acctest"
	"github.com/IBM-Cloud/terraform-provider-ibm/ibm/conns"
	"github.com/IBM-Cloud/terraform-provider-ibm/ibm/flex"

	rc "github.com/IBM/platform-services-go-sdk/resourcecontrollerv2"
	"github.com/hashicorp/terraform-plugin-sdk/v2/helper/acctest"
	"github.com/hashicorp/terraform-plugin-sdk/v2/helper/resource"
	"github.com/hashicorp/terraform-plugin-sdk/v2/terraform"

	"github.com/IBM-Cloud/bluemix-go/bmxerror"
	"github.com/IBM-Cloud/bluemix-go/models"
)

const (
	databaseInstanceSuccessStatus      = "active"
	databaseInstanceProvisioningStatus = "provisioning"
	databaseInstanceProgressStatus     = "in progress"
	databaseInstanceInactiveStatus     = "inactive"
	databaseInstanceFailStatus         = "failed"
	databaseInstanceRemovedStatus      = "removed"
	databaseInstanceReclamation        = "pending_reclamation"
)

func TestAccIBMDatabaseInstancePostgresBasic(t *testing.T) {
	t.Parallel()
	databaseResourceGroup := "default"
	var databaseInstanceOne string
	rnd := fmt.Sprintf("tf-Pgress-%d", acctest.RandIntRange(10, 100))
	testName := rnd
	name := "ibm_database." + testName

	resource.Test(t, resource.TestCase{
		PreCheck:     func() { acc.TestAccPreCheck(t) },
		Providers:    acc.TestAccProviders,
		CheckDestroy: testAccCheckIBMDatabaseInstanceDestroy,
		Steps: []resource.TestStep{
			{
				Config: testAccCheckIBMDatabaseInstancePostgresBasic(databaseResourceGroup, testName),
				Check: resource.ComposeAggregateTestCheckFunc(
					testAccCheckIBMDatabaseInstanceExists(name, &databaseInstanceOne),
					resource.TestCheckResourceAttr(name, "name", testName),
					resource.TestCheckResourceAttr(name, "service", "databases-for-postgresql"),
					resource.TestCheckResourceAttr(name, "plan", "standard"),
					resource.TestCheckResourceAttr(name, "location", acc.IcdDbRegion),
					resource.TestCheckResourceAttr(name, "adminuser", "admin"),
					resource.TestCheckResourceAttr(name, "members_memory_allocation_mb", "2048"),
					resource.TestCheckResourceAttr(name, "members_disk_allocation_mb", "10240"),
					resource.TestCheckResourceAttr(name, "members_cpu_allocation_count", "0"),
					resource.TestCheckResourceAttr(name, "service_endpoints", "public"),
					resource.TestCheckResourceAttr(name, "allowlist.#", "1"),
					resource.TestCheckResourceAttr(name, "users.#", "1"),
					resource.TestCheckResourceAttr(name, "connectionstrings.#", "2"),
					resource.TestCheckResourceAttr(name, "connectionstrings.1.name", "admin"),
					resource.TestMatchResourceAttr(name, "connectionstrings.1.certname", regexp.MustCompile("[-a-z0-9]*")),
					resource.TestMatchResourceAttr(name, "connectionstrings.1.certbase64", regexp.MustCompile("^(?:[A-Za-z0-9+/]{4})*(?:[A-Za-z0-9+/]{2}==|[A-Za-z0-9+/]{3}=)?$")),
					resource.TestCheckResourceAttr(name, "tags.#", "1"),
					resource.TestCheckResourceAttr(name, "logical_replication_slot.#", "1"),
				),
			},
			{
				Config: testAccCheckIBMDatabaseInstancePostgresFullyspecified(databaseResourceGroup, testName),
				Check: resource.ComposeAggregateTestCheckFunc(
					testAccCheckIBMDatabaseInstanceExists(name, &databaseInstanceOne),
					resource.TestCheckResourceAttr(name, "name", testName),
					resource.TestCheckResourceAttr(name, "service", "databases-for-postgresql"),
					resource.TestCheckResourceAttr(name, "plan", "standard"),
					resource.TestCheckResourceAttr(name, "location", acc.IcdDbRegion),
					resource.TestCheckResourceAttr(name, "members_memory_allocation_mb", "4096"),
					resource.TestCheckResourceAttr(name, "members_disk_allocation_mb", "14336"),
					resource.TestCheckResourceAttr(name, "service_endpoints", "public-and-private"),
					resource.TestCheckResourceAttr(name, "allowlist.#", "2"),
					resource.TestCheckResourceAttr(name, "users.#", "3"),
					resource.TestCheckResourceAttr(name, "connectionstrings.#", "4"),
					resource.TestCheckResourceAttr(name, "connectionstrings.3.name", "admin"),
					resource.TestCheckResourceAttr(name, "connectionstrings.0.hosts.#", "1"),
					resource.TestCheckResourceAttr(name, "connectionstrings.0.scheme", "postgres"),
					resource.TestMatchResourceAttr(name, "connectionstrings.0.certname", regexp.MustCompile("[-a-z0-9]*")),
					resource.TestMatchResourceAttr(name, "connectionstrings.0.certbase64", regexp.MustCompile("^(?:[A-Za-z0-9+/]{4})*(?:[A-Za-z0-9+/]{2}==|[A-Za-z0-9+/]{3}=)?$")),
					resource.TestMatchResourceAttr(name, "connectionstrings.0.database", regexp.MustCompile("[-a-z0-9]+")),
					resource.TestCheckResourceAttr(name, "tags.#", "1"),
					resource.TestCheckResourceAttr(name, "logical_replication_slot.#", "2"),
				),
			},
			// {
			// 	ResourceName:      name,
			// 	ImportState:       true,
			// 	ImportStateVerify: true,
			// },
		},
	})
}

func TestAccIBMDatabaseInstancePostgresGroupMigration(t *testing.T) {
	t.Parallel()
	databaseResourceGroup := "default"
	var databaseInstanceOne string
	rnd := fmt.Sprintf("tf-Pgress-%d", acctest.RandIntRange(10, 100))
	testName := rnd
	name := "ibm_database." + testName

	resource.Test(t, resource.TestCase{
		PreCheck:     func() { acc.TestAccPreCheck(t) },
		Providers:    acc.TestAccProviders,
		CheckDestroy: testAccCheckIBMDatabaseInstanceDestroy,
		Steps: []resource.TestStep{
			{
				Config: testAccCheckIBMDatabaseInstancePostgresGroupDeprecated(databaseResourceGroup, testName),
				Check: resource.ComposeAggregateTestCheckFunc(
					testAccCheckIBMDatabaseInstanceExists(name, &databaseInstanceOne),
					resource.TestCheckResourceAttr(name, "name", testName),
					resource.TestCheckResourceAttr(name, "service", "databases-for-postgresql"),
					resource.TestCheckResourceAttr(name, "plan", "standard"),
					resource.TestCheckResourceAttr(name, "location", acc.IcdDbRegion),
					resource.TestCheckResourceAttr(name, "adminuser", "admin"),
					resource.TestCheckResourceAttr(name, "groups.0.count", "2"),
					resource.TestCheckResourceAttr(name, "members_memory_allocation_mb", "2048"),
					resource.TestCheckResourceAttr(name, "members_disk_allocation_mb", "10240"),
					resource.TestCheckResourceAttr(name, "members_cpu_allocation_count", "6"),
				),
			},
			{
				Config: testAccCheckIBMDatabaseInstancePostgresGroupMigrated(databaseResourceGroup, testName),
				Check: resource.ComposeAggregateTestCheckFunc(
					resource.TestCheckResourceAttr(name, "name", testName),
					resource.TestCheckResourceAttr(name, "service", "databases-for-postgresql"),
					resource.TestCheckResourceAttr(name, "plan", "standard"),
					resource.TestCheckResourceAttr(name, "location", acc.IcdDbRegion),
					resource.TestCheckResourceAttr(name, "adminuser", "admin"),
					resource.TestCheckResourceAttr(name, "groups.0.count", "2"),
					resource.TestCheckResourceAttr(name, "groups.0.memory.0.allocation_mb", "2048"),
					resource.TestCheckResourceAttr(name, "groups.0.disk.0.allocation_mb", "10240"),
					resource.TestCheckResourceAttr(name, "groups.0.cpu.0.allocation_count", "6"),
				),
			},
		},
	})
}

func TestAccIBMDatabaseInstancePostgresAllowlistMigration(t *testing.T) {
	t.Parallel()
	databaseResourceGroup := "default"
	var databaseInstanceOne string
	rnd := fmt.Sprintf("tf-Pgress-%d", acctest.RandIntRange(10, 100))
	testName := rnd
	name := "ibm_database." + testName

	resource.Test(t, resource.TestCase{
		PreCheck:     func() { acc.TestAccPreCheck(t) },
		Providers:    acc.TestAccProviders,
		CheckDestroy: testAccCheckIBMDatabaseInstanceDestroy,
		Steps: []resource.TestStep{
			{
				Config: testAccCheckIBMDatabaseInstancePostgresWhitelistDeprecated(databaseResourceGroup, testName),
				Check: resource.ComposeAggregateTestCheckFunc(
					testAccCheckIBMDatabaseInstanceExists(name, &databaseInstanceOne),
					resource.TestCheckResourceAttr(name, "name", testName),
					resource.TestCheckResourceAttr(name, "service", "databases-for-postgresql"),
					resource.TestCheckResourceAttr(name, "plan", "standard"),
					resource.TestCheckResourceAttr(name, "location", acc.IcdDbRegion),
					resource.TestCheckResourceAttr(name, "adminuser", "admin"),
					resource.TestCheckResourceAttr(name, "members_memory_allocation_mb", "2048"),
					resource.TestCheckResourceAttr(name, "members_disk_allocation_mb", "10240"),
					resource.TestCheckResourceAttr(name, "members_cpu_allocation_count", "0"),
					resource.TestCheckResourceAttr(name, "service_endpoints", "public"),
					resource.TestCheckResourceAttr(name, "whitelist.#", "1"),
					resource.TestCheckResourceAttr(name, "users.#", "1"),
				),
			},
			{
				Config: testAccCheckIBMDatabaseInstancePostgresAllowlistMigrated(databaseResourceGroup, testName),
				Check: resource.ComposeAggregateTestCheckFunc(
					testAccCheckIBMDatabaseInstanceExists(name, &databaseInstanceOne),
					resource.TestCheckResourceAttr(name, "name", testName),
					resource.TestCheckResourceAttr(name, "service", "databases-for-postgresql"),
					resource.TestCheckResourceAttr(name, "plan", "standard"),
					resource.TestCheckResourceAttr(name, "location", acc.IcdDbRegion),
					resource.TestCheckResourceAttr(name, "adminuser", "admin"),
					resource.TestCheckResourceAttr(name, "members_memory_allocation_mb", "2048"),
					resource.TestCheckResourceAttr(name, "members_disk_allocation_mb", "10240"),
					resource.TestCheckResourceAttr(name, "members_cpu_allocation_count", "0"),
					resource.TestCheckResourceAttr(name, "service_endpoints", "public"),
					resource.TestCheckResourceAttr(name, "allowlist.#", "1"),
					resource.TestCheckResourceAttr(name, "users.#", "1"),
				),
			},
		},
	})
}

func TestAccIBMDatabaseInstancePostgresNode(t *testing.T) {
	t.Parallel()
	databaseResourceGroup := "default"
	var databaseInstanceOne string
	rnd := fmt.Sprintf("tf-Pgress-%d", acctest.RandIntRange(10, 100))
	testName := rnd
	name := "ibm_database." + testName

	resource.Test(t, resource.TestCase{
		PreCheck:     func() { acc.TestAccPreCheck(t) },
		Providers:    acc.TestAccProviders,
		CheckDestroy: testAccCheckIBMDatabaseInstanceDestroy,
		Steps: []resource.TestStep{
			{
				Config: testAccCheckIBMDatabaseInstancePostgresNodeBasic(databaseResourceGroup, testName),
				Check: resource.ComposeAggregateTestCheckFunc(
					testAccCheckIBMDatabaseInstanceExists(name, &databaseInstanceOne),
					resource.TestCheckResourceAttr(name, "name", testName),
					resource.TestCheckResourceAttr(name, "service", "databases-for-postgresql"),
					resource.TestCheckResourceAttr(name, "plan", "standard"),
					resource.TestCheckResourceAttr(name, "location", acc.IcdDbRegion),
					resource.TestCheckResourceAttr(name, "adminuser", "admin"),
					resource.TestCheckResourceAttr(name, "node_count", "2"),
					resource.TestCheckResourceAttr(name, "node_memory_allocation_mb", "1024"),
					resource.TestCheckResourceAttr(name, "node_disk_allocation_mb", "5120"),
					resource.TestCheckResourceAttr(name, "node_cpu_allocation_count", "3"),
					resource.TestCheckResourceAttr(name, "service_endpoints", "public"),
					resource.TestCheckResourceAttr(name, "allowlist.#", "1"),
					resource.TestCheckResourceAttr(name, "users.#", "1"),
					resource.TestCheckResourceAttr(name, "connectionstrings.#", "2"),
					resource.TestCheckResourceAttr(name, "connectionstrings.1.name", "admin"),
					resource.TestMatchResourceAttr(name, "connectionstrings.1.certname", regexp.MustCompile("[-a-z0-9]*")),
					resource.TestMatchResourceAttr(name, "connectionstrings.1.certbase64", regexp.MustCompile("^(?:[A-Za-z0-9+/]{4})*(?:[A-Za-z0-9+/]{2}==|[A-Za-z0-9+/]{3}=)?$")),
					resource.TestCheckResourceAttr(name, "tags.#", "1"),
				),
			},
			{
				Config: testAccCheckIBMDatabaseInstancePostgresNodeFullyspecified(databaseResourceGroup, testName),
				Check: resource.ComposeAggregateTestCheckFunc(
					testAccCheckIBMDatabaseInstanceExists(name, &databaseInstanceOne),
					resource.TestCheckResourceAttr(name, "name", testName),
					resource.TestCheckResourceAttr(name, "service", "databases-for-postgresql"),
					resource.TestCheckResourceAttr(name, "plan", "standard"),
					resource.TestCheckResourceAttr(name, "location", acc.IcdDbRegion),
					resource.TestCheckResourceAttr(name, "node_count", "2"),
					resource.TestCheckResourceAttr(name, "node_memory_allocation_mb", "1024"),
					resource.TestCheckResourceAttr(name, "node_disk_allocation_mb", "7168"),
					resource.TestCheckResourceAttr(name, "node_cpu_allocation_count", "3"),
					resource.TestCheckResourceAttr(name, "service_endpoints", "public-and-private"),
					resource.TestCheckResourceAttr(name, "allowlist.#", "2"),
					resource.TestCheckResourceAttr(name, "users.#", "2"),
					resource.TestCheckResourceAttr(name, "connectionstrings.#", "3"),
					resource.TestCheckResourceAttr(name, "connectionstrings.2.name", "admin"),
					resource.TestCheckResourceAttr(name, "connectionstrings.0.hosts.#", "1"),
					resource.TestCheckResourceAttr(name, "connectionstrings.0.scheme", "postgres"),
					resource.TestMatchResourceAttr(name, "connectionstrings.0.certname", regexp.MustCompile("[-a-z0-9]*")),
					resource.TestMatchResourceAttr(name, "connectionstrings.0.certbase64", regexp.MustCompile("^(?:[A-Za-z0-9+/]{4})*(?:[A-Za-z0-9+/]{2}==|[A-Za-z0-9+/]{3}=)?$")),
					resource.TestMatchResourceAttr(name, "connectionstrings.0.database", regexp.MustCompile("[-a-z0-9]+")),
					resource.TestCheckResourceAttr(name, "tags.#", "1"),
				),
			},
			{
				Config: testAccCheckIBMDatabaseInstancePostgresNodeReduced(databaseResourceGroup, testName),
				Check: resource.ComposeAggregateTestCheckFunc(
					testAccCheckIBMDatabaseInstanceExists(name, &databaseInstanceOne),
					resource.TestCheckResourceAttr(name, "name", testName),
					resource.TestCheckResourceAttr(name, "service", "databases-for-postgresql"),
					resource.TestCheckResourceAttr(name, "plan", "standard"),
					resource.TestCheckResourceAttr(name, "location", acc.IcdDbRegion),
					resource.TestCheckResourceAttr(name, "node_count", "2"),
					resource.TestCheckResourceAttr(name, "node_memory_allocation_mb", "1024"),
					resource.TestCheckResourceAttr(name, "node_disk_allocation_mb", "7168"),
					resource.TestCheckResourceAttr(name, "node_cpu_allocation_count", "3"),
					resource.TestCheckResourceAttr(name, "allowlist.#", "0"),
					resource.TestCheckResourceAttr(name, "users.#", "0"),
					resource.TestCheckResourceAttr(name, "connectionstrings.#", "1"),
					resource.TestCheckResourceAttr(name, "tags.#", "1"),
				),
			},
			{
				Config: testAccCheckIBMDatabaseInstancePostgresNodeScaleOut(databaseResourceGroup, testName),
				Check: resource.ComposeAggregateTestCheckFunc(
					testAccCheckIBMDatabaseInstanceExists(name, &databaseInstanceOne),
					resource.TestCheckResourceAttr(name, "name", testName),
					resource.TestCheckResourceAttr(name, "service", "databases-for-postgresql"),
					resource.TestCheckResourceAttr(name, "plan", "standard"),
					resource.TestCheckResourceAttr(name, "location", acc.IcdDbRegion),
					resource.TestCheckResourceAttr(name, "node_count", "3"),
					resource.TestCheckResourceAttr(name, "node_memory_allocation_mb", "1024"),
					resource.TestCheckResourceAttr(name, "node_disk_allocation_mb", "7168"),
					resource.TestCheckResourceAttr(name, "node_cpu_allocation_count", "3"),
					resource.TestCheckResourceAttr(name, "allowlist.#", "0"),
					resource.TestCheckResourceAttr(name, "users.#", "0"),
					resource.TestCheckResourceAttr(name, "connectionstrings.#", "1"),
					resource.TestCheckResourceAttr(name, "tags.#", "1"),
				),
			},
			// {
			// 	ResourceName:      name,
			// 	ImportState:       true,
			// 	ImportStateVerify: true,
			// },
		},
	})
}

func TestAccIBMDatabaseInstancePostgresGroup(t *testing.T) {
	t.Parallel()
	databaseResourceGroup := "default"
	var databaseInstanceOne string
	rnd := fmt.Sprintf("tf-Pgress-%d", acctest.RandIntRange(10, 100))
	testName := rnd
	name := "ibm_database." + testName

	resource.Test(t, resource.TestCase{
		PreCheck:     func() { acc.TestAccPreCheck(t) },
		Providers:    acc.TestAccProviders,
		CheckDestroy: testAccCheckIBMDatabaseInstanceDestroy,
		Steps: []resource.TestStep{
			{
				Config: testAccCheckIBMDatabaseInstancePostgresGroupBasic(databaseResourceGroup, testName),
				Check: resource.ComposeAggregateTestCheckFunc(
					testAccCheckIBMDatabaseInstanceExists(name, &databaseInstanceOne),
					resource.TestCheckResourceAttr(name, "name", testName),
					resource.TestCheckResourceAttr(name, "service", "databases-for-postgresql"),
					resource.TestCheckResourceAttr(name, "plan", "standard"),
					resource.TestCheckResourceAttr(name, "location", acc.IcdDbRegion),
					resource.TestCheckResourceAttr(name, "adminuser", "admin"),
					resource.TestCheckResourceAttr(name, "groups.0.count", "2"),
					resource.TestCheckResourceAttr(name, "groups.0.memory.0.allocation_mb", "2048"),
					resource.TestCheckResourceAttr(name, "groups.0.disk.0.allocation_mb", "10240"),
					resource.TestCheckResourceAttr(name, "groups.0.cpu.0.allocation_count", "6"),
					resource.TestCheckResourceAttr(name, "service_endpoints", "public"),
					resource.TestCheckResourceAttr(name, "allowlist.#", "1"),
					resource.TestCheckResourceAttr(name, "users.#", "1"),
					resource.TestCheckResourceAttr(name, "connectionstrings.#", "2"),
					resource.TestCheckResourceAttr(name, "connectionstrings.1.name", "admin"),
					resource.TestMatchResourceAttr(name, "connectionstrings.1.certname", regexp.MustCompile("[-a-z0-9]*")),
					resource.TestMatchResourceAttr(name, "connectionstrings.1.certbase64", regexp.MustCompile("^(?:[A-Za-z0-9+/]{4})*(?:[A-Za-z0-9+/]{2}==|[A-Za-z0-9+/]{3}=)?$")),
					resource.TestCheckResourceAttr(name, "tags.#", "1"),
				),
			},
			{
				Config: testAccCheckIBMDatabaseInstancePostgresGroupFullyspecified(databaseResourceGroup, testName),
				Check: resource.ComposeAggregateTestCheckFunc(
					testAccCheckIBMDatabaseInstanceExists(name, &databaseInstanceOne),
					resource.TestCheckResourceAttr(name, "name", testName),
					resource.TestCheckResourceAttr(name, "service", "databases-for-postgresql"),
					resource.TestCheckResourceAttr(name, "plan", "standard"),
					resource.TestCheckResourceAttr(name, "location", acc.IcdDbRegion),
					resource.TestCheckResourceAttr(name, "groups.0.count", "2"),
					resource.TestCheckResourceAttr(name, "groups.0.memory.0.allocation_mb", "2304"),
					resource.TestCheckResourceAttr(name, "groups.0.disk.0.allocation_mb", "14336"),
					resource.TestCheckResourceAttr(name, "groups.0.cpu.0.allocation_count", "6"),
					resource.TestCheckResourceAttr(name, "service_endpoints", "public-and-private"),
					resource.TestCheckResourceAttr(name, "allowlist.#", "2"),
					resource.TestCheckResourceAttr(name, "users.#", "2"),
					resource.TestCheckResourceAttr(name, "connectionstrings.#", "3"),
					resource.TestCheckResourceAttr(name, "connectionstrings.2.name", "admin"),
					resource.TestCheckResourceAttr(name, "connectionstrings.0.hosts.#", "1"),
					resource.TestCheckResourceAttr(name, "connectionstrings.0.scheme", "postgres"),
					resource.TestMatchResourceAttr(name, "connectionstrings.0.certname", regexp.MustCompile("[-a-z0-9]*")),
					resource.TestMatchResourceAttr(name, "connectionstrings.0.certbase64", regexp.MustCompile("^(?:[A-Za-z0-9+/]{4})*(?:[A-Za-z0-9+/]{2}==|[A-Za-z0-9+/]{3}=)?$")),
					resource.TestMatchResourceAttr(name, "connectionstrings.0.database", regexp.MustCompile("[-a-z0-9]+")),
					resource.TestCheckResourceAttr(name, "tags.#", "1"),
				),
			},
			{
				Config: testAccCheckIBMDatabaseInstancePostgresGroupReduced(databaseResourceGroup, testName),
				Check: resource.ComposeAggregateTestCheckFunc(
					testAccCheckIBMDatabaseInstanceExists(name, &databaseInstanceOne),
					resource.TestCheckResourceAttr(name, "name", testName),
					resource.TestCheckResourceAttr(name, "service", "databases-for-postgresql"),
					resource.TestCheckResourceAttr(name, "plan", "standard"),
					resource.TestCheckResourceAttr(name, "location", acc.IcdDbRegion),
					resource.TestCheckResourceAttr(name, "groups.0.count", "2"),
					resource.TestCheckResourceAttr(name, "groups.0.memory.0.allocation_mb", "2048"),
					resource.TestCheckResourceAttr(name, "groups.0.disk.0.allocation_mb", "14336"),
					resource.TestCheckResourceAttr(name, "groups.0.cpu.0.allocation_count", "6"),
					resource.TestCheckResourceAttr(name, "allowlist.#", "0"),
					resource.TestCheckResourceAttr(name, "users.#", "0"),
					resource.TestCheckResourceAttr(name, "connectionstrings.#", "1"),
					resource.TestCheckResourceAttr(name, "tags.#", "1"),
				),
			},
			{
				Config: testAccCheckIBMDatabaseInstancePostgresGroupScaleOut(databaseResourceGroup, testName),
				Check: resource.ComposeAggregateTestCheckFunc(
					testAccCheckIBMDatabaseInstanceExists(name, &databaseInstanceOne),
					resource.TestCheckResourceAttr(name, "name", testName),
					resource.TestCheckResourceAttr(name, "service", "databases-for-postgresql"),
					resource.TestCheckResourceAttr(name, "plan", "standard"),
					resource.TestCheckResourceAttr(name, "location", acc.IcdDbRegion),
					resource.TestCheckResourceAttr(name, "groups.0.count", "3"),
					resource.TestCheckResourceAttr(name, "groups.0.memory.0.allocation_mb", "3072"),
					resource.TestCheckResourceAttr(name, "groups.0.disk.0.allocation_mb", "21504"),
					resource.TestCheckResourceAttr(name, "groups.0.cpu.0.allocation_count", "9"),
					resource.TestCheckResourceAttr(name, "allowlist.#", "0"),
					resource.TestCheckResourceAttr(name, "users.#", "0"),
					resource.TestCheckResourceAttr(name, "connectionstrings.#", "1"),
					resource.TestCheckResourceAttr(name, "tags.#", "1"),
				),
			},
		},
	})
}

// TestAccIBMDatabaseInstance_CreateAfterManualDestroy not required as tested by resource_instance tests

func TestAccIBMDatabaseInstancePostgresImport(t *testing.T) {
	t.Parallel()
	databaseResourceGroup := "default"
	var databaseInstanceOne string
	serviceName := fmt.Sprintf("tf-Pgress-%d", acctest.RandIntRange(10, 100))
	//serviceName := "test_acc"
	resourceName := "ibm_database." + serviceName

	resource.Test(t, resource.TestCase{
		PreCheck:     func() { acc.TestAccPreCheck(t) },
		Providers:    acc.TestAccProviders,
		CheckDestroy: testAccCheckIBMDatabaseInstanceDestroy,
		Steps: []resource.TestStep{
			{
				Config: testAccCheckIBMDatabaseInstancePostgresImport(databaseResourceGroup, serviceName),
				Check: resource.ComposeAggregateTestCheckFunc(
					testAccCheckIBMDatabaseInstanceExists(resourceName, &databaseInstanceOne),
					resource.TestCheckResourceAttr(resourceName, "name", serviceName),
					resource.TestCheckResourceAttr(resourceName, "service", "databases-for-postgresql"),
					resource.TestCheckResourceAttr(resourceName, "plan", "standard"),
					resource.TestCheckResourceAttr(resourceName, "location", acc.IcdDbRegion),
				),
			},
			{
				ResourceName:      resourceName,
				ImportState:       true,
				ImportStateVerify: true,
				ImportStateVerifyIgnore: []string{
					"wait_time_minutes", "plan_validation"},
			},
		},
	})
}

func testAccCheckIBMDatabaseInstanceDestroy(s *terraform.State) error {
	rsContClient, err := acc.TestAccProvider.Meta().(conns.ClientSession).ResourceControllerV2API()
	if err != nil {
		return err
	}
	for _, rs := range s.RootModule().Resources {
		if rs.Type != "ibm_database" {
			continue
		}

		instanceID := rs.Primary.ID

		rsInst := rc.GetResourceInstanceOptions{
			ID: &instanceID,
		}
		instance, response, err := rsContClient.GetResourceInstance(&rsInst)
		if err == nil {
			if !reflect.DeepEqual(instance, models.ServiceInstance{}) && *instance.State == "active" {
				return fmt.Errorf("Database still exists: %s", rs.Primary.ID)
			}
		} else {
			if !strings.Contains(err.Error(), "404") {
				return fmt.Errorf("[ERROR] Error checking if database (%s) has been destroyed: %s %s", rs.Primary.ID, err, response)
			}
		}
	}
	return nil
}

func testAccDatabaseInstanceManuallyDelete(tfDatabaseID *string) resource.TestCheckFunc {
	return func(s *terraform.State) error {
		_ = testAccDatabaseInstanceManuallyDeleteUnwrapped(s, tfDatabaseID)
		return nil
	}
}

func testAccDatabaseInstanceManuallyDeleteUnwrapped(s *terraform.State, tfDatabaseID *string) error {
	rsConClient, err := acc.TestAccProvider.Meta().(conns.ClientSession).ResourceControllerV2API()
	if err != nil {
		return err
	}
	instance := *tfDatabaseID
	var instanceID string
	if strings.HasPrefix(instance, "crn") {
		instanceID = instance
	} else {
		_, instanceID, _ = flex.ConvertTftoCisTwoVar(instance)
	}
	recursive := true
	deleteReq := rc.DeleteResourceInstanceOptions{
		ID:        &instanceID,
		Recursive: &recursive,
	}
	response, err := rsConClient.DeleteResourceInstance(&deleteReq)
	if err != nil {
		return fmt.Errorf("[ERROR] Error deleting resource instance: %s %s", err, response)
	}

	_ = &resource.StateChangeConf{
		Pending: []string{databaseInstanceProgressStatus, databaseInstanceInactiveStatus, databaseInstanceSuccessStatus},
		Target:  []string{databaseInstanceRemovedStatus},
		Refresh: func() (interface{}, string, error) {
			rsInst := rc.GetResourceInstanceOptions{
				ID: &instanceID,
			}
			instance, response, err := rsConClient.GetResourceInstance(&rsInst)
			if err != nil {
				if apiErr, ok := err.(bmxerror.RequestFailure); ok && apiErr.StatusCode() == 404 {
					return instance, databaseInstanceSuccessStatus, nil
				}
				return nil, "", err
			}
			if *instance.State == databaseInstanceFailStatus {
				return instance, *instance.State, fmt.Errorf("[ERROR] The resource instance %s failed to delete: %v %s", instanceID, err, response)
			}
			return instance, *instance.State, nil
		},
		Timeout:    90 * time.Second,
		Delay:      10 * time.Second,
		MinTimeout: 10 * time.Second,
	}
	if err != nil {
		return fmt.Errorf("[ERROR] Error waiting for resource instance (%s) to be deleted: %s", instanceID, err)
	}
	return nil
}

func testAccCheckIBMDatabaseInstanceExists(n string, tfDatabaseID *string) resource.TestCheckFunc {

	return func(s *terraform.State) error {
		rs, ok := s.RootModule().Resources[n]
		if !ok {
			return fmt.Errorf("Not found: %s", n)
		}

		rsContClient, err := acc.TestAccProvider.Meta().(conns.ClientSession).ResourceControllerV2API()
		if err != nil {
			return err
		}
		instanceID := rs.Primary.ID

		rsInst := rc.GetResourceInstanceOptions{
			ID: &instanceID,
		}
		instance, response, err := rsContClient.GetResourceInstance(&rsInst)
		if err != nil {
			if strings.Contains(err.Error(), "Object not found") ||
				strings.Contains(err.Error(), "status code: 404") {
				*tfDatabaseID = ""
				return nil
			}
			return fmt.Errorf("[ERROR] Error retrieving resource instance: %s %s", err, response)
		}
		if strings.Contains(*instance.State, "removed") {
			*tfDatabaseID = ""
			return nil
		}

		*tfDatabaseID = instanceID
		return nil
	}
}

func testAccCheckIBMDatabaseInstancePostgresBasic(databaseResourceGroup string, name string) string {
	return fmt.Sprintf(`
	data "ibm_resource_group" "test_acc" {
		name = "%[1]s"
	}

	resource "ibm_database" "%[2]s" {
		resource_group_id            = data.ibm_resource_group.test_acc.id
		name                         = "%[2]s"
		service                      = "databases-for-postgresql"
		plan                         = "standard"
		location                     = "%[3]s"
		adminpassword                = "password12"
		members_memory_allocation_mb = 2048
		members_disk_allocation_mb   = 10240
		tags                         = ["one:two"]
		users {
			name     = "user123"
			password = "password12"
		}
		allowlist {
			address     = "172.168.1.2/32"
			description = "desc1"
		}
<<<<<<< HEAD
		configuration                   = <<CONFIGURATION
=======
		configuration                = <<CONFIGURATION
>>>>>>> adafa0e5
		{
		  "wal_level": "logical",
		  "max_replication_slots": 21,
		  "max_wal_senders": 21
		}
		CONFIGURATION
<<<<<<< HEAD
		logical_replication_slot {
			name = "wj123"
			database_name = "ibmclouddb"
			plugin_type = "wal2json"
		}
=======
>>>>>>> adafa0e5
	}
				`, databaseResourceGroup, name, acc.IcdDbRegion)
}

func testAccCheckIBMDatabaseInstancePostgresFullyspecified(databaseResourceGroup string, name string) string {
	return fmt.Sprintf(`
	data "ibm_resource_group" "test_acc" {
		name = "%[1]s"
	}

	resource "ibm_database" "%[2]s" {
		resource_group_id            = data.ibm_resource_group.test_acc.id
		name                         = "%[2]s"
		service                      = "databases-for-postgresql"
		plan                         = "standard"
		location                     = "%[3]s"
		adminpassword                = "password12"
		members_memory_allocation_mb = 4096
		members_disk_allocation_mb   = 14336
		members_cpu_allocation_count = 6
		service_endpoints            = "public-and-private"
		tags                         = ["one:two"]
		users {
			name     = "user123"
			password = "password12"
		}
		users {
			name     = "user124"
			password = "password12"
		}
		users {
			name     = "repl"
			password = "repl123456"
		}
		configuration                   = <<CONFIGURATION
		{
		  "wal_level": "logical",
		  "max_replication_slots": 21,
		  "max_wal_senders": 21
		}
		CONFIGURATION
		allowlist {
			address     = "172.168.1.2/32"
			description = "desc1"
		}
		allowlist {
			address     = "172.168.1.1/32"
			description = "desc"
		}
		logical_replication_slot {
			name = "wj123"
			database_name = "ibmclouddb"
			plugin_type = "wal2json"
		}
		logical_replication_slot {
			name = "wj321"
			database_name = "ibmclouddb"
			plugin_type = "wal2json"
		}
	}
				`, databaseResourceGroup, name, acc.IcdDbRegion)
}

func testAccCheckIBMDatabaseInstancePostgresReduced(databaseResourceGroup string, name string) string {
	return fmt.Sprintf(`
	data "ibm_resource_group" "test_acc" {
		name = "%[1]s"
	}

	resource "ibm_database" "%[2]s" {
		resource_group_id            = data.ibm_resource_group.test_acc.id
		name                         = "%[2]s"
		service                      = "databases-for-postgresql"
		plan                         = "standard"
		location                     = "%[3]s"
		adminpassword                = "password12"
		members_memory_allocation_mb = 2048
		members_disk_allocation_mb   = 14336
		service_endpoints            = "public"
		tags                         = ["one:two"]
	  }
				`, databaseResourceGroup, name, acc.IcdDbRegion)
}

func testAccCheckIBMDatabaseInstancePostgresGroupDeprecated(databaseResourceGroup string, name string) string {
	return fmt.Sprintf(`
	data "ibm_resource_group" "test_acc" {
		name = "%[1]s"
	}

	resource "ibm_database" "%[2]s" {
		resource_group_id             = data.ibm_resource_group.test_acc.id
		name                          = "%[2]s"
		service                       = "databases-for-postgresql"
		plan                          = "standard"
		location                      = "%[3]s"
		adminpassword                 = "password12"
		service_endpoints             = "public"
		tags                          = ["one:two"]

		members_memory_allocation_mb  = 2048
		members_disk_allocation_mb    = 10240
		members_cpu_allocation_count  = 6
	}
				`, databaseResourceGroup, name, acc.IcdDbRegion)
}

func testAccCheckIBMDatabaseInstancePostgresGroupMigrated(databaseResourceGroup string, name string) string {
	return fmt.Sprintf(`
	data "ibm_resource_group" "test_acc" {
		name = "%[1]s"
	}

	resource "ibm_database" "%[2]s" {
		resource_group_id            = data.ibm_resource_group.test_acc.id
		name                         = "%[2]s"
		service                      = "databases-for-postgresql"
		plan                         = "standard"
		location                     = "%[3]s"
		adminpassword                = "password12"
		service_endpoints            = "public"
		tags                         = ["one:two"]

		group {
			group_id = "member"

			memory {
				allocation_mb = 1024
			}

			disk {
				allocation_mb = 5120
			}

			cpu {
				allocation_count = 3
			}

			members {
				allocation_count = 2
			}
		}
	}
				`, databaseResourceGroup, name, acc.IcdDbRegion)
}

func testAccCheckIBMDatabaseInstancePostgresWhitelistDeprecated(databaseResourceGroup string, name string) string {
	return fmt.Sprintf(`
	data "ibm_resource_group" "test_acc" {
		name = "%[1]s"
	}

	resource "ibm_database" "%[2]s" {
		resource_group_id            = data.ibm_resource_group.test_acc.id
		name                         = "%[2]s"
		service                      = "databases-for-postgresql"
		plan                         = "standard"
		location                     = "%[3]s"
		adminpassword                = "password12"
		members_memory_allocation_mb = 2048
		members_disk_allocation_mb   = 10240
		tags                         = ["one:two"]
		users {
			name     = "user123"
			password = "password12"
		}
		whitelist {
			address     = "172.168.1.2/32"
			description = "desc1"
		}
	}
				`, databaseResourceGroup, name, acc.IcdDbRegion)
}

func testAccCheckIBMDatabaseInstancePostgresAllowlistMigrated(databaseResourceGroup string, name string) string {
	return fmt.Sprintf(`
	data "ibm_resource_group" "test_acc" {
		name = "%[1]s"
	}

	resource "ibm_database" "%[2]s" {
		resource_group_id            = data.ibm_resource_group.test_acc.id
		name                         = "%[2]s"
		service                      = "databases-for-postgresql"
		plan                         = "standard"
		location                     = "%[3]s"
		adminpassword                = "password12"
		members_memory_allocation_mb = 2048
		members_disk_allocation_mb   = 10240
		tags                         = ["one:two"]
		users {
			name     = "user123"
			password = "password12"
		}
		allowlist {
			address     = "172.168.1.3/32"
			description = "desc2"
		}
	}
				`, databaseResourceGroup, name, acc.IcdDbRegion)
}

func testAccCheckIBMDatabaseInstancePostgresNodeBasic(databaseResourceGroup string, name string) string {
	return fmt.Sprintf(`
	data "ibm_resource_group" "test_acc" {
		name = "%[1]s"
	}

	resource "ibm_database" "%[2]s" {
		resource_group_id            = data.ibm_resource_group.test_acc.id
		name                         = "%[2]s"
		service                      = "databases-for-postgresql"
		plan                         = "standard"
		location                     = "%[3]s"
		adminpassword                = "password12"
		node_count                   = 2
		node_memory_allocation_mb    = 1024
		node_disk_allocation_mb      = 5120
		node_cpu_allocation_count    = 3
		tags                         = ["one:two"]
		users {
			name     = "user123"
			password = "password12"
		}
		allowlist {
			address     = "172.168.1.2/32"
			description = "desc1"
		}
	}
				`, databaseResourceGroup, name, acc.IcdDbRegion)
}

func testAccCheckIBMDatabaseInstancePostgresNodeFullyspecified(databaseResourceGroup string, name string) string {
	return fmt.Sprintf(`
	data "ibm_resource_group" "test_acc" {
		name = "%[1]s"
	}

	resource "ibm_database" "%[2]s" {
		resource_group_id            = data.ibm_resource_group.test_acc.id
		name                         = "%[2]s"
		service                      = "databases-for-postgresql"
		plan                         = "standard"
		location                     = "%[3]s"
		adminpassword                = "password12"
		node_count                   = 2
		node_memory_allocation_mb    = 1024
		node_disk_allocation_mb      = 7168
		node_cpu_allocation_count    = 3
		service_endpoints            = "public-and-private"
		tags                         = ["one:two"]
		users {
			name     = "user123"
			password = "password12"
		}
		users {
			name     = "user124"
			password = "password12"
		}
		allowlist {
			address     = "172.168.1.2/32"
			description = "desc1"
		}
		allowlist {
			address     = "172.168.1.1/32"
			description = "desc"
		}
	}
				`, databaseResourceGroup, name, acc.IcdDbRegion)
}

func testAccCheckIBMDatabaseInstancePostgresNodeReduced(databaseResourceGroup string, name string) string {
	return fmt.Sprintf(`
	data "ibm_resource_group" "test_acc" {
		name = "%[1]s"
	}

	resource "ibm_database" "%[2]s" {
		resource_group_id            = data.ibm_resource_group.test_acc.id
		name                         = "%[2]s"
		service                      = "databases-for-postgresql"
		plan                         = "standard"
		location                     = "%[3]s"
		adminpassword                = "password12"
		node_count                   = 2
		node_memory_allocation_mb    = 1024
		node_disk_allocation_mb      = 7168
		node_cpu_allocation_count    = 3
		service_endpoints            = "public"
		tags                         = ["one:two"]
	  }
				`, databaseResourceGroup, name, acc.IcdDbRegion)
}
func testAccCheckIBMDatabaseInstancePostgresNodeScaleOut(databaseResourceGroup string, name string) string {
	return fmt.Sprintf(`
	data "ibm_resource_group" "test_acc" {
		name = "%[1]s"
	}

	resource "ibm_database" "%[2]s" {
		resource_group_id            = data.ibm_resource_group.test_acc.id
		name                         = "%[2]s"
		service                      = "databases-for-postgresql"
		plan                         = "standard"
		location                     = "%[3]s"
		adminpassword                = "password12"
		node_count                   = 3
		node_memory_allocation_mb    = 1024
		node_disk_allocation_mb      = 7168
		node_cpu_allocation_count    = 3
		service_endpoints            = "public"
		tags                         = ["one:two"]
	}
				`, databaseResourceGroup, name, acc.IcdDbRegion)
}

func testAccCheckIBMDatabaseInstancePostgresGroupBasic(databaseResourceGroup string, name string) string {
	return fmt.Sprintf(`
	data "ibm_resource_group" "test_acc" {
		name = "%[1]s"
	}

	resource "ibm_database" "%[2]s" {
		resource_group_id            = data.ibm_resource_group.test_acc.id
		name                         = "%[2]s"
		service                      = "databases-for-postgresql"
		plan                         = "standard"
		location                     = "%[3]s"
		adminpassword                = "password12"
		tags                         = ["one:two"]
		group {
			group_id = "member"
			members {
				allocation_count = 2
			}
			memory {
				allocation_mb = 1024
			}
			 disk {
				allocation_mb = 5120
			}
			cpu {
				allocation_count = 3
			}
		}
		users {
			name     = "user123"
			password = "password12"
		}
		allowlist {
			address     = "172.168.1.2/32"
			description = "desc1"
		}
	}
				`, databaseResourceGroup, name, acc.IcdDbRegion)
}

func testAccCheckIBMDatabaseInstancePostgresGroupFullyspecified(databaseResourceGroup string, name string) string {
	return fmt.Sprintf(`
	data "ibm_resource_group" "test_acc" {
		name = "%[1]s"
	}

	resource "ibm_database" "%[2]s" {
		resource_group_id            = data.ibm_resource_group.test_acc.id
		name                         = "%[2]s"
		service                      = "databases-for-postgresql"
		plan                         = "standard"
		location                     = "%[3]s"
		adminpassword                = "password12"
		service_endpoints            = "public-and-private"
		tags                         = ["one:two"]
		group {
			group_id = "member"
			members {
				allocation_count = 2
			}
			memory {
				allocation_mb = 1152
			}
			 disk {
				allocation_mb = 7168
			}
			cpu {
				allocation_count = 3
			}
		}
		users {
			name     = "user123"
			password = "password12"
		}
		users {
			name     = "user124"
			password = "password12"
		}
		allowlist {
			address     = "172.168.1.2/32"
			description = "desc1"
		}
		allowlist {
			address     = "172.168.1.1/32"
			description = "desc"
		}
	}
				`, databaseResourceGroup, name, acc.IcdDbRegion)
}

func testAccCheckIBMDatabaseInstancePostgresGroupReduced(databaseResourceGroup string, name string) string {
	return fmt.Sprintf(`
	data "ibm_resource_group" "test_acc" {
		name = "%[1]s"
	}

	resource "ibm_database" "%[2]s" {
		resource_group_id            = data.ibm_resource_group.test_acc.id
		name                         = "%[2]s"
		service                      = "databases-for-postgresql"
		plan                         = "standard"
		location                     = "%[3]s"
		adminpassword                = "password12"
		service_endpoints            = "public"
		tags                         = ["one:two"]
		group {
			group_id = "member"
			members {
				allocation_count = 2
			}
			memory {
				allocation_mb = 1024
			}
			 disk {
				allocation_mb = 7168
			}
			cpu {
				allocation_count = 3
			}
		}
	}
				`, databaseResourceGroup, name, acc.IcdDbRegion)
}

func testAccCheckIBMDatabaseInstancePostgresGroupScaleOut(databaseResourceGroup string, name string) string {
	return fmt.Sprintf(`
	data "ibm_resource_group" "test_acc" {
		name = "%[1]s"
	}

	resource "ibm_database" "%[2]s" {
		resource_group_id            = data.ibm_resource_group.test_acc.id
		name                         = "%[2]s"
		service                      = "databases-for-postgresql"
		plan                         = "standard"
		location                     = "%[3]s"
		adminpassword                = "password12"
		group {
			group_id = "member"
			members {
				allocation_count = 3
			}
			memory {
				allocation_mb = 1024
			}
			 disk {
				allocation_mb = 7168
			}
			cpu {
				allocation_count = 3
			}
		}
		service_endpoints            = "public"
		tags                         = ["one:two"]
	}
				`, databaseResourceGroup, name, acc.IcdDbRegion)
}

func testAccCheckIBMDatabaseInstancePostgresImport(databaseResourceGroup string, name string) string {
	return fmt.Sprintf(`
	data "ibm_resource_group" "test_acc" {
		is_default = true
		# name = "%[1]s"
	}

	resource "ibm_database" "%[2]s" {
		resource_group_id = data.ibm_resource_group.test_acc.id
		name              = "%[2]s"
		service           = "databases-for-postgresql"
		plan              = "standard"
		location          = "%[3]s"
	  }
				`, databaseResourceGroup, name, acc.IcdDbRegion)
}<|MERGE_RESOLUTION|>--- conflicted
+++ resolved
@@ -591,25 +591,18 @@
 			address     = "172.168.1.2/32"
 			description = "desc1"
 		}
-<<<<<<< HEAD
-		configuration                   = <<CONFIGURATION
-=======
 		configuration                = <<CONFIGURATION
->>>>>>> adafa0e5
 		{
 		  "wal_level": "logical",
 		  "max_replication_slots": 21,
 		  "max_wal_senders": 21
 		}
 		CONFIGURATION
-<<<<<<< HEAD
 		logical_replication_slot {
 			name = "wj123"
 			database_name = "ibmclouddb"
 			plugin_type = "wal2json"
 		}
-=======
->>>>>>> adafa0e5
 	}
 				`, databaseResourceGroup, name, acc.IcdDbRegion)
 }
