// Copyright IBM Corp. 2017, 2021 All Rights Reserved.
// Licensed under the Mozilla Public License v2.0

package database_test

import (
	"fmt"
	"reflect"
	"regexp"
	"strings"
	"testing"

	"time"

	acc "github.com/IBM-Cloud/terraform-provider-ibm/ibm/acctest"
	"github.com/IBM-Cloud/terraform-provider-ibm/ibm/conns"
	"github.com/IBM-Cloud/terraform-provider-ibm/ibm/flex"

	rc "github.com/IBM/platform-services-go-sdk/resourcecontrollerv2"
	"github.com/hashicorp/terraform-plugin-sdk/v2/helper/acctest"
	"github.com/hashicorp/terraform-plugin-sdk/v2/helper/resource"
	"github.com/hashicorp/terraform-plugin-sdk/v2/terraform"

	"github.com/IBM-Cloud/bluemix-go/bmxerror"
	"github.com/IBM-Cloud/bluemix-go/models"
)

const (
	databaseInstanceSuccessStatus      = "active"
	databaseInstanceProvisioningStatus = "provisioning"
	databaseInstanceProgressStatus     = "in progress"
	databaseInstanceInactiveStatus     = "inactive"
	databaseInstanceFailStatus         = "failed"
	databaseInstanceRemovedStatus      = "removed"
	databaseInstanceReclamation        = "pending_reclamation"
)

func TestAccIBMDatabaseInstancePostgresBasic(t *testing.T) {
	t.Parallel()
	databaseResourceGroup := "default"
	var databaseInstanceOne string
	rnd := fmt.Sprintf("tf-Pgress-%d", acctest.RandIntRange(10, 100))
	testName := rnd
	name := "ibm_database." + testName

	resource.Test(t, resource.TestCase{
		PreCheck:     func() { acc.TestAccPreCheck(t) },
		Providers:    acc.TestAccProviders,
		CheckDestroy: testAccCheckIBMDatabaseInstanceDestroy,
		Steps: []resource.TestStep{
			{
				Config: testAccCheckIBMDatabaseInstancePostgresBasic(databaseResourceGroup, testName),
				Check: resource.ComposeAggregateTestCheckFunc(
					testAccCheckIBMDatabaseInstanceExists(name, &databaseInstanceOne),
					resource.TestCheckResourceAttr(name, "name", testName),
					resource.TestCheckResourceAttr(name, "service", "databases-for-postgresql"),
					resource.TestCheckResourceAttr(name, "plan", "standard"),
					resource.TestCheckResourceAttr(name, "location", acc.IcdDbRegion),
					resource.TestCheckResourceAttr(name, "adminuser", "admin"),
					resource.TestCheckResourceAttr(name, "groups.0.memory.0.allocation_mb", "4096"),
					resource.TestCheckResourceAttr(name, "groups.0.disk.0.allocation_mb", "20480"),
					resource.TestCheckResourceAttr(name, "groups.0.cpu.0.allocation_count", "0"),
					resource.TestCheckResourceAttr(name, "service_endpoints", "public"),
					resource.TestCheckResourceAttr(name, "allowlist.#", "1"),
					resource.TestCheckResourceAttr(name, "users.#", "1"),
					resource.TestCheckResourceAttr(name, "connectionstrings.#", "2"),
					resource.TestCheckResourceAttr(name, "connectionstrings.1.name", "admin"),
					resource.TestMatchResourceAttr(name, "connectionstrings.1.certname", regexp.MustCompile("[-a-z0-9]*")),
					resource.TestMatchResourceAttr(name, "connectionstrings.1.certbase64", regexp.MustCompile("^(?:[A-Za-z0-9+/]{4})*(?:[A-Za-z0-9+/]{2}==|[A-Za-z0-9+/]{3}=)?$")),
					resource.TestCheckResourceAttr(name, "tags.#", "1"),
					resource.TestCheckResourceAttr(name, "logical_replication_slot.#", "1"),
				),
			},
			{
				Config: testAccCheckIBMDatabaseInstancePostgresFullyspecified(databaseResourceGroup, testName),
				Check: resource.ComposeAggregateTestCheckFunc(
					testAccCheckIBMDatabaseInstanceExists(name, &databaseInstanceOne),
					resource.TestCheckResourceAttr(name, "name", testName),
					resource.TestCheckResourceAttr(name, "service", "databases-for-postgresql"),
					resource.TestCheckResourceAttr(name, "plan", "standard"),
					resource.TestCheckResourceAttr(name, "location", acc.IcdDbRegion),
					resource.TestCheckResourceAttr(name, "groups.0.memory.0.allocation_mb", "8192"),
					resource.TestCheckResourceAttr(name, "groups.0.disk.0.allocation_mb", "28672"),
					resource.TestCheckResourceAttr(name, "service_endpoints", "public-and-private"),
					resource.TestCheckResourceAttr(name, "allowlist.#", "2"),
					resource.TestCheckResourceAttr(name, "users.#", "3"),
					resource.TestCheckResourceAttr(name, "connectionstrings.#", "4"),
					resource.TestCheckResourceAttr(name, "connectionstrings.3.name", "admin"),
					resource.TestCheckResourceAttr(name, "connectionstrings.0.hosts.#", "1"),
					resource.TestCheckResourceAttr(name, "connectionstrings.0.scheme", "postgres"),
					resource.TestMatchResourceAttr(name, "connectionstrings.0.certname", regexp.MustCompile("[-a-z0-9]*")),
					resource.TestMatchResourceAttr(name, "connectionstrings.0.certbase64", regexp.MustCompile("^(?:[A-Za-z0-9+/]{4})*(?:[A-Za-z0-9+/]{2}==|[A-Za-z0-9+/]{3}=)?$")),
					resource.TestMatchResourceAttr(name, "connectionstrings.0.database", regexp.MustCompile("[-a-z0-9]+")),
					resource.TestCheckResourceAttr(name, "tags.#", "1"),
					resource.TestCheckResourceAttr(name, "logical_replication_slot.#", "2"),
				),
			},
			// {
			// 	ResourceName:      name,
			// 	ImportState:       true,
			// 	ImportStateVerify: true,
			// },
		},
	})
}

<<<<<<< HEAD
func TestAccIBMDatabaseInstancePostgresAllowlistMigration(t *testing.T) {
=======
func TestAccIBMDatabaseInstancePostgresGroupMigration(t *testing.T) {
>>>>>>> a2c05168
	t.Parallel()
	databaseResourceGroup := "default"
	var databaseInstanceOne string
	rnd := fmt.Sprintf("tf-Pgress-%d", acctest.RandIntRange(10, 100))
	testName := rnd
	name := "ibm_database." + testName

	resource.Test(t, resource.TestCase{
		PreCheck:     func() { acc.TestAccPreCheck(t) },
		Providers:    acc.TestAccProviders,
		CheckDestroy: testAccCheckIBMDatabaseInstanceDestroy,
		Steps: []resource.TestStep{
			{
<<<<<<< HEAD
				Config: testAccCheckIBMDatabaseInstancePostgresWhitelistDeprecated(databaseResourceGroup, testName),
=======
				Config: testAccCheckIBMDatabaseInstancePostgresGroupDeprecated(databaseResourceGroup, testName),
>>>>>>> a2c05168
				Check: resource.ComposeAggregateTestCheckFunc(
					testAccCheckIBMDatabaseInstanceExists(name, &databaseInstanceOne),
					resource.TestCheckResourceAttr(name, "name", testName),
					resource.TestCheckResourceAttr(name, "service", "databases-for-postgresql"),
					resource.TestCheckResourceAttr(name, "plan", "standard"),
					resource.TestCheckResourceAttr(name, "location", acc.IcdDbRegion),
					resource.TestCheckResourceAttr(name, "adminuser", "admin"),
<<<<<<< HEAD
					resource.TestCheckResourceAttr(name, "groups.0.memory.0.allocation_mb", "4096"),
					resource.TestCheckResourceAttr(name, "groups.0.disk.0.allocation_mb", "20480"),
					resource.TestCheckResourceAttr(name, "groups.0.cpu.0.allocation_count", "0"),
					resource.TestCheckResourceAttr(name, "service_endpoints", "public"),
					resource.TestCheckResourceAttr(name, "whitelist.#", "1"),
					resource.TestCheckResourceAttr(name, "users.#", "1"),
				),
			},
			{
				Config: testAccCheckIBMDatabaseInstancePostgresAllowlistMigrated(databaseResourceGroup, testName),
=======
					resource.TestCheckResourceAttr(name, "groups.0.count", "2"),
					resource.TestCheckResourceAttr(name, "members_memory_allocation_mb", "2048"),
					resource.TestCheckResourceAttr(name, "members_disk_allocation_mb", "10240"),
					resource.TestCheckResourceAttr(name, "members_cpu_allocation_count", "6"),
				),
			},
			{
				Config: testAccCheckIBMDatabaseInstancePostgresGroupMigrated(databaseResourceGroup, testName),
				Check: resource.ComposeAggregateTestCheckFunc(
					resource.TestCheckResourceAttr(name, "name", testName),
					resource.TestCheckResourceAttr(name, "service", "databases-for-postgresql"),
					resource.TestCheckResourceAttr(name, "plan", "standard"),
					resource.TestCheckResourceAttr(name, "location", acc.IcdDbRegion),
					resource.TestCheckResourceAttr(name, "adminuser", "admin"),
					resource.TestCheckResourceAttr(name, "groups.0.count", "2"),
					resource.TestCheckResourceAttr(name, "groups.0.memory.0.allocation_mb", "2048"),
					resource.TestCheckResourceAttr(name, "groups.0.disk.0.allocation_mb", "10240"),
					resource.TestCheckResourceAttr(name, "groups.0.cpu.0.allocation_count", "6"),
				),
			},
		},
	})
}

func TestAccIBMDatabaseInstancePostgresNode(t *testing.T) {
	t.Parallel()
	databaseResourceGroup := "default"
	var databaseInstanceOne string
	rnd := fmt.Sprintf("tf-Pgress-%d", acctest.RandIntRange(10, 100))
	testName := rnd
	name := "ibm_database." + testName

	resource.Test(t, resource.TestCase{
		PreCheck:     func() { acc.TestAccPreCheck(t) },
		Providers:    acc.TestAccProviders,
		CheckDestroy: testAccCheckIBMDatabaseInstanceDestroy,
		Steps: []resource.TestStep{
			{
				Config: testAccCheckIBMDatabaseInstancePostgresNodeBasic(databaseResourceGroup, testName),
>>>>>>> a2c05168
				Check: resource.ComposeAggregateTestCheckFunc(
					testAccCheckIBMDatabaseInstanceExists(name, &databaseInstanceOne),
					resource.TestCheckResourceAttr(name, "name", testName),
					resource.TestCheckResourceAttr(name, "service", "databases-for-postgresql"),
					resource.TestCheckResourceAttr(name, "plan", "standard"),
					resource.TestCheckResourceAttr(name, "location", acc.IcdDbRegion),
					resource.TestCheckResourceAttr(name, "adminuser", "admin"),
<<<<<<< HEAD
					resource.TestCheckResourceAttr(name, "groups.0.memory.0.allocation_mb", "4096"),
					resource.TestCheckResourceAttr(name, "groups.0.disk.0.allocation_mb", "20480"),
					resource.TestCheckResourceAttr(name, "groups.0.cpu.0.allocation_count", "0"),
					resource.TestCheckResourceAttr(name, "service_endpoints", "public"),
					resource.TestCheckResourceAttr(name, "allowlist.#", "1"),
					resource.TestCheckResourceAttr(name, "users.#", "1"),
				),
			},
=======
					resource.TestCheckResourceAttr(name, "node_count", "2"),
					resource.TestCheckResourceAttr(name, "node_memory_allocation_mb", "1024"),
					resource.TestCheckResourceAttr(name, "node_disk_allocation_mb", "5120"),
					resource.TestCheckResourceAttr(name, "node_cpu_allocation_count", "3"),
					resource.TestCheckResourceAttr(name, "service_endpoints", "public"),
					resource.TestCheckResourceAttr(name, "allowlist.#", "1"),
					resource.TestCheckResourceAttr(name, "users.#", "1"),
					resource.TestCheckResourceAttr(name, "connectionstrings.#", "2"),
					resource.TestCheckResourceAttr(name, "connectionstrings.1.name", "admin"),
					resource.TestMatchResourceAttr(name, "connectionstrings.1.certname", regexp.MustCompile("[-a-z0-9]*")),
					resource.TestMatchResourceAttr(name, "connectionstrings.1.certbase64", regexp.MustCompile("^(?:[A-Za-z0-9+/]{4})*(?:[A-Za-z0-9+/]{2}==|[A-Za-z0-9+/]{3}=)?$")),
					resource.TestCheckResourceAttr(name, "tags.#", "1"),
				),
			},
			{
				Config: testAccCheckIBMDatabaseInstancePostgresNodeFullyspecified(databaseResourceGroup, testName),
				Check: resource.ComposeAggregateTestCheckFunc(
					testAccCheckIBMDatabaseInstanceExists(name, &databaseInstanceOne),
					resource.TestCheckResourceAttr(name, "name", testName),
					resource.TestCheckResourceAttr(name, "service", "databases-for-postgresql"),
					resource.TestCheckResourceAttr(name, "plan", "standard"),
					resource.TestCheckResourceAttr(name, "location", acc.IcdDbRegion),
					resource.TestCheckResourceAttr(name, "node_count", "2"),
					resource.TestCheckResourceAttr(name, "node_memory_allocation_mb", "1024"),
					resource.TestCheckResourceAttr(name, "node_disk_allocation_mb", "7168"),
					resource.TestCheckResourceAttr(name, "node_cpu_allocation_count", "3"),
					resource.TestCheckResourceAttr(name, "service_endpoints", "public-and-private"),
					resource.TestCheckResourceAttr(name, "allowlist.#", "2"),
					resource.TestCheckResourceAttr(name, "users.#", "2"),
					resource.TestCheckResourceAttr(name, "connectionstrings.#", "3"),
					resource.TestCheckResourceAttr(name, "connectionstrings.2.name", "admin"),
					resource.TestCheckResourceAttr(name, "connectionstrings.0.hosts.#", "1"),
					resource.TestCheckResourceAttr(name, "connectionstrings.0.scheme", "postgres"),
					resource.TestMatchResourceAttr(name, "connectionstrings.0.certname", regexp.MustCompile("[-a-z0-9]*")),
					resource.TestMatchResourceAttr(name, "connectionstrings.0.certbase64", regexp.MustCompile("^(?:[A-Za-z0-9+/]{4})*(?:[A-Za-z0-9+/]{2}==|[A-Za-z0-9+/]{3}=)?$")),
					resource.TestMatchResourceAttr(name, "connectionstrings.0.database", regexp.MustCompile("[-a-z0-9]+")),
					resource.TestCheckResourceAttr(name, "tags.#", "1"),
				),
			},
			{
				Config: testAccCheckIBMDatabaseInstancePostgresNodeReduced(databaseResourceGroup, testName),
				Check: resource.ComposeAggregateTestCheckFunc(
					testAccCheckIBMDatabaseInstanceExists(name, &databaseInstanceOne),
					resource.TestCheckResourceAttr(name, "name", testName),
					resource.TestCheckResourceAttr(name, "service", "databases-for-postgresql"),
					resource.TestCheckResourceAttr(name, "plan", "standard"),
					resource.TestCheckResourceAttr(name, "location", acc.IcdDbRegion),
					resource.TestCheckResourceAttr(name, "node_count", "2"),
					resource.TestCheckResourceAttr(name, "node_memory_allocation_mb", "1024"),
					resource.TestCheckResourceAttr(name, "node_disk_allocation_mb", "7168"),
					resource.TestCheckResourceAttr(name, "node_cpu_allocation_count", "3"),
					resource.TestCheckResourceAttr(name, "allowlist.#", "0"),
					resource.TestCheckResourceAttr(name, "users.#", "0"),
					resource.TestCheckResourceAttr(name, "connectionstrings.#", "1"),
					resource.TestCheckResourceAttr(name, "tags.#", "1"),
				),
			},
			{
				Config: testAccCheckIBMDatabaseInstancePostgresNodeScaleOut(databaseResourceGroup, testName),
				Check: resource.ComposeAggregateTestCheckFunc(
					testAccCheckIBMDatabaseInstanceExists(name, &databaseInstanceOne),
					resource.TestCheckResourceAttr(name, "name", testName),
					resource.TestCheckResourceAttr(name, "service", "databases-for-postgresql"),
					resource.TestCheckResourceAttr(name, "plan", "standard"),
					resource.TestCheckResourceAttr(name, "location", acc.IcdDbRegion),
					resource.TestCheckResourceAttr(name, "node_count", "3"),
					resource.TestCheckResourceAttr(name, "node_memory_allocation_mb", "1024"),
					resource.TestCheckResourceAttr(name, "node_disk_allocation_mb", "7168"),
					resource.TestCheckResourceAttr(name, "node_cpu_allocation_count", "3"),
					resource.TestCheckResourceAttr(name, "allowlist.#", "0"),
					resource.TestCheckResourceAttr(name, "users.#", "0"),
					resource.TestCheckResourceAttr(name, "connectionstrings.#", "1"),
					resource.TestCheckResourceAttr(name, "tags.#", "1"),
				),
			},
			// {
			// 	ResourceName:      name,
			// 	ImportState:       true,
			// 	ImportStateVerify: true,
			// },
>>>>>>> a2c05168
		},
	})
}

func TestAccIBMDatabaseInstancePostgresGroup(t *testing.T) {
	t.Parallel()
	databaseResourceGroup := "default"
	var databaseInstanceOne string
	rnd := fmt.Sprintf("tf-Pgress-%d", acctest.RandIntRange(10, 100))
	testName := rnd
	name := "ibm_database." + testName

	resource.Test(t, resource.TestCase{
		PreCheck:     func() { acc.TestAccPreCheck(t) },
		Providers:    acc.TestAccProviders,
		CheckDestroy: testAccCheckIBMDatabaseInstanceDestroy,
		Steps: []resource.TestStep{
			{
				Config: testAccCheckIBMDatabaseInstancePostgresGroupBasic(databaseResourceGroup, testName),
				Check: resource.ComposeAggregateTestCheckFunc(
					testAccCheckIBMDatabaseInstanceExists(name, &databaseInstanceOne),
					resource.TestCheckResourceAttr(name, "name", testName),
					resource.TestCheckResourceAttr(name, "service", "databases-for-postgresql"),
					resource.TestCheckResourceAttr(name, "plan", "standard"),
					resource.TestCheckResourceAttr(name, "location", acc.IcdDbRegion),
					resource.TestCheckResourceAttr(name, "adminuser", "admin"),
					resource.TestCheckResourceAttr(name, "groups.0.count", "2"),
					resource.TestCheckResourceAttr(name, "groups.0.memory.0.allocation_mb", "4096"),
					resource.TestCheckResourceAttr(name, "groups.0.disk.0.allocation_mb", "20480"),
					resource.TestCheckResourceAttr(name, "groups.0.cpu.0.allocation_count", "6"),
					resource.TestCheckResourceAttr(name, "service_endpoints", "public"),
					resource.TestCheckResourceAttr(name, "allowlist.#", "1"),
					resource.TestCheckResourceAttr(name, "users.#", "1"),
					resource.TestCheckResourceAttr(name, "connectionstrings.#", "2"),
					resource.TestCheckResourceAttr(name, "connectionstrings.1.name", "admin"),
					resource.TestMatchResourceAttr(name, "connectionstrings.1.certname", regexp.MustCompile("[-a-z0-9]*")),
					resource.TestMatchResourceAttr(name, "connectionstrings.1.certbase64", regexp.MustCompile("^(?:[A-Za-z0-9+/]{4})*(?:[A-Za-z0-9+/]{2}==|[A-Za-z0-9+/]{3}=)?$")),
					resource.TestCheckResourceAttr(name, "tags.#", "1"),
				),
			},
			{
				Config: testAccCheckIBMDatabaseInstancePostgresGroupFullyspecified(databaseResourceGroup, testName),
				Check: resource.ComposeAggregateTestCheckFunc(
					testAccCheckIBMDatabaseInstanceExists(name, &databaseInstanceOne),
					resource.TestCheckResourceAttr(name, "name", testName),
					resource.TestCheckResourceAttr(name, "service", "databases-for-postgresql"),
					resource.TestCheckResourceAttr(name, "plan", "standard"),
					resource.TestCheckResourceAttr(name, "location", acc.IcdDbRegion),
					resource.TestCheckResourceAttr(name, "groups.0.count", "2"),
					resource.TestCheckResourceAttr(name, "groups.0.memory.0.allocation_mb", "4608"),
					resource.TestCheckResourceAttr(name, "groups.0.disk.0.allocation_mb", "28672"),
					resource.TestCheckResourceAttr(name, "groups.0.cpu.0.allocation_count", "6"),
					resource.TestCheckResourceAttr(name, "service_endpoints", "public-and-private"),
					resource.TestCheckResourceAttr(name, "allowlist.#", "2"),
					resource.TestCheckResourceAttr(name, "users.#", "2"),
					resource.TestCheckResourceAttr(name, "connectionstrings.#", "3"),
					resource.TestCheckResourceAttr(name, "connectionstrings.2.name", "admin"),
					resource.TestCheckResourceAttr(name, "connectionstrings.0.hosts.#", "1"),
					resource.TestCheckResourceAttr(name, "connectionstrings.0.scheme", "postgres"),
					resource.TestMatchResourceAttr(name, "connectionstrings.0.certname", regexp.MustCompile("[-a-z0-9]*")),
					resource.TestMatchResourceAttr(name, "connectionstrings.0.certbase64", regexp.MustCompile("^(?:[A-Za-z0-9+/]{4})*(?:[A-Za-z0-9+/]{2}==|[A-Za-z0-9+/]{3}=)?$")),
					resource.TestMatchResourceAttr(name, "connectionstrings.0.database", regexp.MustCompile("[-a-z0-9]+")),
					resource.TestCheckResourceAttr(name, "tags.#", "1"),
				),
			},
			{
				Config: testAccCheckIBMDatabaseInstancePostgresGroupReduced(databaseResourceGroup, testName),
				Check: resource.ComposeAggregateTestCheckFunc(
					testAccCheckIBMDatabaseInstanceExists(name, &databaseInstanceOne),
					resource.TestCheckResourceAttr(name, "name", testName),
					resource.TestCheckResourceAttr(name, "service", "databases-for-postgresql"),
					resource.TestCheckResourceAttr(name, "plan", "standard"),
					resource.TestCheckResourceAttr(name, "location", acc.IcdDbRegion),
					resource.TestCheckResourceAttr(name, "groups.0.count", "2"),
					resource.TestCheckResourceAttr(name, "groups.0.memory.0.allocation_mb", "4096"),
					resource.TestCheckResourceAttr(name, "groups.0.disk.0.allocation_mb", "28672"),
					resource.TestCheckResourceAttr(name, "groups.0.cpu.0.allocation_count", "6"),
					resource.TestCheckResourceAttr(name, "allowlist.#", "0"),
					resource.TestCheckResourceAttr(name, "users.#", "0"),
					resource.TestCheckResourceAttr(name, "connectionstrings.#", "1"),
					resource.TestCheckResourceAttr(name, "tags.#", "1"),
				),
			},
			{
				Config: testAccCheckIBMDatabaseInstancePostgresGroupScaleOut(databaseResourceGroup, testName),
				Check: resource.ComposeAggregateTestCheckFunc(
					testAccCheckIBMDatabaseInstanceExists(name, &databaseInstanceOne),
					resource.TestCheckResourceAttr(name, "name", testName),
					resource.TestCheckResourceAttr(name, "service", "databases-for-postgresql"),
					resource.TestCheckResourceAttr(name, "plan", "standard"),
					resource.TestCheckResourceAttr(name, "location", acc.IcdDbRegion),
					resource.TestCheckResourceAttr(name, "groups.0.count", "3"),
					resource.TestCheckResourceAttr(name, "groups.0.memory.0.allocation_mb", "6144"),
					resource.TestCheckResourceAttr(name, "groups.0.disk.0.allocation_mb", "43008"),
					resource.TestCheckResourceAttr(name, "groups.0.cpu.0.allocation_count", "9"),
					resource.TestCheckResourceAttr(name, "allowlist.#", "0"),
					resource.TestCheckResourceAttr(name, "users.#", "0"),
					resource.TestCheckResourceAttr(name, "connectionstrings.#", "1"),
					resource.TestCheckResourceAttr(name, "tags.#", "1"),
				),
			},
		},
	})
}

// TestAccIBMDatabaseInstance_CreateAfterManualDestroy not required as tested by resource_instance tests

func TestAccIBMDatabaseInstancePostgresImport(t *testing.T) {
	t.Parallel()
	databaseResourceGroup := "default"
	var databaseInstanceOne string
	serviceName := fmt.Sprintf("tf-Pgress-%d", acctest.RandIntRange(10, 100))
	//serviceName := "test_acc"
	resourceName := "ibm_database." + serviceName

	resource.Test(t, resource.TestCase{
		PreCheck:     func() { acc.TestAccPreCheck(t) },
		Providers:    acc.TestAccProviders,
		CheckDestroy: testAccCheckIBMDatabaseInstanceDestroy,
		Steps: []resource.TestStep{
			{
				Config: testAccCheckIBMDatabaseInstancePostgresImport(databaseResourceGroup, serviceName),
				Check: resource.ComposeAggregateTestCheckFunc(
					testAccCheckIBMDatabaseInstanceExists(resourceName, &databaseInstanceOne),
					resource.TestCheckResourceAttr(resourceName, "name", serviceName),
					resource.TestCheckResourceAttr(resourceName, "service", "databases-for-postgresql"),
					resource.TestCheckResourceAttr(resourceName, "plan", "standard"),
					resource.TestCheckResourceAttr(resourceName, "location", acc.IcdDbRegion),
				),
			},
			{
				ResourceName:      resourceName,
				ImportState:       true,
				ImportStateVerify: true,
				ImportStateVerifyIgnore: []string{
					"wait_time_minutes"},
			},
		},
	})
}

func TestAccIBMDatabaseInstancePostgresPITR(t *testing.T) {
	t.Parallel()
	databaseResourceGroup := "default"
	var databaseInstanceOne string
	var databaseInstanceTwo string
	serviceName := fmt.Sprintf("tf-Pgress-%d", acctest.RandIntRange(10, 100))
	//serviceName := "test_acc"
	pitrServiceName := serviceName + "-pitr"
	resourceName := "ibm_database." + serviceName
	pitrResource := "ibm_database." + pitrServiceName

	resource.Test(t, resource.TestCase{
		PreCheck:     func() { acc.TestAccPreCheck(t) },
		Providers:    acc.TestAccProviders,
		CheckDestroy: testAccCheckIBMDatabaseInstanceDestroy,
		Steps: []resource.TestStep{
			{
				Config: testAccCheckIBMDatabaseInstancePostgresMinimal(databaseResourceGroup, serviceName),
				Check: resource.ComposeAggregateTestCheckFunc(
					testAccCheckIBMDatabaseInstanceExists(resourceName, &databaseInstanceOne),
					resource.TestCheckResourceAttr(resourceName, "name", serviceName),
					resource.TestCheckResourceAttr(resourceName, "service", "databases-for-postgresql"),
					resource.TestCheckResourceAttr(resourceName, "plan", "standard"),
					resource.TestCheckResourceAttr(resourceName, "location", acc.IcdDbRegion),
				),
			},
			{
				Config: testAccCheckIBMDatabaseInstancePostgresMinimal_PITR(databaseResourceGroup, serviceName),
				Check: resource.ComposeAggregateTestCheckFunc(
					testAccCheckIBMDatabaseInstanceExists(pitrResource, &databaseInstanceTwo),
					resource.TestCheckResourceAttr(pitrResource, "name", pitrServiceName),
					resource.TestCheckResourceAttr(pitrResource, "service", "databases-for-postgresql"),
					resource.TestCheckResourceAttr(pitrResource, "plan", "standard"),
					resource.TestCheckResourceAttr(pitrResource, "location", acc.IcdDbRegion),
				),
			},
		},
	})
}

func testAccCheckIBMDatabaseInstanceDestroy(s *terraform.State) error {
	rsContClient, err := acc.TestAccProvider.Meta().(conns.ClientSession).ResourceControllerV2API()
	if err != nil {
		return err
	}
	for _, rs := range s.RootModule().Resources {
		if rs.Type != "ibm_database" {
			continue
		}

		instanceID := rs.Primary.ID

		rsInst := rc.GetResourceInstanceOptions{
			ID: &instanceID,
		}
		instance, response, err := rsContClient.GetResourceInstance(&rsInst)
		if err == nil {
			if !reflect.DeepEqual(instance, models.ServiceInstance{}) && *instance.State == "active" {
				return fmt.Errorf("Database still exists: %s", rs.Primary.ID)
			}
		} else {
			if !strings.Contains(err.Error(), "404") {
				return fmt.Errorf("[ERROR] Error checking if database (%s) has been destroyed: %s %s", rs.Primary.ID, err, response)
			}
		}
	}
	return nil
}

func testAccDatabaseInstanceManuallyDelete(tfDatabaseID *string) resource.TestCheckFunc {
	return func(s *terraform.State) error {
		_ = testAccDatabaseInstanceManuallyDeleteUnwrapped(s, tfDatabaseID)
		return nil
	}
}

func testAccDatabaseInstanceManuallyDeleteUnwrapped(s *terraform.State, tfDatabaseID *string) error {
	rsConClient, err := acc.TestAccProvider.Meta().(conns.ClientSession).ResourceControllerV2API()
	if err != nil {
		return err
	}
	instance := *tfDatabaseID
	var instanceID string
	if strings.HasPrefix(instance, "crn") {
		instanceID = instance
	} else {
		_, instanceID, _ = flex.ConvertTftoCisTwoVar(instance)
	}
	recursive := true
	deleteReq := rc.DeleteResourceInstanceOptions{
		ID:        &instanceID,
		Recursive: &recursive,
	}
	response, err := rsConClient.DeleteResourceInstance(&deleteReq)
	if err != nil {
		return fmt.Errorf("[ERROR] Error deleting resource instance: %s %s", err, response)
	}

	_ = &resource.StateChangeConf{
		Pending: []string{databaseInstanceProgressStatus, databaseInstanceInactiveStatus, databaseInstanceSuccessStatus},
		Target:  []string{databaseInstanceRemovedStatus},
		Refresh: func() (interface{}, string, error) {
			rsInst := rc.GetResourceInstanceOptions{
				ID: &instanceID,
			}
			instance, response, err := rsConClient.GetResourceInstance(&rsInst)
			if err != nil {
				if apiErr, ok := err.(bmxerror.RequestFailure); ok && apiErr.StatusCode() == 404 {
					return instance, databaseInstanceSuccessStatus, nil
				}
				return nil, "", err
			}
			if *instance.State == databaseInstanceFailStatus {
				return instance, *instance.State, fmt.Errorf("[ERROR] The resource instance %s failed to delete: %v %s", instanceID, err, response)
			}
			return instance, *instance.State, nil
		},
		Timeout:    90 * time.Second,
		Delay:      10 * time.Second,
		MinTimeout: 10 * time.Second,
	}
	if err != nil {
		return fmt.Errorf("[ERROR] Error waiting for resource instance (%s) to be deleted: %s", instanceID, err)
	}
	return nil
}

func testAccCheckIBMDatabaseInstanceExists(n string, tfDatabaseID *string) resource.TestCheckFunc {
	return func(s *terraform.State) error {
		rs, ok := s.RootModule().Resources[n]
		if !ok {
			return fmt.Errorf("Not found: %s", n)
		}

		rsContClient, err := acc.TestAccProvider.Meta().(conns.ClientSession).ResourceControllerV2API()
		if err != nil {
			return err
		}
		instanceID := rs.Primary.ID

		rsInst := rc.GetResourceInstanceOptions{
			ID: &instanceID,
		}
		instance, response, err := rsContClient.GetResourceInstance(&rsInst)
		if err != nil {
			if strings.Contains(err.Error(), "Object not found") ||
				strings.Contains(err.Error(), "status code: 404") {
				*tfDatabaseID = ""
				return nil
			}
			return fmt.Errorf("[ERROR] Error retrieving resource instance: %s %s", err, response)
		}
		if strings.Contains(*instance.State, "removed") {
			*tfDatabaseID = ""
			return nil
		}

		*tfDatabaseID = instanceID
		return nil
	}
}

func testAccCheckIBMDatabaseInstancePostgresBasic(databaseResourceGroup string, name string) string {
	return fmt.Sprintf(`
	data "ibm_resource_group" "test_acc" {
		name = "%[1]s"
	}

	resource "ibm_database" "%[2]s" {
		resource_group_id            = data.ibm_resource_group.test_acc.id
		name                         = "%[2]s"
		service                      = "databases-for-postgresql"
		plan                         = "standard"
		location                     = "%[3]s"
		adminpassword                = "password12"
		group {
			group_id = "member"
			memory {
			  allocation_mb = 2048
			}
			disk {
			  allocation_mb = 10240
			}
		}
		tags                         = ["one:two"]
		users {
			name     = "user123"
			password = "password12"
		}
		allowlist {
			address     = "172.168.1.2/32"
			description = "desc1"
		}
		configuration                = <<CONFIGURATION
		{
		  "wal_level": "logical",
		  "max_replication_slots": 21,
		  "max_wal_senders": 21
		}
		CONFIGURATION
		logical_replication_slot {
			name = "wj123"
			database_name = "ibmclouddb"
			plugin_type = "wal2json"
		}
	}
				`, databaseResourceGroup, name, acc.IcdDbRegion)
}

func testAccCheckIBMDatabaseInstancePostgresFullyspecified(databaseResourceGroup string, name string) string {
	return fmt.Sprintf(`
	data "ibm_resource_group" "test_acc" {
		name = "%[1]s"
	}

	resource "ibm_database" "%[2]s" {
		resource_group_id            = data.ibm_resource_group.test_acc.id
		name                         = "%[2]s"
		service                      = "databases-for-postgresql"
		plan                         = "standard"
		location                     = "%[3]s"
		adminpassword                = "password12"
		group {
			group_id = "member"
			memory {
			  allocation_mb = 4096
			}
			disk {
			  allocation_mb = 14336
			}
			cpu {
			  allocation_count = 6
			}
		}
		service_endpoints            = "public-and-private"
		tags                         = ["one:two"]
		users {
			name     = "user123"
			password = "password12"
		}
		users {
			name     = "user124"
			password = "password12"
		}
		users {
			name     = "repl"
			password = "repl123456"
		}
		configuration                   = <<CONFIGURATION
		{
		  "wal_level": "logical",
		  "max_replication_slots": 21,
		  "max_wal_senders": 21
		}
		CONFIGURATION
		allowlist {
			address     = "172.168.1.2/32"
			description = "desc1"
		}
		allowlist {
			address     = "172.168.1.1/32"
			description = "desc"
		}
		logical_replication_slot {
			name = "wj123"
			database_name = "ibmclouddb"
			plugin_type = "wal2json"
		}
		logical_replication_slot {
			name = "wj321"
			database_name = "ibmclouddb"
			plugin_type = "wal2json"
		}
	}
				`, databaseResourceGroup, name, acc.IcdDbRegion)
}

func testAccCheckIBMDatabaseInstancePostgresWhitelistDeprecated(databaseResourceGroup string, name string) string {
	return fmt.Sprintf(`
	data "ibm_resource_group" "test_acc" {
		name = "%[1]s"
	}

	resource "ibm_database" "%[2]s" {
		resource_group_id            = data.ibm_resource_group.test_acc.id
		name                         = "%[2]s"
		service                      = "databases-for-postgresql"
		plan                         = "standard"
		location                     = "%[3]s"
		adminpassword                = "password12"
		group {
			group_id = "member"
			memory {
			  allocation_mb = 2048
			}
			disk {
			  allocation_mb = 10240
			}
		}
<<<<<<< HEAD
=======
	}
				`, databaseResourceGroup, name, acc.IcdDbRegion)
}

func testAccCheckIBMDatabaseInstancePostgresNodeBasic(databaseResourceGroup string, name string) string {
	return fmt.Sprintf(`
	data "ibm_resource_group" "test_acc" {
		name = "%[1]s"
	}

	resource "ibm_database" "%[2]s" {
		resource_group_id            = data.ibm_resource_group.test_acc.id
		name                         = "%[2]s"
		service                      = "databases-for-postgresql"
		plan                         = "standard"
		location                     = "%[3]s"
		adminpassword                = "password12"
		node_count                   = 2
		node_memory_allocation_mb    = 1024
		node_disk_allocation_mb      = 5120
		node_cpu_allocation_count    = 3
>>>>>>> a2c05168
		tags                         = ["one:two"]
		users {
			name     = "user123"
			password = "password12"
		}
<<<<<<< HEAD
		whitelist {
=======
		allowlist {
>>>>>>> a2c05168
			address     = "172.168.1.2/32"
			description = "desc1"
		}
	}
				`, databaseResourceGroup, name, acc.IcdDbRegion)
}

<<<<<<< HEAD
func testAccCheckIBMDatabaseInstancePostgresAllowlistMigrated(databaseResourceGroup string, name string) string {
=======
func testAccCheckIBMDatabaseInstancePostgresNodeFullyspecified(databaseResourceGroup string, name string) string {
>>>>>>> a2c05168
	return fmt.Sprintf(`
	data "ibm_resource_group" "test_acc" {
		name = "%[1]s"
	}

	resource "ibm_database" "%[2]s" {
		resource_group_id            = data.ibm_resource_group.test_acc.id
		name                         = "%[2]s"
		service                      = "databases-for-postgresql"
		plan                         = "standard"
		location                     = "%[3]s"
		adminpassword                = "password12"
<<<<<<< HEAD
		group {
			group_id = "member"
			memory {
			  allocation_mb = 2048
			}
			disk {
			  allocation_mb = 10240
			}
		}
=======
		node_count                   = 2
		node_memory_allocation_mb    = 1024
		node_disk_allocation_mb      = 7168
		node_cpu_allocation_count    = 3
		service_endpoints            = "public-and-private"
>>>>>>> a2c05168
		tags                         = ["one:two"]
		users {
			name     = "user123"
			password = "password12"
		}
<<<<<<< HEAD
		allowlist {
			address     = "172.168.1.3/32"
			description = "desc2"
=======
		users {
			name     = "user124"
			password = "password12"
		}
		allowlist {
			address     = "172.168.1.2/32"
			description = "desc1"
		}
		allowlist {
			address     = "172.168.1.1/32"
			description = "desc"
>>>>>>> a2c05168
		}
	}
				`, databaseResourceGroup, name, acc.IcdDbRegion)
}

<<<<<<< HEAD
=======
func testAccCheckIBMDatabaseInstancePostgresNodeReduced(databaseResourceGroup string, name string) string {
	return fmt.Sprintf(`
	data "ibm_resource_group" "test_acc" {
		name = "%[1]s"
	}

	resource "ibm_database" "%[2]s" {
		resource_group_id            = data.ibm_resource_group.test_acc.id
		name                         = "%[2]s"
		service                      = "databases-for-postgresql"
		plan                         = "standard"
		location                     = "%[3]s"
		adminpassword                = "password12"
		node_count                   = 2
		node_memory_allocation_mb    = 1024
		node_disk_allocation_mb      = 7168
		node_cpu_allocation_count    = 3
		service_endpoints            = "public"
		tags                         = ["one:two"]
	  }
				`, databaseResourceGroup, name, acc.IcdDbRegion)
}
func testAccCheckIBMDatabaseInstancePostgresNodeScaleOut(databaseResourceGroup string, name string) string {
	return fmt.Sprintf(`
	data "ibm_resource_group" "test_acc" {
		name = "%[1]s"
	}

	resource "ibm_database" "%[2]s" {
		resource_group_id            = data.ibm_resource_group.test_acc.id
		name                         = "%[2]s"
		service                      = "databases-for-postgresql"
		plan                         = "standard"
		location                     = "%[3]s"
		adminpassword                = "password12"
		node_count                   = 3
		node_memory_allocation_mb    = 1024
		node_disk_allocation_mb      = 7168
		node_cpu_allocation_count    = 3
		service_endpoints            = "public"
		tags                         = ["one:two"]
	}
				`, databaseResourceGroup, name, acc.IcdDbRegion)
}

>>>>>>> a2c05168
func testAccCheckIBMDatabaseInstancePostgresGroupBasic(databaseResourceGroup string, name string) string {
	return fmt.Sprintf(`
	data "ibm_resource_group" "test_acc" {
		name = "%[1]s"
	}

	resource "ibm_database" "%[2]s" {
		resource_group_id            = data.ibm_resource_group.test_acc.id
		name                         = "%[2]s"
		service                      = "databases-for-postgresql"
		plan                         = "standard"
		location                     = "%[3]s"
		adminpassword                = "password12"
		tags                         = ["one:two"]
		group {
			group_id = "member"
			members {
				allocation_count = 2
			}
			memory {
				allocation_mb = 1024
			}
			 disk {
				allocation_mb = 5120
			}
			cpu {
				allocation_count = 3
			}
		}
		users {
			name     = "user123"
			password = "password12"
		}
		allowlist {
			address     = "172.168.1.2/32"
			description = "desc1"
		}
	}
				`, databaseResourceGroup, name, acc.IcdDbRegion)
}

func testAccCheckIBMDatabaseInstancePostgresGroupFullyspecified(databaseResourceGroup string, name string) string {
	return fmt.Sprintf(`
	data "ibm_resource_group" "test_acc" {
		name = "%[1]s"
	}

	resource "ibm_database" "%[2]s" {
		resource_group_id            = data.ibm_resource_group.test_acc.id
		name                         = "%[2]s"
		service                      = "databases-for-postgresql"
		plan                         = "standard"
		location                     = "%[3]s"
		adminpassword                = "password12"
		service_endpoints            = "public-and-private"
		tags                         = ["one:two"]
		group {
			group_id = "member"
			members {
				allocation_count = 2
			}
			memory {
				allocation_mb = 1152
			}
			 disk {
				allocation_mb = 7168
			}
			cpu {
				allocation_count = 3
			}
		}
		users {
			name     = "user123"
			password = "password12"
		}
		users {
			name     = "user124"
			password = "password12"
		}
		allowlist {
			address     = "172.168.1.2/32"
			description = "desc1"
		}
		allowlist {
			address     = "172.168.1.1/32"
			description = "desc"
		}
	}
				`, databaseResourceGroup, name, acc.IcdDbRegion)
}

func testAccCheckIBMDatabaseInstancePostgresGroupReduced(databaseResourceGroup string, name string) string {
	return fmt.Sprintf(`
	data "ibm_resource_group" "test_acc" {
		name = "%[1]s"
	}

	resource "ibm_database" "%[2]s" {
		resource_group_id            = data.ibm_resource_group.test_acc.id
		name                         = "%[2]s"
		service                      = "databases-for-postgresql"
		plan                         = "standard"
		location                     = "%[3]s"
		adminpassword                = "password12"
		service_endpoints            = "public"
		tags                         = ["one:two"]
		group {
			group_id = "member"
			members {
				allocation_count = 2
			}
			memory {
				allocation_mb = 1024
			}
			 disk {
				allocation_mb = 7168
			}
			cpu {
				allocation_count = 3
			}
		}
	}
				`, databaseResourceGroup, name, acc.IcdDbRegion)
}

func testAccCheckIBMDatabaseInstancePostgresGroupScaleOut(databaseResourceGroup string, name string) string {
	return fmt.Sprintf(`
	data "ibm_resource_group" "test_acc" {
		name = "%[1]s"
	}

	resource "ibm_database" "%[2]s" {
		resource_group_id            = data.ibm_resource_group.test_acc.id
		name                         = "%[2]s"
		service                      = "databases-for-postgresql"
		plan                         = "standard"
		location                     = "%[3]s"
		adminpassword                = "password12"
		group {
			group_id = "member"
			members {
				allocation_count = 3
			}
			memory {
				allocation_mb = 1024
			}
			 disk {
				allocation_mb = 7168
			}
			cpu {
				allocation_count = 3
			}
		}
		service_endpoints            = "public"
		tags                         = ["one:two"]
	}
				`, databaseResourceGroup, name, acc.IcdDbRegion)
}

func testAccCheckIBMDatabaseInstancePostgresImport(databaseResourceGroup string, name string) string {
	return fmt.Sprintf(`
	data "ibm_resource_group" "test_acc" {
		is_default = true
		# name = "%[1]s"
	}

	resource "ibm_database" "%[2]s" {
		resource_group_id = data.ibm_resource_group.test_acc.id
		name              = "%[2]s"
		service           = "databases-for-postgresql"
		plan              = "standard"
		location          = "%[3]s"
	  }
				`, databaseResourceGroup, name, acc.IcdDbRegion)
}

func testAccCheckIBMDatabaseInstancePostgresMinimal(databaseResourceGroup string, name string) string {
	return fmt.Sprintf(`
	data "ibm_resource_group" "test_acc" {
		is_default = true
		# name = "%[1]s"
	}

	resource "ibm_database" "%[2]s" {
		resource_group_id = data.ibm_resource_group.test_acc.id
		name              = "%[2]s"
		service           = "databases-for-postgresql"
		plan              = "standard"
		location          = "%[3]s"
	}
				`, databaseResourceGroup, name, acc.IcdDbRegion)
}

func testAccCheckIBMDatabaseInstancePostgresMinimal_PITR(databaseResourceGroup string, name string) string {
	return fmt.Sprintf(`
	data "ibm_resource_group" "test_acc" {
		is_default = true
		# name = "%[1]s"
	}

	resource "ibm_database" "%[2]s" {
		resource_group_id = data.ibm_resource_group.test_acc.id
		name              = "%[2]s"
		service           = "databases-for-postgresql"
		plan              = "standard"
		location          = "%[3]s"
	}

	resource "ibm_database" "%[2]s-pitr" {
		resource_group_id                     = data.ibm_resource_group.test_acc.id
		name                                  = "%[2]s-pitr"
		service                               = "databases-for-postgresql"
		plan                                  = "standard"
		location                              = "%[3]s"
		point_in_time_recovery_deployment_id  = ibm_database.%[2]s.id
		point_in_time_recovery_time           = ""
	}
				`, databaseResourceGroup, name, acc.IcdDbRegion)
}<|MERGE_RESOLUTION|>--- conflicted
+++ resolved
@@ -100,190 +100,6 @@
 			// 	ImportState:       true,
 			// 	ImportStateVerify: true,
 			// },
-		},
-	})
-}
-
-<<<<<<< HEAD
-func TestAccIBMDatabaseInstancePostgresAllowlistMigration(t *testing.T) {
-=======
-func TestAccIBMDatabaseInstancePostgresGroupMigration(t *testing.T) {
->>>>>>> a2c05168
-	t.Parallel()
-	databaseResourceGroup := "default"
-	var databaseInstanceOne string
-	rnd := fmt.Sprintf("tf-Pgress-%d", acctest.RandIntRange(10, 100))
-	testName := rnd
-	name := "ibm_database." + testName
-
-	resource.Test(t, resource.TestCase{
-		PreCheck:     func() { acc.TestAccPreCheck(t) },
-		Providers:    acc.TestAccProviders,
-		CheckDestroy: testAccCheckIBMDatabaseInstanceDestroy,
-		Steps: []resource.TestStep{
-			{
-<<<<<<< HEAD
-				Config: testAccCheckIBMDatabaseInstancePostgresWhitelistDeprecated(databaseResourceGroup, testName),
-=======
-				Config: testAccCheckIBMDatabaseInstancePostgresGroupDeprecated(databaseResourceGroup, testName),
->>>>>>> a2c05168
-				Check: resource.ComposeAggregateTestCheckFunc(
-					testAccCheckIBMDatabaseInstanceExists(name, &databaseInstanceOne),
-					resource.TestCheckResourceAttr(name, "name", testName),
-					resource.TestCheckResourceAttr(name, "service", "databases-for-postgresql"),
-					resource.TestCheckResourceAttr(name, "plan", "standard"),
-					resource.TestCheckResourceAttr(name, "location", acc.IcdDbRegion),
-					resource.TestCheckResourceAttr(name, "adminuser", "admin"),
-<<<<<<< HEAD
-					resource.TestCheckResourceAttr(name, "groups.0.memory.0.allocation_mb", "4096"),
-					resource.TestCheckResourceAttr(name, "groups.0.disk.0.allocation_mb", "20480"),
-					resource.TestCheckResourceAttr(name, "groups.0.cpu.0.allocation_count", "0"),
-					resource.TestCheckResourceAttr(name, "service_endpoints", "public"),
-					resource.TestCheckResourceAttr(name, "whitelist.#", "1"),
-					resource.TestCheckResourceAttr(name, "users.#", "1"),
-				),
-			},
-			{
-				Config: testAccCheckIBMDatabaseInstancePostgresAllowlistMigrated(databaseResourceGroup, testName),
-=======
-					resource.TestCheckResourceAttr(name, "groups.0.count", "2"),
-					resource.TestCheckResourceAttr(name, "members_memory_allocation_mb", "2048"),
-					resource.TestCheckResourceAttr(name, "members_disk_allocation_mb", "10240"),
-					resource.TestCheckResourceAttr(name, "members_cpu_allocation_count", "6"),
-				),
-			},
-			{
-				Config: testAccCheckIBMDatabaseInstancePostgresGroupMigrated(databaseResourceGroup, testName),
-				Check: resource.ComposeAggregateTestCheckFunc(
-					resource.TestCheckResourceAttr(name, "name", testName),
-					resource.TestCheckResourceAttr(name, "service", "databases-for-postgresql"),
-					resource.TestCheckResourceAttr(name, "plan", "standard"),
-					resource.TestCheckResourceAttr(name, "location", acc.IcdDbRegion),
-					resource.TestCheckResourceAttr(name, "adminuser", "admin"),
-					resource.TestCheckResourceAttr(name, "groups.0.count", "2"),
-					resource.TestCheckResourceAttr(name, "groups.0.memory.0.allocation_mb", "2048"),
-					resource.TestCheckResourceAttr(name, "groups.0.disk.0.allocation_mb", "10240"),
-					resource.TestCheckResourceAttr(name, "groups.0.cpu.0.allocation_count", "6"),
-				),
-			},
-		},
-	})
-}
-
-func TestAccIBMDatabaseInstancePostgresNode(t *testing.T) {
-	t.Parallel()
-	databaseResourceGroup := "default"
-	var databaseInstanceOne string
-	rnd := fmt.Sprintf("tf-Pgress-%d", acctest.RandIntRange(10, 100))
-	testName := rnd
-	name := "ibm_database." + testName
-
-	resource.Test(t, resource.TestCase{
-		PreCheck:     func() { acc.TestAccPreCheck(t) },
-		Providers:    acc.TestAccProviders,
-		CheckDestroy: testAccCheckIBMDatabaseInstanceDestroy,
-		Steps: []resource.TestStep{
-			{
-				Config: testAccCheckIBMDatabaseInstancePostgresNodeBasic(databaseResourceGroup, testName),
->>>>>>> a2c05168
-				Check: resource.ComposeAggregateTestCheckFunc(
-					testAccCheckIBMDatabaseInstanceExists(name, &databaseInstanceOne),
-					resource.TestCheckResourceAttr(name, "name", testName),
-					resource.TestCheckResourceAttr(name, "service", "databases-for-postgresql"),
-					resource.TestCheckResourceAttr(name, "plan", "standard"),
-					resource.TestCheckResourceAttr(name, "location", acc.IcdDbRegion),
-					resource.TestCheckResourceAttr(name, "adminuser", "admin"),
-<<<<<<< HEAD
-					resource.TestCheckResourceAttr(name, "groups.0.memory.0.allocation_mb", "4096"),
-					resource.TestCheckResourceAttr(name, "groups.0.disk.0.allocation_mb", "20480"),
-					resource.TestCheckResourceAttr(name, "groups.0.cpu.0.allocation_count", "0"),
-					resource.TestCheckResourceAttr(name, "service_endpoints", "public"),
-					resource.TestCheckResourceAttr(name, "allowlist.#", "1"),
-					resource.TestCheckResourceAttr(name, "users.#", "1"),
-				),
-			},
-=======
-					resource.TestCheckResourceAttr(name, "node_count", "2"),
-					resource.TestCheckResourceAttr(name, "node_memory_allocation_mb", "1024"),
-					resource.TestCheckResourceAttr(name, "node_disk_allocation_mb", "5120"),
-					resource.TestCheckResourceAttr(name, "node_cpu_allocation_count", "3"),
-					resource.TestCheckResourceAttr(name, "service_endpoints", "public"),
-					resource.TestCheckResourceAttr(name, "allowlist.#", "1"),
-					resource.TestCheckResourceAttr(name, "users.#", "1"),
-					resource.TestCheckResourceAttr(name, "connectionstrings.#", "2"),
-					resource.TestCheckResourceAttr(name, "connectionstrings.1.name", "admin"),
-					resource.TestMatchResourceAttr(name, "connectionstrings.1.certname", regexp.MustCompile("[-a-z0-9]*")),
-					resource.TestMatchResourceAttr(name, "connectionstrings.1.certbase64", regexp.MustCompile("^(?:[A-Za-z0-9+/]{4})*(?:[A-Za-z0-9+/]{2}==|[A-Za-z0-9+/]{3}=)?$")),
-					resource.TestCheckResourceAttr(name, "tags.#", "1"),
-				),
-			},
-			{
-				Config: testAccCheckIBMDatabaseInstancePostgresNodeFullyspecified(databaseResourceGroup, testName),
-				Check: resource.ComposeAggregateTestCheckFunc(
-					testAccCheckIBMDatabaseInstanceExists(name, &databaseInstanceOne),
-					resource.TestCheckResourceAttr(name, "name", testName),
-					resource.TestCheckResourceAttr(name, "service", "databases-for-postgresql"),
-					resource.TestCheckResourceAttr(name, "plan", "standard"),
-					resource.TestCheckResourceAttr(name, "location", acc.IcdDbRegion),
-					resource.TestCheckResourceAttr(name, "node_count", "2"),
-					resource.TestCheckResourceAttr(name, "node_memory_allocation_mb", "1024"),
-					resource.TestCheckResourceAttr(name, "node_disk_allocation_mb", "7168"),
-					resource.TestCheckResourceAttr(name, "node_cpu_allocation_count", "3"),
-					resource.TestCheckResourceAttr(name, "service_endpoints", "public-and-private"),
-					resource.TestCheckResourceAttr(name, "allowlist.#", "2"),
-					resource.TestCheckResourceAttr(name, "users.#", "2"),
-					resource.TestCheckResourceAttr(name, "connectionstrings.#", "3"),
-					resource.TestCheckResourceAttr(name, "connectionstrings.2.name", "admin"),
-					resource.TestCheckResourceAttr(name, "connectionstrings.0.hosts.#", "1"),
-					resource.TestCheckResourceAttr(name, "connectionstrings.0.scheme", "postgres"),
-					resource.TestMatchResourceAttr(name, "connectionstrings.0.certname", regexp.MustCompile("[-a-z0-9]*")),
-					resource.TestMatchResourceAttr(name, "connectionstrings.0.certbase64", regexp.MustCompile("^(?:[A-Za-z0-9+/]{4})*(?:[A-Za-z0-9+/]{2}==|[A-Za-z0-9+/]{3}=)?$")),
-					resource.TestMatchResourceAttr(name, "connectionstrings.0.database", regexp.MustCompile("[-a-z0-9]+")),
-					resource.TestCheckResourceAttr(name, "tags.#", "1"),
-				),
-			},
-			{
-				Config: testAccCheckIBMDatabaseInstancePostgresNodeReduced(databaseResourceGroup, testName),
-				Check: resource.ComposeAggregateTestCheckFunc(
-					testAccCheckIBMDatabaseInstanceExists(name, &databaseInstanceOne),
-					resource.TestCheckResourceAttr(name, "name", testName),
-					resource.TestCheckResourceAttr(name, "service", "databases-for-postgresql"),
-					resource.TestCheckResourceAttr(name, "plan", "standard"),
-					resource.TestCheckResourceAttr(name, "location", acc.IcdDbRegion),
-					resource.TestCheckResourceAttr(name, "node_count", "2"),
-					resource.TestCheckResourceAttr(name, "node_memory_allocation_mb", "1024"),
-					resource.TestCheckResourceAttr(name, "node_disk_allocation_mb", "7168"),
-					resource.TestCheckResourceAttr(name, "node_cpu_allocation_count", "3"),
-					resource.TestCheckResourceAttr(name, "allowlist.#", "0"),
-					resource.TestCheckResourceAttr(name, "users.#", "0"),
-					resource.TestCheckResourceAttr(name, "connectionstrings.#", "1"),
-					resource.TestCheckResourceAttr(name, "tags.#", "1"),
-				),
-			},
-			{
-				Config: testAccCheckIBMDatabaseInstancePostgresNodeScaleOut(databaseResourceGroup, testName),
-				Check: resource.ComposeAggregateTestCheckFunc(
-					testAccCheckIBMDatabaseInstanceExists(name, &databaseInstanceOne),
-					resource.TestCheckResourceAttr(name, "name", testName),
-					resource.TestCheckResourceAttr(name, "service", "databases-for-postgresql"),
-					resource.TestCheckResourceAttr(name, "plan", "standard"),
-					resource.TestCheckResourceAttr(name, "location", acc.IcdDbRegion),
-					resource.TestCheckResourceAttr(name, "node_count", "3"),
-					resource.TestCheckResourceAttr(name, "node_memory_allocation_mb", "1024"),
-					resource.TestCheckResourceAttr(name, "node_disk_allocation_mb", "7168"),
-					resource.TestCheckResourceAttr(name, "node_cpu_allocation_count", "3"),
-					resource.TestCheckResourceAttr(name, "allowlist.#", "0"),
-					resource.TestCheckResourceAttr(name, "users.#", "0"),
-					resource.TestCheckResourceAttr(name, "connectionstrings.#", "1"),
-					resource.TestCheckResourceAttr(name, "tags.#", "1"),
-				),
-			},
-			// {
-			// 	ResourceName:      name,
-			// 	ImportState:       true,
-			// 	ImportStateVerify: true,
-			// },
->>>>>>> a2c05168
 		},
 	})
 }
@@ -702,178 +518,6 @@
 				`, databaseResourceGroup, name, acc.IcdDbRegion)
 }
 
-func testAccCheckIBMDatabaseInstancePostgresWhitelistDeprecated(databaseResourceGroup string, name string) string {
-	return fmt.Sprintf(`
-	data "ibm_resource_group" "test_acc" {
-		name = "%[1]s"
-	}
-
-	resource "ibm_database" "%[2]s" {
-		resource_group_id            = data.ibm_resource_group.test_acc.id
-		name                         = "%[2]s"
-		service                      = "databases-for-postgresql"
-		plan                         = "standard"
-		location                     = "%[3]s"
-		adminpassword                = "password12"
-		group {
-			group_id = "member"
-			memory {
-			  allocation_mb = 2048
-			}
-			disk {
-			  allocation_mb = 10240
-			}
-		}
-<<<<<<< HEAD
-=======
-	}
-				`, databaseResourceGroup, name, acc.IcdDbRegion)
-}
-
-func testAccCheckIBMDatabaseInstancePostgresNodeBasic(databaseResourceGroup string, name string) string {
-	return fmt.Sprintf(`
-	data "ibm_resource_group" "test_acc" {
-		name = "%[1]s"
-	}
-
-	resource "ibm_database" "%[2]s" {
-		resource_group_id            = data.ibm_resource_group.test_acc.id
-		name                         = "%[2]s"
-		service                      = "databases-for-postgresql"
-		plan                         = "standard"
-		location                     = "%[3]s"
-		adminpassword                = "password12"
-		node_count                   = 2
-		node_memory_allocation_mb    = 1024
-		node_disk_allocation_mb      = 5120
-		node_cpu_allocation_count    = 3
->>>>>>> a2c05168
-		tags                         = ["one:two"]
-		users {
-			name     = "user123"
-			password = "password12"
-		}
-<<<<<<< HEAD
-		whitelist {
-=======
-		allowlist {
->>>>>>> a2c05168
-			address     = "172.168.1.2/32"
-			description = "desc1"
-		}
-	}
-				`, databaseResourceGroup, name, acc.IcdDbRegion)
-}
-
-<<<<<<< HEAD
-func testAccCheckIBMDatabaseInstancePostgresAllowlistMigrated(databaseResourceGroup string, name string) string {
-=======
-func testAccCheckIBMDatabaseInstancePostgresNodeFullyspecified(databaseResourceGroup string, name string) string {
->>>>>>> a2c05168
-	return fmt.Sprintf(`
-	data "ibm_resource_group" "test_acc" {
-		name = "%[1]s"
-	}
-
-	resource "ibm_database" "%[2]s" {
-		resource_group_id            = data.ibm_resource_group.test_acc.id
-		name                         = "%[2]s"
-		service                      = "databases-for-postgresql"
-		plan                         = "standard"
-		location                     = "%[3]s"
-		adminpassword                = "password12"
-<<<<<<< HEAD
-		group {
-			group_id = "member"
-			memory {
-			  allocation_mb = 2048
-			}
-			disk {
-			  allocation_mb = 10240
-			}
-		}
-=======
-		node_count                   = 2
-		node_memory_allocation_mb    = 1024
-		node_disk_allocation_mb      = 7168
-		node_cpu_allocation_count    = 3
-		service_endpoints            = "public-and-private"
->>>>>>> a2c05168
-		tags                         = ["one:two"]
-		users {
-			name     = "user123"
-			password = "password12"
-		}
-<<<<<<< HEAD
-		allowlist {
-			address     = "172.168.1.3/32"
-			description = "desc2"
-=======
-		users {
-			name     = "user124"
-			password = "password12"
-		}
-		allowlist {
-			address     = "172.168.1.2/32"
-			description = "desc1"
-		}
-		allowlist {
-			address     = "172.168.1.1/32"
-			description = "desc"
->>>>>>> a2c05168
-		}
-	}
-				`, databaseResourceGroup, name, acc.IcdDbRegion)
-}
-
-<<<<<<< HEAD
-=======
-func testAccCheckIBMDatabaseInstancePostgresNodeReduced(databaseResourceGroup string, name string) string {
-	return fmt.Sprintf(`
-	data "ibm_resource_group" "test_acc" {
-		name = "%[1]s"
-	}
-
-	resource "ibm_database" "%[2]s" {
-		resource_group_id            = data.ibm_resource_group.test_acc.id
-		name                         = "%[2]s"
-		service                      = "databases-for-postgresql"
-		plan                         = "standard"
-		location                     = "%[3]s"
-		adminpassword                = "password12"
-		node_count                   = 2
-		node_memory_allocation_mb    = 1024
-		node_disk_allocation_mb      = 7168
-		node_cpu_allocation_count    = 3
-		service_endpoints            = "public"
-		tags                         = ["one:two"]
-	  }
-				`, databaseResourceGroup, name, acc.IcdDbRegion)
-}
-func testAccCheckIBMDatabaseInstancePostgresNodeScaleOut(databaseResourceGroup string, name string) string {
-	return fmt.Sprintf(`
-	data "ibm_resource_group" "test_acc" {
-		name = "%[1]s"
-	}
-
-	resource "ibm_database" "%[2]s" {
-		resource_group_id            = data.ibm_resource_group.test_acc.id
-		name                         = "%[2]s"
-		service                      = "databases-for-postgresql"
-		plan                         = "standard"
-		location                     = "%[3]s"
-		adminpassword                = "password12"
-		node_count                   = 3
-		node_memory_allocation_mb    = 1024
-		node_disk_allocation_mb      = 7168
-		node_cpu_allocation_count    = 3
-		service_endpoints            = "public"
-		tags                         = ["one:two"]
-	}
-				`, databaseResourceGroup, name, acc.IcdDbRegion)
-}
-
->>>>>>> a2c05168
 func testAccCheckIBMDatabaseInstancePostgresGroupBasic(databaseResourceGroup string, name string) string {
 	return fmt.Sprintf(`
 	data "ibm_resource_group" "test_acc" {
