// Copyright IBM Corp. 2017, 2021 All Rights Reserved.
// Licensed under the Mozilla Public License v2.0

package database_test

import (
	"fmt"
	"reflect"
	"regexp"
	"strings"
	"testing"

	"time"

	acc "github.com/IBM-Cloud/terraform-provider-ibm/ibm/acctest"
	"github.com/IBM-Cloud/terraform-provider-ibm/ibm/conns"
	"github.com/IBM-Cloud/terraform-provider-ibm/ibm/flex"

	rc "github.com/IBM/platform-services-go-sdk/resourcecontrollerv2"
	"github.com/hashicorp/terraform-plugin-sdk/v2/helper/acctest"
	"github.com/hashicorp/terraform-plugin-sdk/v2/helper/resource"
	"github.com/hashicorp/terraform-plugin-sdk/v2/terraform"

	"github.com/IBM-Cloud/bluemix-go/bmxerror"
	"github.com/IBM-Cloud/bluemix-go/models"
)

const (
	databaseInstanceSuccessStatus      = "active"
	databaseInstanceProvisioningStatus = "provisioning"
	databaseInstanceProgressStatus     = "in progress"
	databaseInstanceInactiveStatus     = "inactive"
	databaseInstanceFailStatus         = "failed"
	databaseInstanceRemovedStatus      = "removed"
	databaseInstanceReclamation        = "pending_reclamation"
)

func TestAccIBMDatabaseInstancePostgresBasic(t *testing.T) {
	t.Parallel()
	databaseResourceGroup := "default"
	var databaseInstanceOne string
	rnd := fmt.Sprintf("tf-Pgress-%d", acctest.RandIntRange(10, 100))
	testName := rnd
	name := "ibm_database." + testName

	resource.Test(t, resource.TestCase{
		PreCheck:     func() { acc.TestAccPreCheck(t) },
		Providers:    acc.TestAccProviders,
		CheckDestroy: testAccCheckIBMDatabaseInstanceDestroy,
		Steps: []resource.TestStep{
			{
				Config: testAccCheckIBMDatabaseInstancePostgresBasic(databaseResourceGroup, testName),
				Check: resource.ComposeAggregateTestCheckFunc(
					testAccCheckIBMDatabaseInstanceExists(name, &databaseInstanceOne),
					resource.TestCheckResourceAttr(name, "name", testName),
					resource.TestCheckResourceAttr(name, "service", "databases-for-postgresql"),
					resource.TestCheckResourceAttr(name, "plan", "standard"),
					resource.TestCheckResourceAttr(name, "location", acc.IcdDbRegion),
					resource.TestCheckResourceAttr(name, "adminuser", "admin"),
					resource.TestCheckResourceAttr(name, "members_memory_allocation_mb", "2048"),
					resource.TestCheckResourceAttr(name, "members_disk_allocation_mb", "10240"),
					resource.TestCheckResourceAttr(name, "members_cpu_allocation_count", "0"),
					resource.TestCheckResourceAttr(name, "service_endpoints", "public"),
					resource.TestCheckResourceAttr(name, "allowlist.#", "1"),
					resource.TestCheckResourceAttr(name, "users.#", "1"),
					resource.TestCheckResourceAttr(name, "connectionstrings.#", "2"),
					resource.TestCheckResourceAttr(name, "connectionstrings.1.name", "admin"),
					resource.TestMatchResourceAttr(name, "connectionstrings.1.certname", regexp.MustCompile("[-a-z0-9]*")),
					resource.TestMatchResourceAttr(name, "connectionstrings.1.certbase64", regexp.MustCompile("^(?:[A-Za-z0-9+/]{4})*(?:[A-Za-z0-9+/]{2}==|[A-Za-z0-9+/]{3}=)?$")),
					resource.TestCheckResourceAttr(name, "tags.#", "1"),
				),
			},
			{
				Config: testAccCheckIBMDatabaseInstancePostgresFullyspecified(databaseResourceGroup, testName),
				Check: resource.ComposeAggregateTestCheckFunc(
					testAccCheckIBMDatabaseInstanceExists(name, &databaseInstanceOne),
					resource.TestCheckResourceAttr(name, "name", testName),
					resource.TestCheckResourceAttr(name, "service", "databases-for-postgresql"),
					resource.TestCheckResourceAttr(name, "plan", "standard"),
					resource.TestCheckResourceAttr(name, "location", acc.IcdDbRegion),
					resource.TestCheckResourceAttr(name, "members_memory_allocation_mb", "4096"),
					resource.TestCheckResourceAttr(name, "members_disk_allocation_mb", "14336"),
					resource.TestCheckResourceAttr(name, "service_endpoints", "public-and-private"),
					resource.TestCheckResourceAttr(name, "allowlist.#", "2"),
					resource.TestCheckResourceAttr(name, "users.#", "2"),
					resource.TestCheckResourceAttr(name, "connectionstrings.#", "3"),
					resource.TestCheckResourceAttr(name, "connectionstrings.2.name", "admin"),
					resource.TestCheckResourceAttr(name, "connectionstrings.0.hosts.#", "1"),
					resource.TestCheckResourceAttr(name, "connectionstrings.0.scheme", "postgres"),
					resource.TestMatchResourceAttr(name, "connectionstrings.0.certname", regexp.MustCompile("[-a-z0-9]*")),
					resource.TestMatchResourceAttr(name, "connectionstrings.0.certbase64", regexp.MustCompile("^(?:[A-Za-z0-9+/]{4})*(?:[A-Za-z0-9+/]{2}==|[A-Za-z0-9+/]{3}=)?$")),
					resource.TestMatchResourceAttr(name, "connectionstrings.0.database", regexp.MustCompile("[-a-z0-9]+")),
					resource.TestCheckResourceAttr(name, "tags.#", "1"),
				),
			},
			// {
			// 	ResourceName:      name,
			// 	ImportState:       true,
			// 	ImportStateVerify: true,
			// },
		},
	})
}

func TestAccIBMDatabaseInstancePostgresGroupMigration(t *testing.T) {
	t.Parallel()
	databaseResourceGroup := "default"
	var databaseInstanceOne string
	rnd := fmt.Sprintf("tf-Pgress-%d", acctest.RandIntRange(10, 100))
	testName := rnd
	name := "ibm_database." + testName

	resource.Test(t, resource.TestCase{
		PreCheck:     func() { acc.TestAccPreCheck(t) },
		Providers:    acc.TestAccProviders,
		CheckDestroy: testAccCheckIBMDatabaseInstanceDestroy,
		Steps: []resource.TestStep{
			{
				Config: testAccCheckIBMDatabaseInstancePostgresGroupDeprecated(databaseResourceGroup, testName),
				Check: resource.ComposeAggregateTestCheckFunc(
					testAccCheckIBMDatabaseInstanceExists(name, &databaseInstanceOne),
					resource.TestCheckResourceAttr(name, "name", testName),
					resource.TestCheckResourceAttr(name, "service", "databases-for-postgresql"),
					resource.TestCheckResourceAttr(name, "plan", "standard"),
					resource.TestCheckResourceAttr(name, "location", acc.IcdDbRegion),
					resource.TestCheckResourceAttr(name, "adminuser", "admin"),
					resource.TestCheckResourceAttr(name, "groups.0.count", "2"),
					resource.TestCheckResourceAttr(name, "members_memory_allocation_mb", "2048"),
<<<<<<< HEAD
					resource.TestCheckResourceAttr(name, "members_disk_allocation_mb", "14336"),
					resource.TestCheckResourceAttr(name, "allowlist.#", "0"),
					resource.TestCheckResourceAttr(name, "users.#", "0"),
					resource.TestCheckResourceAttr(name, "connectionstrings.#", "1"),
					resource.TestCheckResourceAttr(name, "tags.#", "1"),
=======
					resource.TestCheckResourceAttr(name, "members_disk_allocation_mb", "10240"),
					resource.TestCheckResourceAttr(name, "members_cpu_allocation_count", "6"),
>>>>>>> 9d4edfc2
				),
			},
			{
				Config: testAccCheckIBMDatabaseInstancePostgresGroupMigrated(databaseResourceGroup, testName),
				Check: resource.ComposeAggregateTestCheckFunc(
					resource.TestCheckResourceAttr(name, "name", testName),
					resource.TestCheckResourceAttr(name, "service", "databases-for-postgresql"),
					resource.TestCheckResourceAttr(name, "plan", "standard"),
					resource.TestCheckResourceAttr(name, "location", acc.IcdDbRegion),
					resource.TestCheckResourceAttr(name, "adminuser", "admin"),
					resource.TestCheckResourceAttr(name, "groups.0.count", "2"),
					resource.TestCheckResourceAttr(name, "groups.0.memory.0.allocation_mb", "2048"),
					resource.TestCheckResourceAttr(name, "groups.0.disk.0.allocation_mb", "10240"),
					resource.TestCheckResourceAttr(name, "groups.0.cpu.0.allocation_count", "6"),
				),
			},
		},
	})
}

func TestAccIBMDatabaseInstancePostgresNode(t *testing.T) {
	t.Parallel()
	databaseResourceGroup := "default"
	var databaseInstanceOne string
	rnd := fmt.Sprintf("tf-Pgress-%d", acctest.RandIntRange(10, 100))
	testName := rnd
	name := "ibm_database." + testName

	resource.Test(t, resource.TestCase{
		PreCheck:     func() { acc.TestAccPreCheck(t) },
		Providers:    acc.TestAccProviders,
		CheckDestroy: testAccCheckIBMDatabaseInstanceDestroy,
		Steps: []resource.TestStep{
			{
				Config: testAccCheckIBMDatabaseInstancePostgresNodeBasic(databaseResourceGroup, testName),
				Check: resource.ComposeAggregateTestCheckFunc(
					testAccCheckIBMDatabaseInstanceExists(name, &databaseInstanceOne),
					resource.TestCheckResourceAttr(name, "name", testName),
					resource.TestCheckResourceAttr(name, "service", "databases-for-postgresql"),
					resource.TestCheckResourceAttr(name, "plan", "standard"),
					resource.TestCheckResourceAttr(name, "location", acc.IcdDbRegion),
					resource.TestCheckResourceAttr(name, "adminuser", "admin"),
					resource.TestCheckResourceAttr(name, "node_count", "2"),
					resource.TestCheckResourceAttr(name, "node_memory_allocation_mb", "1024"),
					resource.TestCheckResourceAttr(name, "node_disk_allocation_mb", "5120"),
					resource.TestCheckResourceAttr(name, "node_cpu_allocation_count", "3"),
					resource.TestCheckResourceAttr(name, "service_endpoints", "public"),
					resource.TestCheckResourceAttr(name, "allowlist.#", "1"),
					resource.TestCheckResourceAttr(name, "users.#", "1"),
					resource.TestCheckResourceAttr(name, "connectionstrings.#", "2"),
					resource.TestCheckResourceAttr(name, "connectionstrings.1.name", "admin"),
					resource.TestMatchResourceAttr(name, "connectionstrings.1.certname", regexp.MustCompile("[-a-z0-9]*")),
					resource.TestMatchResourceAttr(name, "connectionstrings.1.certbase64", regexp.MustCompile("^(?:[A-Za-z0-9+/]{4})*(?:[A-Za-z0-9+/]{2}==|[A-Za-z0-9+/]{3}=)?$")),
					resource.TestCheckResourceAttr(name, "tags.#", "1"),
				),
			},
			{
				Config: testAccCheckIBMDatabaseInstancePostgresNodeFullyspecified(databaseResourceGroup, testName),
				Check: resource.ComposeAggregateTestCheckFunc(
					testAccCheckIBMDatabaseInstanceExists(name, &databaseInstanceOne),
					resource.TestCheckResourceAttr(name, "name", testName),
					resource.TestCheckResourceAttr(name, "service", "databases-for-postgresql"),
					resource.TestCheckResourceAttr(name, "plan", "standard"),
					resource.TestCheckResourceAttr(name, "location", acc.IcdDbRegion),
					resource.TestCheckResourceAttr(name, "node_count", "2"),
					resource.TestCheckResourceAttr(name, "node_memory_allocation_mb", "1024"),
					resource.TestCheckResourceAttr(name, "node_disk_allocation_mb", "7168"),
					resource.TestCheckResourceAttr(name, "node_cpu_allocation_count", "3"),
					resource.TestCheckResourceAttr(name, "service_endpoints", "public-and-private"),
					resource.TestCheckResourceAttr(name, "allowlist.#", "2"),
					resource.TestCheckResourceAttr(name, "users.#", "2"),
					resource.TestCheckResourceAttr(name, "connectionstrings.#", "3"),
					resource.TestCheckResourceAttr(name, "connectionstrings.2.name", "admin"),
					resource.TestCheckResourceAttr(name, "connectionstrings.0.hosts.#", "1"),
					resource.TestCheckResourceAttr(name, "connectionstrings.0.scheme", "postgres"),
					resource.TestMatchResourceAttr(name, "connectionstrings.0.certname", regexp.MustCompile("[-a-z0-9]*")),
					resource.TestMatchResourceAttr(name, "connectionstrings.0.certbase64", regexp.MustCompile("^(?:[A-Za-z0-9+/]{4})*(?:[A-Za-z0-9+/]{2}==|[A-Za-z0-9+/]{3}=)?$")),
					resource.TestMatchResourceAttr(name, "connectionstrings.0.database", regexp.MustCompile("[-a-z0-9]+")),
					resource.TestCheckResourceAttr(name, "tags.#", "1"),
				),
			},
			{
				Config: testAccCheckIBMDatabaseInstancePostgresNodeReduced(databaseResourceGroup, testName),
				Check: resource.ComposeAggregateTestCheckFunc(
					testAccCheckIBMDatabaseInstanceExists(name, &databaseInstanceOne),
					resource.TestCheckResourceAttr(name, "name", testName),
					resource.TestCheckResourceAttr(name, "service", "databases-for-postgresql"),
					resource.TestCheckResourceAttr(name, "plan", "standard"),
					resource.TestCheckResourceAttr(name, "location", acc.IcdDbRegion),
					resource.TestCheckResourceAttr(name, "node_count", "2"),
					resource.TestCheckResourceAttr(name, "node_memory_allocation_mb", "1024"),
					resource.TestCheckResourceAttr(name, "node_disk_allocation_mb", "7168"),
					resource.TestCheckResourceAttr(name, "node_cpu_allocation_count", "3"),
					resource.TestCheckResourceAttr(name, "allowlist.#", "0"),
					resource.TestCheckResourceAttr(name, "users.#", "0"),
					resource.TestCheckResourceAttr(name, "connectionstrings.#", "1"),
					resource.TestCheckResourceAttr(name, "tags.#", "1"),
				),
			},
			{
				Config: testAccCheckIBMDatabaseInstancePostgresNodeScaleOut(databaseResourceGroup, testName),
				Check: resource.ComposeAggregateTestCheckFunc(
					testAccCheckIBMDatabaseInstanceExists(name, &databaseInstanceOne),
					resource.TestCheckResourceAttr(name, "name", testName),
					resource.TestCheckResourceAttr(name, "service", "databases-for-postgresql"),
					resource.TestCheckResourceAttr(name, "plan", "standard"),
					resource.TestCheckResourceAttr(name, "location", acc.IcdDbRegion),
					resource.TestCheckResourceAttr(name, "node_count", "3"),
					resource.TestCheckResourceAttr(name, "node_memory_allocation_mb", "1024"),
					resource.TestCheckResourceAttr(name, "node_disk_allocation_mb", "7168"),
					resource.TestCheckResourceAttr(name, "node_cpu_allocation_count", "3"),
					resource.TestCheckResourceAttr(name, "allowlist.#", "0"),
					resource.TestCheckResourceAttr(name, "users.#", "0"),
					resource.TestCheckResourceAttr(name, "connectionstrings.#", "1"),
					resource.TestCheckResourceAttr(name, "tags.#", "1"),
				),
			},
			// {
			// 	ResourceName:      name,
			// 	ImportState:       true,
			// 	ImportStateVerify: true,
			// },
		},
	})
}

func TestAccIBMDatabaseInstancePostgresGroup(t *testing.T) {
	t.Parallel()
	databaseResourceGroup := "default"
	var databaseInstanceOne string
	rnd := fmt.Sprintf("tf-Pgress-%d", acctest.RandIntRange(10, 100))
	testName := rnd
	name := "ibm_database." + testName

	resource.Test(t, resource.TestCase{
		PreCheck:     func() { acc.TestAccPreCheck(t) },
		Providers:    acc.TestAccProviders,
		CheckDestroy: testAccCheckIBMDatabaseInstanceDestroy,
		Steps: []resource.TestStep{
			{
				Config: testAccCheckIBMDatabaseInstancePostgresGroupBasic(databaseResourceGroup, testName),
				Check: resource.ComposeAggregateTestCheckFunc(
					testAccCheckIBMDatabaseInstanceExists(name, &databaseInstanceOne),
					resource.TestCheckResourceAttr(name, "name", testName),
					resource.TestCheckResourceAttr(name, "service", "databases-for-postgresql"),
					resource.TestCheckResourceAttr(name, "plan", "standard"),
					resource.TestCheckResourceAttr(name, "location", acc.IcdDbRegion),
					resource.TestCheckResourceAttr(name, "adminuser", "admin"),
					resource.TestCheckResourceAttr(name, "groups.0.count", "2"),
					resource.TestCheckResourceAttr(name, "groups.0.memory.0.allocation_mb", "2048"),
					resource.TestCheckResourceAttr(name, "groups.0.disk.0.allocation_mb", "10240"),
					resource.TestCheckResourceAttr(name, "groups.0.cpu.0.allocation_count", "6"),
					resource.TestCheckResourceAttr(name, "service_endpoints", "public"),
					resource.TestCheckResourceAttr(name, "allowlist.#", "1"),
					resource.TestCheckResourceAttr(name, "users.#", "1"),
					resource.TestCheckResourceAttr(name, "connectionstrings.#", "2"),
					resource.TestCheckResourceAttr(name, "connectionstrings.1.name", "admin"),
					resource.TestMatchResourceAttr(name, "connectionstrings.1.certname", regexp.MustCompile("[-a-z0-9]*")),
					resource.TestMatchResourceAttr(name, "connectionstrings.1.certbase64", regexp.MustCompile("^(?:[A-Za-z0-9+/]{4})*(?:[A-Za-z0-9+/]{2}==|[A-Za-z0-9+/]{3}=)?$")),
					resource.TestCheckResourceAttr(name, "tags.#", "1"),
				),
			},
			{
				Config: testAccCheckIBMDatabaseInstancePostgresGroupFullyspecified(databaseResourceGroup, testName),
				Check: resource.ComposeAggregateTestCheckFunc(
					testAccCheckIBMDatabaseInstanceExists(name, &databaseInstanceOne),
					resource.TestCheckResourceAttr(name, "name", testName),
					resource.TestCheckResourceAttr(name, "service", "databases-for-postgresql"),
					resource.TestCheckResourceAttr(name, "plan", "standard"),
					resource.TestCheckResourceAttr(name, "location", acc.IcdDbRegion),
					resource.TestCheckResourceAttr(name, "groups.0.count", "2"),
					resource.TestCheckResourceAttr(name, "groups.0.memory.0.allocation_mb", "2304"),
					resource.TestCheckResourceAttr(name, "groups.0.disk.0.allocation_mb", "14336"),
					resource.TestCheckResourceAttr(name, "groups.0.cpu.0.allocation_count", "6"),
					resource.TestCheckResourceAttr(name, "service_endpoints", "public-and-private"),
					resource.TestCheckResourceAttr(name, "allowlist.#", "2"),
					resource.TestCheckResourceAttr(name, "users.#", "2"),
					resource.TestCheckResourceAttr(name, "connectionstrings.#", "3"),
					resource.TestCheckResourceAttr(name, "connectionstrings.2.name", "admin"),
					resource.TestCheckResourceAttr(name, "connectionstrings.0.hosts.#", "1"),
					resource.TestCheckResourceAttr(name, "connectionstrings.0.scheme", "postgres"),
					resource.TestMatchResourceAttr(name, "connectionstrings.0.certname", regexp.MustCompile("[-a-z0-9]*")),
					resource.TestMatchResourceAttr(name, "connectionstrings.0.certbase64", regexp.MustCompile("^(?:[A-Za-z0-9+/]{4})*(?:[A-Za-z0-9+/]{2}==|[A-Za-z0-9+/]{3}=)?$")),
					resource.TestMatchResourceAttr(name, "connectionstrings.0.database", regexp.MustCompile("[-a-z0-9]+")),
					resource.TestCheckResourceAttr(name, "tags.#", "1"),
				),
			},
			{
				Config: testAccCheckIBMDatabaseInstancePostgresGroupReduced(databaseResourceGroup, testName),
				Check: resource.ComposeAggregateTestCheckFunc(
					testAccCheckIBMDatabaseInstanceExists(name, &databaseInstanceOne),
					resource.TestCheckResourceAttr(name, "name", testName),
					resource.TestCheckResourceAttr(name, "service", "databases-for-postgresql"),
					resource.TestCheckResourceAttr(name, "plan", "standard"),
					resource.TestCheckResourceAttr(name, "location", acc.IcdDbRegion),
					resource.TestCheckResourceAttr(name, "groups.0.count", "2"),
					resource.TestCheckResourceAttr(name, "groups.0.memory.0.allocation_mb", "2048"),
					resource.TestCheckResourceAttr(name, "groups.0.disk.0.allocation_mb", "14336"),
					resource.TestCheckResourceAttr(name, "groups.0.cpu.0.allocation_count", "6"),
					resource.TestCheckResourceAttr(name, "allowlist.#", "0"),
					resource.TestCheckResourceAttr(name, "users.#", "0"),
					resource.TestCheckResourceAttr(name, "connectionstrings.#", "1"),
					resource.TestCheckResourceAttr(name, "tags.#", "1"),
				),
			},
			{
				Config: testAccCheckIBMDatabaseInstancePostgresGroupScaleOut(databaseResourceGroup, testName),
				Check: resource.ComposeAggregateTestCheckFunc(
					testAccCheckIBMDatabaseInstanceExists(name, &databaseInstanceOne),
					resource.TestCheckResourceAttr(name, "name", testName),
					resource.TestCheckResourceAttr(name, "service", "databases-for-postgresql"),
					resource.TestCheckResourceAttr(name, "plan", "standard"),
					resource.TestCheckResourceAttr(name, "location", acc.IcdDbRegion),
					resource.TestCheckResourceAttr(name, "groups.0.count", "3"),
					resource.TestCheckResourceAttr(name, "groups.0.memory.0.allocation_mb", "3072"),
					resource.TestCheckResourceAttr(name, "groups.0.disk.0.allocation_mb", "21504"),
					resource.TestCheckResourceAttr(name, "groups.0.cpu.0.allocation_count", "9"),
					resource.TestCheckResourceAttr(name, "allowlist.#", "0"),
					resource.TestCheckResourceAttr(name, "users.#", "0"),
					resource.TestCheckResourceAttr(name, "connectionstrings.#", "1"),
					resource.TestCheckResourceAttr(name, "tags.#", "1"),
				),
			},
		},
	})
}

// TestAccIBMDatabaseInstance_CreateAfterManualDestroy not required as tested by resource_instance tests

func TestAccIBMDatabaseInstancePostgresImport(t *testing.T) {
	t.Parallel()
	databaseResourceGroup := "default"
	var databaseInstanceOne string
	serviceName := fmt.Sprintf("tf-Pgress-%d", acctest.RandIntRange(10, 100))
	//serviceName := "test_acc"
	resourceName := "ibm_database." + serviceName

	resource.Test(t, resource.TestCase{
		PreCheck:     func() { acc.TestAccPreCheck(t) },
		Providers:    acc.TestAccProviders,
		CheckDestroy: testAccCheckIBMDatabaseInstanceDestroy,
		Steps: []resource.TestStep{
			{
				Config: testAccCheckIBMDatabaseInstancePostgresImport(databaseResourceGroup, serviceName),
				Check: resource.ComposeAggregateTestCheckFunc(
					testAccCheckIBMDatabaseInstanceExists(resourceName, &databaseInstanceOne),
					resource.TestCheckResourceAttr(resourceName, "name", serviceName),
					resource.TestCheckResourceAttr(resourceName, "service", "databases-for-postgresql"),
					resource.TestCheckResourceAttr(resourceName, "plan", "standard"),
					resource.TestCheckResourceAttr(resourceName, "location", acc.IcdDbRegion),
				),
			},
			{
				ResourceName:      resourceName,
				ImportState:       true,
				ImportStateVerify: true,
				ImportStateVerifyIgnore: []string{
					"wait_time_minutes", "plan_validation"},
			},
		},
	})
}

func testAccCheckIBMDatabaseInstanceDestroy(s *terraform.State) error {
	rsContClient, err := acc.TestAccProvider.Meta().(conns.ClientSession).ResourceControllerV2API()
	if err != nil {
		return err
	}
	for _, rs := range s.RootModule().Resources {
		if rs.Type != "ibm_database" {
			continue
		}

		instanceID := rs.Primary.ID

		rsInst := rc.GetResourceInstanceOptions{
			ID: &instanceID,
		}
		instance, response, err := rsContClient.GetResourceInstance(&rsInst)
		if err == nil {
			if !reflect.DeepEqual(instance, models.ServiceInstance{}) && *instance.State == "active" {
				return fmt.Errorf("Database still exists: %s", rs.Primary.ID)
			}
		} else {
			if !strings.Contains(err.Error(), "404") {
				return fmt.Errorf("[ERROR] Error checking if database (%s) has been destroyed: %s %s", rs.Primary.ID, err, response)
			}
		}
	}
	return nil
}

func testAccDatabaseInstanceManuallyDelete(tfDatabaseID *string) resource.TestCheckFunc {
	return func(s *terraform.State) error {
		_ = testAccDatabaseInstanceManuallyDeleteUnwrapped(s, tfDatabaseID)
		return nil
	}
}

func testAccDatabaseInstanceManuallyDeleteUnwrapped(s *terraform.State, tfDatabaseID *string) error {
	rsConClient, err := acc.TestAccProvider.Meta().(conns.ClientSession).ResourceControllerV2API()
	if err != nil {
		return err
	}
	instance := *tfDatabaseID
	var instanceID string
	if strings.HasPrefix(instance, "crn") {
		instanceID = instance
	} else {
		_, instanceID, _ = flex.ConvertTftoCisTwoVar(instance)
	}
	recursive := true
	deleteReq := rc.DeleteResourceInstanceOptions{
		ID:        &instanceID,
		Recursive: &recursive,
	}
	response, err := rsConClient.DeleteResourceInstance(&deleteReq)
	if err != nil {
		return fmt.Errorf("[ERROR] Error deleting resource instance: %s %s", err, response)
	}

	_ = &resource.StateChangeConf{
		Pending: []string{databaseInstanceProgressStatus, databaseInstanceInactiveStatus, databaseInstanceSuccessStatus},
		Target:  []string{databaseInstanceRemovedStatus},
		Refresh: func() (interface{}, string, error) {
			rsInst := rc.GetResourceInstanceOptions{
				ID: &instanceID,
			}
			instance, response, err := rsConClient.GetResourceInstance(&rsInst)
			if err != nil {
				if apiErr, ok := err.(bmxerror.RequestFailure); ok && apiErr.StatusCode() == 404 {
					return instance, databaseInstanceSuccessStatus, nil
				}
				return nil, "", err
			}
			if *instance.State == databaseInstanceFailStatus {
				return instance, *instance.State, fmt.Errorf("[ERROR] The resource instance %s failed to delete: %v %s", instanceID, err, response)
			}
			return instance, *instance.State, nil
		},
		Timeout:    90 * time.Second,
		Delay:      10 * time.Second,
		MinTimeout: 10 * time.Second,
	}
	if err != nil {
		return fmt.Errorf("[ERROR] Error waiting for resource instance (%s) to be deleted: %s", instanceID, err)
	}
	return nil
}

func testAccCheckIBMDatabaseInstanceExists(n string, tfDatabaseID *string) resource.TestCheckFunc {

	return func(s *terraform.State) error {
		rs, ok := s.RootModule().Resources[n]
		if !ok {
			return fmt.Errorf("Not found: %s", n)
		}

		rsContClient, err := acc.TestAccProvider.Meta().(conns.ClientSession).ResourceControllerV2API()
		if err != nil {
			return err
		}
		instanceID := rs.Primary.ID

		rsInst := rc.GetResourceInstanceOptions{
			ID: &instanceID,
		}
		instance, response, err := rsContClient.GetResourceInstance(&rsInst)
		if err != nil {
			if strings.Contains(err.Error(), "Object not found") ||
				strings.Contains(err.Error(), "status code: 404") {
				*tfDatabaseID = ""
				return nil
			}
			return fmt.Errorf("[ERROR] Error retrieving resource instance: %s %s", err, response)
		}
		if strings.Contains(*instance.State, "removed") {
			*tfDatabaseID = ""
			return nil
		}

		*tfDatabaseID = instanceID
		return nil
	}
}

func testAccCheckIBMDatabaseInstancePostgresBasic(databaseResourceGroup string, name string) string {
	return fmt.Sprintf(`
	data "ibm_resource_group" "test_acc" {
		name = "%[1]s"
	}

	resource "ibm_database" "%[2]s" {
		resource_group_id            = data.ibm_resource_group.test_acc.id
		name                         = "%[2]s"
		service                      = "databases-for-postgresql"
		plan                         = "standard"
		location                     = "%[3]s"
		adminpassword                = "password12"
		members_memory_allocation_mb = 2048
		members_disk_allocation_mb   = 10240
		tags                         = ["one:two"]
		users {
			name     = "user123"
			password = "password12"
		}
		allowlist {
			address     = "172.168.1.2/32"
			description = "desc1"
		}
	}
				`, databaseResourceGroup, name, acc.IcdDbRegion)
}

func testAccCheckIBMDatabaseInstancePostgresFullyspecified(databaseResourceGroup string, name string) string {
	return fmt.Sprintf(`
	data "ibm_resource_group" "test_acc" {
		name = "%[1]s"
	}

	resource "ibm_database" "%[2]s" {
		resource_group_id            = data.ibm_resource_group.test_acc.id
		name                         = "%[2]s"
		service                      = "databases-for-postgresql"
		plan                         = "standard"
		location                     = "%[3]s"
		adminpassword                = "password12"
		members_memory_allocation_mb = 4096
		members_disk_allocation_mb   = 14336
		members_cpu_allocation_count = 6
		service_endpoints            = "public-and-private"
		tags                         = ["one:two"]
		users {
			name     = "user123"
			password = "password12"
		}
		users {
			name     = "user124"
			password = "password12"
		}
		allowlist {
			address     = "172.168.1.2/32"
			description = "desc1"
		}
		allowlist {
			address     = "172.168.1.1/32"
			description = "desc"
		}
	}
				`, databaseResourceGroup, name, acc.IcdDbRegion)
}

func testAccCheckIBMDatabaseInstancePostgresReduced(databaseResourceGroup string, name string) string {
	return fmt.Sprintf(`
	data "ibm_resource_group" "test_acc" {
		name = "%[1]s"
	}

	resource "ibm_database" "%[2]s" {
		resource_group_id            = data.ibm_resource_group.test_acc.id
		name                         = "%[2]s"
		service                      = "databases-for-postgresql"
		plan                         = "standard"
		location                     = "%[3]s"
		adminpassword                = "password12"
		members_memory_allocation_mb = 2048
		members_disk_allocation_mb   = 14336
		service_endpoints            = "public"
		tags                         = ["one:two"]
	  }
				`, databaseResourceGroup, name, acc.IcdDbRegion)
}

func testAccCheckIBMDatabaseInstancePostgresGroupDeprecated(databaseResourceGroup string, name string) string {
	return fmt.Sprintf(`
	data "ibm_resource_group" "test_acc" {
		name = "%[1]s"
	}

	resource "ibm_database" "%[2]s" {
		resource_group_id             = data.ibm_resource_group.test_acc.id
		name                          = "%[2]s"
		service                       = "databases-for-postgresql"
		plan                          = "standard"
		location                      = "%[3]s"
		adminpassword                 = "password12"
		service_endpoints             = "public"
		tags                          = ["one:two"]

		members_memory_allocation_mb  = 2048
		members_disk_allocation_mb    = 10240
		members_cpu_allocation_count  = 6
	}
				`, databaseResourceGroup, name, acc.IcdDbRegion)
}

func testAccCheckIBMDatabaseInstancePostgresGroupMigrated(databaseResourceGroup string, name string) string {
	return fmt.Sprintf(`
	data "ibm_resource_group" "test_acc" {
		name = "%[1]s"
	}

	resource "ibm_database" "%[2]s" {
		resource_group_id            = data.ibm_resource_group.test_acc.id
		name                         = "%[2]s"
		service                      = "databases-for-postgresql"
		plan                         = "standard"
		location                     = "%[3]s"
		adminpassword                = "password12"
		service_endpoints            = "public"
		tags                         = ["one:two"]

		group {
			group_id = "member"

			memory {
				allocation_mb = 1024
			}

			disk {
				allocation_mb = 5120
			}

			cpu {
				allocation_count = 3
			}

			members {
				allocation_count = 2
			}
		}
	}
				`, databaseResourceGroup, name, acc.IcdDbRegion)
}

func testAccCheckIBMDatabaseInstancePostgresNodeBasic(databaseResourceGroup string, name string) string {
	return fmt.Sprintf(`
	data "ibm_resource_group" "test_acc" {
		name = "%[1]s"
	}

	resource "ibm_database" "%[2]s" {
		resource_group_id            = data.ibm_resource_group.test_acc.id
		name                         = "%[2]s"
		service                      = "databases-for-postgresql"
		plan                         = "standard"
		location                     = "%[3]s"
		adminpassword                = "password12"
		node_count                   = 2
		node_memory_allocation_mb    = 1024
		node_disk_allocation_mb      = 5120
		node_cpu_allocation_count    = 3
		tags                         = ["one:two"]
		users {
			name     = "user123"
			password = "password12"
		}
		allowlist {
			address     = "172.168.1.2/32"
			description = "desc1"
		}
	}
				`, databaseResourceGroup, name, acc.IcdDbRegion)
}

func testAccCheckIBMDatabaseInstancePostgresNodeFullyspecified(databaseResourceGroup string, name string) string {
	return fmt.Sprintf(`
	data "ibm_resource_group" "test_acc" {
		name = "%[1]s"
	}

	resource "ibm_database" "%[2]s" {
		resource_group_id            = data.ibm_resource_group.test_acc.id
		name                         = "%[2]s"
		service                      = "databases-for-postgresql"
		plan                         = "standard"
		location                     = "%[3]s"
		adminpassword                = "password12"
		node_count                   = 2
		node_memory_allocation_mb    = 1024
		node_disk_allocation_mb      = 7168
		node_cpu_allocation_count    = 3
		service_endpoints            = "public-and-private"
		tags                         = ["one:two"]
		users {
			name     = "user123"
			password = "password12"
		}
		users {
			name     = "user124"
			password = "password12"
		}
		allowlist {
			address     = "172.168.1.2/32"
			description = "desc1"
		}
		allowlist {
			address     = "172.168.1.1/32"
			description = "desc"
		}
	}
				`, databaseResourceGroup, name, acc.IcdDbRegion)
}

func testAccCheckIBMDatabaseInstancePostgresNodeReduced(databaseResourceGroup string, name string) string {
	return fmt.Sprintf(`
	data "ibm_resource_group" "test_acc" {
		name = "%[1]s"
	}

	resource "ibm_database" "%[2]s" {
		resource_group_id            = data.ibm_resource_group.test_acc.id
		name                         = "%[2]s"
		service                      = "databases-for-postgresql"
		plan                         = "standard"
		location                     = "%[3]s"
		adminpassword                = "password12"
		node_count                   = 2
		node_memory_allocation_mb    = 1024
		node_disk_allocation_mb      = 7168
		node_cpu_allocation_count    = 3
		service_endpoints            = "public"
		tags                         = ["one:two"]
	  }
				`, databaseResourceGroup, name, acc.IcdDbRegion)
}
func testAccCheckIBMDatabaseInstancePostgresNodeScaleOut(databaseResourceGroup string, name string) string {
	return fmt.Sprintf(`
	data "ibm_resource_group" "test_acc" {
		name = "%[1]s"
	}

	resource "ibm_database" "%[2]s" {
		resource_group_id            = data.ibm_resource_group.test_acc.id
		name                         = "%[2]s"
		service                      = "databases-for-postgresql"
		plan                         = "standard"
		location                     = "%[3]s"
		adminpassword                = "password12"
		node_count                   = 3
		node_memory_allocation_mb    = 1024
		node_disk_allocation_mb      = 7168
		node_cpu_allocation_count    = 3
		service_endpoints            = "public"
		tags                         = ["one:two"]
	}
				`, databaseResourceGroup, name, acc.IcdDbRegion)
}

func testAccCheckIBMDatabaseInstancePostgresGroupBasic(databaseResourceGroup string, name string) string {
	return fmt.Sprintf(`
	data "ibm_resource_group" "test_acc" {
		name = "%[1]s"
	}

	resource "ibm_database" "%[2]s" {
		resource_group_id            = data.ibm_resource_group.test_acc.id
		name                         = "%[2]s"
		service                      = "databases-for-postgresql"
		plan                         = "standard"
		location                     = "%[3]s"
		adminpassword                = "password12"
		tags                         = ["one:two"]
		group {
			group_id = "member"
			members {
				allocation_count = 2
			}
			memory {
				allocation_mb = 1024
			}
			 disk {
				allocation_mb = 5120
			}
			cpu {
				allocation_count = 3
			}
		}
		users {
			name     = "user123"
			password = "password12"
		}
		allowlist {
			address     = "172.168.1.2/32"
			description = "desc1"
		}
	}
				`, databaseResourceGroup, name, acc.IcdDbRegion)
}

func testAccCheckIBMDatabaseInstancePostgresGroupFullyspecified(databaseResourceGroup string, name string) string {
	return fmt.Sprintf(`
	data "ibm_resource_group" "test_acc" {
		name = "%[1]s"
	}

	resource "ibm_database" "%[2]s" {
		resource_group_id            = data.ibm_resource_group.test_acc.id
		name                         = "%[2]s"
		service                      = "databases-for-postgresql"
		plan                         = "standard"
		location                     = "%[3]s"
		adminpassword                = "password12"
		service_endpoints            = "public-and-private"
		tags                         = ["one:two"]
		group {
			group_id = "member"
			members {
				allocation_count = 2
			}
			memory {
				allocation_mb = 1152
			}
			 disk {
				allocation_mb = 7168
			}
			cpu {
				allocation_count = 3
			}
		}
		users {
			name     = "user123"
			password = "password12"
		}
		users {
			name     = "user124"
			password = "password12"
		}
		allowlist {
			address     = "172.168.1.2/32"
			description = "desc1"
		}
		allowlist {
			address     = "172.168.1.1/32"
			description = "desc"
		}
	}
				`, databaseResourceGroup, name, acc.IcdDbRegion)
}

func testAccCheckIBMDatabaseInstancePostgresGroupReduced(databaseResourceGroup string, name string) string {
	return fmt.Sprintf(`
	data "ibm_resource_group" "test_acc" {
		name = "%[1]s"
	}

	resource "ibm_database" "%[2]s" {
		resource_group_id            = data.ibm_resource_group.test_acc.id
		name                         = "%[2]s"
		service                      = "databases-for-postgresql"
		plan                         = "standard"
		location                     = "%[3]s"
		adminpassword                = "password12"
		service_endpoints            = "public"
		tags                         = ["one:two"]
		group {
			group_id = "member"
			members {
				allocation_count = 2
			}
			memory {
				allocation_mb = 1024
			}
			 disk {
				allocation_mb = 7168
			}
			cpu {
				allocation_count = 3
			}
		}
	}
				`, databaseResourceGroup, name, acc.IcdDbRegion)
}

func testAccCheckIBMDatabaseInstancePostgresGroupScaleOut(databaseResourceGroup string, name string) string {
	return fmt.Sprintf(`
	data "ibm_resource_group" "test_acc" {
		name = "%[1]s"
	}

	resource "ibm_database" "%[2]s" {
		resource_group_id            = data.ibm_resource_group.test_acc.id
		name                         = "%[2]s"
		service                      = "databases-for-postgresql"
		plan                         = "standard"
		location                     = "%[3]s"
		adminpassword                = "password12"
		group {
			group_id = "member"
			members {
				allocation_count = 3
			}
			memory {
				allocation_mb = 1024
			}
			 disk {
				allocation_mb = 7168
			}
			cpu {
				allocation_count = 3
			}
		}
		service_endpoints            = "public"
		tags                         = ["one:two"]
	}
				`, databaseResourceGroup, name, acc.IcdDbRegion)
}

func testAccCheckIBMDatabaseInstancePostgresImport(databaseResourceGroup string, name string) string {
	return fmt.Sprintf(`
	data "ibm_resource_group" "test_acc" {
		is_default = true
		# name = "%[1]s"
	}

	resource "ibm_database" "%[2]s" {
		resource_group_id = data.ibm_resource_group.test_acc.id
		name              = "%[2]s"
		service           = "databases-for-postgresql"
		plan              = "standard"
		location          = "%[3]s"
	  }
				`, databaseResourceGroup, name, acc.IcdDbRegion)
}<|MERGE_RESOLUTION|>--- conflicted
+++ resolved
@@ -126,16 +126,8 @@
 					resource.TestCheckResourceAttr(name, "adminuser", "admin"),
 					resource.TestCheckResourceAttr(name, "groups.0.count", "2"),
 					resource.TestCheckResourceAttr(name, "members_memory_allocation_mb", "2048"),
-<<<<<<< HEAD
-					resource.TestCheckResourceAttr(name, "members_disk_allocation_mb", "14336"),
-					resource.TestCheckResourceAttr(name, "allowlist.#", "0"),
-					resource.TestCheckResourceAttr(name, "users.#", "0"),
-					resource.TestCheckResourceAttr(name, "connectionstrings.#", "1"),
-					resource.TestCheckResourceAttr(name, "tags.#", "1"),
-=======
 					resource.TestCheckResourceAttr(name, "members_disk_allocation_mb", "10240"),
 					resource.TestCheckResourceAttr(name, "members_cpu_allocation_count", "6"),
->>>>>>> 9d4edfc2
 				),
 			},
 			{
