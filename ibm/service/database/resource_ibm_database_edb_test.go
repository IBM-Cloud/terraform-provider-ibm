// Copyright IBM Corp. 2017, 2021 All Rights Reserved.
// Licensed under the Mozilla Public License v2.0

package database_test

import (
	"fmt"
	"regexp"
	"testing"

	acc "github.com/IBM-Cloud/terraform-provider-ibm/ibm/acctest"

	"github.com/hashicorp/terraform-plugin-sdk/v2/helper/acctest"
	"github.com/hashicorp/terraform-plugin-sdk/v2/helper/resource"
)

func TestAccIBMEDBDatabaseInstanceBasic(t *testing.T) {
	t.Parallel()
	databaseResourceGroup := "default"
	var databaseInstanceOne string
	rnd := fmt.Sprintf("tf-edb-%d", acctest.RandIntRange(10, 100))
	testName := rnd
	name := "ibm_database." + testName

	resource.Test(t, resource.TestCase{
		PreCheck:     func() { acc.TestAccPreCheck(t) },
		Providers:    acc.TestAccProviders,
		CheckDestroy: testAccCheckIBMDatabaseInstanceDestroy,
		Steps: []resource.TestStep{
			{
				Config: testAccCheckIBMDatabaseInstanceEDBBasic(databaseResourceGroup, testName),
				Check: resource.ComposeAggregateTestCheckFunc(
					testAccCheckIBMDatabaseInstanceExists(name, &databaseInstanceOne),
					resource.TestCheckResourceAttr(name, "name", testName),
					resource.TestCheckResourceAttr(name, "service", "databases-for-enterprisedb"),
					resource.TestCheckResourceAttr(name, "plan", "standard"),
					resource.TestCheckResourceAttr(name, "location", acc.Region()),
					resource.TestCheckResourceAttr(name, "adminuser", "admin"),
					resource.TestCheckResourceAttr(name, "groups.0.memory.0.allocation_mb", "3072"),
					resource.TestCheckResourceAttr(name, "groups.0.disk.0.allocation_mb", "61440"),
					resource.TestCheckResourceAttr(name, "service_endpoints", "public"),
					resource.TestCheckResourceAttr(name, "allowlist.#", "1"),
					resource.TestCheckResourceAttr(name, "users.#", "1"),
					resource.TestCheckResourceAttr(name, "connectionstrings.#", "2"),
					resource.TestCheckResourceAttr(name, "connectionstrings.1.name", "admin"),
					resource.TestMatchResourceAttr(name, "connectionstrings.1.certname", regexp.MustCompile("[-a-z0-9]*")),
					resource.TestMatchResourceAttr(name, "connectionstrings.1.certbase64", regexp.MustCompile("^(?:[A-Za-z0-9+/]{4})*(?:[A-Za-z0-9+/]{2}==|[A-Za-z0-9+/]{3}=)?$")),
					resource.TestCheckResourceAttr(name, "tags.#", "1"),
				),
			},
			{
				Config: testAccCheckIBMDatabaseInstanceEDBFullyspecified(databaseResourceGroup, testName),
				Check: resource.ComposeAggregateTestCheckFunc(
					testAccCheckIBMDatabaseInstanceExists(name, &databaseInstanceOne),
					resource.TestCheckResourceAttr(name, "name", testName),
					resource.TestCheckResourceAttr(name, "service", "databases-for-enterprisedb"),
					resource.TestCheckResourceAttr(name, "plan", "standard"),
<<<<<<< HEAD
					resource.TestCheckResourceAttr(name, "location", acc.IcdDbRegion),
=======
					resource.TestCheckResourceAttr(name, "location", acc.Region()),
>>>>>>> e69b93c3
					resource.TestCheckResourceAttr(name, "groups.0.memory.0.allocation_mb", "6144"),
					resource.TestCheckResourceAttr(name, "groups.0.disk.0.allocation_mb", "92160"),
					resource.TestCheckResourceAttr(name, "service_endpoints", "public-and-private"),
					resource.TestCheckResourceAttr(name, "allowlist.#", "2"),
					resource.TestCheckResourceAttr(name, "users.#", "2"),
					resource.TestCheckResourceAttr(name, "connectionstrings.#", "3"),
					resource.TestCheckResourceAttr(name, "connectionstrings.2.name", "admin"),
					resource.TestCheckResourceAttr(name, "connectionstrings.0.hosts.#", "1"),
					resource.TestCheckResourceAttr(name, "connectionstrings.0.scheme", "postgres"),
					resource.TestMatchResourceAttr(name, "connectionstrings.0.certname", regexp.MustCompile("[-a-z0-9]*")),
					resource.TestMatchResourceAttr(name, "connectionstrings.0.certbase64", regexp.MustCompile("^(?:[A-Za-z0-9+/]{4})*(?:[A-Za-z0-9+/]{2}==|[A-Za-z0-9+/]{3}=)?$")),
					resource.TestMatchResourceAttr(name, "connectionstrings.0.database", regexp.MustCompile("[-a-z0-9]+")),
					resource.TestCheckResourceAttr(name, "tags.#", "1"),
				),
			},
			{
				Config: testAccCheckIBMDatabaseInstanceEDBReduced(databaseResourceGroup, testName),
				Check: resource.ComposeAggregateTestCheckFunc(
					testAccCheckIBMDatabaseInstanceExists(name, &databaseInstanceOne),
					resource.TestCheckResourceAttr(name, "name", testName),
					resource.TestCheckResourceAttr(name, "service", "databases-for-enterprisedb"),
					resource.TestCheckResourceAttr(name, "plan", "standard"),
<<<<<<< HEAD
					resource.TestCheckResourceAttr(name, "location", acc.IcdDbRegion),
=======
					resource.TestCheckResourceAttr(name, "location", acc.Region()),
>>>>>>> e69b93c3
					resource.TestCheckResourceAttr(name, "groups.0.memory.0.allocation_mb", "3072"),
					resource.TestCheckResourceAttr(name, "groups.0.disk.0.allocation_mb", "92160"),
					resource.TestCheckResourceAttr(name, "allowlist.#", "0"),
					resource.TestCheckResourceAttr(name, "users.#", "0"),
					resource.TestCheckResourceAttr(name, "connectionstrings.#", "1"),
					resource.TestCheckResourceAttr(name, "tags.#", "1"),
				),
			},
			{
				ResourceName:      name,
				ImportState:       true,
				ImportStateVerify: false,
				ImportStateVerifyIgnore: []string{
					"wait_time_minutes", "adminpassword"},
			},
		},
	})
}

func testAccCheckIBMDatabaseInstanceEDBBasic(databaseResourceGroup string, name string) string {
	return fmt.Sprintf(`
	data "ibm_resource_group" "test_acc" {
		name = "%[1]s"
	}

	resource "ibm_database" "%[2]s" {
		resource_group_id            = data.ibm_resource_group.test_acc.id
		name                         = "%[2]s"
		service                      = "databases-for-enterprisedb"
		plan                         = "standard"
		location                     = "%[3]s"
		adminpassword                = "password12"
		group {
			group_id = "member"
			memory {
			  allocation_mb = 1024
			}
			disk {
			  allocation_mb = 20480
			}
		}
		tags                         = ["one:two"]
		users {
		  name     = "user123"
		  password = "password12"
		}
		allowlist {
		  address     = "172.168.1.2/32"
		  description = "desc1"
		}
		timeouts {
			create = "120m"
			update = "120m"
			delete = "15m"
		}
	}
				`, databaseResourceGroup, name, acc.Region())
}

func testAccCheckIBMDatabaseInstanceEDBFullyspecified(databaseResourceGroup string, name string) string {
	return fmt.Sprintf(`
	data "ibm_resource_group" "test_acc" {
		name = "%[1]s"
	}

	resource "ibm_database" "%[2]s" {
		resource_group_id            = data.ibm_resource_group.test_acc.id
		name                         = "%[2]s"
		service                      = "databases-for-enterprisedb"
		plan                         = "standard"
		location                     = "%[3]s"
		adminpassword                = "password12"
		group {
			group_id = "member"
			memory {
			  allocation_mb = 2048
			}
			disk {
			  allocation_mb = 30720
			}
			cpu {
				allocation_count = 4
			}
		}
		service_endpoints            = "public-and-private"
		tags                         = ["one:two"]
		users {
		  name     = "user123"
		  password = "password12"
		}
		users {
		  name     = "user124"
		  password = "password12"
		}
		allowlist {
		  address     = "172.168.1.2/32"
		  description = "desc1"
		}
		allowlist {
		  address     = "172.168.1.1/32"
		  description = "desc"
		}
		timeouts {
			create = "120m"
			update = "120m"
			delete = "15m"
		}
	}
				`, databaseResourceGroup, name, acc.Region())
}

func testAccCheckIBMDatabaseInstanceEDBReduced(databaseResourceGroup string, name string) string {
	return fmt.Sprintf(`
	data "ibm_resource_group" "test_acc" {
		name = "%[1]s"
	  }

	  resource "ibm_database" "%[2]s" {
		resource_group_id            = data.ibm_resource_group.test_acc.id
		name                         = "%[2]s"
		service                      = "databases-for-enterprisedb"
		plan                         = "standard"
		location                     = "%[3]s"
		adminpassword                = "password12"
		group {
			group_id = "member"
			memory {
			  allocation_mb = 1024
			}
			disk {
			  allocation_mb = 30720
			}
		}
		service_endpoints            = "public"
		tags                         = ["one:two"]
		timeouts {
			create = "120m"
			update = "120m"
			delete = "15m"
		}
	  }
				`, databaseResourceGroup, name, acc.Region())
}<|MERGE_RESOLUTION|>--- conflicted
+++ resolved
@@ -55,11 +55,7 @@
 					resource.TestCheckResourceAttr(name, "name", testName),
 					resource.TestCheckResourceAttr(name, "service", "databases-for-enterprisedb"),
 					resource.TestCheckResourceAttr(name, "plan", "standard"),
-<<<<<<< HEAD
-					resource.TestCheckResourceAttr(name, "location", acc.IcdDbRegion),
-=======
 					resource.TestCheckResourceAttr(name, "location", acc.Region()),
->>>>>>> e69b93c3
 					resource.TestCheckResourceAttr(name, "groups.0.memory.0.allocation_mb", "6144"),
 					resource.TestCheckResourceAttr(name, "groups.0.disk.0.allocation_mb", "92160"),
 					resource.TestCheckResourceAttr(name, "service_endpoints", "public-and-private"),
@@ -82,11 +78,7 @@
 					resource.TestCheckResourceAttr(name, "name", testName),
 					resource.TestCheckResourceAttr(name, "service", "databases-for-enterprisedb"),
 					resource.TestCheckResourceAttr(name, "plan", "standard"),
-<<<<<<< HEAD
-					resource.TestCheckResourceAttr(name, "location", acc.IcdDbRegion),
-=======
 					resource.TestCheckResourceAttr(name, "location", acc.Region()),
->>>>>>> e69b93c3
 					resource.TestCheckResourceAttr(name, "groups.0.memory.0.allocation_mb", "3072"),
 					resource.TestCheckResourceAttr(name, "groups.0.disk.0.allocation_mb", "92160"),
 					resource.TestCheckResourceAttr(name, "allowlist.#", "0"),
