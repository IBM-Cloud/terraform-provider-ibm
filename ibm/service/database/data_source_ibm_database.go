--- conflicted
+++ resolved
@@ -796,15 +796,6 @@
 	}
 	d.Set("auto_scaling", flattenAutoScalingGroup(*autoscalingGroup))
 
-<<<<<<< HEAD
-	whitelist, err := icdClient.Whitelists().GetWhitelist(icdId)
-	if err != nil {
-		return fmt.Errorf("[ERROR] Error getting database whitelist: %s", err)
-	}
-	d.Set("whitelist", flex.FlattenWhitelist(whitelist))
-
-=======
->>>>>>> e4be24ca
 	alEntry := &clouddatabasesv5.GetAllowlistOptions{
 		ID: &instance.ID,
 	}
