// Copyright IBM Corp. 2017, 2021 All Rights Reserved.
// Licensed under the Mozilla Public License v2.0

package database

import (
	"fmt"
	"log"
	"net/url"

	"github.com/IBM/cloud-databases-go-sdk/clouddatabasesv5"
	"github.com/IBM/go-sdk-core/v5/core"
	"github.com/hashicorp/terraform-plugin-sdk/v2/helper/schema"

	"github.com/IBM-Cloud/bluemix-go/api/resource/resourcev2/controllerv2"
	"github.com/IBM-Cloud/bluemix-go/models"
	"github.com/IBM-Cloud/terraform-provider-ibm/ibm/conns"
	"github.com/IBM-Cloud/terraform-provider-ibm/ibm/flex"
	"github.com/IBM-Cloud/terraform-provider-ibm/ibm/validate"
)

func DataSourceIBMDatabaseInstance() *schema.Resource {
	return &schema.Resource{
		Read: dataSourceIBMDatabaseInstanceRead,

		Schema: map[string]*schema.Schema{
			"name": {
				Description: "Resource instance name for example, my Database instance",
				Type:        schema.TypeString,
				Required:    true,
				ValidateFunc: validate.InvokeDataSourceValidator(
					"ibm_database",
					"name"),
			},

			"resource_group_id": {
				Type:        schema.TypeString,
				Optional:    true,
				Description: "The id of the resource group in which the Database instance is present",
				ValidateFunc: validate.InvokeDataSourceValidator(
					"ibm_database",
					"resource_group_id"),
			},

			"location": {
				Description: "The location or the region in which the Database instance exists",
				Type:        schema.TypeString,
				Optional:    true,
				ValidateFunc: validate.InvokeDataSourceValidator(
					"ibm_database",
					"location"),
			},

			"guid": {
				Type:        schema.TypeString,
				Computed:    true,
				Description: "Unique identifier of resource instance",
			},

			"service": {
				Description: "The name of the Cloud Database service",
				Type:        schema.TypeString,
				Optional:    true,
			},
			"plan": {
				Description: "The plan type of the Database instance",
				Type:        schema.TypeString,
				Computed:    true,
			},

			"status": {
				Description: "The resource instance status",
				Type:        schema.TypeString,
				Computed:    true,
			},
			"adminuser": {
				Description: "The admin user id for the instance",
				Type:        schema.TypeString,
				Computed:    true,
			},
			"adminpassword": {
				Description: "The admin user id for the instance",
				Type:        schema.TypeString,
				Computed:    true,
				Sensitive:   true,
			},
			"version": {
				Description: "The database version to provision if specified",
				Type:        schema.TypeString,
				Computed:    true,
			},
			"members_memory_allocation_mb": {
				Description: "Memory allocation required for cluster",
				Type:        schema.TypeInt,
				Computed:    true,
				Deprecated:  "This field is deprecated please use groups",
			},
			"members_disk_allocation_mb": {
				Description: "Disk allocation required for cluster",
				Type:        schema.TypeInt,
				Computed:    true,
				Deprecated:  "This field is deprecated please use groups",
			},
			"platform_options": {
				Description: "Platform-specific options for this deployment.r",
				Type:        schema.TypeSet,
				Computed:    true,
				Elem: &schema.Resource{
					Schema: map[string]*schema.Schema{
						"disk_encryption_key_crn": {
							Description: "Disk encryption key crn",
							Type:        schema.TypeString,
							Computed:    true,
						},
						"backup_encryption_key_crn": {
							Description: "Backup encryption key crn",
							Type:        schema.TypeString,
							Computed:    true,
						},
					},
				},
			},
			"tags": {
				Type:     schema.TypeSet,
				Optional: true,
				Elem:     &schema.Schema{Type: schema.TypeString},
				Set:      schema.HashString,
			},
			"users": {
				Type:     schema.TypeSet,
				Computed: true,
				Elem: &schema.Resource{
					Schema: map[string]*schema.Schema{
						"name": {
							Description: "User name",
							Type:        schema.TypeString,
							Computed:    true,
						},
						"password": {
							Description: "User password",
							Type:        schema.TypeString,
							Computed:    true,
							Sensitive:   true,
						},
					},
				},
			},
			"whitelist": {
				Type:     schema.TypeSet,
				Computed: true,
				Elem: &schema.Resource{
					Schema: map[string]*schema.Schema{
						"address": {
							Description: "Whitelist IP address in CIDR notation",
							Type:        schema.TypeString,
							Computed:    true,
						},
						"description": {
							Description: "Unique white list description",
							Type:        schema.TypeString,
							Computed:    true,
						},
					},
				},
				Deprecated: "The whitelist field is deprecated please use allowlist",
			},
			"allowlist": {
				Type:     schema.TypeSet,
				Computed: true,
				Elem: &schema.Resource{
					Schema: map[string]*schema.Schema{
						"address": {
							Description: "Allowlist IP address in CIDR notation",
							Type:        schema.TypeString,
							Computed:    true,
						},
						"description": {
							Description: "Unique white list description",
							Type:        schema.TypeString,
							Computed:    true,
						},
					},
				},
			},
			"groups": {
				Type:     schema.TypeList,
				Computed: true,
				Elem: &schema.Resource{
					Schema: map[string]*schema.Schema{
						"group_id": {
							Description: "Scaling group name",
							Type:        schema.TypeString,
							Computed:    true,
						},
						"count": {
							Description: "Count of scaling groups for the instance",
							Type:        schema.TypeInt,
							Computed:    true,
						},
						"memory": {
							Type:     schema.TypeList,
							Computed: true,
							Elem: &schema.Resource{
								Schema: map[string]*schema.Schema{
									"units": {
										Type:        schema.TypeString,
										Computed:    true,
										Description: "The units memory is allocated in.",
									},
									"allocation_mb": {
										Type:        schema.TypeInt,
										Computed:    true,
										Description: "The current memory allocation for a group instance",
									},
									"minimum_mb": {
										Type:        schema.TypeInt,
										Computed:    true,
										Description: "The minimum memory size for a group instance",
									},
									"step_size_mb": {
										Type:        schema.TypeInt,
										Computed:    true,
										Description: "The step size memory increases or decreases in.",
									},
									"is_adjustable": {
										Type:        schema.TypeBool,
										Computed:    true,
										Description: "Is the memory size adjustable.",
									},
									"can_scale_down": {
										Type:        schema.TypeBool,
										Computed:    true,
										Description: "Can memory scale down as well as up.",
									},
								},
							},
						},
						"cpu": {
							Type:     schema.TypeList,
							Computed: true,
							Elem: &schema.Resource{
								Schema: map[string]*schema.Schema{
									"units": {
										Type:        schema.TypeString,
										Computed:    true,
										Description: "The .",
									},
									"allocation_count": {
										Type:        schema.TypeInt,
										Computed:    true,
										Description: "The current cpu allocation count",
									},
									"minimum_count": {
										Type:        schema.TypeInt,
										Computed:    true,
										Description: "The minimum number of cpus allowed",
									},
									"step_size_count": {
										Type:        schema.TypeInt,
										Computed:    true,
										Description: "The number of CPUs allowed to step up or down by",
									},
									"is_adjustable": {
										Type:        schema.TypeBool,
										Computed:    true,
										Description: "Are the number of CPUs adjustable",
									},
									"can_scale_down": {
										Type:        schema.TypeBool,
										Computed:    true,
										Description: "Can the number of CPUs be scaled down as well as up",
									},
								},
							},
						},
						"disk": {
							Type:     schema.TypeList,
							Computed: true,
							Elem: &schema.Resource{
								Schema: map[string]*schema.Schema{
									"units": {
										Type:        schema.TypeString,
										Computed:    true,
										Description: "The units disk is allocated in",
									},
									"allocation_mb": {
										Type:        schema.TypeInt,
										Computed:    true,
										Description: "The current disk allocation",
									},
									"minimum_mb": {
										Type:        schema.TypeInt,
										Computed:    true,
										Description: "The minimum disk size allowed",
									},
									"step_size_mb": {
										Type:        schema.TypeInt,
										Computed:    true,
										Description: "The step size disk increases or decreases in",
									},
									"is_adjustable": {
										Type:        schema.TypeBool,
										Computed:    true,
										Description: "Is the disk size adjustable",
									},
									"can_scale_down": {
										Type:        schema.TypeBool,
										Computed:    true,
										Description: "Can the disk size be scaled down as well as up",
									},
								},
							},
						},
					},
				},
			},
			"auto_scaling": {
				Type:        schema.TypeList,
				Description: "ICD Auto Scaling",
				Computed:    true,
				Elem: &schema.Resource{
					Schema: map[string]*schema.Schema{
						"disk": {
							Type:        schema.TypeList,
							Description: "Disk Auto Scaling",
							Computed:    true,
							Elem: &schema.Resource{
								Schema: map[string]*schema.Schema{
									"capacity_enabled": {
										Description: "Auto Scaling Scalar: Capacity Enabled",
										Type:        schema.TypeBool,
										Computed:    true,
									},
									"free_space_remaining_percent": {
										Description: "Auto Scaling Scalar: Capacity Free Space Remaining Percent",
										Type:        schema.TypeInt,
										Computed:    true,
									},
									"free_space_less_than_percent": {
										Description: "Auto Scaling Scalar: Capacity Free Space Less Than Percent",
										Type:        schema.TypeInt,
										Computed:    true,
									},
									"io_enabled": {
										Description: "Auto Scaling Scalar: IO Utilization Enabled",
										Type:        schema.TypeBool,
										Computed:    true,
									},

									"io_over_period": {
										Description: "Auto Scaling Scalar: IO Utilization Over Period",
										Type:        schema.TypeString,
										Computed:    true,
									},
									"io_above_percent": {
										Description: "Auto Scaling Scalar: IO Utilization Above Percent",
										Type:        schema.TypeInt,
										Computed:    true,
									},
									"rate_increase_percent": {
										Description: "Auto Scaling Rate: Increase Percent",
										Type:        schema.TypeInt,
										Computed:    true,
									},
									"rate_period_seconds": {
										Description: "Auto Scaling Rate: Period Seconds",
										Type:        schema.TypeInt,
										Computed:    true,
									},
									"rate_limit_mb_per_member": {
										Description: "Auto Scaling Rate: Limit mb per member",
										Type:        schema.TypeInt,
										Computed:    true,
									},
									"rate_limit_count_per_member": {
										Description: "Auto Scaling Rate: Limit count per number",
										Type:        schema.TypeInt,
										Computed:    true,
									},
									"rate_units": {
										Description: "Auto Scaling Rate: Units ",
										Type:        schema.TypeString,
										Computed:    true,
									},
								},
							},
						},
						"memory": {
							Type:        schema.TypeList,
							Description: "Memory Auto Scaling",
							Computed:    true,
							Elem: &schema.Resource{
								Schema: map[string]*schema.Schema{
									"io_enabled": {
										Description: "Auto Scaling Scalar: IO Utilization Enabled",
										Type:        schema.TypeBool,
										Computed:    true,
									},

									"io_over_period": {
										Description: "Auto Scaling Scalar: IO Utilization Over Period",
										Type:        schema.TypeString,
										Computed:    true,
									},
									"io_above_percent": {
										Description: "Auto Scaling Scalar: IO Utilization Above Percent",
										Type:        schema.TypeInt,
										Computed:    true,
									},
									"rate_increase_percent": {
										Description: "Auto Scaling Rate: Increase Percent",
										Type:        schema.TypeInt,
										Computed:    true,
									},
									"rate_period_seconds": {
										Description: "Auto Scaling Rate: Period Seconds",
										Type:        schema.TypeInt,
										Computed:    true,
									},
									"rate_limit_mb_per_member": {
										Description: "Auto Scaling Rate: Limit mb per member",
										Type:        schema.TypeInt,
										Computed:    true,
									},
									"rate_limit_count_per_member": {
										Description: "Auto Scaling Rate: Limit count per number",
										Type:        schema.TypeInt,
										Computed:    true,
									},
									"rate_units": {
										Description: "Auto Scaling Rate: Units ",
										Type:        schema.TypeString,
										Computed:    true,
									},
								},
							},
						},
						"cpu": {
							Type:        schema.TypeList,
							Description: "CPU Auto Scaling",
							Computed:    true,
							Deprecated:  "This field is deprecated, auto scaling cpu is unsupported by IBM Cloud Databases",
							Elem: &schema.Resource{
								Schema: map[string]*schema.Schema{
									"rate_increase_percent": {
										Description: "Auto Scaling Rate: Increase Percent",
										Type:        schema.TypeInt,
										Computed:    true,
									},
									"rate_period_seconds": {
										Description: "Auto Scaling Rate: Period Seconds",
										Type:        schema.TypeInt,
										Computed:    true,
									},
									"rate_limit_mb_per_member": {
										Description: "Auto Scaling Rate: Limit mb per member",
										Type:        schema.TypeInt,
										Computed:    true,
									},
									"rate_limit_count_per_member": {
										Description: "Auto Scaling Rate: Limit count per number",
										Type:        schema.TypeInt,
										Computed:    true,
									},
									"rate_units": {
										Description: "Auto Scaling Rate: Units ",
										Type:        schema.TypeString,
										Computed:    true,
									},
								},
							},
						},
					},
				},
			},
			"configuration_schema": {
				Type:        schema.TypeString,
				Computed:    true,
				Description: "The configuration schema in JSON format",
			},
			flex.ResourceName: {
				Type:        schema.TypeString,
				Computed:    true,
				Description: "The name of the resource",
			},

			flex.ResourceCRN: {
				Type:        schema.TypeString,
				Computed:    true,
				Description: "The crn of the resource",
			},

			flex.ResourceStatus: {
				Type:        schema.TypeString,
				Computed:    true,
				Description: "The status of the resource",
			},

			flex.ResourceGroupName: {
				Type:        schema.TypeString,
				Computed:    true,
				Description: "The resource group name in which resource is provisioned",
			},
			flex.ResourceControllerURL: {
				Type:        schema.TypeString,
				Computed:    true,
				Description: "The URL of the IBM Cloud dashboard that can be used to explore and view details about the resource",
			},
		},
	}
}

func DataSourceIBMDatabaseInstanceValidator() *validate.ResourceValidator {
	validateSchema := make([]validate.ValidateSchema, 0)
	validateSchema = append(validateSchema,
		validate.ValidateSchema{
			Identifier:                 "name",
			ValidateFunctionIdentifier: validate.ValidateCloudData,
			Type:                       validate.TypeString,
			Required:                   true,
			CloudDataType:              "cloud-database",
			CloudDataRange:             []string{"resolved_to:name"}})

	validateSchema = append(validateSchema,
		validate.ValidateSchema{
			Identifier:                 "resource_group_id",
			ValidateFunctionIdentifier: validate.ValidateCloudData,
			Type:                       validate.TypeString,
			CloudDataType:              "resource_group",
			CloudDataRange:             []string{"resolved_to:id"},
			Optional:                   true})
	validateSchema = append(validateSchema,
		validate.ValidateSchema{
			Identifier:                 "location",
			ValidateFunctionIdentifier: validate.ValidateCloudData,
			Type:                       validate.TypeString,
			CloudDataType:              "region",
			Optional:                   true})

	iBMDatabaseInstanceValidator := validate.ResourceValidator{ResourceName: "ibm_database", Schema: validateSchema}
	return &iBMDatabaseInstanceValidator
}

func dataSourceIBMDatabaseInstanceRead(d *schema.ResourceData, meta interface{}) error {
	rsConClient, err := meta.(conns.ClientSession).ResourceControllerAPIV2()
	if err != nil {
		return err
	}
	rsAPI := rsConClient.ResourceServiceInstanceV2()
	name := d.Get("name").(string)

	rsInstQuery := controllerv2.ServiceInstanceQuery{
		Name: name,
	}

	if rsGrpID, ok := d.GetOk("resource_group_id"); ok {
		rsInstQuery.ResourceGroupID = rsGrpID.(string)
	} else {
		defaultRg, err := flex.DefaultResourceGroup(meta)
		if err != nil {
			return err
		}
		rsInstQuery.ResourceGroupID = defaultRg
	}

	rsCatClient, err := meta.(conns.ClientSession).ResourceCatalogAPI()
	if err != nil {
		return err
	}
	rsCatRepo := rsCatClient.ResourceCatalog()

	if service, ok := d.GetOk("service"); ok {

		serviceOff, err := rsCatRepo.FindByName(service.(string), true)
		if err != nil {
			return fmt.Errorf("[ERROR] Error retrieving database offering: %s", err)
		}

		rsInstQuery.ServiceID = serviceOff[0].ID
	}

	var instances []models.ServiceInstanceV2

	instances, err = rsAPI.ListInstances(rsInstQuery)
	if err != nil {
		return err
	}
	var filteredInstances []models.ServiceInstanceV2
	var location string

	if loc, ok := d.GetOk("location"); ok {
		location = loc.(string)
		for _, instance := range instances {
			if flex.GetLocation(instance) == location {
				filteredInstances = append(filteredInstances, instance)
			}
		}
	} else {
		filteredInstances = instances
	}

	if len(filteredInstances) == 0 {
		return fmt.Errorf("[ERROR] No resource instance found with name [%s]\nIf not specified please specify more filters like resource_group_id if instance doesn't exists in default group, location or database", name)
	}

	var instance models.ServiceInstanceV2

	if len(filteredInstances) > 1 {
		return fmt.Errorf(
			"More than one resource instance found with name matching [%s]\nIf not specified please specify more filters like resource_group_id if instance doesn't exists in default group, location or database", name)
	}
	instance = filteredInstances[0]

	d.SetId(instance.ID)

	tags, err := flex.GetTagsUsingCRN(meta, d.Id())
	if err != nil {
		log.Printf(
			"Error on get of ibm Database tags (%s) tags: %s", d.Id(), err)
	}
	d.Set("tags", tags)

	d.Set("name", instance.Name)
	d.Set("status", instance.State)
	d.Set("resource_group_id", instance.ResourceGroupID)
	d.Set("location", instance.RegionID)
	d.Set("guid", instance.Guid)

	serviceOff, err := rsCatRepo.GetServiceName(instance.ServiceID)
	if err != nil {
		return fmt.Errorf("[ERROR] Error retrieving service offering: %s", err)
	}

	d.Set("service", serviceOff)

	servicePlan, err := rsCatRepo.GetServicePlanName(instance.ResourcePlanID)
	if err != nil {
		return fmt.Errorf("[ERROR] Error retrieving plan: %s", err)
	}
	d.Set("plan", servicePlan)

	d.Set(flex.ResourceName, instance.Name)
	d.Set(flex.ResourceCRN, instance.Crn.String())
	d.Set(flex.ResourceStatus, instance.State)
	d.Set(flex.ResourceGroupName, instance.ResourceGroupName)

	rcontroller, err := flex.GetBaseController(meta)
	if err != nil {
		return err
	}
	d.Set(flex.ResourceControllerURL, rcontroller+"/services/"+url.QueryEscape(instance.Crn.String()))

	cloudDatabasesClient, err := meta.(conns.ClientSession).CloudDatabasesV5()
	if err != nil {
		return fmt.Errorf("[ERROR] Error getting database client settings: %s", err)
	}

	icdClient, err := meta.(conns.ClientSession).ICDAPI()
	if err != nil {
		return fmt.Errorf("[ERROR] Error getting database client settings: %s", err)
	}

	icdId := flex.EscapeUrlParm(instance.ID)
	getDeploymentInfoOptions := &clouddatabasesv5.GetDeploymentInfoOptions{
		ID: core.StringPtr(instance.ID),
	}
	getDeploymentInfoResponse, response, err := cloudDatabasesClient.GetDeploymentInfo(getDeploymentInfoOptions)
	if err != nil {
		if response.StatusCode == 404 {
			return fmt.Errorf("[ERROR] The database instance was not found in the region set for the Provider, or the default of us-south. Specify the correct region in the provider definition, or create a provider alias for the correct region. %v", err)
		}
		return fmt.Errorf("[ERROR] Error getting database config while updating adminpassword for: %s with error %s", instance.ID, err)
	}

	deployment := getDeploymentInfoResponse.Deployment
	adminUser := deployment.AdminUsernames["database"]

	d.Set("adminuser", adminUser)
	d.Set("version", deployment.Version)

	if deployment.PlatformOptions != nil {
		d.Set("platform_options", flex.ExpandPlatformOptions(*deployment))
	}

	groupList, err := icdClient.Groups().GetGroups(icdId)
	if err != nil {
		return fmt.Errorf("[ERROR] Error getting database groups: %s", err)
	}
	d.Set("groups", flex.FlattenIcdGroups(groupList))
	d.Set("members_memory_allocation_mb", groupList.Groups[0].Memory.AllocationMb)
	d.Set("members_disk_allocation_mb", groupList.Groups[0].Disk.AllocationMb)

	getAutoscalingConditionsOptions := &clouddatabasesv5.GetAutoscalingConditionsOptions{
		ID:      &instance.ID,
		GroupID: core.StringPtr("member"),
	}

	autoscalingGroup, _, err := cloudDatabasesClient.GetAutoscalingConditions(getAutoscalingConditionsOptions)
	if err != nil {
		return fmt.Errorf("[ERROR] Error getting database autoscaling groups: %s", err)
	}
	d.Set("auto_scaling", flattenAutoScalingGroup(*autoscalingGroup))

	alEntry := &clouddatabasesv5.GetAllowlistOptions{
		ID: &instance.ID,
	}

	allowlist, _, err := cloudDatabasesClient.GetAllowlist(alEntry)

	if err != nil {
		return fmt.Errorf("[ERROR] Error getting database allowlist: %s", err)
	}

	d.Set("allowlist", flex.FlattenAllowlist(allowlist.IPAddresses))
	d.Set("whitelist", flex.FlattenAllowlist(allowlist.IPAddresses))
<<<<<<< HEAD
=======

	connectionEndpoint := "public"
	if instance.Parameters != nil {
		if endpoint, ok := instance.Parameters["service-endpoints"]; ok {
			if endpoint == "private" {
				connectionEndpoint = "private"
			}
		}

	}

	var connectionStrings []flex.CsEntry
	//ICD does not implement a GetUsers API. Users populated from tf configuration.
	tfusers := d.Get("users").(*schema.Set)
	users := flex.ExpandUsers(tfusers)
	user := icdv4.User{
		UserName: adminUser,
	}
	users = append(users, user)
	for _, user := range users {
		userName := user.UserName
		csEntry, err := getConnectionString(d, userName, connectionEndpoint, meta)
		if err != nil {
			return fmt.Errorf("[ERROR] Error getting user connection string for user (%s): %s", userName, err)
		}
		connectionStrings = append(connectionStrings, csEntry)
	}
	d.Set("connectionstrings", flex.FlattenConnectionStrings(connectionStrings))

	connStr := connectionStrings[0]
	certFile, err := filepath.Abs(connStr.CertName + ".pem")
	if err != nil {
		return fmt.Errorf("[ERROR] Error generating certificate file path: %s", err)
	}
	content, err := base64.StdEncoding.DecodeString(connStr.CertBase64)
	if err != nil {
		return fmt.Errorf("[ERROR] Error decoding certificate content: %s", err)
	}
	if err := ioutil.WriteFile(certFile, content, 0644); err != nil {
		return fmt.Errorf("[ERROR] Error writing certificate to file: %s", err)
	}
	d.Set("cert_file_path", certFile)
	if serviceOff == "databases-for-postgresql" || serviceOff == "databases-for-redis" || serviceOff == "databases-for-enterprisedb" {
		configSchema, err := icdClient.Configurations().GetConfiguration(icdId)
		if err != nil {
			return fmt.Errorf("[ERROR] Error getting database (%s) configuration schema : %s", icdId, err)
		}
		s, err := json.Marshal(configSchema)
		if err != nil {
			return fmt.Errorf("[ERROR] Error marshalling the database configuration schema: %s", err)
		}

		if err = d.Set("configuration_schema", string(s)); err != nil {
			return fmt.Errorf("[ERROR] Error setting the database configuration schema: %s", err)
		}
	}

>>>>>>> 0690a066
	return nil
}<|MERGE_RESOLUTION|>--- conflicted
+++ resolved
@@ -713,65 +713,6 @@
 
 	d.Set("allowlist", flex.FlattenAllowlist(allowlist.IPAddresses))
 	d.Set("whitelist", flex.FlattenAllowlist(allowlist.IPAddresses))
-<<<<<<< HEAD
-=======
-
-	connectionEndpoint := "public"
-	if instance.Parameters != nil {
-		if endpoint, ok := instance.Parameters["service-endpoints"]; ok {
-			if endpoint == "private" {
-				connectionEndpoint = "private"
-			}
-		}
-
-	}
-
-	var connectionStrings []flex.CsEntry
-	//ICD does not implement a GetUsers API. Users populated from tf configuration.
-	tfusers := d.Get("users").(*schema.Set)
-	users := flex.ExpandUsers(tfusers)
-	user := icdv4.User{
-		UserName: adminUser,
-	}
-	users = append(users, user)
-	for _, user := range users {
-		userName := user.UserName
-		csEntry, err := getConnectionString(d, userName, connectionEndpoint, meta)
-		if err != nil {
-			return fmt.Errorf("[ERROR] Error getting user connection string for user (%s): %s", userName, err)
-		}
-		connectionStrings = append(connectionStrings, csEntry)
-	}
-	d.Set("connectionstrings", flex.FlattenConnectionStrings(connectionStrings))
-
-	connStr := connectionStrings[0]
-	certFile, err := filepath.Abs(connStr.CertName + ".pem")
-	if err != nil {
-		return fmt.Errorf("[ERROR] Error generating certificate file path: %s", err)
-	}
-	content, err := base64.StdEncoding.DecodeString(connStr.CertBase64)
-	if err != nil {
-		return fmt.Errorf("[ERROR] Error decoding certificate content: %s", err)
-	}
-	if err := ioutil.WriteFile(certFile, content, 0644); err != nil {
-		return fmt.Errorf("[ERROR] Error writing certificate to file: %s", err)
-	}
-	d.Set("cert_file_path", certFile)
-	if serviceOff == "databases-for-postgresql" || serviceOff == "databases-for-redis" || serviceOff == "databases-for-enterprisedb" {
-		configSchema, err := icdClient.Configurations().GetConfiguration(icdId)
-		if err != nil {
-			return fmt.Errorf("[ERROR] Error getting database (%s) configuration schema : %s", icdId, err)
-		}
-		s, err := json.Marshal(configSchema)
-		if err != nil {
-			return fmt.Errorf("[ERROR] Error marshalling the database configuration schema: %s", err)
-		}
-
-		if err = d.Set("configuration_schema", string(s)); err != nil {
-			return fmt.Errorf("[ERROR] Error setting the database configuration schema: %s", err)
-		}
-	}
-
->>>>>>> 0690a066
+
 	return nil
 }