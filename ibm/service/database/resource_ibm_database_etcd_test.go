--- conflicted
+++ resolved
@@ -54,11 +54,7 @@
 					resource.TestCheckResourceAttr(name, "name", testName),
 					resource.TestCheckResourceAttr(name, "service", "databases-for-etcd"),
 					resource.TestCheckResourceAttr(name, "plan", "standard"),
-<<<<<<< HEAD
-					resource.TestCheckResourceAttr(name, "location", acc.IcdDbRegion),
-=======
 					resource.TestCheckResourceAttr(name, "location", acc.Region()),
->>>>>>> e69b93c3
 					resource.TestCheckResourceAttr(name, "groups.0.memory.0.allocation_mb", "18432"),
 					resource.TestCheckResourceAttr(name, "groups.0.disk.0.allocation_mb", "193536"),
 					resource.TestCheckResourceAttr(name, "allowlist.#", "2"),
@@ -72,11 +68,7 @@
 					resource.TestCheckResourceAttr(name, "name", testName),
 					resource.TestCheckResourceAttr(name, "service", "databases-for-etcd"),
 					resource.TestCheckResourceAttr(name, "plan", "standard"),
-<<<<<<< HEAD
-					resource.TestCheckResourceAttr(name, "location", acc.IcdDbRegion),
-=======
 					resource.TestCheckResourceAttr(name, "location", acc.Region()),
->>>>>>> e69b93c3
 					resource.TestCheckResourceAttr(name, "groups.0.memory.0.allocation_mb", "9216"),
 					resource.TestCheckResourceAttr(name, "groups.0.disk.0.allocation_mb", "193536"),
 					resource.TestCheckResourceAttr(name, "allowlist.#", "0"),
