// Copyright IBM Corp. 2017, 2021 All Rights Reserved.
// Licensed under the Mozilla Public License v2.0

package database_test

import (
	"fmt"
	"regexp"
	"testing"

	acc "github.com/IBM-Cloud/terraform-provider-ibm/ibm/acctest"

	"github.com/hashicorp/terraform-plugin-sdk/v2/helper/acctest"
	"github.com/hashicorp/terraform-plugin-sdk/v2/helper/resource"
)

func TestAccIBMDatabaseInstance_Etcd_Basic(t *testing.T) {
	t.Parallel()
	databaseResourceGroup := "default"
	var databaseInstanceOne string
	rnd := fmt.Sprintf("tf-Etcd-%d", acctest.RandIntRange(10, 100))
	testName := rnd
	name := "ibm_database." + testName

	resource.Test(t, resource.TestCase{
		PreCheck:     func() { acc.TestAccPreCheck(t) },
		Providers:    acc.TestAccProviders,
		CheckDestroy: testAccCheckIBMDatabaseInstanceDestroy,
		Steps: []resource.TestStep{
			{
				Config: testAccCheckIBMDatabaseInstanceEtcdBasic(databaseResourceGroup, testName),
				Check: resource.ComposeAggregateTestCheckFunc(
					testAccCheckIBMDatabaseInstanceExists(name, &databaseInstanceOne),
					resource.TestCheckResourceAttr(name, "name", testName),
					resource.TestCheckResourceAttr(name, "service", "databases-for-etcd"),
					resource.TestCheckResourceAttr(name, "plan", "standard"),
					resource.TestCheckResourceAttr(name, "location", acc.IcdDbRegion),
					resource.TestCheckResourceAttr(name, "adminuser", "root"),
<<<<<<< HEAD
					resource.TestCheckResourceAttr(name, "groups.0.memory.0.allocation_mb", "9216"),
					resource.TestCheckResourceAttr(name, "groups.0.disk.0.allocation_mb", "184320"),
					resource.TestCheckResourceAttr(name, "whitelist.#", "0"),
=======
					resource.TestCheckResourceAttr(name, "members_memory_allocation_mb", "3072"),
					resource.TestCheckResourceAttr(name, "members_disk_allocation_mb", "61440"),
>>>>>>> a2c05168
					resource.TestCheckResourceAttr(name, "allowlist.#", "1"),
					resource.TestCheckResourceAttr(name, "users.#", "1"),
					resource.TestCheckResourceAttr(name, "connectionstrings.#", "2"),
					resource.TestCheckResourceAttr(name, "connectionstrings.1.name", "root"),
					resource.TestMatchResourceAttr(name, "connectionstrings.1.certname", regexp.MustCompile("[-a-z0-9]*")),
					resource.TestMatchResourceAttr(name, "connectionstrings.1.certbase64", regexp.MustCompile("^(?:[A-Za-z0-9+/]{4})*(?:[A-Za-z0-9+/]{2}==|[A-Za-z0-9+/]{3}=)?$")),
					resource.TestCheckResourceAttr(name, "connectionstrings.0.hosts.#", "1"),
					resource.TestCheckResourceAttr(name, "connectionstrings.0.database", ""),
				),
			},
			{
				Config: testAccCheckIBMDatabaseInstanceEtcdFullyspecified(databaseResourceGroup, testName),
				Check: resource.ComposeAggregateTestCheckFunc(
					resource.TestCheckResourceAttr(name, "name", testName),
					resource.TestCheckResourceAttr(name, "service", "databases-for-etcd"),
					resource.TestCheckResourceAttr(name, "plan", "standard"),
					resource.TestCheckResourceAttr(name, "location", acc.IcdDbRegion),
<<<<<<< HEAD
					resource.TestCheckResourceAttr(name, "groups.0.memory.0.allocation_mb", "18432"),
					resource.TestCheckResourceAttr(name, "groups.0.disk.0.allocation_mb", "193536"),
					resource.TestCheckResourceAttr(name, "whitelist.#", "0"),
=======
					resource.TestCheckResourceAttr(name, "members_memory_allocation_mb", "6144"),
					resource.TestCheckResourceAttr(name, "members_disk_allocation_mb", "64512"),
>>>>>>> a2c05168
					resource.TestCheckResourceAttr(name, "allowlist.#", "2"),
					resource.TestCheckResourceAttr(name, "users.#", "2"),
					resource.TestCheckResourceAttr(name, "connectionstrings.#", "3"),
				),
			},
			{
				Config: testAccCheckIBMDatabaseInstanceEtcdReduced(databaseResourceGroup, testName),
				Check: resource.ComposeAggregateTestCheckFunc(
					resource.TestCheckResourceAttr(name, "name", testName),
					resource.TestCheckResourceAttr(name, "service", "databases-for-etcd"),
					resource.TestCheckResourceAttr(name, "plan", "standard"),
					resource.TestCheckResourceAttr(name, "location", acc.IcdDbRegion),
<<<<<<< HEAD
					resource.TestCheckResourceAttr(name, "groups.0.memory.0.allocation_mb", "9216"),
					resource.TestCheckResourceAttr(name, "groups.0.disk.0.allocation_mb", "193536"),
					resource.TestCheckResourceAttr(name, "whitelist.#", "0"),
=======
					resource.TestCheckResourceAttr(name, "members_memory_allocation_mb", "3072"),
					resource.TestCheckResourceAttr(name, "members_disk_allocation_mb", "64512"),
>>>>>>> a2c05168
					resource.TestCheckResourceAttr(name, "allowlist.#", "0"),
					resource.TestCheckResourceAttr(name, "users.#", "0"),
					resource.TestCheckResourceAttr(name, "connectionstrings.#", "1"),
				),
			},
		},
	})
}

// TestAccIBMDatabaseInstance_CreateAfterManualDestroy not required as tested by resource_instance tests

func TestAccIBMDatabaseInstanceEtcdImport(t *testing.T) {
	t.Parallel()
	databaseResourceGroup := "default"
	var databaseInstanceOne string
	serviceName := fmt.Sprintf("tf-Etcd-%d", acctest.RandIntRange(10, 100))
	//serviceName := "test_acc"
	resourceName := "ibm_database." + serviceName

	resource.Test(t, resource.TestCase{
		PreCheck:     func() { acc.TestAccPreCheck(t) },
		Providers:    acc.TestAccProviders,
		CheckDestroy: testAccCheckIBMDatabaseInstanceDestroy,
		Steps: []resource.TestStep{
			{
				Config: testAccCheckIBMDatabaseInstanceEtcdImport(databaseResourceGroup, serviceName),
				Check: resource.ComposeAggregateTestCheckFunc(
					testAccCheckIBMDatabaseInstanceExists(resourceName, &databaseInstanceOne),
					resource.TestCheckResourceAttr(resourceName, "name", serviceName),
					resource.TestCheckResourceAttr(resourceName, "service", "databases-for-etcd"),
					resource.TestCheckResourceAttr(resourceName, "plan", "standard"),
					resource.TestCheckResourceAttr(resourceName, "location", acc.IcdDbRegion),
				),
			},
			{
				ResourceName:      resourceName,
				ImportState:       true,
				ImportStateVerify: true,
				ImportStateVerifyIgnore: []string{
					"wait_time_minutes"},
			},
		},
	})
}

// func testAccCheckIBMDatabaseInstanceDestroy(s *terraform.State) etc in resource_ibm_database_postgresql_test.go

func testAccCheckIBMDatabaseInstanceEtcdBasic(databaseResourceGroup string, name string) string {
	return fmt.Sprintf(`
	data "ibm_resource_group" "test_acc" {
		is_default = true
		# name = "%[1]s"
	  }
	  
	resource "ibm_database" "%[2]s" {
		resource_group_id            = data.ibm_resource_group.test_acc.id
		name                         = "%[2]s"
		service                      = "databases-for-etcd"
		plan                         = "standard"
		location                     = "%[3]s"
		adminpassword                = "password12"
		group {
			group_id = "member"
			memory {
			  allocation_mb = 3072
			}
			disk {
			  allocation_mb = 61440
			}
		}
		users {
		  name     = "user123"
		  password = "password12"
		}
		allowlist {
		  address     = "172.168.1.2/32"
		  description = "desc1"
		}
	}
				`, databaseResourceGroup, name, acc.IcdDbRegion)
}

func testAccCheckIBMDatabaseInstanceEtcdFullyspecified(databaseResourceGroup string, name string) string {
	return fmt.Sprintf(`
	data "ibm_resource_group" "test_acc" {
		is_default = true
		# name = "%[1]s"
	}
	  
	resource "ibm_database" "%[2]s" {
		resource_group_id            = data.ibm_resource_group.test_acc.id
		name                         = "%[2]s"
		service                      = "databases-for-etcd"
		plan                         = "standard"
		location                     = "%[3]s"
		adminpassword                = "password12"
		group {
			group_id = "member"
			memory {
			  allocation_mb = 6144
			}
			disk {
			  allocation_mb = 64512
			}
		}
		users {
		  name     = "user123"
		  password = "password12"
		}
		users {
		  name     = "user124"
		  password = "password12"
		}
		allowlist {
		  address     = "172.168.1.2/32"
		  description = "desc1"
		}
		allowlist {
		  address     = "172.168.1.1/32"
		  description = "desc"
		}
	}
	  
				`, databaseResourceGroup, name, acc.IcdDbRegion)
}

func testAccCheckIBMDatabaseInstanceEtcdReduced(databaseResourceGroup string, name string) string {
	return fmt.Sprintf(`
	data "ibm_resource_group" "test_acc" {
		is_default = true
		# name = "%[1]s"
	}
	  
	resource "ibm_database" "%[2]s" {
		resource_group_id            = data.ibm_resource_group.test_acc.id
		name                         = "%[2]s"
		service                      = "databases-for-etcd"
		plan                         = "standard"
		location                     = "%[3]s"
		adminpassword                = "password12"
		group {
			group_id = "member"
			memory {
			  allocation_mb = 3072
			}
			disk {
			  allocation_mb = 64512
			}
		}
	}
				`, databaseResourceGroup, name, acc.IcdDbRegion)
}

func testAccCheckIBMDatabaseInstanceEtcdImport(databaseResourceGroup string, name string) string {
	return fmt.Sprintf(`
	data "ibm_resource_group" "test_acc" {
		is_default = true
		# name = "%[1]s"
	}
	  
	resource "ibm_database" "%[2]s" {
		resource_group_id = data.ibm_resource_group.test_acc.id
		name              = "%[2]s"
		service           = "databases-for-etcd"
		plan              = "standard"
		location          = "%[3]s"
	}
				`, databaseResourceGroup, name, acc.IcdDbRegion)
}<|MERGE_RESOLUTION|>--- conflicted
+++ resolved
@@ -36,14 +36,8 @@
 					resource.TestCheckResourceAttr(name, "plan", "standard"),
 					resource.TestCheckResourceAttr(name, "location", acc.IcdDbRegion),
 					resource.TestCheckResourceAttr(name, "adminuser", "root"),
-<<<<<<< HEAD
 					resource.TestCheckResourceAttr(name, "groups.0.memory.0.allocation_mb", "9216"),
 					resource.TestCheckResourceAttr(name, "groups.0.disk.0.allocation_mb", "184320"),
-					resource.TestCheckResourceAttr(name, "whitelist.#", "0"),
-=======
-					resource.TestCheckResourceAttr(name, "members_memory_allocation_mb", "3072"),
-					resource.TestCheckResourceAttr(name, "members_disk_allocation_mb", "61440"),
->>>>>>> a2c05168
 					resource.TestCheckResourceAttr(name, "allowlist.#", "1"),
 					resource.TestCheckResourceAttr(name, "users.#", "1"),
 					resource.TestCheckResourceAttr(name, "connectionstrings.#", "2"),
@@ -61,14 +55,8 @@
 					resource.TestCheckResourceAttr(name, "service", "databases-for-etcd"),
 					resource.TestCheckResourceAttr(name, "plan", "standard"),
 					resource.TestCheckResourceAttr(name, "location", acc.IcdDbRegion),
-<<<<<<< HEAD
 					resource.TestCheckResourceAttr(name, "groups.0.memory.0.allocation_mb", "18432"),
 					resource.TestCheckResourceAttr(name, "groups.0.disk.0.allocation_mb", "193536"),
-					resource.TestCheckResourceAttr(name, "whitelist.#", "0"),
-=======
-					resource.TestCheckResourceAttr(name, "members_memory_allocation_mb", "6144"),
-					resource.TestCheckResourceAttr(name, "members_disk_allocation_mb", "64512"),
->>>>>>> a2c05168
 					resource.TestCheckResourceAttr(name, "allowlist.#", "2"),
 					resource.TestCheckResourceAttr(name, "users.#", "2"),
 					resource.TestCheckResourceAttr(name, "connectionstrings.#", "3"),
@@ -81,14 +69,8 @@
 					resource.TestCheckResourceAttr(name, "service", "databases-for-etcd"),
 					resource.TestCheckResourceAttr(name, "plan", "standard"),
 					resource.TestCheckResourceAttr(name, "location", acc.IcdDbRegion),
-<<<<<<< HEAD
 					resource.TestCheckResourceAttr(name, "groups.0.memory.0.allocation_mb", "9216"),
 					resource.TestCheckResourceAttr(name, "groups.0.disk.0.allocation_mb", "193536"),
-					resource.TestCheckResourceAttr(name, "whitelist.#", "0"),
-=======
-					resource.TestCheckResourceAttr(name, "members_memory_allocation_mb", "3072"),
-					resource.TestCheckResourceAttr(name, "members_disk_allocation_mb", "64512"),
->>>>>>> a2c05168
 					resource.TestCheckResourceAttr(name, "allowlist.#", "0"),
 					resource.TestCheckResourceAttr(name, "users.#", "0"),
 					resource.TestCheckResourceAttr(name, "connectionstrings.#", "1"),
