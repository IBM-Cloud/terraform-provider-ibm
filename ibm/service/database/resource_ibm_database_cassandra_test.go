// Copyright IBM Corp. 2017, 2021 All Rights Reserved.
// Licensed under the Mozilla Public License v2.0

package database_test

import (
	"fmt"
	"testing"

	acc "github.com/IBM-Cloud/terraform-provider-ibm/ibm/acctest"

	"github.com/hashicorp/terraform-plugin-sdk/v2/helper/acctest"
	"github.com/hashicorp/terraform-plugin-sdk/v2/helper/resource"
)

func TestAccIBMCassandraDatabaseInstanceBasic(t *testing.T) {
	t.Parallel()
	databaseResourceGroup := "default"
	var databaseInstanceOne string
	rnd := fmt.Sprintf("tf-Datastax-%d", acctest.RandIntRange(10, 100))
	testName := rnd
	name := "ibm_database." + testName

	resource.Test(t, resource.TestCase{
		PreCheck:     func() { acc.TestAccPreCheck(t) },
		Providers:    acc.TestAccProviders,
		CheckDestroy: testAccCheckIBMDatabaseInstanceDestroy,
		Steps: []resource.TestStep{
			{
				Config: testAccCheckIBMDatabaseInstanceCassandraBasic(databaseResourceGroup, testName),
				Check: resource.ComposeAggregateTestCheckFunc(
					testAccCheckIBMDatabaseInstanceExists(name, &databaseInstanceOne),
					resource.TestCheckResourceAttr(name, "name", testName),
					resource.TestCheckResourceAttr(name, "service", "databases-for-cassandra"),
					resource.TestCheckResourceAttr(name, "plan", "enterprise"),
					resource.TestCheckResourceAttr(name, "location", acc.IcdDbRegion),
					resource.TestCheckResourceAttr(name, "adminuser", "admin"),
					resource.TestCheckResourceAttr(name, "members_memory_allocation_mb", "36864"),
					resource.TestCheckResourceAttr(name, "members_disk_allocation_mb", "61440"),
					resource.TestCheckResourceAttr(name, "whitelist.#", "1"),
					resource.TestCheckResourceAttr(name, "users.#", "1"),
					resource.TestCheckResourceAttr(name, "connectionstrings.#", "2"),
					resource.TestCheckResourceAttr(name, "connectionstrings.1.name", "admin"),
					resource.TestCheckResourceAttr(name, "connectionstrings.0.hosts.#", "1"),
				),
			},
			{
				Config: testAccCheckIBMDatabaseInstanceCassandraFullyspecified(databaseResourceGroup, testName),
				Check: resource.ComposeAggregateTestCheckFunc(
					testAccCheckIBMDatabaseInstanceExists(name, &databaseInstanceOne),
					resource.TestCheckResourceAttr(name, "name", testName),
					resource.TestCheckResourceAttr(name, "service", "databases-for-cassandra"),
					resource.TestCheckResourceAttr(name, "plan", "enterprise"),
					resource.TestCheckResourceAttr(name, "location", acc.IcdDbRegion),
					resource.TestCheckResourceAttr(name, "members_memory_allocation_mb", "38400"),
					resource.TestCheckResourceAttr(name, "members_disk_allocation_mb", "61440"),
					resource.TestCheckResourceAttr(name, "whitelist.#", "2"),
					resource.TestCheckResourceAttr(name, "users.#", "2"),
					resource.TestCheckResourceAttr(name, "connectionstrings.#", "3"),
					resource.TestCheckResourceAttr(name, "connectionstrings.2.name", "admin"),
				),
			},
			{
				Config: testAccCheckIBMDatabaseInstanceCassandraReduced(databaseResourceGroup, testName),
				Check: resource.ComposeAggregateTestCheckFunc(
					testAccCheckIBMDatabaseInstanceExists(name, &databaseInstanceOne),
					resource.TestCheckResourceAttr(name, "name", testName),
					resource.TestCheckResourceAttr(name, "service", "databases-for-cassandra"),
					resource.TestCheckResourceAttr(name, "plan", "enterprise"),
					resource.TestCheckResourceAttr(name, "location", acc.IcdDbRegion),
					resource.TestCheckResourceAttr(name, "members_memory_allocation_mb", "36864"),
					resource.TestCheckResourceAttr(name, "members_disk_allocation_mb", "61440"),
					resource.TestCheckResourceAttr(name, "whitelist.#", "0"),
					resource.TestCheckResourceAttr(name, "users.#", "0"),
					resource.TestCheckResourceAttr(name, "connectionstrings.#", "1"),
				),
			},
		},
	})
}

func TestAccIBMDatabaseInstance_Cassandra_Node(t *testing.T) {
	t.Parallel()
	databaseResourceGroup := "default"
	var databaseInstanceOne string
	rnd := fmt.Sprintf("tf-Datastax-%d", acctest.RandIntRange(10, 100))
	testName := rnd
	name := "ibm_database." + testName

	resource.Test(t, resource.TestCase{
		PreCheck:     func() { acc.TestAccPreCheck(t) },
		Providers:    acc.TestAccProviders,
		CheckDestroy: testAccCheckIBMDatabaseInstanceDestroy,
		Steps: []resource.TestStep{
			{
				Config: testAccCheckIBMDatabaseInstanceCassandraNodeBasic(databaseResourceGroup, testName),
				Check: resource.ComposeAggregateTestCheckFunc(
					testAccCheckIBMDatabaseInstanceExists(name, &databaseInstanceOne),
					resource.TestCheckResourceAttr(name, "name", testName),
					resource.TestCheckResourceAttr(name, "service", "databases-for-cassandra"),
					resource.TestCheckResourceAttr(name, "plan", "enterprise"),
					resource.TestCheckResourceAttr(name, "location", acc.IcdDbRegion),
					resource.TestCheckResourceAttr(name, "adminuser", "admin"),
					resource.TestCheckResourceAttr(name, "node_count", "3"),
					resource.TestCheckResourceAttr(name, "node_memory_allocation_mb", "12288"),
					resource.TestCheckResourceAttr(name, "node_disk_allocation_mb", "20480"),
					resource.TestCheckResourceAttr(name, "node_cpu_allocation_count", "6"),

					resource.TestCheckResourceAttr(name, "whitelist.#", "1"),
					resource.TestCheckResourceAttr(name, "users.#", "1"),
					resource.TestCheckResourceAttr(name, "connectionstrings.#", "2"),
					resource.TestCheckResourceAttr(name, "connectionstrings.1.name", "admin"),
					resource.TestCheckResourceAttr(name, "connectionstrings.0.hosts.#", "1"),
					resource.TestCheckResourceAttr(name, "connectionstrings.0.database", ""),
				),
			},
			{
				Config: testAccCheckIBMDatabaseInstanceCassandraNodeFullyspecified(databaseResourceGroup, testName),
				Check: resource.ComposeAggregateTestCheckFunc(
					testAccCheckIBMDatabaseInstanceExists(name, &databaseInstanceOne),
					resource.TestCheckResourceAttr(name, "name", testName),
					resource.TestCheckResourceAttr(name, "service", "databases-for-cassandra"),
					resource.TestCheckResourceAttr(name, "plan", "enterprise"),
					resource.TestCheckResourceAttr(name, "location", acc.IcdDbRegion),
					resource.TestCheckResourceAttr(name, "node_count", "3"),
					resource.TestCheckResourceAttr(name, "node_memory_allocation_mb", "12416"),
					resource.TestCheckResourceAttr(name, "node_disk_allocation_mb", "20480"),
					resource.TestCheckResourceAttr(name, "node_cpu_allocation_count", "6"),
					resource.TestCheckResourceAttr(name, "whitelist.#", "2"),
					resource.TestCheckResourceAttr(name, "users.#", "2"),
					resource.TestCheckResourceAttr(name, "connectionstrings.#", "3"),
					resource.TestCheckResourceAttr(name, "connectionstrings.2.name", "admin"),
				),
			},
			{
				Config: testAccCheckIBMDatabaseInstanceCassandraNodeReduced(databaseResourceGroup, testName),
				Check: resource.ComposeAggregateTestCheckFunc(
					testAccCheckIBMDatabaseInstanceExists(name, &databaseInstanceOne),
					resource.TestCheckResourceAttr(name, "name", testName),
					resource.TestCheckResourceAttr(name, "service", "databases-for-cassandra"),
					resource.TestCheckResourceAttr(name, "plan", "enterprise"),
					resource.TestCheckResourceAttr(name, "location", acc.IcdDbRegion),
					resource.TestCheckResourceAttr(name, "node_count", "3"),
					resource.TestCheckResourceAttr(name, "node_memory_allocation_mb", "12288"),
					resource.TestCheckResourceAttr(name, "node_disk_allocation_mb", "20480"),
					resource.TestCheckResourceAttr(name, "node_cpu_allocation_count", "6"),
					resource.TestCheckResourceAttr(name, "whitelist.#", "0"),
					resource.TestCheckResourceAttr(name, "users.#", "0"),
					resource.TestCheckResourceAttr(name, "connectionstrings.#", "1"),
				),
			},
			{
				Config: testAccCheckIBMDatabaseInstanceCassandraNodeScaleOut(databaseResourceGroup, testName),
				Check: resource.ComposeAggregateTestCheckFunc(
					testAccCheckIBMDatabaseInstanceExists(name, &databaseInstanceOne),
					resource.TestCheckResourceAttr(name, "name", testName),
					resource.TestCheckResourceAttr(name, "service", "databases-for-cassandra"),
					resource.TestCheckResourceAttr(name, "plan", "enterprise"),
					resource.TestCheckResourceAttr(name, "location", acc.IcdDbRegion),
					resource.TestCheckResourceAttr(name, "node_count", "4"),
					resource.TestCheckResourceAttr(name, "node_memory_allocation_mb", "12288"),
					resource.TestCheckResourceAttr(name, "node_disk_allocation_mb", "20480"),
					resource.TestCheckResourceAttr(name, "node_cpu_allocation_count", "6"),
					resource.TestCheckResourceAttr(name, "whitelist.#", "0"),
					resource.TestCheckResourceAttr(name, "users.#", "0"),
					resource.TestCheckResourceAttr(name, "connectionstrings.#", "1"),
				),
			},
			//{
			//	ResourceName:      name,
			//	ImportState:       true,
			//	ImportStateVerify: true,
			//},
		},
	})
}

func TestAccIBMDatabaseInstance_Cassandra_Group(t *testing.T) {
	t.Parallel()
	databaseResourceGroup := "default"
	var databaseInstanceOne string
	rnd := fmt.Sprintf("tf-Datastax-%d", acctest.RandIntRange(10, 100))
	testName := rnd
	name := "ibm_database." + testName

	resource.Test(t, resource.TestCase{
		PreCheck:     func() { acc.TestAccPreCheck(t) },
		Providers:    acc.TestAccProviders,
		CheckDestroy: testAccCheckIBMDatabaseInstanceDestroy,
		Steps: []resource.TestStep{
			{
				Config: testAccCheckIBMDatabaseInstanceCassandraGroupBasic(databaseResourceGroup, testName),
				Check: resource.ComposeAggregateTestCheckFunc(
					testAccCheckIBMDatabaseInstanceExists(name, &databaseInstanceOne),
					resource.TestCheckResourceAttr(name, "name", testName),
					resource.TestCheckResourceAttr(name, "service", "databases-for-cassandra"),
					resource.TestCheckResourceAttr(name, "plan", "enterprise"),
					resource.TestCheckResourceAttr(name, "location", "us-south"),
					resource.TestCheckResourceAttr(name, "adminuser", "admin"),
					resource.TestCheckResourceAttr(name, "node_count", "3"),
					resource.TestCheckResourceAttr(name, "node_memory_allocation_mb", "12288"),
					resource.TestCheckResourceAttr(name, "node_disk_allocation_mb", "20480"),
					resource.TestCheckResourceAttr(name, "node_cpu_allocation_count", "6"),
					resource.TestCheckResourceAttr(name, "groups.0.count", "3"),
					resource.TestCheckResourceAttr(name, "groups.0.memory.0.allocation_mb", "36864"),
					resource.TestCheckResourceAttr(name, "groups.0.disk.0.allocation_mb", "61440"),
					resource.TestCheckResourceAttr(name, "groups.0.cpu.0.allocation_count", "18"),
					resource.TestCheckResourceAttr(name, "whitelist.#", "1"),
					resource.TestCheckResourceAttr(name, "users.#", "1"),
					resource.TestCheckResourceAttr(name, "connectionstrings.#", "2"),
					resource.TestCheckResourceAttr(name, "connectionstrings.1.name", "admin"),
					resource.TestCheckResourceAttr(name, "connectionstrings.0.hosts.#", "1"),
					resource.TestCheckResourceAttr(name, "connectionstrings.0.database", ""),
				),
			},
			{
				Config: testAccCheckIBMDatabaseInstanceCassandraGroupFullyspecified(databaseResourceGroup, testName),
				Check: resource.ComposeAggregateTestCheckFunc(
					testAccCheckIBMDatabaseInstanceExists(name, &databaseInstanceOne),
					resource.TestCheckResourceAttr(name, "name", testName),
					resource.TestCheckResourceAttr(name, "service", "databases-for-cassandra"),
					resource.TestCheckResourceAttr(name, "plan", "enterprise"),
					resource.TestCheckResourceAttr(name, "location", "us-south"),
					resource.TestCheckResourceAttr(name, "node_count", "3"),
					resource.TestCheckResourceAttr(name, "node_memory_allocation_mb", "12416"),
					resource.TestCheckResourceAttr(name, "node_disk_allocation_mb", "20480"),
					resource.TestCheckResourceAttr(name, "node_cpu_allocation_count", "6"),
					resource.TestCheckResourceAttr(name, "groups.0.count", "3"),
					resource.TestCheckResourceAttr(name, "groups.0.memory.0.allocation_mb", "37248"),
					resource.TestCheckResourceAttr(name, "groups.0.disk.0.allocation_mb", "61440"),
					resource.TestCheckResourceAttr(name, "groups.0.cpu.0.allocation_count", "18"),
					resource.TestCheckResourceAttr(name, "whitelist.#", "2"),
					resource.TestCheckResourceAttr(name, "users.#", "2"),
					resource.TestCheckResourceAttr(name, "connectionstrings.#", "3"),
					resource.TestCheckResourceAttr(name, "connectionstrings.2.name", "admin"),
				),
			},
			{
				Config: testAccCheckIBMDatabaseInstanceCassandraGroupReduced(databaseResourceGroup, testName),
				Check: resource.ComposeAggregateTestCheckFunc(
					testAccCheckIBMDatabaseInstanceExists(name, &databaseInstanceOne),
					resource.TestCheckResourceAttr(name, "name", testName),
					resource.TestCheckResourceAttr(name, "service", "databases-for-cassandra"),
					resource.TestCheckResourceAttr(name, "plan", "enterprise"),
					resource.TestCheckResourceAttr(name, "location", "us-south"),
					resource.TestCheckResourceAttr(name, "node_count", "3"),
					resource.TestCheckResourceAttr(name, "node_memory_allocation_mb", "12288"),
					resource.TestCheckResourceAttr(name, "node_disk_allocation_mb", "20480"),
					resource.TestCheckResourceAttr(name, "node_cpu_allocation_count", "6"),
					resource.TestCheckResourceAttr(name, "groups.0.count", "3"),
					resource.TestCheckResourceAttr(name, "groups.0.memory.0.allocation_mb", "36864"),
					resource.TestCheckResourceAttr(name, "groups.0.disk.0.allocation_mb", "61440"),
					resource.TestCheckResourceAttr(name, "groups.0.cpu.0.allocation_count", "18"),
					resource.TestCheckResourceAttr(name, "whitelist.#", "0"),
					resource.TestCheckResourceAttr(name, "users.#", "0"),
					resource.TestCheckResourceAttr(name, "connectionstrings.#", "1"),
				),
			},
			{
				Config: testAccCheckIBMDatabaseInstanceCassandraGroupScaleOut(databaseResourceGroup, testName),
				Check: resource.ComposeAggregateTestCheckFunc(
					testAccCheckIBMDatabaseInstanceExists(name, &databaseInstanceOne),
					resource.TestCheckResourceAttr(name, "name", testName),
					resource.TestCheckResourceAttr(name, "service", "databases-for-cassandra"),
					resource.TestCheckResourceAttr(name, "plan", "enterprise"),
					resource.TestCheckResourceAttr(name, "location", "us-south"),
					resource.TestCheckResourceAttr(name, "node_count", "4"),
					resource.TestCheckResourceAttr(name, "node_memory_allocation_mb", "12288"),
					resource.TestCheckResourceAttr(name, "node_disk_allocation_mb", "20480"),
					resource.TestCheckResourceAttr(name, "node_cpu_allocation_count", "6"),
					resource.TestCheckResourceAttr(name, "groups.0.count", "4"),
					resource.TestCheckResourceAttr(name, "groups.0.memory.0.allocation_mb", "49152"),
					resource.TestCheckResourceAttr(name, "groups.0.disk.0.allocation_mb", "81920"),
					resource.TestCheckResourceAttr(name, "groups.0.cpu.0.allocation_count", "24"),
					resource.TestCheckResourceAttr(name, "groups.1.count", "3"),
					resource.TestCheckResourceAttr(name, "whitelist.#", "0"),
					resource.TestCheckResourceAttr(name, "users.#", "0"),
					resource.TestCheckResourceAttr(name, "connectionstrings.#", "1"),
				),
			},
		},
	})
}

// TestAccIBMDatabaseInstance_CreateAfterManualDestroy not required as tested by resource_instance tests

func TestAccIBMDatabaseInstanceCassandraImport(t *testing.T) {
	t.Parallel()
	databaseResourceGroup := "default"
	var databaseInstanceOne string
	serviceName := fmt.Sprintf("tf-Datastax-%d", acctest.RandIntRange(10, 100))
	//serviceName := "test_acc"
	resourceName := "ibm_database." + serviceName

	resource.Test(t, resource.TestCase{
		PreCheck:     func() { acc.TestAccPreCheck(t) },
		Providers:    acc.TestAccProviders,
		CheckDestroy: testAccCheckIBMDatabaseInstanceDestroy,
		Steps: []resource.TestStep{
			{
				Config: testAccCheckIBMDatabaseInstanceCassandraImport(databaseResourceGroup, serviceName),
				Check: resource.ComposeAggregateTestCheckFunc(
					testAccCheckIBMDatabaseInstanceExists(resourceName, &databaseInstanceOne),
					resource.TestCheckResourceAttr(resourceName, "name", serviceName),
					resource.TestCheckResourceAttr(resourceName, "service", "databases-for-cassandra"),
					resource.TestCheckResourceAttr(resourceName, "plan", "enterprise"),
					resource.TestCheckResourceAttr(resourceName, "location", acc.IcdDbRegion),
				),
			},
			{
				ResourceName:      resourceName,
				ImportState:       true,
				ImportStateVerify: true,
				ImportStateVerifyIgnore: []string{
					"wait_time_minutes", "plan_validation"},
			},
		},
	})
}

// func testAccCheckIBMDatabaseInstanceDestroy(s *terraform.State) etc in resource_ibm_database_postgresql_test.go

func testAccCheckIBMDatabaseInstanceCassandraBasic(databaseResourceGroup string, name string) string {
	return fmt.Sprintf(`
	data "ibm_resource_group" "test_acc" {
		is_default = true
		# name = "%[1]s"
	}

	resource "ibm_database" "%[2]s" {
		resource_group_id            = data.ibm_resource_group.test_acc.id
		name                         = "%[2]s"
		service                      = "databases-for-cassandra"
		plan                         = "enterprise"
		location                     = "%[3]s"
		adminpassword                = "password12"
		members_memory_allocation_mb = 36864
		members_disk_allocation_mb   = 61440
		users {
		  name     = "user123"
		  password = "password12"
		}
		whitelist {
		  address     = "172.168.1.2/32"
		  description = "desc1"
		}

		timeouts {
			create = "480m"
			update = "480m"
			delete = "15m"
		}
	}
				`, databaseResourceGroup, name, acc.IcdDbRegion)
}

func testAccCheckIBMDatabaseInstanceCassandraFullyspecified(databaseResourceGroup string, name string) string {
	return fmt.Sprintf(`
	data "ibm_resource_group" "test_acc" {
		is_default = true
		# name = "%[1]s"
	}

	resource "ibm_database" "%[2]s" {
		resource_group_id            = data.ibm_resource_group.test_acc.id
		name                         = "%[2]s"
		service                      = "databases-for-cassandra"
		plan                         = "enterprise"
		location                     = "%[3]s"
		adminpassword                = "password12"
		members_memory_allocation_mb = 38400
		members_disk_allocation_mb   = 61440
		users {
		  name     = "user123"
		  password = "password12"
		}
		users {
		  name     = "user124"
		  password = "password12"
		}
		whitelist {
		  address     = "172.168.1.2/32"
		  description = "desc1"
		}
		whitelist {
		  address     = "172.168.1.1/32"
		  description = "desc"
		}

		timeouts {
			create = "480m"
			update = "480m"
			delete = "15m"
		}
	}
<<<<<<< HEAD
	  
				`, databaseResourceGroup, name, acc.IcdDbRegion)
=======

				`, databaseResourceGroup, name)
>>>>>>> 8721546d
}

func testAccCheckIBMDatabaseInstanceCassandraReduced(databaseResourceGroup string, name string) string {
	return fmt.Sprintf(`
	data "ibm_resource_group" "test_acc" {
		is_default = true
		# name = "%[1]s"
	}

	resource "ibm_database" "%[2]s" {
		resource_group_id            = data.ibm_resource_group.test_acc.id
		name                         = "%[2]s"
		service                      = "databases-for-cassandra"
		plan                         = "enterprise"
		location                     = "%[3]s"
		adminpassword                = "password12"
		members_memory_allocation_mb = 36864
		members_disk_allocation_mb   = 61440

		timeouts {
			create = "480m"
			update = "480m"
			delete = "15m"
		}
	}
				`, databaseResourceGroup, name, acc.IcdDbRegion)
}

func testAccCheckIBMDatabaseInstanceCassandraNodeBasic(databaseResourceGroup string, name string) string {
	return fmt.Sprintf(`
	data "ibm_resource_group" "test_acc" {
		is_default = true
		# name = "%[1]s"
	}

	resource "ibm_database" "%[2]s" {
		resource_group_id            = data.ibm_resource_group.test_acc.id
		name                         = "%[2]s"
		service                      = "databases-for-cassandra"
		plan                         = "enterprise"
		location                     = "%[3]s"
		adminpassword                = "password12"
		node_count                   = 3
		node_memory_allocation_mb    = 12288
		node_disk_allocation_mb      = 20480
		node_cpu_allocation_count    = 6

		users {
		  name     = "user123"
		  password = "password12"
		}
		whitelist {
		  address     = "172.168.1.2/32"
		  description = "desc1"
		}

		timeouts {
			create = "480m"
			update = "480m"
			delete = "15m"
		}
	}
				`, databaseResourceGroup, name, acc.IcdDbRegion)
}

func testAccCheckIBMDatabaseInstanceCassandraNodeFullyspecified(databaseResourceGroup string, name string) string {
	return fmt.Sprintf(`
	data "ibm_resource_group" "test_acc" {
		is_default = true
		# name = "%[1]s"
	}

	resource "ibm_database" "%[2]s" {
		resource_group_id            = data.ibm_resource_group.test_acc.id
		name                         = "%[2]s"
		service                      = "databases-for-cassandra"
		plan                         = "enterprise"
<<<<<<< HEAD
		location                     = "%[3]s"
=======
		version                      = "5.1"
		location                     = "us-south"
>>>>>>> 8721546d
		adminpassword                = "password12"
		node_count                   = 3
		node_memory_allocation_mb    = 12416
		node_disk_allocation_mb      = 20480
		node_cpu_allocation_count    = 6

		users {
			name     = "user123"
			password = "password12"
		}
		users {
			name     = "user124"
			password = "password12"
		}
		whitelist {
			address     = "172.168.1.2/32"
			description = "desc1"
		}
		whitelist {
			address     = "172.168.1.1/32"
			description = "desc"
		}

		timeouts {
			create = "480m"
			update = "480m"
			delete = "15m"
		}
	}
<<<<<<< HEAD
	  
				`, databaseResourceGroup, name, acc.IcdDbRegion)
=======

				`, databaseResourceGroup, name)
>>>>>>> 8721546d
}

func testAccCheckIBMDatabaseInstanceCassandraNodeReduced(databaseResourceGroup string, name string) string {
	return fmt.Sprintf(`
	data "ibm_resource_group" "test_acc" {
		is_default = true
		# name = "%[1]s"
	}

	resource "ibm_database" "%[2]s" {
		resource_group_id            = data.ibm_resource_group.test_acc.id
		name                         = "%[2]s"
		service                      = "databases-for-cassandra"
		plan                         = "enterprise"
<<<<<<< HEAD
		location                     = "%[3]s"
=======
		version                      = "5.1"
		location                     = "us-south"
>>>>>>> 8721546d
		adminpassword                = "password12"
		node_count                   = 3
		node_memory_allocation_mb    = 12288
		node_disk_allocation_mb      = 20480
		node_cpu_allocation_count    = 6

		timeouts {
			create = "480m"
			update = "480m"
			delete = "15m"
		}
	}
				`, databaseResourceGroup, name, acc.IcdDbRegion)
}

func testAccCheckIBMDatabaseInstanceCassandraNodeScaleOut(databaseResourceGroup string, name string) string {
	return fmt.Sprintf(`
	data "ibm_resource_group" "test_acc" {
		is_default = true
		# name = "%[1]s"
	}

	resource "ibm_database" "%[2]s" {
		resource_group_id            = data.ibm_resource_group.test_acc.id
		name                         = "%[2]s"
		service                      = "databases-for-cassandra"
		plan                         = "enterprise"
		location                     = "%[3]s"
		adminpassword                = "password12"
		node_count                   = 4
		node_memory_allocation_mb    = 12288
		node_disk_allocation_mb      = 20480
		node_cpu_allocation_count    = 6

		timeouts {
			create = "480m"
			update = "480m"
			delete = "15m"
		}
	}
				`, databaseResourceGroup, name)
}

func testAccCheckIBMDatabaseInstanceCassandraGroupBasic(databaseResourceGroup string, name string) string {
	return fmt.Sprintf(`
	data "ibm_resource_group" "test_acc" {
		is_default = true
		# name = "%[1]s"
	}

	resource "ibm_database" "%[2]s" {
		resource_group_id            = data.ibm_resource_group.test_acc.id
		name                         = "%[2]s"
		service                      = "databases-for-cassandra"
		plan                         = "enterprise"
		version                      = "5.1"
		location                     = "us-south"
		adminpassword                = "password12"

		group {
			group_id = "member"
			members {
				allocation_count = 3
			}
			memory {
				allocation_mb = 12288
			}
			 disk {
				allocation_mb = 20480
			}
			cpu {
				allocation_count = 6
			}
		}
		users {
			name     = "user123"
			password = "password12"
		}
		whitelist {
			address     = "172.168.1.2/32"
			description = "desc1"
		}

		timeouts {
			create = "480m"
			update = "480m"
			delete = "15m"
		}
	}
				`, databaseResourceGroup, name)
}

func testAccCheckIBMDatabaseInstanceCassandraGroupFullyspecified(databaseResourceGroup string, name string) string {
	return fmt.Sprintf(`
	data "ibm_resource_group" "test_acc" {
		is_default = true
		# name = "%[1]s"
	}

	resource "ibm_database" "%[2]s" {
		resource_group_id            = data.ibm_resource_group.test_acc.id
		name                         = "%[2]s"
		service                      = "databases-for-cassandra"
		plan                         = "enterprise"
		version                      = "5.1"
		location                     = "us-south"
		adminpassword                = "password12"

		group {
			group_id = "member"
			members {
				allocation_count = 3
			}
			memory {
				allocation_mb = 12416
			}
			disk {
				allocation_mb = 20480
			}
			cpu {
				allocation_count = 6
			}
		}
		users {
			name     = "user123"
			password = "password12"
		}
		users {
			name     = "user124"
			password = "password12"
		}
		whitelist {
			address     = "172.168.1.2/32"
			description = "desc1"
		}
		whitelist {
			address     = "172.168.1.1/32"
			description = "desc"
		}

		timeouts {
			create = "480m"
			update = "480m"
			delete = "15m"
		}
	}

				`, databaseResourceGroup, name)
}

func testAccCheckIBMDatabaseInstanceCassandraGroupReduced(databaseResourceGroup string, name string) string {
	return fmt.Sprintf(`
	data "ibm_resource_group" "test_acc" {
		is_default = true
		# name = "%[1]s"
	}

	resource "ibm_database" "%[2]s" {
		resource_group_id            = data.ibm_resource_group.test_acc.id
		name                         = "%[2]s"
		service                      = "databases-for-cassandra"
		plan                         = "enterprise"
		version                      = "5.1"
		location                     = "us-south"
		adminpassword                = "password12"
		group {
		group_id = "member"
			members {
				allocation_count = 3
			}
			memory {
				allocation_mb = 12288
			}
			disk {
				allocation_mb = 20480
			}
			cpu {
				allocation_count = 6
			}
		}

		timeouts {
			create = "480m"
			update = "480m"
			delete = "15m"
		}
	}
				`, databaseResourceGroup, name)
}

func testAccCheckIBMDatabaseInstanceCassandraGroupScaleOut(databaseResourceGroup string, name string) string {
	return fmt.Sprintf(`
	data "ibm_resource_group" "test_acc" {
		is_default = true
		# name = "%[1]s"
	}

	resource "ibm_database" "%[2]s" {
		resource_group_id            = data.ibm_resource_group.test_acc.id
		name                         = "%[2]s"
		service                      = "databases-for-cassandra"
		plan                         = "enterprise"
		version                      = "5.1"
		location                     = "us-south"
		adminpassword                = "password12"

		group {
		group_id = "member"
			members {
				allocation_count = 4
			}
			memory {
				allocation_mb = 12288
			}
			disk {
				allocation_mb = 20480
			}
			cpu {
				allocation_count = 6
			}
		}

		group {
			group_id = "search"
			members {
				allocation_count = 3
			}
		}

		timeouts {
			create = "480m"
			update = "480m"
			delete = "15m"
		}
	}
				`, databaseResourceGroup, name, acc.IcdDbRegion)
}

func testAccCheckIBMDatabaseInstanceCassandraImport(databaseResourceGroup string, name string) string {
	return fmt.Sprintf(`
	data "ibm_resource_group" "test_acc" {
		is_default = true
		# name = "%[1]s"
	}

	resource "ibm_database" "%[2]s" {
		resource_group_id = data.ibm_resource_group.test_acc.id
		name              = "%[2]s"
		service           = "databases-for-cassandra"
		plan              = "enterprise"
		location          = "%[3]s"

		timeouts {
			create = "480m"
			update = "480m"
			delete = "15m"
		}

	}

<<<<<<< HEAD


				`, databaseResourceGroup, name, acc.IcdDbRegion)
=======
				`, databaseResourceGroup, name)
>>>>>>> 8721546d
}<|MERGE_RESOLUTION|>--- conflicted
+++ resolved
@@ -195,7 +195,7 @@
 					resource.TestCheckResourceAttr(name, "name", testName),
 					resource.TestCheckResourceAttr(name, "service", "databases-for-cassandra"),
 					resource.TestCheckResourceAttr(name, "plan", "enterprise"),
-					resource.TestCheckResourceAttr(name, "location", "us-south"),
+					resource.TestCheckResourceAttr(name, "location", acc.IcdDbRegion),
 					resource.TestCheckResourceAttr(name, "adminuser", "admin"),
 					resource.TestCheckResourceAttr(name, "node_count", "3"),
 					resource.TestCheckResourceAttr(name, "node_memory_allocation_mb", "12288"),
@@ -220,7 +220,7 @@
 					resource.TestCheckResourceAttr(name, "name", testName),
 					resource.TestCheckResourceAttr(name, "service", "databases-for-cassandra"),
 					resource.TestCheckResourceAttr(name, "plan", "enterprise"),
-					resource.TestCheckResourceAttr(name, "location", "us-south"),
+					resource.TestCheckResourceAttr(name, "location", acc.IcdDbRegion),
 					resource.TestCheckResourceAttr(name, "node_count", "3"),
 					resource.TestCheckResourceAttr(name, "node_memory_allocation_mb", "12416"),
 					resource.TestCheckResourceAttr(name, "node_disk_allocation_mb", "20480"),
@@ -242,7 +242,7 @@
 					resource.TestCheckResourceAttr(name, "name", testName),
 					resource.TestCheckResourceAttr(name, "service", "databases-for-cassandra"),
 					resource.TestCheckResourceAttr(name, "plan", "enterprise"),
-					resource.TestCheckResourceAttr(name, "location", "us-south"),
+					resource.TestCheckResourceAttr(name, "location", acc.IcdDbRegion),
 					resource.TestCheckResourceAttr(name, "node_count", "3"),
 					resource.TestCheckResourceAttr(name, "node_memory_allocation_mb", "12288"),
 					resource.TestCheckResourceAttr(name, "node_disk_allocation_mb", "20480"),
@@ -263,7 +263,7 @@
 					resource.TestCheckResourceAttr(name, "name", testName),
 					resource.TestCheckResourceAttr(name, "service", "databases-for-cassandra"),
 					resource.TestCheckResourceAttr(name, "plan", "enterprise"),
-					resource.TestCheckResourceAttr(name, "location", "us-south"),
+					resource.TestCheckResourceAttr(name, "location", acc.IcdDbRegion),
 					resource.TestCheckResourceAttr(name, "node_count", "4"),
 					resource.TestCheckResourceAttr(name, "node_memory_allocation_mb", "12288"),
 					resource.TestCheckResourceAttr(name, "node_disk_allocation_mb", "20480"),
@@ -393,13 +393,7 @@
 			delete = "15m"
 		}
 	}
-<<<<<<< HEAD
-	  
-				`, databaseResourceGroup, name, acc.IcdDbRegion)
-=======
-
-				`, databaseResourceGroup, name)
->>>>>>> 8721546d
+				`, databaseResourceGroup, name, acc.IcdDbRegion)
 }
 
 func testAccCheckIBMDatabaseInstanceCassandraReduced(databaseResourceGroup string, name string) string {
@@ -477,12 +471,8 @@
 		name                         = "%[2]s"
 		service                      = "databases-for-cassandra"
 		plan                         = "enterprise"
-<<<<<<< HEAD
-		location                     = "%[3]s"
-=======
+		location                     = "%[3]s"
 		version                      = "5.1"
-		location                     = "us-south"
->>>>>>> 8721546d
 		adminpassword                = "password12"
 		node_count                   = 3
 		node_memory_allocation_mb    = 12416
@@ -512,13 +502,7 @@
 			delete = "15m"
 		}
 	}
-<<<<<<< HEAD
-	  
-				`, databaseResourceGroup, name, acc.IcdDbRegion)
-=======
-
-				`, databaseResourceGroup, name)
->>>>>>> 8721546d
+				`, databaseResourceGroup, name, acc.IcdDbRegion)
 }
 
 func testAccCheckIBMDatabaseInstanceCassandraNodeReduced(databaseResourceGroup string, name string) string {
@@ -533,12 +517,8 @@
 		name                         = "%[2]s"
 		service                      = "databases-for-cassandra"
 		plan                         = "enterprise"
-<<<<<<< HEAD
-		location                     = "%[3]s"
-=======
+		location                     = "%[3]s"
 		version                      = "5.1"
-		location                     = "us-south"
->>>>>>> 8721546d
 		adminpassword                = "password12"
 		node_count                   = 3
 		node_memory_allocation_mb    = 12288
@@ -579,7 +559,7 @@
 			delete = "15m"
 		}
 	}
-				`, databaseResourceGroup, name)
+				`, databaseResourceGroup, name, acc.IcdDbRegion)
 }
 
 func testAccCheckIBMDatabaseInstanceCassandraGroupBasic(databaseResourceGroup string, name string) string {
@@ -595,7 +575,7 @@
 		service                      = "databases-for-cassandra"
 		plan                         = "enterprise"
 		version                      = "5.1"
-		location                     = "us-south"
+		location                     = "%[3]s"
 		adminpassword                = "password12"
 
 		group {
@@ -628,7 +608,7 @@
 			delete = "15m"
 		}
 	}
-				`, databaseResourceGroup, name)
+				`, databaseResourceGroup, name, acc.IcdDbRegion)
 }
 
 func testAccCheckIBMDatabaseInstanceCassandraGroupFullyspecified(databaseResourceGroup string, name string) string {
@@ -644,7 +624,7 @@
 		service                      = "databases-for-cassandra"
 		plan                         = "enterprise"
 		version                      = "5.1"
-		location                     = "us-south"
+		location                     = "%[3]s"
 		adminpassword                = "password12"
 
 		group {
@@ -686,7 +666,7 @@
 		}
 	}
 
-				`, databaseResourceGroup, name)
+				`, databaseResourceGroup, name, acc.IcdDbRegion)
 }
 
 func testAccCheckIBMDatabaseInstanceCassandraGroupReduced(databaseResourceGroup string, name string) string {
@@ -702,7 +682,7 @@
 		service                      = "databases-for-cassandra"
 		plan                         = "enterprise"
 		version                      = "5.1"
-		location                     = "us-south"
+		location                     = "%[3]s"
 		adminpassword                = "password12"
 		group {
 		group_id = "member"
@@ -726,7 +706,7 @@
 			delete = "15m"
 		}
 	}
-				`, databaseResourceGroup, name)
+				`, databaseResourceGroup, name, acc.IcdDbRegion)
 }
 
 func testAccCheckIBMDatabaseInstanceCassandraGroupScaleOut(databaseResourceGroup string, name string) string {
@@ -742,7 +722,7 @@
 		service                      = "databases-for-cassandra"
 		plan                         = "enterprise"
 		version                      = "5.1"
-		location                     = "us-south"
+		location                     = "%[3]s"
 		adminpassword                = "password12"
 
 		group {
@@ -798,12 +778,5 @@
 		}
 
 	}
-
-<<<<<<< HEAD
-
-
-				`, databaseResourceGroup, name, acc.IcdDbRegion)
-=======
-				`, databaseResourceGroup, name)
->>>>>>> 8721546d
+				`, databaseResourceGroup, name, acc.IcdDbRegion)
 }