--- conflicted
+++ resolved
@@ -805,11 +805,8 @@
 		},
 	}
 
-<<<<<<< HEAD
 	// Post allowlist // write manually
-=======
->>>>>>> f424d805
-	riSchema["allowlist_config"] = &schema.Schema{
+	riSchema["allowlist"] = &schema.Schema{
 		Description: "The db2 allowlist",
 		Optional:    true,
 		Type:        schema.TypeList,
@@ -838,10 +835,6 @@
 		},
 	}
 
-<<<<<<< HEAD
-	// Post Users // write manually
-=======
->>>>>>> f424d805
 	riSchema["users_config"] = &schema.Schema{
 		Description: "The db2 new users gets created (available only for platform users)",
 		Optional:    true,
@@ -1176,18 +1169,10 @@
 						log.Printf("allowlist address is not a string")
 						return fmt.Errorf("allowlist address is not a string")
 					}
-<<<<<<< HEAD
-
-=======
->>>>>>> f424d805
 					if ip := net.ParseIP(str); ip == nil {
 						log.Printf("invalid IP address format")
 						return fmt.Errorf("invalid IP address format: %s", str)
 					}
-<<<<<<< HEAD
-
-=======
->>>>>>> f424d805
 					address = str
 				}
 
