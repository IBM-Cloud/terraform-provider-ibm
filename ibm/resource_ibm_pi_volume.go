--- conflicted
+++ resolved
@@ -68,7 +68,6 @@
 				Description: "Size of the volume in GB",
 			},
 			helpers.PIVolumeType: {
-<<<<<<< HEAD
 				Type:         schema.TypeString,
 				Optional:     true,
 				Computed:     true,
@@ -112,58 +111,6 @@
 				Elem:          &schema.Schema{Type: schema.TypeString},
 				Description:   "List of pvmInstances to base volume anti-affinity policy against; required if requesting anti-affinity and pi_anti_affinity_volumes is not provided",
 				ConflictsWith: []string{PIAntiAffinityVolumes},
-=======
-				Type:             schema.TypeString,
-				Optional:         true,
-				Computed:         true,
-				ValidateFunc:     validateAllowedStringValue([]string{"ssd", "standard", "tier1", "tier3"}),
-				DiffSuppressFunc: applyOnce,
-				Description:      "Type of Disk, required if pi_affinity_policy and pi_volume_pool not provided, otherwise ignored",
-			},
-			helpers.PIVolumePool: {
-				Type:             schema.TypeString,
-				Optional:         true,
-				Computed:         true,
-				DiffSuppressFunc: applyOnce,
-				Description:      "Volume pool where the volume will be created; if provided then pi_volume_type and pi_affinity_policy values will be ignored",
-			},
-			PIAffinityPolicy: {
-				Type:             schema.TypeString,
-				Optional:         true,
-				DiffSuppressFunc: applyOnce,
-				Description:      "Affinity policy for data volume being created; ignored if pi_volume_pool provided; for policy affinity requires one of pi_affinity_instance or pi_affinity_volume to be specified; for policy anti-affinity requires one of pi_anti_affinity_instances or pi_anti_affinity_volumes to be specified",
-				ValidateFunc:     InvokeValidator("ibm_pi_volume", "pi_affinity"),
-			},
-			PIAffinityVolume: {
-				Type:             schema.TypeString,
-				Optional:         true,
-				DiffSuppressFunc: applyOnce,
-				Description:      "Volume (ID or Name) to base volume affinity policy against; required if requesting affinity and pi_affinity_instance is not provided",
-				ConflictsWith:    []string{PIAffinityInstance},
-			},
-			PIAffinityInstance: {
-				Type:             schema.TypeString,
-				Optional:         true,
-				DiffSuppressFunc: applyOnce,
-				Description:      "PVM Instance (ID or Name) to base volume affinity policy against; required if requesting affinity and pi_affinity_volume is not provided",
-				ConflictsWith:    []string{PIAffinityVolume},
-			},
-			PIAntiAffinityVolumes: {
-				Type:             schema.TypeList,
-				Optional:         true,
-				Elem:             &schema.Schema{Type: schema.TypeString},
-				DiffSuppressFunc: applyOnce,
-				Description:      "List of volumes to base volume anti-affinity policy against; required if requesting anti-affinity and pi_anti_affinity_instances is not provided",
-				ConflictsWith:    []string{PIAntiAffinityInstances},
-			},
-			PIAntiAffinityInstances: {
-				Type:             schema.TypeList,
-				Optional:         true,
-				Elem:             &schema.Schema{Type: schema.TypeString},
-				DiffSuppressFunc: applyOnce,
-				Description:      "List of pvmInstances to base volume anti-affinity policy against; required if requesting anti-affinity and pi_anti_affinity_volumes is not provided",
-				ConflictsWith:    []string{PIAntiAffinityVolumes},
->>>>>>> f469b285
 			},
 
 			// Computed Attributes
@@ -225,7 +172,6 @@
 		Shareable: &shared,
 		Size:      &size,
 	}
-<<<<<<< HEAD
 	if v, ok := d.GetOk(helpers.PIVolumePool); ok {
 		volumePool := v.(string)
 		body.VolumePool = volumePool
@@ -255,42 +201,6 @@
 		}
 
 	}
-=======
-	if v, ok := d.GetOk(helpers.PIVolumeType); ok {
-		volType := v.(string)
-		body.DiskType = volType
-	}
-	if v, ok := d.GetOk(helpers.PIVolumePool); ok {
-		volumePool := v.(string)
-		body.VolumePool = volumePool
-	}
-	if ap, ok := d.GetOk(PIAffinityPolicy); ok {
-		policy := ap.(string)
-		body.AffinityPolicy = &policy
-
-		if policy == "affinity" {
-			if av, ok := d.GetOk(PIAffinityVolume); ok {
-				afvol := av.(string)
-				body.AffinityVolume = &afvol
-			}
-			if ai, ok := d.GetOk(PIAffinityInstance); ok {
-				afins := ai.(string)
-				body.AffinityPVMInstance = &afins
-			}
-		} else {
-			if avs, ok := d.GetOk(PIAntiAffinityVolumes); ok {
-				afvols := expandStringList(avs.([]interface{}))
-				body.AntiAffinityVolumes = afvols
-			}
-			if ais, ok := d.GetOk(PIAntiAffinityInstances); ok {
-				afinss := expandStringList(ais.([]interface{}))
-				body.AntiAffinityPVMInstances = afinss
-			}
-		}
-
-	}
->>>>>>> f469b285
-
 	resquestParams := p_cloud_volumes.PcloudCloudinstancesVolumesPostParams{
 		Body:            &body,
 		CloudInstanceID: powerinstanceid,
