--- conflicted
+++ resolved
@@ -646,7 +646,9 @@
 			"ibm_en_subscription_ios":     eventnotification.DataSourceIBMEnFCMSubscription(),
 			"ibm_en_subscription_chrome":  eventnotification.DataSourceIBMEnFCMSubscription(),
 			"ibm_en_subscription_firefox": eventnotification.DataSourceIBMEnFCMSubscription(),
-<<<<<<< HEAD
+			"ibm_en_subscription_slack":   eventnotification.DataSourceIBMEnSlackSubscription(),
+			"ibm_en_subscription_safari":  eventnotification.DataSourceIBMEnFCMSubscription(),
+			"ibm_en_destination_safari":   eventnotification.DataSourceIBMEnSafariDestination(),
 
 			// // Added for Toolchain
 			"ibm_cd_toolchain":                          cdtoolchain.DataSourceIBMCdToolchain(),
@@ -681,11 +683,6 @@
 			"ibm_cd_tekton_pipeline_property":         cdtektonpipeline.DataSourceIBMTektonPipelineProperty(),
 			"ibm_cd_tekton_pipeline_trigger":          cdtektonpipeline.DataSourceIBMTektonPipelineTrigger(),
 			"ibm_cd_tekton_pipeline":                  cdtektonpipeline.DataSourceIBMTektonPipeline(),
-=======
-			"ibm_en_subscription_slack":   eventnotification.DataSourceIBMEnSlackSubscription(),
-			"ibm_en_subscription_safari":  eventnotification.DataSourceIBMEnFCMSubscription(),
-			"ibm_en_destination_safari":   eventnotification.DataSourceIBMEnSafariDestination(),
->>>>>>> cf4a26ad
 		},
 
 		ResourcesMap: map[string]*schema.Resource{
@@ -1045,7 +1042,6 @@
 			"ibm_en_subscription_ios":     eventnotification.ResourceIBMEnFCMSubscription(),
 			"ibm_en_subscription_chrome":  eventnotification.ResourceIBMEnFCMSubscription(),
 			"ibm_en_subscription_firefox": eventnotification.ResourceIBMEnFCMSubscription(),
-<<<<<<< HEAD
 
 			// // Added for Toolchain
 			"ibm_cd_toolchain":                          cdtoolchain.ResourceIBMCdToolchain(),
@@ -1073,6 +1069,9 @@
 			"ibm_cd_toolchain_tool_pagerduty":           cdtoolchain.ResourceIBMCdToolchainToolPagerduty(),
 			"ibm_cd_toolchain_tool_rationalteamconcert": cdtoolchain.ResourceIBMCdToolchainToolRationalteamconcert(),
 			"ibm_cd_toolchain_tool_saucelabs":           cdtoolchain.ResourceIBMCdToolchainToolSaucelabs(),
+			"ibm_en_subscription_slack":                 eventnotification.ResourceIBMEnSlackSubscription(),
+			"ibm_en_subscription_safari":                eventnotification.ResourceIBMEnFCMSubscription(),
+			"ibm_en_destination_safari":                 eventnotification.ResourceIBMEnSafariDestination(),
 
 			// // Added for Tekton Pipeline
 			"ibm_cd_tekton_pipeline_definition":       cdtektonpipeline.ResourceIBMTektonPipelineDefinition(),
@@ -1080,11 +1079,6 @@
 			"ibm_cd_tekton_pipeline_property":         cdtektonpipeline.ResourceIBMTektonPipelineProperty(),
 			"ibm_cd_tekton_pipeline_trigger":          cdtektonpipeline.ResourceIBMTektonPipelineTrigger(),
 			"ibm_cd_tekton_pipeline":                  cdtektonpipeline.ResourceIBMTektonPipeline(),
-=======
-			"ibm_en_subscription_slack":   eventnotification.ResourceIBMEnSlackSubscription(),
-			"ibm_en_subscription_safari":  eventnotification.ResourceIBMEnFCMSubscription(),
-			"ibm_en_destination_safari":   eventnotification.ResourceIBMEnSafariDestination(),
->>>>>>> cf4a26ad
 		},
 
 		ConfigureFunc: providerConfigure,
