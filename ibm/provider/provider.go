// Copyright IBM Corp. 2017, 2021 All Rights Reserved.
// Licensed under the Mozilla Public License v2.0

package provider

import (
	"os"
	"sync"
	"time"

	"github.com/hashicorp/terraform-plugin-sdk/v2/helper/schema"

	"github.com/IBM-Cloud/terraform-provider-ibm/ibm/conns"
	"github.com/IBM-Cloud/terraform-provider-ibm/ibm/service/apigateway"
	"github.com/IBM-Cloud/terraform-provider-ibm/ibm/service/appconfiguration"
	"github.com/IBM-Cloud/terraform-provider-ibm/ibm/service/appid"
	"github.com/IBM-Cloud/terraform-provider-ibm/ibm/service/atracker"
	"github.com/IBM-Cloud/terraform-provider-ibm/ibm/service/catalogmanagement"
	"github.com/IBM-Cloud/terraform-provider-ibm/ibm/service/cdtoolchain"
	"github.com/IBM-Cloud/terraform-provider-ibm/ibm/service/certificatemanager"
	"github.com/IBM-Cloud/terraform-provider-ibm/ibm/service/cis"
	"github.com/IBM-Cloud/terraform-provider-ibm/ibm/service/classicinfrastructure"
	"github.com/IBM-Cloud/terraform-provider-ibm/ibm/service/cloudant"
	"github.com/IBM-Cloud/terraform-provider-ibm/ibm/service/cloudfoundry"
	"github.com/IBM-Cloud/terraform-provider-ibm/ibm/service/cloudshell"
	"github.com/IBM-Cloud/terraform-provider-ibm/ibm/service/contextbasedrestrictions"
<<<<<<< HEAD
	"github.com/IBM-Cloud/terraform-provider-ibm/ibm/service/continuousdeliverypipeline"
=======
	"github.com/IBM-Cloud/terraform-provider-ibm/ibm/service/cdtektonpipeline"
>>>>>>> 9b109723
	"github.com/IBM-Cloud/terraform-provider-ibm/ibm/service/cos"
	"github.com/IBM-Cloud/terraform-provider-ibm/ibm/service/database"
	"github.com/IBM-Cloud/terraform-provider-ibm/ibm/service/directlink"
	"github.com/IBM-Cloud/terraform-provider-ibm/ibm/service/dnsservices"
	"github.com/IBM-Cloud/terraform-provider-ibm/ibm/service/enterprise"
	"github.com/IBM-Cloud/terraform-provider-ibm/ibm/service/eventnotification"
	"github.com/IBM-Cloud/terraform-provider-ibm/ibm/service/eventstreams"
	"github.com/IBM-Cloud/terraform-provider-ibm/ibm/service/functions"
	"github.com/IBM-Cloud/terraform-provider-ibm/ibm/service/globaltagging"
	"github.com/IBM-Cloud/terraform-provider-ibm/ibm/service/hpcs"
	"github.com/IBM-Cloud/terraform-provider-ibm/ibm/service/iamaccessgroup"
	"github.com/IBM-Cloud/terraform-provider-ibm/ibm/service/iamidentity"
	"github.com/IBM-Cloud/terraform-provider-ibm/ibm/service/iampolicy"
	"github.com/IBM-Cloud/terraform-provider-ibm/ibm/service/kms"
	"github.com/IBM-Cloud/terraform-provider-ibm/ibm/service/kubernetes"
	"github.com/IBM-Cloud/terraform-provider-ibm/ibm/service/power"
	"github.com/IBM-Cloud/terraform-provider-ibm/ibm/service/pushnotification"
	"github.com/IBM-Cloud/terraform-provider-ibm/ibm/service/registry"
	"github.com/IBM-Cloud/terraform-provider-ibm/ibm/service/resourcecontroller"
	"github.com/IBM-Cloud/terraform-provider-ibm/ibm/service/resourcemanager"
	"github.com/IBM-Cloud/terraform-provider-ibm/ibm/service/satellite"
	"github.com/IBM-Cloud/terraform-provider-ibm/ibm/service/scc"
	"github.com/IBM-Cloud/terraform-provider-ibm/ibm/service/schematics"
	"github.com/IBM-Cloud/terraform-provider-ibm/ibm/service/secretsmanager"
	"github.com/IBM-Cloud/terraform-provider-ibm/ibm/service/transitgateway"
	"github.com/IBM-Cloud/terraform-provider-ibm/ibm/service/vpc"
	"github.com/IBM-Cloud/terraform-provider-ibm/ibm/validate"
)

// Provider returns a *schema.Provider.
func Provider() *schema.Provider {
	return &schema.Provider{
		Schema: map[string]*schema.Schema{
			"bluemix_api_key": {
				Type:        schema.TypeString,
				Optional:    true,
				Description: "The Bluemix API Key",
				DefaultFunc: schema.MultiEnvDefaultFunc([]string{"BM_API_KEY", "BLUEMIX_API_KEY"}, nil),
				Deprecated:  "This field is deprecated please use ibmcloud_api_key",
			},
			"bluemix_timeout": {
				Type:        schema.TypeInt,
				Optional:    true,
				Description: "The timeout (in seconds) to set for any Bluemix API calls made.",
				DefaultFunc: schema.MultiEnvDefaultFunc([]string{"BM_TIMEOUT", "BLUEMIX_TIMEOUT"}, nil),
				Deprecated:  "This field is deprecated please use ibmcloud_timeout",
			},
			"ibmcloud_api_key": {
				Type:        schema.TypeString,
				Optional:    true,
				Description: "The IBM Cloud API Key",
				DefaultFunc: schema.MultiEnvDefaultFunc([]string{"IC_API_KEY", "IBMCLOUD_API_KEY"}, nil),
			},
			"ibmcloud_timeout": {
				Type:        schema.TypeInt,
				Optional:    true,
				Description: "The timeout (in seconds) to set for any IBM Cloud API calls made.",
				DefaultFunc: schema.MultiEnvDefaultFunc([]string{"IC_TIMEOUT", "IBMCLOUD_TIMEOUT"}, 60),
			},
			"region": {
				Type:        schema.TypeString,
				Optional:    true,
				Description: "The IBM cloud Region (for example 'us-south').",
				DefaultFunc: schema.MultiEnvDefaultFunc([]string{"IC_REGION", "IBMCLOUD_REGION", "BM_REGION", "BLUEMIX_REGION"}, "us-south"),
			},
			"zone": {
				Type:        schema.TypeString,
				Optional:    true,
				Description: "The IBM cloud Region zone (for example 'us-south-1') for power resources.",
				DefaultFunc: schema.MultiEnvDefaultFunc([]string{"IC_ZONE", "IBMCLOUD_ZONE"}, ""),
			},
			"resource_group": {
				Type:        schema.TypeString,
				Optional:    true,
				Description: "The Resource group id.",
				DefaultFunc: schema.MultiEnvDefaultFunc([]string{"IC_RESOURCE_GROUP", "IBMCLOUD_RESOURCE_GROUP", "BM_RESOURCE_GROUP", "BLUEMIX_RESOURCE_GROUP"}, ""),
			},
			"softlayer_api_key": {
				Type:        schema.TypeString,
				Optional:    true,
				Description: "The SoftLayer API Key",
				DefaultFunc: schema.MultiEnvDefaultFunc([]string{"SL_API_KEY", "SOFTLAYER_API_KEY"}, nil),
				Deprecated:  "This field is deprecated please use iaas_classic_api_key",
			},
			"softlayer_username": {
				Type:        schema.TypeString,
				Optional:    true,
				Description: "The SoftLayer user name",
				DefaultFunc: schema.MultiEnvDefaultFunc([]string{"SL_USERNAME", "SOFTLAYER_USERNAME"}, nil),
				Deprecated:  "This field is deprecated please use iaas_classic_username",
			},
			"softlayer_endpoint_url": {
				Type:        schema.TypeString,
				Optional:    true,
				Description: "The Softlayer Endpoint",
				DefaultFunc: schema.MultiEnvDefaultFunc([]string{"SL_ENDPOINT_URL", "SOFTLAYER_ENDPOINT_URL"}, nil),
				Deprecated:  "This field is deprecated please use iaas_classic_endpoint_url",
			},
			"softlayer_timeout": {
				Type:        schema.TypeInt,
				Optional:    true,
				Description: "The timeout (in seconds) to set for any SoftLayer API calls made.",
				DefaultFunc: schema.MultiEnvDefaultFunc([]string{"SL_TIMEOUT", "SOFTLAYER_TIMEOUT"}, nil),
				Deprecated:  "This field is deprecated please use iaas_classic_timeout",
			},
			"iaas_classic_api_key": {
				Type:        schema.TypeString,
				Optional:    true,
				Description: "The Classic Infrastructure API Key",
				DefaultFunc: schema.MultiEnvDefaultFunc([]string{"IAAS_CLASSIC_API_KEY"}, nil),
			},
			"iaas_classic_username": {
				Type:        schema.TypeString,
				Optional:    true,
				Description: "The Classic Infrastructure API user name",
				DefaultFunc: schema.MultiEnvDefaultFunc([]string{"IAAS_CLASSIC_USERNAME"}, nil),
			},
			"iaas_classic_endpoint_url": {
				Type:        schema.TypeString,
				Optional:    true,
				Description: "The Classic Infrastructure Endpoint",
				DefaultFunc: schema.MultiEnvDefaultFunc([]string{"IAAS_CLASSIC_ENDPOINT_URL"}, "https://api.softlayer.com/rest/v3"),
			},
			"iaas_classic_timeout": {
				Type:        schema.TypeInt,
				Optional:    true,
				Description: "The timeout (in seconds) to set for any Classic Infrastructure API calls made.",
				DefaultFunc: schema.MultiEnvDefaultFunc([]string{"IAAS_CLASSIC_TIMEOUT"}, 60),
			},
			"max_retries": {
				Type:        schema.TypeInt,
				Optional:    true,
				Description: "The retry count to set for API calls.",
				DefaultFunc: schema.EnvDefaultFunc("MAX_RETRIES", 10),
			},
			"function_namespace": {
				Type:        schema.TypeString,
				Optional:    true,
				Description: "The IBM Cloud Function namespace",
				DefaultFunc: schema.EnvDefaultFunc("FUNCTION_NAMESPACE", nil),
				Deprecated:  "This field will be deprecated soon",
			},
			"riaas_endpoint": {
				Type:        schema.TypeString,
				Optional:    true,
				Description: "The next generation infrastructure service endpoint url.",
				DefaultFunc: schema.MultiEnvDefaultFunc([]string{"RIAAS_ENDPOINT"}, nil),
				Deprecated:  "This field is deprecated use generation",
			},
			"generation": {
				Type:        schema.TypeInt,
				Optional:    true,
				Description: "Generation of Virtual Private Cloud. Default is 2",
				//DefaultFunc: schema.MultiEnvDefaultFunc([]string{"IC_GENERATION", "IBMCLOUD_GENERATION"}, nil),
				Deprecated: "The generation field is deprecated and will be removed after couple of releases",
			},
			"iam_profile_id": {
				Type:        schema.TypeString,
				Optional:    true,
				Description: "IAM Trusted Profile Authentication token",
				DefaultFunc: schema.MultiEnvDefaultFunc([]string{"IC_IAM_PROFILE_ID", "IBMCLOUD_IAM_PROFILE_ID"}, nil),
			},
			"iam_token": {
				Type:        schema.TypeString,
				Optional:    true,
				Description: "IAM Authentication token",
				DefaultFunc: schema.MultiEnvDefaultFunc([]string{"IC_IAM_TOKEN", "IBMCLOUD_IAM_TOKEN"}, nil),
			},
			"iam_refresh_token": {
				Type:        schema.TypeString,
				Optional:    true,
				Description: "IAM Authentication refresh token",
				DefaultFunc: schema.MultiEnvDefaultFunc([]string{"IC_IAM_REFRESH_TOKEN", "IBMCLOUD_IAM_REFRESH_TOKEN"}, nil),
			},
			"visibility": {
				Type:         schema.TypeString,
				Optional:     true,
				ValidateFunc: validate.ValidateAllowedStringValues([]string{"public", "private", "public-and-private"}),
				Description:  "Visibility of the provider if it is private or public.",
				DefaultFunc:  schema.MultiEnvDefaultFunc([]string{"IC_VISIBILITY", "IBMCLOUD_VISIBILITY"}, "public"),
			},
			"endpoints_file_path": {
				Type:        schema.TypeString,
				Optional:    true,
				Description: "Path of the file that contains private and public regional endpoints mapping",
				DefaultFunc: schema.MultiEnvDefaultFunc([]string{"IC_ENDPOINTS_FILE_PATH", "IBMCLOUD_ENDPOINTS_FILE_PATH"}, nil),
			},
		},

		DataSourcesMap: map[string]*schema.Resource{
			"ibm_api_gateway":        apigateway.DataSourceIBMApiGateway(),
			"ibm_account":            cloudfoundry.DataSourceIBMAccount(),
			"ibm_app":                cloudfoundry.DataSourceIBMApp(),
			"ibm_app_domain_private": cloudfoundry.DataSourceIBMAppDomainPrivate(),
			"ibm_app_domain_shared":  cloudfoundry.DataSourceIBMAppDomainShared(),
			"ibm_app_route":          cloudfoundry.DataSourceIBMAppRoute(),

			// // AppID
			"ibm_appid_action_url":               appid.DataSourceIBMAppIDActionURL(),
			"ibm_appid_apm":                      appid.DataSourceIBMAppIDAPM(),
			"ibm_appid_application":              appid.DataSourceIBMAppIDApplication(),
			"ibm_appid_application_scopes":       appid.DataSourceIBMAppIDApplicationScopes(),
			"ibm_appid_application_roles":        appid.DataSourceIBMAppIDApplicationRoles(),
			"ibm_appid_applications":             appid.DataSourceIBMAppIDApplications(),
			"ibm_appid_audit_status":             appid.DataSourceIBMAppIDAuditStatus(),
			"ibm_appid_cloud_directory_template": appid.DataSourceIBMAppIDCloudDirectoryTemplate(),
			"ibm_appid_cloud_directory_user":     appid.DataSourceIBMAppIDCloudDirectoryUser(),
			"ibm_appid_idp_cloud_directory":      appid.DataSourceIBMAppIDIDPCloudDirectory(),
			"ibm_appid_idp_custom":               appid.DataSourceIBMAppIDIDPCustom(),
			"ibm_appid_idp_facebook":             appid.DataSourceIBMAppIDIDPFacebook(),
			"ibm_appid_idp_google":               appid.DataSourceIBMAppIDIDPGoogle(),
			"ibm_appid_idp_saml":                 appid.DataSourceIBMAppIDIDPSAML(),
			"ibm_appid_idp_saml_metadata":        appid.DataSourceIBMAppIDIDPSAMLMetadata(),
			"ibm_appid_languages":                appid.DataSourceIBMAppIDLanguages(),
			"ibm_appid_mfa":                      appid.DataSourceIBMAppIDMFA(),
			"ibm_appid_mfa_channel":              appid.DataSourceIBMAppIDMFAChannel(),
			"ibm_appid_password_regex":           appid.DataSourceIBMAppIDPasswordRegex(),
			"ibm_appid_token_config":             appid.DataSourceIBMAppIDTokenConfig(),
			"ibm_appid_redirect_urls":            appid.DataSourceIBMAppIDRedirectURLs(),
			"ibm_appid_role":                     appid.DataSourceIBMAppIDRole(),
			"ibm_appid_roles":                    appid.DataSourceIBMAppIDRoles(),
			"ibm_appid_theme_color":              appid.DataSourceIBMAppIDThemeColor(),
			"ibm_appid_theme_text":               appid.DataSourceIBMAppIDThemeText(),
			"ibm_appid_user_roles":               appid.DataSourceIBMAppIDUserRoles(),

			"ibm_function_action":                   functions.DataSourceIBMFunctionAction(),
			"ibm_function_package":                  functions.DataSourceIBMFunctionPackage(),
			"ibm_function_rule":                     functions.DataSourceIBMFunctionRule(),
			"ibm_function_trigger":                  functions.DataSourceIBMFunctionTrigger(),
			"ibm_function_namespace":                functions.DataSourceIBMFunctionNamespace(),
			"ibm_certificate_manager_certificates":  certificatemanager.DataIBMCertificateManagerCertificates(),
			"ibm_certificate_manager_certificate":   certificatemanager.DataIBMCertificateManagerCertificate(),
			"ibm_cis":                               cis.DataSourceIBMCISInstance(),
			"ibm_cis_dns_records":                   cis.DataSourceIBMCISDNSRecords(),
			"ibm_cis_certificates":                  cis.DataSourceIBMCISCertificates(),
			"ibm_cis_global_load_balancers":         cis.DataSourceIBMCISGlbs(),
			"ibm_cis_origin_pools":                  cis.DataSourceIBMCISOriginPools(),
			"ibm_cis_healthchecks":                  cis.DataSourceIBMCISHealthChecks(),
			"ibm_cis_domain":                        cis.DataSourceIBMCISDomain(),
			"ibm_cis_firewall":                      cis.DataSourceIBMCISFirewallsRecord(),
			"ibm_cis_cache_settings":                cis.DataSourceIBMCISCacheSetting(),
			"ibm_cis_waf_packages":                  cis.DataSourceIBMCISWAFPackages(),
			"ibm_cis_range_apps":                    cis.DataSourceIBMCISRangeApps(),
			"ibm_cis_custom_certificates":           cis.DataSourceIBMCISCustomCertificates(),
			"ibm_cis_rate_limit":                    cis.DataSourceIBMCISRateLimit(),
			"ibm_cis_ip_addresses":                  cis.DataSourceIBMCISIP(),
			"ibm_cis_waf_groups":                    cis.DataSourceIBMCISWAFGroups(),
			"ibm_cis_alerts":                        cis.DataSourceIBMCISAlert(),
			"ibm_cis_webhooks":                      cis.DataSourceIBMCISWebhooks(),
			"ibm_cis_logpush_jobs":                  cis.DataSourceIBMCISLogPushJobs(),
			"ibm_cis_edge_functions_actions":        cis.DataSourceIBMCISEdgeFunctionsActions(),
			"ibm_cis_edge_functions_triggers":       cis.DataSourceIBMCISEdgeFunctionsTriggers(),
			"ibm_cis_custom_pages":                  cis.DataSourceIBMCISCustomPages(),
			"ibm_cis_page_rules":                    cis.DataSourceIBMCISPageRules(),
			"ibm_cis_waf_rules":                     cis.DataSourceIBMCISWAFRules(),
			"ibm_cis_filters":                       cis.DataSourceIBMCISFilters(),
			"ibm_cis_firewall_rules":                cis.DataSourceIBMCISFirewallRules(),
			"ibm_cloudant":                          cloudant.DataSourceIBMCloudant(),
			"ibm_cloudant_database":                 cloudant.DataSourceIBMCloudantDatabase(),
			"ibm_database":                          database.DataSourceIBMDatabaseInstance(),
			"ibm_database_connection":               database.DataSourceIBMDatabaseConnection(),
			"ibm_database_point_in_time_recovery":   database.DataSourceIBMDatabasePointInTimeRecovery(),
			"ibm_database_remotes":                  database.DataSourceIBMDatabaseRemotes(),
			"ibm_database_backup":                   database.DataSourceIBMDatabaseBackup(),
			"ibm_database_backups":                  database.DataSourceIBMDatabaseBackups(),
			"ibm_compute_bare_metal":                classicinfrastructure.DataSourceIBMComputeBareMetal(),
			"ibm_compute_image_template":            classicinfrastructure.DataSourceIBMComputeImageTemplate(),
			"ibm_compute_placement_group":           classicinfrastructure.DataSourceIBMComputePlacementGroup(),
			"ibm_compute_reserved_capacity":         classicinfrastructure.DataSourceIBMComputeReservedCapacity(),
			"ibm_compute_ssh_key":                   classicinfrastructure.DataSourceIBMComputeSSHKey(),
			"ibm_compute_vm_instance":               classicinfrastructure.DataSourceIBMComputeVmInstance(),
			"ibm_container_addons":                  kubernetes.DataSourceIBMContainerAddOns(),
			"ibm_container_alb":                     kubernetes.DataSourceIBMContainerALB(),
			"ibm_container_alb_cert":                kubernetes.DataSourceIBMContainerALBCert(),
			"ibm_container_bind_service":            kubernetes.DataSourceIBMContainerBindService(),
			"ibm_container_cluster":                 kubernetes.DataSourceIBMContainerCluster(),
			"ibm_container_cluster_config":          kubernetes.DataSourceIBMContainerClusterConfig(),
			"ibm_container_cluster_versions":        kubernetes.DataSourceIBMContainerClusterVersions(),
			"ibm_container_cluster_worker":          kubernetes.DataSourceIBMContainerClusterWorker(),
			"ibm_container_nlb_dns":                 kubernetes.DataSourceIBMContainerNLBDNS(),
			"ibm_container_vpc_cluster_alb":         kubernetes.DataSourceIBMContainerVPCClusterALB(),
			"ibm_container_vpc_alb":                 kubernetes.DataSourceIBMContainerVPCClusterALB(),
			"ibm_container_vpc_cluster":             kubernetes.DataSourceIBMContainerVPCCluster(),
			"ibm_container_vpc_cluster_worker":      kubernetes.DataSourceIBMContainerVPCClusterWorker(),
			"ibm_container_vpc_cluster_worker_pool": kubernetes.DataSourceIBMContainerVpcClusterWorkerPool(),
			"ibm_container_vpc_worker_pool":         kubernetes.DataSourceIBMContainerVpcClusterWorkerPool(),
			"ibm_container_worker_pool":             kubernetes.DataSourceIBMContainerWorkerPool(),
			"ibm_container_storage_attachment":      kubernetes.DataSourceIBMContainerVpcWorkerVolumeAttachment(),
			"ibm_cr_namespaces":                     registry.DataIBMContainerRegistryNamespaces(),
			"ibm_cloud_shell_account_settings":      cloudshell.DataSourceIBMCloudShellAccountSettings(),
			"ibm_cos_bucket":                        cos.DataSourceIBMCosBucket(),
			"ibm_cos_bucket_object":                 cos.DataSourceIBMCosBucketObject(),
			"ibm_dns_domain_registration":           classicinfrastructure.DataSourceIBMDNSDomainRegistration(),
			"ibm_dns_domain":                        classicinfrastructure.DataSourceIBMDNSDomain(),
			"ibm_dns_secondary":                     classicinfrastructure.DataSourceIBMDNSSecondary(),
			"ibm_event_streams_topic":               eventstreams.DataSourceIBMEventStreamsTopic(),
			"ibm_event_streams_schema":              eventstreams.DataSourceIBMEventStreamsSchema(),
			"ibm_hpcs":                              hpcs.DataSourceIBMHPCS(),
			"ibm_iam_access_group":                  iamaccessgroup.DataSourceIBMIAMAccessGroup(),
			"ibm_iam_access_group_policy":           iampolicy.DataSourceIBMIAMAccessGroupPolicy(),
			"ibm_iam_account_settings":              iamidentity.DataSourceIBMIAMAccountSettings(),
			"ibm_iam_auth_token":                    iamidentity.DataSourceIBMIAMAuthToken(),
			"ibm_iam_role_actions":                  iampolicy.DataSourceIBMIAMRoleAction(),
			"ibm_iam_users":                         iamidentity.DataSourceIBMIAMUsers(),
			"ibm_iam_roles":                         iampolicy.DataSourceIBMIAMRole(),
			"ibm_iam_user_policy":                   iampolicy.DataSourceIBMIAMUserPolicy(),
			"ibm_iam_authorization_policies":        iampolicy.DataSourceIBMIAMAuthorizationPolicies(),
			"ibm_iam_user_profile":                  iamidentity.DataSourceIBMIAMUserProfile(),
			"ibm_iam_service_id":                    iamidentity.DataSourceIBMIAMServiceID(),
			"ibm_iam_service_policy":                iampolicy.DataSourceIBMIAMServicePolicy(),
			"ibm_iam_api_key":                       iamidentity.DataSourceIBMIamApiKey(),
			"ibm_iam_trusted_profile":               iamidentity.DataSourceIBMIamTrustedProfile(),
			"ibm_iam_trusted_profile_claim_rule":    iamidentity.DataSourceIBMIamTrustedProfileClaimRule(),
			"ibm_iam_trusted_profile_link":          iamidentity.DataSourceIBMIamTrustedProfileLink(),
			"ibm_iam_trusted_profile_claim_rules":   iamidentity.DataSourceIBMIamTrustedProfileClaimRules(),
			"ibm_iam_trusted_profile_links":         iamidentity.DataSourceIBMIamTrustedProfileLinks(),
			"ibm_iam_trusted_profiles":              iamidentity.DataSourceIBMIamTrustedProfiles(),
			"ibm_iam_trusted_profile_policy":        iampolicy.DataSourceIBMIAMTrustedProfilePolicy(),

			// bare_metal_server
			"ibm_is_bare_metal_server_disk":                           vpc.DataSourceIBMIsBareMetalServerDisk(),
			"ibm_is_bare_metal_server_disks":                          vpc.DataSourceIBMIsBareMetalServerDisks(),
			"ibm_is_bare_metal_server_initialization":                 vpc.DataSourceIBMIsBareMetalServerInitialization(),
			"ibm_is_bare_metal_server_network_interface_floating_ip":  vpc.DataSourceIBMIsBareMetalServerNetworkInterfaceFloatingIP(),
			"ibm_is_bare_metal_server_network_interface_floating_ips": vpc.DataSourceIBMIsBareMetalServerNetworkInterfaceFloatingIPs(),
			"ibm_is_bare_metal_server_network_interface":              vpc.DataSourceIBMIsBareMetalServerNetworkInterface(),
			"ibm_is_bare_metal_server_network_interfaces":             vpc.DataSourceIBMIsBareMetalServerNetworkInterfaces(),
			"ibm_is_bare_metal_server_profile":                        vpc.DataSourceIBMIsBareMetalServerProfile(),
			"ibm_is_bare_metal_server_profiles":                       vpc.DataSourceIBMIsBareMetalServerProfiles(),
			"ibm_is_bare_metal_server":                                vpc.DataSourceIBMIsBareMetalServer(),
			"ibm_is_bare_metal_servers":                               vpc.DataSourceIBMIsBareMetalServers(),

			"ibm_is_dedicated_host":                  vpc.DataSourceIbmIsDedicatedHost(),
			"ibm_is_dedicated_hosts":                 vpc.DataSourceIbmIsDedicatedHosts(),
			"ibm_is_dedicated_host_profile":          vpc.DataSourceIbmIsDedicatedHostProfile(),
			"ibm_is_dedicated_host_profiles":         vpc.DataSourceIbmIsDedicatedHostProfiles(),
			"ibm_is_dedicated_host_group":            vpc.DataSourceIbmIsDedicatedHostGroup(),
			"ibm_is_dedicated_host_groups":           vpc.DataSourceIbmIsDedicatedHostGroups(),
			"ibm_is_dedicated_host_disk":             vpc.DataSourceIbmIsDedicatedHostDisk(),
			"ibm_is_dedicated_host_disks":            vpc.DataSourceIbmIsDedicatedHostDisks(),
			"ibm_is_placement_group":                 vpc.DataSourceIbmIsPlacementGroup(),
			"ibm_is_placement_groups":                vpc.DataSourceIbmIsPlacementGroups(),
			"ibm_is_floating_ip":                     vpc.DataSourceIBMISFloatingIP(),
			"ibm_is_floating_ips":                    vpc.DataSourceIBMIsFloatingIps(),
			"ibm_is_flow_log":                        vpc.DataSourceIBMIsFlowLog(),
			"ibm_is_flow_logs":                       vpc.DataSourceIBMISFlowLogs(),
			"ibm_is_image":                           vpc.DataSourceIBMISImage(),
			"ibm_is_images":                          vpc.DataSourceIBMISImages(),
			"ibm_is_endpoint_gateway_targets":        vpc.DataSourceIBMISEndpointGatewayTargets(),
			"ibm_is_instance_group":                  vpc.DataSourceIBMISInstanceGroup(),
			"ibm_is_instance_group_memberships":      vpc.DataSourceIBMISInstanceGroupMemberships(),
			"ibm_is_instance_group_membership":       vpc.DataSourceIBMISInstanceGroupMembership(),
			"ibm_is_instance_group_manager":          vpc.DataSourceIBMISInstanceGroupManager(),
			"ibm_is_instance_group_managers":         vpc.DataSourceIBMISInstanceGroupManagers(),
			"ibm_is_instance_group_manager_policies": vpc.DataSourceIBMISInstanceGroupManagerPolicies(),
			"ibm_is_instance_group_manager_policy":   vpc.DataSourceIBMISInstanceGroupManagerPolicy(),
			"ibm_is_instance_group_manager_action":   vpc.DataSourceIBMISInstanceGroupManagerAction(),
			"ibm_is_instance_group_manager_actions":  vpc.DataSourceIBMISInstanceGroupManagerActions(),
			"ibm_is_virtual_endpoint_gateways":       vpc.DataSourceIBMISEndpointGateways(),
			"ibm_is_virtual_endpoint_gateway_ips":    vpc.DataSourceIBMISEndpointGatewayIPs(),
			"ibm_is_virtual_endpoint_gateway":        vpc.DataSourceIBMISEndpointGateway(),
			"ibm_is_instance_template":               vpc.DataSourceIBMISInstanceTemplate(),
			"ibm_is_instance_templates":              vpc.DataSourceIBMISInstanceTemplates(),
			"ibm_is_instance_profile":                vpc.DataSourceIBMISInstanceProfile(),
			"ibm_is_instance_profiles":               vpc.DataSourceIBMISInstanceProfiles(),
			"ibm_is_instance":                        vpc.DataSourceIBMISInstance(),
			"ibm_is_instances":                       vpc.DataSourceIBMISInstances(),
			"ibm_is_instance_network_interface":      vpc.DataSourceIBMIsInstanceNetworkInterface(),
			"ibm_is_instance_network_interfaces":     vpc.DataSourceIBMIsInstanceNetworkInterfaces(),
			"ibm_is_instance_disk":                   vpc.DataSourceIbmIsInstanceDisk(),
			"ibm_is_instance_disks":                  vpc.DataSourceIbmIsInstanceDisks(),

			// reserved ips
			"ibm_is_instance_network_interface_reserved_ip":  vpc.DataSourceIBMISInstanceNICReservedIP(),
			"ibm_is_instance_network_interface_reserved_ips": vpc.DataSourceIBMISInstanceNICReservedIPs(),

			"ibm_is_instance_volume_attachment":  vpc.DataSourceIBMISInstanceVolumeAttachment(),
			"ibm_is_instance_volume_attachments": vpc.DataSourceIBMISInstanceVolumeAttachments(),
			"ibm_is_ipsec_policy":                vpc.DataSourceIBMIsIpsecPolicy(),
			"ibm_is_ipsec_policies":              vpc.DataSourceIBMIsIpsecPolicies(),
			"ibm_is_ike_policies":                vpc.DataSourceIBMIsIkePolicies(),
			"ibm_is_ike_policy":                  vpc.DataSourceIBMIsIkePolicy(),
			"ibm_is_lb":                          vpc.DataSourceIBMISLB(),
			"ibm_is_lb_listener":                 vpc.DataSourceIBMISLBListener(),
			"ibm_is_lb_listeners":                vpc.DataSourceIBMISLBListeners(),
			"ibm_is_lb_listener_policies":        vpc.DataSourceIBMISLBListenerPolicies(),
			"ibm_is_lb_listener_policy":          vpc.DataSourceIBMISLBListenerPolicy(),
			"ibm_is_lb_listener_policy_rule":     vpc.DataSourceIBMISLBListenerPolicyRule(),
			"ibm_is_lb_listener_policy_rules":    vpc.DataSourceIBMISLBListenerPolicyRules(),
			"ibm_is_lb_pool":                     vpc.DataSourceIBMISLBPool(),
			"ibm_is_lb_pools":                    vpc.DataSourceIBMISLBPools(),
			"ibm_is_lb_pool_member":              vpc.DataSourceIBMIBLBPoolMember(),
			"ibm_is_lb_pool_members":             vpc.DataSourceIBMISLBPoolMembers(),
			"ibm_is_lb_profiles":                 vpc.DataSourceIBMISLbProfiles(),
			"ibm_is_lbs":                         vpc.DataSourceIBMISLBS(),
			"ibm_is_public_gateway":              vpc.DataSourceIBMISPublicGateway(),
			"ibm_is_public_gateways":             vpc.DataSourceIBMISPublicGateways(),
			"ibm_is_region":                      vpc.DataSourceIBMISRegion(),
			"ibm_is_regions":                     vpc.DataSourceIBMISRegions(),
			"ibm_is_ssh_key":                     vpc.DataSourceIBMISSSHKey(),
			"ibm_is_ssh_keys":                    vpc.DataSourceIBMIsSshKeys(),
			"ibm_is_subnet":                      vpc.DataSourceIBMISSubnet(),
			"ibm_is_subnets":                     vpc.DataSourceIBMISSubnets(),
			"ibm_is_subnet_reserved_ip":          vpc.DataSourceIBMISReservedIP(),
			"ibm_is_subnet_reserved_ips":         vpc.DataSourceIBMISReservedIPs(),
			"ibm_is_security_group":              vpc.DataSourceIBMISSecurityGroup(),
			"ibm_is_security_groups":             vpc.DataSourceIBMIsSecurityGroups(),
			"ibm_is_security_group_rule":         vpc.DataSourceIBMIsSecurityGroupRule(),
			"ibm_is_security_group_rules":        vpc.DataSourceIBMIsSecurityGroupRules(),
			"ibm_is_security_group_target":       vpc.DataSourceIBMISSecurityGroupTarget(),
			"ibm_is_security_group_targets":      vpc.DataSourceIBMISSecurityGroupTargets(),
			"ibm_is_snapshot":                    vpc.DataSourceSnapshot(),
			"ibm_is_snapshots":                   vpc.DataSourceSnapshots(),
			"ibm_is_volume":                      vpc.DataSourceIBMISVolume(),
			"ibm_is_volumes":                     vpc.DataSourceIBMIsVolumes(),
			"ibm_is_volume_profile":              vpc.DataSourceIBMISVolumeProfile(),
			"ibm_is_volume_profiles":             vpc.DataSourceIBMISVolumeProfiles(),
			"ibm_is_vpc":                         vpc.DataSourceIBMISVPC(),
			"ibm_is_vpcs":                        vpc.DataSourceIBMISVPCs(),
			"ibm_is_vpn_gateway":                 vpc.DataSourceIBMISVPNGateway(),
			"ibm_is_vpn_gateways":                vpc.DataSourceIBMISVPNGateways(),
			"ibm_is_vpc_address_prefixes":        vpc.DataSourceIbmIsVpcAddressPrefixes(),
			"ibm_is_vpc_address_prefix":          vpc.DataSourceIBMIsVPCAddressPrefix(),
			"ibm_is_vpn_gateway_connection":      vpc.DataSourceIBMISVPNGatewayConnection(),
			"ibm_is_vpn_gateway_connections":     vpc.DataSourceIBMISVPNGatewayConnections(),
			"ibm_is_vpc_default_routing_table":   vpc.DataSourceIBMISVPCDefaultRoutingTable(),
			"ibm_is_vpc_routing_table":           vpc.DataSourceIBMIBMIsVPCRoutingTable(),
			"ibm_is_vpc_routing_tables":          vpc.DataSourceIBMISVPCRoutingTables(),
			"ibm_is_vpc_routing_table_route":     vpc.DataSourceIBMIBMIsVPCRoutingTableRoute(),
			"ibm_is_vpc_routing_table_routes":    vpc.DataSourceIBMISVPCRoutingTableRoutes(),
			"ibm_is_zone":                        vpc.DataSourceIBMISZone(),
			"ibm_is_zones":                       vpc.DataSourceIBMISZones(),
			"ibm_is_operating_system":            vpc.DataSourceIBMISOperatingSystem(),
			"ibm_is_operating_systems":           vpc.DataSourceIBMISOperatingSystems(),
			"ibm_is_network_acls":                vpc.DataSourceIBMIsNetworkAcls(),
			"ibm_is_network_acl":                 vpc.DataSourceIBMIsNetworkACL(),
			"ibm_is_network_acl_rule":            vpc.DataSourceIBMISNetworkACLRule(),
			"ibm_is_network_acl_rules":           vpc.DataSourceIBMISNetworkACLRules(),
			"ibm_lbaas":                          classicinfrastructure.DataSourceIBMLbaas(),
			"ibm_network_vlan":                   classicinfrastructure.DataSourceIBMNetworkVlan(),
			"ibm_org":                            cloudfoundry.DataSourceIBMOrg(),
			"ibm_org_quota":                      cloudfoundry.DataSourceIBMOrgQuota(),
			"ibm_kp_key":                         kms.DataSourceIBMkey(),
			"ibm_kms_key_rings":                  kms.DataSourceIBMKMSkeyRings(),
			"ibm_kms_key_policies":               kms.DataSourceIBMKMSkeyPolicies(),
			"ibm_kms_keys":                       kms.DataSourceIBMKMSkeys(),
			"ibm_kms_key":                        kms.DataSourceIBMKMSkey(),
			"ibm_pn_application_chrome":          pushnotification.DataSourceIBMPNApplicationChrome(),
			"ibm_app_config_environment":         appconfiguration.DataSourceIBMAppConfigEnvironment(),
			"ibm_app_config_environments":        appconfiguration.DataSourceIBMAppConfigEnvironments(),
			"ibm_app_config_feature":             appconfiguration.DataSourceIBMAppConfigFeature(),
			"ibm_app_config_features":            appconfiguration.DataSourceIBMAppConfigFeatures(),

			"ibm_resource_quota":    resourcecontroller.DataSourceIBMResourceQuota(),
			"ibm_resource_group":    resourcemanager.DataSourceIBMResourceGroup(),
			"ibm_resource_instance": resourcecontroller.DataSourceIBMResourceInstance(),
			"ibm_resource_key":      resourcecontroller.DataSourceIBMResourceKey(),
			"ibm_security_group":    classicinfrastructure.DataSourceIBMSecurityGroup(),
			"ibm_service_instance":  cloudfoundry.DataSourceIBMServiceInstance(),
			"ibm_service_key":       cloudfoundry.DataSourceIBMServiceKey(),
			"ibm_service_plan":      cloudfoundry.DataSourceIBMServicePlan(),
			"ibm_space":             cloudfoundry.DataSourceIBMSpace(),

			// Added for Schematics
			"ibm_schematics_workspace":      schematics.DataSourceIBMSchematicsWorkspace(),
			"ibm_schematics_output":         schematics.DataSourceIBMSchematicsOutput(),
			"ibm_schematics_state":          schematics.DataSourceIBMSchematicsState(),
			"ibm_schematics_action":         schematics.DataSourceIBMSchematicsAction(),
			"ibm_schematics_job":            schematics.DataSourceIBMSchematicsJob(),
			"ibm_schematics_inventory":      schematics.DataSourceIBMSchematicsInventory(),
			"ibm_schematics_resource_query": schematics.DataSourceIBMSchematicsResourceQuery(),

			// // Added for Power Resources

			"ibm_pi_catalog_images":         power.DataSourceIBMPICatalogImages(),
			"ibm_pi_cloud_connection":       power.DataSourceIBMPICloudConnection(),
			"ibm_pi_cloud_connections":      power.DataSourceIBMPICloudConnections(),
			"ibm_pi_cloud_instance":         power.DataSourceIBMPICloudInstance(),
			"ibm_pi_console_languages":      power.DataSourceIBMPIInstanceConsoleLanguages(),
			"ibm_pi_dhcp":                   power.DataSourceIBMPIDhcp(),
			"ibm_pi_dhcps":                  power.DataSourceIBMPIDhcps(),
			"ibm_pi_image":                  power.DataSourceIBMPIImage(),
			"ibm_pi_images":                 power.DataSourceIBMPIImages(),
			"ibm_pi_instance":               power.DataSourceIBMPIInstance(),
			"ibm_pi_instances":              power.DataSourceIBMPIInstances(),
			"ibm_pi_instance_ip":            power.DataSourceIBMPIInstanceIP(),
			"ibm_pi_instance_snapshots":     power.DataSourceIBMPISnapshots(),
			"ibm_pi_instance_volumes":       power.DataSourceIBMPIInstanceVolumes(),
			"ibm_pi_key":                    power.DataSourceIBMPIKey(),
			"ibm_pi_keys":                   power.DataSourceIBMPIKeys(),
			"ibm_pi_network":                power.DataSourceIBMPINetwork(),
			"ibm_pi_network_port":           power.DataSourceIBMPINetworkPort(),
			"ibm_pi_placement_group":        power.DataSourceIBMPIPlacementGroup(),
			"ibm_pi_placement_groups":       power.DataSourceIBMPIPlacementGroups(),
			"ibm_pi_public_network":         power.DataSourceIBMPIPublicNetwork(),
			"ibm_pi_pvm_snapshots":          power.DataSourceIBMPISnapshot(),
			"ibm_pi_sap_profile":            power.DataSourceIBMPISAPProfile(),
			"ibm_pi_sap_profiles":           power.DataSourceIBMPISAPProfiles(),
			"ibm_pi_storage_pool_capacity":  power.DataSourceIBMPIStoragePoolCapacity(),
			"ibm_pi_storage_pools_capacity": power.DataSourceIBMPIStoragePoolsCapacity(),
			"ibm_pi_storage_type_capacity":  power.DataSourceIBMPIStorageTypeCapacity(),
			"ibm_pi_storage_types_capacity": power.DataSourceIBMPIStorageTypesCapacity(),
			"ibm_pi_system_pools":           power.DataSourceIBMPISystemPools(),
			"ibm_pi_tenant":                 power.DataSourceIBMPITenant(),
			"ibm_pi_volume":                 power.DataSourceIBMPIVolume(),

			// // Added for private dns zones

			"ibm_dns_zones":                            dnsservices.DataSourceIBMPrivateDNSZones(),
			"ibm_dns_permitted_networks":               dnsservices.DataSourceIBMPrivateDNSPermittedNetworks(),
			"ibm_dns_resource_records":                 dnsservices.DataSourceIBMPrivateDNSResourceRecords(),
			"ibm_dns_glb_monitors":                     dnsservices.DataSourceIBMPrivateDNSGLBMonitors(),
			"ibm_dns_glb_pools":                        dnsservices.DataSourceIBMPrivateDNSGLBPools(),
			"ibm_dns_glbs":                             dnsservices.DataSourceIBMPrivateDNSGLBs(),
			"ibm_dns_custom_resolvers":                 dnsservices.DataSourceIBMPrivateDNSCustomResolver(),
			"ibm_dns_custom_resolver_forwarding_rules": dnsservices.DataSourceIBMPrivateDNSForwardingRules(),

			// // Added for Direct Link

			"ibm_dl_gateways":          directlink.DataSourceIBMDLGateways(),
			"ibm_dl_offering_speeds":   directlink.DataSourceIBMDLOfferingSpeeds(),
			"ibm_dl_port":              directlink.DataSourceIBMDirectLinkPort(),
			"ibm_dl_ports":             directlink.DataSourceIBMDirectLinkPorts(),
			"ibm_dl_gateway":           directlink.DataSourceIBMDLGateway(),
			"ibm_dl_locations":         directlink.DataSourceIBMDLLocations(),
			"ibm_dl_routers":           directlink.DataSourceIBMDLRouters(),
			"ibm_dl_provider_ports":    directlink.DataSourceIBMDirectLinkProviderPorts(),
			"ibm_dl_provider_gateways": directlink.DataSourceIBMDirectLinkProviderGateways(),

			// //Added for Transit Gateway
			"ibm_tg_gateway":                   transitgateway.DataSourceIBMTransitGateway(),
			"ibm_tg_gateways":                  transitgateway.DataSourceIBMTransitGateways(),
			"ibm_tg_connection_prefix_filter":  transitgateway.DataSourceIBMTransitGatewayConnectionPrefixFilter(),
			"ibm_tg_connection_prefix_filters": transitgateway.DataSourceIBMTransitGatewayConnectionPrefixFilters(),
			"ibm_tg_locations":                 transitgateway.DataSourceIBMTransitGatewaysLocations(),
			"ibm_tg_location":                  transitgateway.DataSourceIBMTransitGatewaysLocation(),
			"ibm_tg_route_report":              transitgateway.DataSourceIBMTransitGatewayRouteReport(),
			"ibm_tg_route_reports":             transitgateway.DataSourceIBMTransitGatewayRouteReports(),

			// //Added for BSS Enterprise
			"ibm_enterprises":               enterprise.DataSourceIBMEnterprises(),
			"ibm_enterprise_account_groups": enterprise.DataSourceIBMEnterpriseAccountGroups(),
			"ibm_enterprise_accounts":       enterprise.DataSourceIBMEnterpriseAccounts(),

			// //Added for Secrets Manager
			"ibm_secrets_manager_secrets": secretsmanager.DataSourceIBMSecretsManagerSecrets(),
			"ibm_secrets_manager_secret":  secretsmanager.DataSourceIBMSecretsManagerSecret(),

			// //Added for Satellite
			"ibm_satellite_location":                            satellite.DataSourceIBMSatelliteLocation(),
			"ibm_satellite_location_nlb_dns":                    satellite.DataSourceIBMSatelliteLocationNLBDNS(),
			"ibm_satellite_attach_host_script":                  satellite.DataSourceIBMSatelliteAttachHostScript(),
			"ibm_satellite_cluster":                             satellite.DataSourceIBMSatelliteCluster(),
			"ibm_satellite_cluster_worker_pool":                 satellite.DataSourceIBMSatelliteClusterWorkerPool(),
			"ibm_satellite_link":                                satellite.DataSourceIBMSatelliteLink(),
			"ibm_satellite_endpoint":                            satellite.DataSourceIBMSatelliteEndpoint(),
			"ibm_satellite_cluster_worker_pool_zone_attachment": satellite.DataSourceIBMSatelliteClusterWorkerPoolAttachment(),

			// // Catalog related resources
			"ibm_cm_catalog":           catalogmanagement.DataSourceIBMCmCatalog(),
			"ibm_cm_offering":          catalogmanagement.DataSourceIBMCmOffering(),
			"ibm_cm_version":           catalogmanagement.DataSourceIBMCmVersion(),
			"ibm_cm_offering_instance": catalogmanagement.DataSourceIBMCmOfferingInstance(),

			// //Added for Resource Tag
			"ibm_resource_tag": globaltagging.DataSourceIBMResourceTag(),

			// // Atracker
			"ibm_atracker_targets":   atracker.DataSourceIBMAtrackerTargets(),
			"ibm_atracker_routes":    atracker.DataSourceIBMAtrackerRoutes(),
			"ibm_atracker_endpoints": atracker.DataSourceIBMAtrackerEndpoints(),

			//Security and Compliance Center
			"ibm_scc_si_providers":                  scc.DataSourceIBMSccSiProviders(),
			"ibm_scc_si_note":                       scc.DataSourceIBMSccSiNote(),
			"ibm_scc_si_notes":                      scc.DataSourceIBMSccSiNotes(),
			"ibm_scc_account_location":              scc.DataSourceIBMSccAccountLocation(),
			"ibm_scc_account_locations":             scc.DataSourceIBMSccAccountLocations(),
			"ibm_scc_account_location_settings":     scc.DataSourceIBMSccAccountLocationSettings(),
			"ibm_scc_account_notification_settings": scc.DataSourceIBMSccNotificationSettings(),
			"ibm_scc_si_occurrence":                 scc.DataSourceIBMSccSiOccurrence(),
			"ibm_scc_si_occurrences":                scc.DataSourceIBMSccSiOccurrences(),

			// Compliance Posture Management
			"ibm_scc_posture_scopes":            scc.DataSourceIBMSccPostureScopes(),
			"ibm_scc_posture_latest_scans":      scc.DataSourceIBMSccPostureLatestScans(),
			"ibm_scc_posture_profiles":          scc.DataSourceIBMSccPostureProfiles(),
			"ibm_scc_posture_scan_summary":      scc.DataSourceIBMSccPostureScansSummary(),
			"ibm_scc_posture_scan_summaries":    scc.DataSourceIBMSccPostureScanSummaries(),
			"ibm_scc_posture_profile":           scc.DataSourceIBMSccPostureProfileDetails(),
			"ibm_scc_posture_group_profile":     scc.DataSourceIBMSccPostureGroupProfileDetails(),
			"ibm_scc_posture_scope_correlation": scc.DataSourceIBMSccPostureScopeCorrelation(),

			// // Added for Context Based Restrictions
			"ibm_cbr_zone": contextbasedrestrictions.DataSourceIBMCbrZone(),
			"ibm_cbr_rule": contextbasedrestrictions.DataSourceIBMCbrRule(),

			// // Added for Event Notifications
			"ibm_en_destination":   eventnotification.DataSourceIBMEnDestination(),
			"ibm_en_destinations":  eventnotification.DataSourceIBMEnDestinations(),
			"ibm_en_topic":         eventnotification.DataSourceIBMEnTopic(),
			"ibm_en_topics":        eventnotification.DataSourceIBMEnTopics(),
			"ibm_en_subscription":  eventnotification.DataSourceIBMEnSubscription(),
			"ibm_en_subscriptions": eventnotification.DataSourceIBMEnSubscriptions(),

			"ibm_en_destination":          eventnotification.DataSourceIBMEnDestination(),
			"ibm_en_destinations":         eventnotification.DataSourceIBMEnDestinations(),
			"ibm_en_topic":                eventnotification.DataSourceIBMEnTopic(),
			"ibm_en_topics":               eventnotification.DataSourceIBMEnTopics(),
			"ibm_en_subscription":         eventnotification.DataSourceIBMEnSubscription(),
			"ibm_en_subscriptions":        eventnotification.DataSourceIBMEnSubscriptions(),
			"ibm_en_destination_webhook":  eventnotification.DataSourceIBMEnWebhookDestination(),
			"ibm_en_destination_android":  eventnotification.DataSourceIBMEnFCMDestination(),
			"ibm_en_destination_ios":      eventnotification.DataSourceIBMEnAPNSDestination(),
			"ibm_en_destination_chrome":   eventnotification.DataSourceIBMEnChromeDestination(),
			"ibm_en_destination_firefox":  eventnotification.DataSourceIBMEnFirefoxDestination(),
			"ibm_en_subscription_sms":     eventnotification.DataSourceIBMEnSMSSubscription(),
			"ibm_en_subscription_email":   eventnotification.DataSourceIBMEnEmailSubscription(),
			"ibm_en_subscription_webhook": eventnotification.DataSourceIBMEnWebhookSubscription(),
			"ibm_en_subscription_android": eventnotification.DataSourceIBMEnFCMSubscription(),
			"ibm_en_subscription_ios":     eventnotification.DataSourceIBMEnFCMSubscription(),
			"ibm_en_subscription_chrome":  eventnotification.DataSourceIBMEnFCMSubscription(),
			"ibm_en_subscription_firefox": eventnotification.DataSourceIBMEnFCMSubscription(),
<<<<<<< HEAD

			// // Added for Tekton Pipeline
			"ibm_tekton_pipeline_definition":       continuousdeliverypipeline.DataSourceIBMTektonPipelineDefinition(),
			"ibm_tekton_pipeline_trigger_property": continuousdeliverypipeline.DataSourceIBMTektonPipelineTriggerProperty(),
			"ibm_tekton_pipeline_property":         continuousdeliverypipeline.DataSourceIBMTektonPipelineProperty(),
			"ibm_tekton_pipeline_trigger":          continuousdeliverypipeline.DataSourceIBMTektonPipelineTrigger(),
			"ibm_tekton_pipeline":                  continuousdeliverypipeline.DataSourceIBMTektonPipeline(),

			// // Added for Toolchain
			"ibm_cd_toolchain":                          cdtoolchain.DataSourceIBMCdToolchain(),
			"ibm_cd_toolchain_tool_keyprotect":          cdtoolchain.DataSourceIBMCdToolchainToolKeyprotect(),
			"ibm_cd_toolchain_tool_secretsmanager":      cdtoolchain.DataSourceIBMCdToolchainToolSecretsmanager(),
			"ibm_cd_toolchain_tool_bitbucketgit":        cdtoolchain.DataSourceIBMCdToolchainToolBitbucketgit(),
			"ibm_cd_toolchain_tool_githubintegrated":    cdtoolchain.DataSourceIBMCdToolchainToolGithubintegrated(),
			"ibm_cd_toolchain_tool_githubconsolidated":  cdtoolchain.DataSourceIBMCdToolchainToolGithubconsolidated(),
			"ibm_cd_toolchain_tool_githubpublic":        cdtoolchain.DataSourceIBMCdToolchainToolGithubpublic(),
			"ibm_cd_toolchain_tool_gitlab":              cdtoolchain.DataSourceIBMCdToolchainToolGitlab(),
			"ibm_cd_toolchain_tool_hostedgit":           cdtoolchain.DataSourceIBMCdToolchainToolHostedgit(),
			"ibm_cd_toolchain_tool_artifactory":         cdtoolchain.DataSourceIBMCdToolchainToolArtifactory(),
			"ibm_cd_toolchain_tool_custom":              cdtoolchain.DataSourceIBMCdToolchainToolCustom(),
			"ibm_cd_toolchain_tool_pipeline":            cdtoolchain.DataSourceIBMCdToolchainToolPipeline(),
			"ibm_cd_toolchain_tool_devopsinsights":      cdtoolchain.DataSourceIBMCdToolchainToolDevopsinsights(),
			"ibm_cd_toolchain_tool_slack":               cdtoolchain.DataSourceIBMCdToolchainToolSlack(),
			"ibm_cd_toolchain_tool_sonarqube":           cdtoolchain.DataSourceIBMCdToolchainToolSonarqube(),
			"ibm_cd_toolchain_tool_hashicorpvault":      cdtoolchain.DataSourceIBMCdToolchainToolHashicorpvault(),
			"ibm_cd_toolchain_tool_securitycompliance":  cdtoolchain.DataSourceIBMCdToolchainToolSecuritycompliance(),
			"ibm_cd_toolchain_tool_privateworker":       cdtoolchain.DataSourceIBMCdToolchainToolPrivateworker(),
			"ibm_cd_toolchain_tool_appconfig":           cdtoolchain.DataSourceIBMCdToolchainToolAppconfig(),
			"ibm_cd_toolchain_tool_jenkins":             cdtoolchain.DataSourceIBMCdToolchainToolJenkins(),
			"ibm_cd_toolchain_tool_jira":                cdtoolchain.DataSourceIBMCdToolchainToolJira(),
			"ibm_cd_toolchain_tool_nexus":               cdtoolchain.DataSourceIBMCdToolchainToolNexus(),
			"ibm_cd_toolchain_tool_pagerduty":           cdtoolchain.DataSourceIBMCdToolchainToolPagerduty(),
			"ibm_cd_toolchain_tool_rationalteamconcert": cdtoolchain.DataSourceIBMCdToolchainToolRationalteamconcert(),
			"ibm_cd_toolchain_tool_saucelabs":           cdtoolchain.DataSourceIBMCdToolchainToolSaucelabs(),
=======
            
            // Added for Tekton Pipeline
			"ibm_cd_tekton_pipeline_definition":       cdtektonpipeline.DataSourceIBMTektonPipelineDefinition(),
			"ibm_cd_tekton_pipeline_trigger_property": cdtektonpipeline.DataSourceIBMTektonPipelineTriggerProperty(),
			"ibm_cd_tekton_pipeline_property":         cdtektonpipeline.DataSourceIBMTektonPipelineProperty(),
			"ibm_cd_tekton_pipeline_trigger":          cdtektonpipeline.DataSourceIBMTektonPipelineTrigger(),
			"ibm_cd_tekton_pipeline":                  cdtektonpipeline.DataSourceIBMTektonPipeline(),
>>>>>>> 9b109723
		},

		ResourcesMap: map[string]*schema.Resource{
			"ibm_api_gateway_endpoint":              apigateway.ResourceIBMApiGatewayEndPoint(),
			"ibm_api_gateway_endpoint_subscription": apigateway.ResourceIBMApiGatewayEndpointSubscription(),
			"ibm_app":                               cloudfoundry.ResourceIBMApp(),
			"ibm_app_domain_private":                cloudfoundry.ResourceIBMAppDomainPrivate(),
			"ibm_app_domain_shared":                 cloudfoundry.ResourceIBMAppDomainShared(),
			"ibm_app_route":                         cloudfoundry.ResourceIBMAppRoute(),

			// // AppID
			"ibm_appid_action_url":               appid.ResourceIBMAppIDActionURL(),
			"ibm_appid_apm":                      appid.ResourceIBMAppIDAPM(),
			"ibm_appid_application":              appid.ResourceIBMAppIDApplication(),
			"ibm_appid_application_scopes":       appid.ResourceIBMAppIDApplicationScopes(),
			"ibm_appid_application_roles":        appid.ResourceIBMAppIDApplicationRoles(),
			"ibm_appid_audit_status":             appid.ResourceIBMAppIDAuditStatus(),
			"ibm_appid_cloud_directory_template": appid.ResourceIBMAppIDCloudDirectoryTemplate(),
			"ibm_appid_cloud_directory_user":     appid.ResourceIBMAppIDCloudDirectoryUser(),
			"ibm_appid_idp_cloud_directory":      appid.ResourceIBMAppIDIDPCloudDirectory(),
			"ibm_appid_idp_custom":               appid.ResourceIBMAppIDIDPCustom(),
			"ibm_appid_idp_facebook":             appid.ResourceIBMAppIDIDPFacebook(),
			"ibm_appid_idp_google":               appid.ResourceIBMAppIDIDPGoogle(),
			"ibm_appid_idp_saml":                 appid.ResourceIBMAppIDIDPSAML(),
			"ibm_appid_languages":                appid.ResourceIBMAppIDLanguages(),
			"ibm_appid_mfa":                      appid.ResourceIBMAppIDMFA(),
			"ibm_appid_mfa_channel":              appid.ResourceIBMAppIDMFAChannel(),
			"ibm_appid_password_regex":           appid.ResourceIBMAppIDPasswordRegex(),
			"ibm_appid_token_config":             appid.ResourceIBMAppIDTokenConfig(),
			"ibm_appid_redirect_urls":            appid.ResourceIBMAppIDRedirectURLs(),
			"ibm_appid_role":                     appid.ResourceIBMAppIDRole(),
			"ibm_appid_theme_color":              appid.ResourceIBMAppIDThemeColor(),
			"ibm_appid_theme_text":               appid.ResourceIBMAppIDThemeText(),
			"ibm_appid_user_roles":               appid.ResourceIBMAppIDUserRoles(),

			"ibm_function_action":                       functions.ResourceIBMFunctionAction(),
			"ibm_function_package":                      functions.ResourceIBMFunctionPackage(),
			"ibm_function_rule":                         functions.ResourceIBMFunctionRule(),
			"ibm_function_trigger":                      functions.ResourceIBMFunctionTrigger(),
			"ibm_function_namespace":                    functions.ResourceIBMFunctionNamespace(),
			"ibm_cis":                                   cis.ResourceIBMCISInstance(),
			"ibm_database":                              database.ResourceIBMDatabaseInstance(),
			"ibm_certificate_manager_import":            certificatemanager.ResourceIBMCertificateManagerImport(),
			"ibm_certificate_manager_order":             certificatemanager.ResourceIBMCertificateManagerOrder(),
			"ibm_cis_domain":                            cis.ResourceIBMCISDomain(),
			"ibm_cis_domain_settings":                   cis.ResourceIBMCISSettings(),
			"ibm_cis_firewall":                          cis.ResourceIBMCISFirewallRecord(),
			"ibm_cis_range_app":                         cis.ResourceIBMCISRangeApp(),
			"ibm_cis_healthcheck":                       cis.ResourceIBMCISHealthCheck(),
			"ibm_cis_origin_pool":                       cis.ResourceIBMCISPool(),
			"ibm_cis_global_load_balancer":              cis.ResourceIBMCISGlb(),
			"ibm_cis_certificate_upload":                cis.ResourceIBMCISCertificateUpload(),
			"ibm_cis_dns_record":                        cis.ResourceIBMCISDnsRecord(),
			"ibm_cis_dns_records_import":                cis.ResourceIBMCISDNSRecordsImport(),
			"ibm_cis_rate_limit":                        cis.ResourceIBMCISRateLimit(),
			"ibm_cis_page_rule":                         cis.ResourceIBMCISPageRule(),
			"ibm_cis_edge_functions_action":             cis.ResourceIBMCISEdgeFunctionsAction(),
			"ibm_cis_edge_functions_trigger":            cis.ResourceIBMCISEdgeFunctionsTrigger(),
			"ibm_cis_tls_settings":                      cis.ResourceIBMCISTLSSettings(),
			"ibm_cis_waf_package":                       cis.ResourceIBMCISWAFPackage(),
			"ibm_cis_webhook":                           cis.ResourceIBMCISWebhooks(),
			"ibm_cis_logpush_job":                       cis.ResourceIBMCISLogPushJob(),
			"ibm_cis_alert":                             cis.ResourceIBMCISAlert(),
			"ibm_cis_routing":                           cis.ResourceIBMCISRouting(),
			"ibm_cis_waf_group":                         cis.ResourceIBMCISWAFGroup(),
			"ibm_cis_cache_settings":                    cis.ResourceIBMCISCacheSettings(),
			"ibm_cis_custom_page":                       cis.ResourceIBMCISCustomPage(),
			"ibm_cis_waf_rule":                          cis.ResourceIBMCISWAFRule(),
			"ibm_cis_certificate_order":                 cis.ResourceIBMCISCertificateOrder(),
			"ibm_cis_filter":                            cis.ResourceIBMCISFilter(),
			"ibm_cis_firewall_rule":                     cis.ResourceIBMCISFirewallrules(),
			"ibm_cloudant":                              cloudant.ResourceIBMCloudant(),
			"ibm_cloudant_database":                     cloudant.ResourceIBMCloudantDatabase(),
			"ibm_cloud_shell_account_settings":          cloudshell.ResourceIBMCloudShellAccountSettings(),
			"ibm_compute_autoscale_group":               classicinfrastructure.ResourceIBMComputeAutoScaleGroup(),
			"ibm_compute_autoscale_policy":              classicinfrastructure.ResourceIBMComputeAutoScalePolicy(),
			"ibm_compute_bare_metal":                    classicinfrastructure.ResourceIBMComputeBareMetal(),
			"ibm_compute_dedicated_host":                classicinfrastructure.ResourceIBMComputeDedicatedHost(),
			"ibm_compute_monitor":                       classicinfrastructure.ResourceIBMComputeMonitor(),
			"ibm_compute_placement_group":               classicinfrastructure.ResourceIBMComputePlacementGroup(),
			"ibm_compute_reserved_capacity":             classicinfrastructure.ResourceIBMComputeReservedCapacity(),
			"ibm_compute_provisioning_hook":             classicinfrastructure.ResourceIBMComputeProvisioningHook(),
			"ibm_compute_ssh_key":                       classicinfrastructure.ResourceIBMComputeSSHKey(),
			"ibm_compute_ssl_certificate":               classicinfrastructure.ResourceIBMComputeSSLCertificate(),
			"ibm_compute_user":                          classicinfrastructure.ResourceIBMComputeUser(),
			"ibm_compute_vm_instance":                   classicinfrastructure.ResourceIBMComputeVmInstance(),
			"ibm_container_addons":                      kubernetes.ResourceIBMContainerAddOns(),
			"ibm_container_alb":                         kubernetes.ResourceIBMContainerALB(),
			"ibm_container_alb_create":                  kubernetes.ResourceIBMContainerAlbCreate(),
			"ibm_container_api_key_reset":               kubernetes.ResourceIBMContainerAPIKeyReset(),
			"ibm_container_vpc_alb":                     kubernetes.ResourceIBMContainerVpcALB(),
			"ibm_container_vpc_alb_create":              kubernetes.ResourceIBMContainerVpcAlbCreateNew(),
			"ibm_container_vpc_worker_pool":             kubernetes.ResourceIBMContainerVpcWorkerPool(),
			"ibm_container_vpc_cluster":                 kubernetes.ResourceIBMContainerVpcCluster(),
			"ibm_container_alb_cert":                    kubernetes.ResourceIBMContainerALBCert(),
			"ibm_container_cluster":                     kubernetes.ResourceIBMContainerCluster(),
			"ibm_container_cluster_feature":             kubernetes.ResourceIBMContainerClusterFeature(),
			"ibm_container_bind_service":                kubernetes.ResourceIBMContainerBindService(),
			"ibm_container_worker_pool":                 kubernetes.ResourceIBMContainerWorkerPool(),
			"ibm_container_worker_pool_zone_attachment": kubernetes.ResourceIBMContainerWorkerPoolZoneAttachment(),
			"ibm_container_storage_attachment":          kubernetes.ResourceIBMContainerVpcWorkerVolumeAttachment(),
			"ibm_container_nlb_dns":                     kubernetes.ResourceIBMContainerNlbDns(),
			"ibm_cr_namespace":                          registry.ResourceIBMCrNamespace(),
			"ibm_cr_retention_policy":                   registry.ResourceIBMCrRetentionPolicy(),
			"ibm_ob_logging":                            kubernetes.ResourceIBMObLogging(),
			"ibm_ob_monitoring":                         kubernetes.ResourceIBMObMonitoring(),
			"ibm_cos_bucket":                            cos.ResourceIBMCOSBucket(),
			"ibm_cos_bucket_object":                     cos.ResourceIBMCOSBucketObject(),
			"ibm_dns_domain":                            classicinfrastructure.ResourceIBMDNSDomain(),
			"ibm_dns_domain_registration_nameservers":   classicinfrastructure.ResourceIBMDNSDomainRegistrationNameservers(),
			"ibm_dns_secondary":                         classicinfrastructure.ResourceIBMDNSSecondary(),
			"ibm_dns_record":                            classicinfrastructure.ResourceIBMDNSRecord(),
			"ibm_event_streams_topic":                   eventstreams.ResourceIBMEventStreamsTopic(),
			"ibm_event_streams_schema":                  eventstreams.ResourceIBMEventStreamsSchema(),
			"ibm_firewall":                              classicinfrastructure.ResourceIBMFirewall(),
			"ibm_firewall_policy":                       classicinfrastructure.ResourceIBMFirewallPolicy(),
			"ibm_hpcs":                                  hpcs.ResourceIBMHPCS(),
			"ibm_iam_access_group":                      iamaccessgroup.ResourceIBMIAMAccessGroup(),
			"ibm_iam_account_settings":                  iamidentity.ResourceIBMIAMAccountSettings(),
			"ibm_iam_custom_role":                       iampolicy.ResourceIBMIAMCustomRole(),
			"ibm_iam_access_group_dynamic_rule":         iamaccessgroup.ResourceIBMIAMDynamicRule(),
			"ibm_iam_access_group_members":              iamaccessgroup.ResourceIBMIAMAccessGroupMembers(),
			"ibm_iam_access_group_policy":               iampolicy.ResourceIBMIAMAccessGroupPolicy(),
			"ibm_iam_authorization_policy":              iampolicy.ResourceIBMIAMAuthorizationPolicy(),
			"ibm_iam_authorization_policy_detach":       iampolicy.ResourceIBMIAMAuthorizationPolicyDetach(),
			"ibm_iam_user_policy":                       iampolicy.ResourceIBMIAMUserPolicy(),
			"ibm_iam_user_settings":                     iamidentity.ResourceIBMIAMUserSettings(),
			"ibm_iam_service_id":                        iamidentity.ResourceIBMIAMServiceID(),
			"ibm_iam_service_api_key":                   iamidentity.ResourceIBMIAMServiceAPIKey(),
			"ibm_iam_service_policy":                    iampolicy.ResourceIBMIAMServicePolicy(),
			"ibm_iam_user_invite":                       iampolicy.ResourceIBMIAMUserInvite(),
			"ibm_iam_api_key":                           iamidentity.ResourceIBMIAMApiKey(),
			"ibm_iam_trusted_profile":                   iamidentity.ResourceIBMIAMTrustedProfile(),
			"ibm_iam_trusted_profile_claim_rule":        iamidentity.ResourceIBMIAMTrustedProfileClaimRule(),
			"ibm_iam_trusted_profile_link":              iamidentity.ResourceIBMIAMTrustedProfileLink(),
			"ibm_iam_trusted_profile_policy":            iampolicy.ResourceIBMIAMTrustedProfilePolicy(),
			"ibm_ipsec_vpn":                             classicinfrastructure.ResourceIBMIPSecVPN(),

			// bare_metal_server
			"ibm_is_bare_metal_server_action":                        vpc.ResourceIBMIsBareMetalServerAction(),
			"ibm_is_bare_metal_server_disk":                          vpc.ResourceIBMIsBareMetalServerDisk(),
			"ibm_is_bare_metal_server_network_interface_allow_float": vpc.ResourceIBMIsBareMetalServerNetworkInterfaceAllowFloat(),
			"ibm_is_bare_metal_server_network_interface_floating_ip": vpc.ResourceIBMIsBareMetalServerNetworkInterfaceFloatingIp(),
			"ibm_is_bare_metal_server_network_interface":             vpc.ResourceIBMIsBareMetalServerNetworkInterface(),
			"ibm_is_bare_metal_server":                               vpc.ResourceIBMIsBareMetalServer(),

			"ibm_is_dedicated_host":                              vpc.ResourceIbmIsDedicatedHost(),
			"ibm_is_dedicated_host_group":                        vpc.ResourceIbmIsDedicatedHostGroup(),
			"ibm_is_dedicated_host_disk_management":              vpc.ResourceIBMISDedicatedHostDiskManagement(),
			"ibm_is_placement_group":                             vpc.ResourceIbmIsPlacementGroup(),
			"ibm_is_floating_ip":                                 vpc.ResourceIBMISFloatingIP(),
			"ibm_is_flow_log":                                    vpc.ResourceIBMISFlowLog(),
			"ibm_is_instance":                                    vpc.ResourceIBMISInstance(),
			"ibm_is_instance_action":                             vpc.ResourceIBMISInstanceAction(),
			"ibm_is_instance_network_interface":                  vpc.ResourceIBMIsInstanceNetworkInterface(),
			"ibm_is_instance_disk_management":                    vpc.ResourceIBMISInstanceDiskManagement(),
			"ibm_is_instance_group":                              vpc.ResourceIBMISInstanceGroup(),
			"ibm_is_instance_group_membership":                   vpc.ResourceIBMISInstanceGroupMembership(),
			"ibm_is_instance_group_manager":                      vpc.ResourceIBMISInstanceGroupManager(),
			"ibm_is_instance_group_manager_policy":               vpc.ResourceIBMISInstanceGroupManagerPolicy(),
			"ibm_is_instance_group_manager_action":               vpc.ResourceIBMISInstanceGroupManagerAction(),
			"ibm_is_instance_volume_attachment":                  vpc.ResourceIBMISInstanceVolumeAttachment(),
			"ibm_is_virtual_endpoint_gateway":                    vpc.ResourceIBMISEndpointGateway(),
			"ibm_is_virtual_endpoint_gateway_ip":                 vpc.ResourceIBMISEndpointGatewayIP(),
			"ibm_is_instance_template":                           vpc.ResourceIBMISInstanceTemplate(),
			"ibm_is_ike_policy":                                  vpc.ResourceIBMISIKEPolicy(),
			"ibm_is_ipsec_policy":                                vpc.ResourceIBMISIPSecPolicy(),
			"ibm_is_lb":                                          vpc.ResourceIBMISLB(),
			"ibm_is_lb_listener":                                 vpc.ResourceIBMISLBListener(),
			"ibm_is_lb_listener_policy":                          vpc.ResourceIBMISLBListenerPolicy(),
			"ibm_is_lb_listener_policy_rule":                     vpc.ResourceIBMISLBListenerPolicyRule(),
			"ibm_is_lb_pool":                                     vpc.ResourceIBMISLBPool(),
			"ibm_is_lb_pool_member":                              vpc.ResourceIBMISLBPoolMember(),
			"ibm_is_network_acl":                                 vpc.ResourceIBMISNetworkACL(),
			"ibm_is_network_acl_rule":                            vpc.ResourceIBMISNetworkACLRule(),
			"ibm_is_public_gateway":                              vpc.ResourceIBMISPublicGateway(),
			"ibm_is_security_group":                              vpc.ResourceIBMISSecurityGroup(),
			"ibm_is_security_group_rule":                         vpc.ResourceIBMISSecurityGroupRule(),
			"ibm_is_security_group_target":                       vpc.ResourceIBMISSecurityGroupTarget(),
			"ibm_is_security_group_network_interface_attachment": vpc.ResourceIBMISSecurityGroupNetworkInterfaceAttachment(),
			"ibm_is_subnet":                                      vpc.ResourceIBMISSubnet(),
			"ibm_is_subnet_reserved_ip":                          vpc.ResourceIBMISReservedIP(),
			"ibm_is_subnet_network_acl_attachment":               vpc.ResourceIBMISSubnetNetworkACLAttachment(),
			"ibm_is_subnet_public_gateway_attachment":            vpc.ResourceIBMISSubnetPublicGatewayAttachment(),
			"ibm_is_subnet_routing_table_attachment":             vpc.ResourceIBMISSubnetRoutingTableAttachment(),
			"ibm_is_ssh_key":                                     vpc.ResourceIBMISSSHKey(),
			"ibm_is_snapshot":                                    vpc.ResourceIBMSnapshot(),
			"ibm_is_volume":                                      vpc.ResourceIBMISVolume(),
			"ibm_is_vpn_gateway":                                 vpc.ResourceIBMISVPNGateway(),
			"ibm_is_vpn_gateway_connection":                      vpc.ResourceIBMISVPNGatewayConnection(),
			"ibm_is_vpc":                                         vpc.ResourceIBMISVPC(),
			"ibm_is_vpc_address_prefix":                          vpc.ResourceIBMISVpcAddressPrefix(),
			"ibm_is_vpc_route":                                   vpc.ResourceIBMISVpcRoute(),
			"ibm_is_vpc_routing_table":                           vpc.ResourceIBMISVPCRoutingTable(),
			"ibm_is_vpc_routing_table_route":                     vpc.ResourceIBMISVPCRoutingTableRoute(),
			"ibm_is_image":                                       vpc.ResourceIBMISImage(),
			"ibm_lb":                                             classicinfrastructure.ResourceIBMLb(),
			"ibm_lbaas":                                          classicinfrastructure.ResourceIBMLbaas(),
			"ibm_lbaas_health_monitor":                           classicinfrastructure.ResourceIBMLbaasHealthMonitor(),
			"ibm_lbaas_server_instance_attachment":               classicinfrastructure.ResourceIBMLbaasServerInstanceAttachment(),
			"ibm_lb_service":                                     classicinfrastructure.ResourceIBMLbService(),
			"ibm_lb_service_group":                               classicinfrastructure.ResourceIBMLbServiceGroup(),
			"ibm_lb_vpx":                                         classicinfrastructure.ResourceIBMLbVpx(),
			"ibm_lb_vpx_ha":                                      classicinfrastructure.ResourceIBMLbVpxHa(),
			"ibm_lb_vpx_service":                                 classicinfrastructure.ResourceIBMLbVpxService(),
			"ibm_lb_vpx_vip":                                     classicinfrastructure.ResourceIBMLbVpxVip(),
			"ibm_multi_vlan_firewall":                            classicinfrastructure.ResourceIBMMultiVlanFirewall(),
			"ibm_network_gateway":                                classicinfrastructure.ResourceIBMNetworkGateway(),
			"ibm_network_gateway_vlan_association":               classicinfrastructure.ResourceIBMNetworkGatewayVlanAttachment(),
			"ibm_network_interface_sg_attachment":                classicinfrastructure.ResourceIBMNetworkInterfaceSGAttachment(),
			"ibm_network_public_ip":                              classicinfrastructure.ResourceIBMNetworkPublicIp(),
			"ibm_network_vlan":                                   classicinfrastructure.ResourceIBMNetworkVlan(),
			"ibm_network_vlan_spanning":                          classicinfrastructure.ResourceIBMNetworkVlanSpan(),
			"ibm_object_storage_account":                         classicinfrastructure.ResourceIBMObjectStorageAccount(),
			"ibm_org":                                            cloudfoundry.ResourceIBMOrg(),
			"ibm_pn_application_chrome":                          pushnotification.ResourceIBMPNApplicationChrome(),
			"ibm_app_config_environment":                         appconfiguration.ResourceIBMAppConfigEnvironment(),
			"ibm_app_config_feature":                             appconfiguration.ResourceIBMIbmAppConfigFeature(),
			"ibm_kms_key":                                        kms.ResourceIBMKmskey(),
			"ibm_kms_key_alias":                                  kms.ResourceIBMKmskeyAlias(),
			"ibm_kms_key_rings":                                  kms.ResourceIBMKmskeyRings(),
			"ibm_kms_key_policies":                               kms.ResourceIBMKmskeyPolicies(),
			"ibm_kp_key":                                         kms.ResourceIBMkey(),
			"ibm_resource_group":                                 resourcemanager.ResourceIBMResourceGroup(),
			"ibm_resource_instance":                              resourcecontroller.ResourceIBMResourceInstance(),
			"ibm_resource_key":                                   resourcecontroller.ResourceIBMResourceKey(),
			"ibm_security_group":                                 classicinfrastructure.ResourceIBMSecurityGroup(),
			"ibm_security_group_rule":                            classicinfrastructure.ResourceIBMSecurityGroupRule(),
			"ibm_service_instance":                               cloudfoundry.ResourceIBMServiceInstance(),
			"ibm_service_key":                                    cloudfoundry.ResourceIBMServiceKey(),
			"ibm_space":                                          cloudfoundry.ResourceIBMSpace(),
			"ibm_storage_evault":                                 classicinfrastructure.ResourceIBMStorageEvault(),
			"ibm_storage_block":                                  classicinfrastructure.ResourceIBMStorageBlock(),
			"ibm_storage_file":                                   classicinfrastructure.ResourceIBMStorageFile(),
			"ibm_subnet":                                         classicinfrastructure.ResourceIBMSubnet(),
			"ibm_dns_reverse_record":                             classicinfrastructure.ResourceIBMDNSReverseRecord(),
			"ibm_ssl_certificate":                                classicinfrastructure.ResourceIBMSSLCertificate(),
			"ibm_cdn":                                            classicinfrastructure.ResourceIBMCDN(),
			"ibm_hardware_firewall_shared":                       classicinfrastructure.ResourceIBMFirewallShared(),

			// //Added for Power Colo

			"ibm_pi_key":                             power.ResourceIBMPIKey(),
			"ibm_pi_volume":                          power.ResourceIBMPIVolume(),
			"ibm_pi_network":                         power.ResourceIBMPINetwork(),
			"ibm_pi_instance":                        power.ResourceIBMPIInstance(),
			"ibm_pi_operations":                      power.ResourceIBMPIIOperations(),
			"ibm_pi_volume_attach":                   power.ResourceIBMPIVolumeAttach(),
			"ibm_pi_capture":                         power.ResourceIBMPICapture(),
			"ibm_pi_image":                           power.ResourceIBMPIImage(),
			"ibm_pi_image_export":                    power.ResourceIBMPIImageExport(),
			"ibm_pi_network_port":                    power.ResourceIBMPINetworkPort(),
			"ibm_pi_snapshot":                        power.ResourceIBMPISnapshot(),
			"ibm_pi_network_port_attach":             power.ResourceIBMPINetworkPortAttach(),
			"ibm_pi_dhcp":                            power.ResourceIBMPIDhcp(),
			"ibm_pi_cloud_connection":                power.ResourceIBMPICloudConnection(),
			"ibm_pi_cloud_connection_network_attach": power.ResourceIBMPICloudConnectionNetworkAttach(),
			"ibm_pi_ike_policy":                      power.ResourceIBMPIIKEPolicy(),
			"ibm_pi_ipsec_policy":                    power.ResourceIBMPIIPSecPolicy(),
			"ibm_pi_vpn_connection":                  power.ResourceIBMPIVPNConnection(),
			"ibm_pi_console_language":                power.ResourceIBMPIInstanceConsoleLanguage(),
			"ibm_pi_placement_group":                 power.ResourceIBMPIPlacementGroup(),

			// //Private DNS related resources
			"ibm_dns_zone":              dnsservices.ResourceIBMPrivateDNSZone(),
			"ibm_dns_permitted_network": dnsservices.ResourceIBMPrivateDNSPermittedNetwork(),
			"ibm_dns_resource_record":   dnsservices.ResourceIBMPrivateDNSResourceRecord(),
			"ibm_dns_glb_monitor":       dnsservices.ResourceIBMPrivateDNSGLBMonitor(),
			"ibm_dns_glb_pool":          dnsservices.ResourceIBMPrivateDNSGLBPool(),
			"ibm_dns_glb":               dnsservices.ResourceIBMPrivateDNSGLB(),

			// //Added for Custom Resolver
			"ibm_dns_custom_resolver":                 dnsservices.ResourceIBMPrivateDNSCustomResolver(),
			"ibm_dns_custom_resolver_location":        dnsservices.ResourceIBMPrivateDNSCRLocation(),
			"ibm_dns_custom_resolver_forwarding_rule": dnsservices.ResourceIBMPrivateDNSForwardingRule(),

			// //Direct Link related resources
			"ibm_dl_gateway":            directlink.ResourceIBMDLGateway(),
			"ibm_dl_virtual_connection": directlink.ResourceIBMDLGatewayVC(),
			"ibm_dl_provider_gateway":   directlink.ResourceIBMDLProviderGateway(),
			// //Added for Transit Gateway
			"ibm_tg_gateway":                  transitgateway.ResourceIBMTransitGateway(),
			"ibm_tg_connection":               transitgateway.ResourceIBMTransitGatewayConnection(),
			"ibm_tg_connection_prefix_filter": transitgateway.ResourceIBMTransitGatewayConnectionPrefixFilter(),
			"ibm_tg_route_report":             transitgateway.ResourceIBMTransitGatewayRouteReport(),

			// //Catalog related resources
			"ibm_cm_offering_instance": catalogmanagement.ResourceIBMCmOfferingInstance(),
			"ibm_cm_catalog":           catalogmanagement.ResourceIBMCmCatalog(),
			"ibm_cm_offering":          catalogmanagement.ResourceIBMCmOffering(),
			"ibm_cm_version":           catalogmanagement.ResourceIBMCmVersion(),

			// //Added for enterprise
			"ibm_enterprise":               enterprise.ResourceIBMEnterprise(),
			"ibm_enterprise_account_group": enterprise.ResourceIBMEnterpriseAccountGroup(),
			"ibm_enterprise_account":       enterprise.ResourceIBMEnterpriseAccount(),

			//Added for Schematics
			"ibm_schematics_workspace":      schematics.ResourceIBMSchematicsWorkspace(),
			"ibm_schematics_action":         schematics.ResourceIBMSchematicsAction(),
			"ibm_schematics_job":            schematics.ResourceIBMSchematicsJob(),
			"ibm_schematics_inventory":      schematics.ResourceIBMSchematicsInventory(),
			"ibm_schematics_resource_query": schematics.ResourceIBMSchematicsResourceQuery(),

			// //satellite  resources
			"ibm_satellite_location":                            satellite.ResourceIBMSatelliteLocation(),
			"ibm_satellite_host":                                satellite.ResourceIBMSatelliteHost(),
			"ibm_satellite_cluster":                             satellite.ResourceIBMSatelliteCluster(),
			"ibm_satellite_cluster_worker_pool":                 satellite.ResourceIBMSatelliteClusterWorkerPool(),
			"ibm_satellite_link":                                satellite.ResourceIBMSatelliteLink(),
			"ibm_satellite_endpoint":                            satellite.ResourceIBMSatelliteEndpoint(),
			"ibm_satellite_location_nlb_dns":                    satellite.ResourceIBMSatelliteLocationNlbDns(),
			"ibm_satellite_cluster_worker_pool_zone_attachment": satellite.ResourceIbmSatelliteClusterWorkerPoolZoneAttachment(),

			//Added for Resource Tag
			"ibm_resource_tag": globaltagging.ResourceIBMResourceTag(),

			// // Atracker
			"ibm_atracker_target":   atracker.ResourceIBMAtrackerTarget(),
			"ibm_atracker_route":    atracker.ResourceIBMAtrackerRoute(),
			"ibm_atracker_settings": atracker.ResourceIBMAtrackerSettings(),

			// //Security and Compliance Center
			"ibm_scc_si_note":             scc.ResourceIBMSccSiNote(),
			"ibm_scc_account_settings":    scc.ResourceIBMSccAccountSettings(),
			"ibm_scc_si_occurrence":       scc.ResourceIBMSccSiOccurrence(),
			"ibm_scc_rule":                scc.ResourceIBMSccRule(),
			"ibm_scc_rule_attachment":     scc.ResourceIBMSccRuleAttachment(),
			"ibm_scc_template":            scc.ResourceIBMSccTemplate(),
			"ibm_scc_template_attachment": scc.ResourceIBMSccTemplateAttachment(),

			//Security and Compliance Center - PostureManagement
			"ibm_scc_posture_collector":  scc.ResourceIBMSccPostureCollectors(),
			"ibm_scc_posture_scope":      scc.ResourceIBMSccPostureScopes(),
			"ibm_scc_posture_credential": scc.ResourceIBMSccPostureCredentials(),

			// // Added for Context Based Restrictions
			"ibm_cbr_zone": contextbasedrestrictions.ResourceIBMCbrZone(),
			"ibm_cbr_rule": contextbasedrestrictions.ResourceIBMCbrRule(),

			// // Added for Event Notifications
			"ibm_en_destination":          eventnotification.ResourceIBMEnDestination(),
			"ibm_en_topic":                eventnotification.ResourceIBMEnTopic(),
			"ibm_en_subscription":         eventnotification.ResourceIBMEnSubscription(),
			"ibm_en_destination_webhook":  eventnotification.ResourceIBMEnWebhookDestination(),
			"ibm_en_destination_android":  eventnotification.ResourceIBMEnFCMDestination(),
			"ibm_en_destination_chrome":   eventnotification.ResourceIBMEnChromeDestination(),
			"ibm_en_destination_firefox":  eventnotification.ResourceIBMEnFirefoxDestination(),
			"ibm_en_destination_ios":      eventnotification.ResourceIBMEnAPNSDestination(),
			"ibm_en_subscription_sms":     eventnotification.ResourceIBMEnSMSSubscription(),
			"ibm_en_subscription_email":   eventnotification.ResourceIBMEnEmailSubscription(),
			"ibm_en_subscription_webhook": eventnotification.ResourceIBMEnWebhookSubscription(),
			"ibm_en_subscription_android": eventnotification.ResourceIBMEnFCMSubscription(),
			"ibm_en_subscription_ios":     eventnotification.ResourceIBMEnFCMSubscription(),
			"ibm_en_subscription_chrome":  eventnotification.ResourceIBMEnFCMSubscription(),
			"ibm_en_subscription_firefox": eventnotification.ResourceIBMEnFCMSubscription(),

<<<<<<< HEAD
			// // Added for Tekton Pipeline
			"ibm_tekton_pipeline_definition":       continuousdeliverypipeline.ResourceIBMTektonPipelineDefinition(),
			"ibm_tekton_pipeline_trigger_property": continuousdeliverypipeline.ResourceIBMTektonPipelineTriggerProperty(),
			"ibm_tekton_pipeline_property":         continuousdeliverypipeline.ResourceIBMTektonPipelineProperty(),
			"ibm_tekton_pipeline_trigger":          continuousdeliverypipeline.ResourceIBMTektonPipelineTrigger(),
			"ibm_tekton_pipeline":                  continuousdeliverypipeline.ResourceIBMTektonPipeline(),

			// // Added for Toolchain
			"ibm_cd_toolchain":                          cdtoolchain.ResourceIBMCdToolchain(),
			"ibm_cd_toolchain_tool_keyprotect":          cdtoolchain.ResourceIBMCdToolchainToolKeyprotect(),
			"ibm_cd_toolchain_tool_secretsmanager":      cdtoolchain.ResourceIBMCdToolchainToolSecretsmanager(),
			"ibm_cd_toolchain_tool_bitbucketgit":        cdtoolchain.ResourceIBMCdToolchainToolBitbucketgit(),
			"ibm_cd_toolchain_tool_githubintegrated":    cdtoolchain.ResourceIBMCdToolchainToolGithubintegrated(),
			"ibm_cd_toolchain_tool_githubconsolidated":  cdtoolchain.ResourceIBMCdToolchainToolGithubconsolidated(),
			"ibm_cd_toolchain_tool_githubpublic":        cdtoolchain.ResourceIBMCdToolchainToolGithubpublic(),
			"ibm_cd_toolchain_tool_gitlab":              cdtoolchain.ResourceIBMCdToolchainToolGitlab(),
			"ibm_cd_toolchain_tool_hostedgit":           cdtoolchain.ResourceIBMCdToolchainToolHostedgit(),
			"ibm_cd_toolchain_tool_artifactory":         cdtoolchain.ResourceIBMCdToolchainToolArtifactory(),
			"ibm_cd_toolchain_tool_custom":              cdtoolchain.ResourceIBMCdToolchainToolCustom(),
			"ibm_cd_toolchain_tool_pipeline":            cdtoolchain.ResourceIBMCdToolchainToolPipeline(),
			"ibm_cd_toolchain_tool_devopsinsights":      cdtoolchain.ResourceIBMCdToolchainToolDevopsinsights(),
			"ibm_cd_toolchain_tool_slack":               cdtoolchain.ResourceIBMCdToolchainToolSlack(),
			"ibm_cd_toolchain_tool_sonarqube":           cdtoolchain.ResourceIBMCdToolchainToolSonarqube(),
			"ibm_cd_toolchain_tool_hashicorpvault":      cdtoolchain.ResourceIBMCdToolchainToolHashicorpvault(),
			"ibm_cd_toolchain_tool_securitycompliance":  cdtoolchain.ResourceIBMCdToolchainToolSecuritycompliance(),
			"ibm_cd_toolchain_tool_privateworker":       cdtoolchain.ResourceIBMCdToolchainToolPrivateworker(),
			"ibm_cd_toolchain_tool_appconfig":           cdtoolchain.ResourceIBMCdToolchainToolAppconfig(),
			"ibm_cd_toolchain_tool_jenkins":             cdtoolchain.ResourceIBMCdToolchainToolJenkins(),
			"ibm_cd_toolchain_tool_jira":                cdtoolchain.ResourceIBMCdToolchainToolJira(),
			"ibm_cd_toolchain_tool_nexus":               cdtoolchain.ResourceIBMCdToolchainToolNexus(),
			"ibm_cd_toolchain_tool_pagerduty":           cdtoolchain.ResourceIBMCdToolchainToolPagerduty(),
			"ibm_cd_toolchain_tool_rationalteamconcert": cdtoolchain.ResourceIBMCdToolchainToolRationalteamconcert(),
			"ibm_cd_toolchain_tool_saucelabs":           cdtoolchain.ResourceIBMCdToolchainToolSaucelabs(),
=======
            // // Added for Tekton Pipeline
			"ibm_cd_tekton_pipeline_definition":       cdtektonpipeline.ResourceIBMTektonPipelineDefinition(),
			"ibm_cd_tekton_pipeline_trigger_property": cdtektonpipeline.ResourceIBMTektonPipelineTriggerProperty(),
			"ibm_cd_tekton_pipeline_property":         cdtektonpipeline.ResourceIBMTektonPipelineProperty(),
			"ibm_cd_tekton_pipeline_trigger":          cdtektonpipeline.ResourceIBMTektonPipelineTrigger(),
			"ibm_cd_tekton_pipeline":                  cdtektonpipeline.ResourceIBMTektonPipeline(),
>>>>>>> 9b109723
		},

		ConfigureFunc: providerConfigure,
	}
}

var globalValidatorDict validate.ValidatorDict
var initOnce sync.Once

func init() {
	validate.SetValidatorDict(Validator())
}

// Validator return validator
func Validator() validate.ValidatorDict {
	initOnce.Do(func() {
		globalValidatorDict = validate.ValidatorDict{
			ResourceValidatorDictionary: map[string]*validate.ResourceValidator{
				"ibm_iam_account_settings":        iamidentity.ResourceIBMIAMAccountSettingsValidator(),
				"ibm_iam_custom_role":             iampolicy.ResourceIBMIAMCustomRoleValidator(),
				"ibm_cis_healthcheck":             cis.ResourceIBMCISHealthCheckValidator(),
				"ibm_cis_rate_limit":              cis.ResourceIBMCISRateLimitValidator(),
				"ibm_cis":                         cis.ResourceIBMCISValidator(),
				"ibm_cis_domain_settings":         cis.ResourceIBMCISDomainSettingValidator(),
				"ibm_cis_tls_settings":            cis.ResourceIBMCISTLSSettingsValidator(),
				"ibm_cis_routing":                 cis.ResourceIBMCISRoutingValidator(),
				"ibm_cis_page_rule":               cis.ResourceIBMCISPageRuleValidator(),
				"ibm_cis_waf_package":             cis.ResourceIBMCISWAFPackageValidator(),
				"ibm_cis_waf_group":               cis.ResourceIBMCISWAFGroupValidator(),
				"ibm_cis_certificate_upload":      cis.ResourceIBMCISCertificateUploadValidator(),
				"ibm_cis_cache_settings":          cis.ResourceIBMCISCacheSettingsValidator(),
				"ibm_cis_custom_page":             cis.ResourceIBMCISCustomPageValidator(),
				"ibm_cis_firewall":                cis.ResourceIBMCISFirewallValidator(),
				"ibm_cis_range_app":               cis.ResourceIBMCISRangeAppValidator(),
				"ibm_cis_waf_rule":                cis.ResourceIBMCISWAFRuleValidator(),
				"ibm_cis_certificate_order":       cis.ResourceIBMCISCertificateOrderValidator(),
				"ibm_cis_filter":                  cis.ResourceIBMCISFilterValidator(),
				"ibm_cis_firewall_rules":          cis.ResourceIBMCISFirewallrulesValidator(),
				"ibm_container_cluster":           kubernetes.ResourceIBMContainerClusterValidator(),
				"ibm_container_worker_pool":       kubernetes.ResourceIBMContainerWorkerPoolValidator(),
				"ibm_container_vpc_worker_pool":   kubernetes.ResourceIBMContainerVPCWorkerPoolValidator(),
				"ibm_container_vpc_cluster":       kubernetes.ResourceIBMContainerVpcClusterValidator(),
				"ibm_cr_namespace":                registry.ResourceIBMCrNamespaceValidator(),
				"ibm_tg_gateway":                  transitgateway.ResourceIBMTGValidator(),
				"ibm_app_config_feature":          appconfiguration.ResourceIBMAppConfigFeatureValidator(),
				"ibm_tg_connection":               transitgateway.ResourceIBMTransitGatewayConnectionValidator(),
				"ibm_tg_connection_prefix_filter": transitgateway.ResourceIBMTransitGatewayConnectionPrefixFilterValidator(),
				"ibm_dl_virtual_connection":       directlink.ResourceIBMDLGatewayVCValidator(),
				"ibm_dl_gateway":                  directlink.ResourceIBMDLGatewayValidator(),
				"ibm_dl_provider_gateway":         directlink.ResourceIBMDLProviderGatewayValidator(),
				"ibm_database":                    database.ResourceIBMICDValidator(),
				"ibm_function_package":            functions.ResourceIBMFuncPackageValidator(),
				"ibm_function_action":             functions.ResourceIBMFuncActionValidator(),
				"ibm_function_rule":               functions.ResourceIBMFuncRuleValidator(),
				"ibm_function_trigger":            functions.ResourceIBMFuncTriggerValidator(),
				"ibm_function_namespace":          functions.ResourceIBMFuncNamespaceValidator(),
				"ibm_hpcs":                        hpcs.ResourceIBMHPCSValidator(),

				// bare_metal_server
				"ibm_is_bare_metal_server_disk":              vpc.ResourceIBMIsBareMetalServerDiskValidator(),
				"ibm_is_bare_metal_server_network_interface": vpc.ResourceIBMIsBareMetalServerNetworkInterfaceValidator(),
				"ibm_is_bare_metal_server":                   vpc.ResourceIBMIsBareMetalServerValidator(),

				"ibm_is_dedicated_host_group":             vpc.ResourceIbmIsDedicatedHostGroupValidator(),
				"ibm_is_dedicated_host":                   vpc.ResourceIbmIsDedicatedHostValidator(),
				"ibm_is_dedicated_host_disk_management":   vpc.ResourceIBMISDedicatedHostDiskManagementValidator(),
				"ibm_is_flow_log":                         vpc.ResourceIBMISFlowLogValidator(),
				"ibm_is_instance_group":                   vpc.ResourceIBMISInstanceGroupValidator(),
				"ibm_is_instance_group_membership":        vpc.ResourceIBMISInstanceGroupMembershipValidator(),
				"ibm_is_instance_group_manager":           vpc.ResourceIBMISInstanceGroupManagerValidator(),
				"ibm_is_instance_group_manager_policy":    vpc.ResourceIBMISInstanceGroupManagerPolicyValidator(),
				"ibm_is_instance_group_manager_action":    vpc.ResourceIBMISInstanceGroupManagerActionValidator(),
				"ibm_is_floating_ip":                      vpc.ResourceIBMISFloatingIPValidator(),
				"ibm_is_ike_policy":                       vpc.ResourceIBMISIKEValidator(),
				"ibm_is_image":                            vpc.ResourceIBMISImageValidator(),
				"ibm_is_instance_template":                vpc.ResourceIBMISInstanceTemplateValidator(),
				"ibm_is_instance":                         vpc.ResourceIBMISInstanceValidator(),
				"ibm_is_instance_action":                  vpc.ResourceIBMISInstanceActionValidator(),
				"ibm_is_instance_network_interface":       vpc.ResourceIBMIsInstanceNetworkInterfaceValidator(),
				"ibm_is_instance_disk_management":         vpc.ResourceIBMISInstanceDiskManagementValidator(),
				"ibm_is_instance_volume_attachment":       vpc.ResourceIBMISInstanceVolumeAttachmentValidator(),
				"ibm_is_ipsec_policy":                     vpc.ResourceIBMISIPSECValidator(),
				"ibm_is_lb_listener_policy_rule":          vpc.ResourceIBMISLBListenerPolicyRuleValidator(),
				"ibm_is_lb_listener_policy":               vpc.ResourceIBMISLBListenerPolicyValidator(),
				"ibm_is_lb_listener":                      vpc.ResourceIBMISLBListenerValidator(),
				"ibm_is_lb_pool_member":                   vpc.ResourceIBMISLBPoolMemberValidator(),
				"ibm_is_lb_pool":                          vpc.ResourceIBMISLBPoolValidator(),
				"ibm_is_lb":                               vpc.ResourceIBMISLBValidator(),
				"ibm_is_network_acl":                      vpc.ResourceIBMISNetworkACLValidator(),
				"ibm_is_network_acl_rule":                 vpc.ResourceIBMISNetworkACLRuleValidator(),
				"ibm_is_public_gateway":                   vpc.ResourceIBMISPublicGatewayValidator(),
				"ibm_is_placement_group":                  vpc.ResourceIbmIsPlacementGroupValidator(),
				"ibm_is_security_group_target":            vpc.ResourceIBMISSecurityGroupTargetValidator(),
				"ibm_is_security_group_rule":              vpc.ResourceIBMISSecurityGroupRuleValidator(),
				"ibm_is_security_group":                   vpc.ResourceIBMISSecurityGroupValidator(),
				"ibm_is_snapshot":                         vpc.ResourceIBMISSnapshotValidator(),
				"ibm_is_ssh_key":                          vpc.ResourceIBMISSHKeyValidator(),
				"ibm_is_subnet":                           vpc.ResourceIBMISSubnetValidator(),
				"ibm_is_subnet_reserved_ip":               vpc.ResourceIBMISSubnetReservedIPValidator(),
				"ibm_is_volume":                           vpc.ResourceIBMISVolumeValidator(),
				"ibm_is_address_prefix":                   vpc.ResourceIBMISAddressPrefixValidator(),
				"ibm_is_route":                            vpc.ResourceIBMISRouteValidator(),
				"ibm_is_vpc":                              vpc.ResourceIBMISVPCValidator(),
				"ibm_is_vpc_routing_table":                vpc.ResourceIBMISVPCRoutingTableValidator(),
				"ibm_is_vpc_routing_table_route":          vpc.ResourceIBMISVPCRoutingTableRouteValidator(),
				"ibm_is_vpn_gateway_connection":           vpc.ResourceIBMISVPNGatewayConnectionValidator(),
				"ibm_is_vpn_gateway":                      vpc.ResourceIBMISVPNGatewayValidator(),
				"ibm_kms_key_rings":                       kms.ResourceIBMKeyRingValidator(),
				"ibm_dns_glb_monitor":                     dnsservices.ResourceIBMPrivateDNSGLBMonitorValidator(),
				"ibm_dns_glb_pool":                        dnsservices.ResourceIBMPrivateDNSGLBPoolValidator(),
				"ibm_dns_custom_resolver_forwarding_rule": dnsservices.ResourceIBMPrivateDNSForwardingRuleValidator(),
				"ibm_schematics_action":                   schematics.ResourceIBMSchematicsActionValidator(),
				"ibm_schematics_job":                      schematics.ResourceIBMSchematicsJobValidator(),
				"ibm_schematics_workspace":                schematics.ResourceIBMSchematicsWorkspaceValidator(),
				"ibm_schematics_inventory":                schematics.ResourceIBMSchematicsInventoryValidator(),
				"ibm_schematics_resource_query":           schematics.ResourceIBMSchematicsResourceQueryValidator(),
				"ibm_resource_instance":                   resourcecontroller.ResourceIBMResourceInstanceValidator(),
				"ibm_is_virtual_endpoint_gateway":         vpc.ResourceIBMISEndpointGatewayValidator(),
				"ibm_resource_tag":                        globaltagging.ResourceIBMResourceTagValidator(),
				"ibm_satellite_location":                  satellite.ResourceIBMSatelliteLocationValidator(),
				"ibm_satellite_cluster":                   satellite.ResourceIBMSatelliteClusterValidator(),
				"ibm_pi_volume":                           power.ResourceIBMPIVolumeValidator(),
				"ibm_atracker_target":                     atracker.ResourceIBMAtrackerTargetValidator(),
				"ibm_atracker_route":                      atracker.ResourceIBMAtrackerRouteValidator(),
				"ibm_atracker_settings":                   atracker.ResourceIBMAtrackerSettingsValidator(),
				"ibm_satellite_endpoint":                  satellite.ResourceIBMSatelliteEndpointValidator(),
				"ibm_scc_si_note":                         scc.ResourceIBMSccSiNoteValidator(),
				"ibm_scc_account_settings":                scc.ResourceIBMSccAccountSettingsValidator(),
				"ibm_scc_si_occurrence":                   scc.ResourceIBMSccSiOccurrenceValidator(),
				"ibm_scc_posture_collector":               scc.ResourceIBMSccPostureCollectorsValidator(),
				"ibm_scc_posture_scope":                   scc.ResourceIBMSccPostureScopesValidator(),
				"ibm_scc_posture_credential":              scc.ResourceIBMSccPostureCredentialsValidator(),
				"ibm_scc_rule":                            scc.ResourceIBMSccRuleValidator(),
				"ibm_scc_rule_attachment":                 scc.ResourceIBMSccRuleAttachmentValidator(),
				"ibm_scc_template":                        scc.ResourceIBMSccTemplateValidator(),
				"ibm_scc_template_attachment":             scc.ResourceIBMSccTemplateAttachmentValidator(),
				"ibm_cbr_zone":                            contextbasedrestrictions.ResourceIBMCbrZoneValidator(),
				"ibm_cbr_rule":                            contextbasedrestrictions.ResourceIBMCbrRuleValidator(),
				// // Added for Tekton Pipeline
				"ibm_cd_tekton_pipeline_definition":       cdtektonpipeline.ResourceIBMTektonPipelineDefinitionValidator(),
				"ibm_cd_tekton_pipeline_trigger_property": cdtektonpipeline.ResourceIBMTektonPipelineTriggerPropertyValidator(),
				"ibm_cd_tekton_pipeline_property":         cdtektonpipeline.ResourceIBMTektonPipelinePropertyValidator(),
				"ibm_cd_tekton_pipeline_trigger":          cdtektonpipeline.ResourceIBMTektonPipelineTriggerValidator(),
				
				"ibm_satellite_host":                      satellite.ResourceIBMSatelliteHostValidator(),

				// // Added for Event Notifications
				"ibm_en_destination": eventnotification.ResourceIBMEnDestinationValidator(),

				// // Added for Tekton Pipeline
				"ibm_tekton_pipeline_definition":       continuousdeliverypipeline.ResourceIBMTektonPipelineDefinitionValidator(),
				"ibm_tekton_pipeline_trigger_property": continuousdeliverypipeline.ResourceIBMTektonPipelineTriggerPropertyValidator(),
				"ibm_tekton_pipeline_property":         continuousdeliverypipeline.ResourceIBMTektonPipelinePropertyValidator(),
				"ibm_tekton_pipeline_trigger":          continuousdeliverypipeline.ResourceIBMTektonPipelineTriggerValidator(),

				// // Added for Toolchains
				"ibm_cd_toolchain":                          cdtoolchain.ResourceIBMCdToolchainValidator(),
				"ibm_cd_toolchain_tool_keyprotect":          cdtoolchain.ResourceIBMCdToolchainToolKeyprotectValidator(),
				"ibm_cd_toolchain_tool_secretsmanager":      cdtoolchain.ResourceIBMCdToolchainToolSecretsmanagerValidator(),
				"ibm_cd_toolchain_tool_bitbucketgit":        cdtoolchain.ResourceIBMCdToolchainToolBitbucketgitValidator(),
				"ibm_cd_toolchain_tool_githubintegrated":    cdtoolchain.ResourceIBMCdToolchainToolGithubintegratedValidator(),
				"ibm_cd_toolchain_tool_githubconsolidated":  cdtoolchain.ResourceIBMCdToolchainToolGithubconsolidatedValidator(),
				"ibm_cd_toolchain_tool_githubpublic":        cdtoolchain.ResourceIBMCdToolchainToolGithubpublicValidator(),
				"ibm_cd_toolchain_tool_gitlab":              cdtoolchain.ResourceIBMCdToolchainToolGitlabValidator(),
				"ibm_cd_toolchain_tool_hostedgit":           cdtoolchain.ResourceIBMCdToolchainToolHostedgitValidator(),
				"ibm_cd_toolchain_tool_artifactory":         cdtoolchain.ResourceIBMCdToolchainToolArtifactoryValidator(),
				"ibm_cd_toolchain_tool_custom":              cdtoolchain.ResourceIBMCdToolchainToolCustomValidator(),
				"ibm_cd_toolchain_tool_pipeline":            cdtoolchain.ResourceIBMCdToolchainToolPipelineValidator(),
				"ibm_cd_toolchain_tool_slack":               cdtoolchain.ResourceIBMCdToolchainToolSlackValidator(),
				"ibm_cd_toolchain_tool_devopsinsights":      cdtoolchain.ResourceIBMCdToolchainToolDevopsinsightsValidator(),
				"ibm_cd_toolchain_tool_sonarqube":           cdtoolchain.ResourceIBMCdToolchainToolSonarqubeValidator(),
				"ibm_cd_toolchain_tool_hashicorpvault":      cdtoolchain.ResourceIBMCdToolchainToolHashicorpvaultValidator(),
				"ibm_cd_toolchain_tool_securitycompliance":  cdtoolchain.ResourceIBMCdToolchainToolSecuritycomplianceValidator(),
				"ibm_cd_toolchain_tool_privateworker":       cdtoolchain.ResourceIBMCdToolchainToolPrivateworkerValidator(),
				"ibm_cd_toolchain_tool_appconfig":           cdtoolchain.ResourceIBMCdToolchainToolAppconfigValidator(),
				"ibm_cd_toolchain_tool_jenkins":             cdtoolchain.ResourceIBMCdToolchainToolJenkinsValidator(),
				"ibm_cd_toolchain_tool_jira":                cdtoolchain.ResourceIBMCdToolchainToolJiraValidator(),
				"ibm_cd_toolchain_tool_nexus":               cdtoolchain.ResourceIBMCdToolchainToolNexusValidator(),
				"ibm_cd_toolchain_tool_pagerduty":           cdtoolchain.ResourceIBMCdToolchainToolPagerdutyValidator(),
				"ibm_cd_toolchain_tool_rationalteamconcert": cdtoolchain.ResourceIBMCdToolchainToolRationalteamconcertValidator(),
				"ibm_cd_toolchain_tool_saucelabs":           cdtoolchain.ResourceIBMCdToolchainToolSaucelabsValidator(),
			},
			DataSourceValidatorDictionary: map[string]*validate.ResourceValidator{
				"ibm_is_subnet":          vpc.DataSourceIBMISSubnetValidator(),
				"ibm_is_snapshot":        vpc.DataSourceIBMISSnapshotValidator(),
				"ibm_dl_offering_speeds": directlink.DataSourceIBMDLOfferingSpeedsValidator(),
				"ibm_dl_routers":         directlink.DataSourceIBMDLRoutersValidator(),

				// bare_metal_server
				"ibm_is_bare_metal_server": vpc.DataSourceIBMIsBareMetalServerValidator(),

				"ibm_is_vpc":                  vpc.DataSourceIBMISVpcValidator(),
				"ibm_is_volume":               vpc.DataSourceIBMISVolumeValidator(),
				"ibm_scc_si_notes":            scc.DataSourceIBMSccSiNotesValidator(),
				"ibm_scc_si_occurrences":      scc.DataSourceIBMSccSiOccurrencesValidator(),
				"ibm_secrets_manager_secret":  secretsmanager.DataSourceIBMSecretsManagerSecretValidator(),
				"ibm_secrets_manager_secrets": secretsmanager.DataSourceIBMSecretsManagerSecretsValidator(),
			},
		}
	})
	return globalValidatorDict
}

func providerConfigure(d *schema.ResourceData) (interface{}, error) {
	var bluemixAPIKey string
	var bluemixTimeout int
	var iamToken, iamRefreshToken, iamTrustedProfileId string
	if key, ok := d.GetOk("bluemix_api_key"); ok {
		bluemixAPIKey = key.(string)
	}
	if key, ok := d.GetOk("ibmcloud_api_key"); ok {
		bluemixAPIKey = key.(string)
	}
	if itoken, ok := d.GetOk("iam_token"); ok {
		iamToken = itoken.(string)
	}
	if rtoken, ok := d.GetOk("iam_refresh_token"); ok {
		iamRefreshToken = rtoken.(string)
	}
	if ttoken, ok := d.GetOk("iam_profile_id"); ok {
		iamTrustedProfileId = ttoken.(string)
	}
	var softlayerUsername, softlayerAPIKey, softlayerEndpointUrl string
	var softlayerTimeout int
	if username, ok := d.GetOk("softlayer_username"); ok {
		softlayerUsername = username.(string)
	}
	if username, ok := d.GetOk("iaas_classic_username"); ok {
		softlayerUsername = username.(string)
	}
	if apikey, ok := d.GetOk("softlayer_api_key"); ok {
		softlayerAPIKey = apikey.(string)
	}
	if apikey, ok := d.GetOk("iaas_classic_api_key"); ok {
		softlayerAPIKey = apikey.(string)
	}
	if endpoint, ok := d.GetOk("softlayer_endpoint_url"); ok {
		softlayerEndpointUrl = endpoint.(string)
	}
	if endpoint, ok := d.GetOk("iaas_classic_endpoint_url"); ok {
		softlayerEndpointUrl = endpoint.(string)
	}
	if tm, ok := d.GetOk("softlayer_timeout"); ok {
		softlayerTimeout = tm.(int)
	}
	if tm, ok := d.GetOk("iaas_classic_timeout"); ok {
		softlayerTimeout = tm.(int)
	}

	if tm, ok := d.GetOk("bluemix_timeout"); ok {
		bluemixTimeout = tm.(int)
	}
	if tm, ok := d.GetOk("ibmcloud_timeout"); ok {
		bluemixTimeout = tm.(int)
	}
	var visibility string
	if v, ok := d.GetOk("visibility"); ok {
		visibility = v.(string)
	}
	var file string
	if f, ok := d.GetOk("endpoints_file_path"); ok {
		file = f.(string)
	}

	resourceGrp := d.Get("resource_group").(string)
	region := d.Get("region").(string)
	zone := d.Get("zone").(string)
	retryCount := d.Get("max_retries").(int)
	wskNameSpace := d.Get("function_namespace").(string)
	riaasEndPoint := d.Get("riaas_endpoint").(string)

	wskEnvVal, err := schema.EnvDefaultFunc("FUNCTION_NAMESPACE", "")()
	if err != nil {
		return nil, err
	}
	//Set environment variable to be used in DiffSupressFunction
	if wskEnvVal.(string) == "" {
		os.Setenv("FUNCTION_NAMESPACE", wskNameSpace)
	}

	config := conns.Config{
		BluemixAPIKey:        bluemixAPIKey,
		Region:               region,
		ResourceGroup:        resourceGrp,
		BluemixTimeout:       time.Duration(bluemixTimeout) * time.Second,
		SoftLayerTimeout:     time.Duration(softlayerTimeout) * time.Second,
		SoftLayerUserName:    softlayerUsername,
		SoftLayerAPIKey:      softlayerAPIKey,
		RetryCount:           retryCount,
		SoftLayerEndpointURL: softlayerEndpointUrl,
		RetryDelay:           conns.RetryAPIDelay,
		FunctionNameSpace:    wskNameSpace,
		RiaasEndPoint:        riaasEndPoint,
		IAMToken:             iamToken,
		IAMRefreshToken:      iamRefreshToken,
		Zone:                 zone,
		Visibility:           visibility,
		EndpointsFile:        file,
		IAMTrustedProfileID:  iamTrustedProfileId,
	}

	return config.ClientSession()
}<|MERGE_RESOLUTION|>--- conflicted
+++ resolved
@@ -16,6 +16,7 @@
 	"github.com/IBM-Cloud/terraform-provider-ibm/ibm/service/appid"
 	"github.com/IBM-Cloud/terraform-provider-ibm/ibm/service/atracker"
 	"github.com/IBM-Cloud/terraform-provider-ibm/ibm/service/catalogmanagement"
+	"github.com/IBM-Cloud/terraform-provider-ibm/ibm/service/cdtektonpipeline"
 	"github.com/IBM-Cloud/terraform-provider-ibm/ibm/service/cdtoolchain"
 	"github.com/IBM-Cloud/terraform-provider-ibm/ibm/service/certificatemanager"
 	"github.com/IBM-Cloud/terraform-provider-ibm/ibm/service/cis"
@@ -24,11 +25,6 @@
 	"github.com/IBM-Cloud/terraform-provider-ibm/ibm/service/cloudfoundry"
 	"github.com/IBM-Cloud/terraform-provider-ibm/ibm/service/cloudshell"
 	"github.com/IBM-Cloud/terraform-provider-ibm/ibm/service/contextbasedrestrictions"
-<<<<<<< HEAD
-	"github.com/IBM-Cloud/terraform-provider-ibm/ibm/service/continuousdeliverypipeline"
-=======
-	"github.com/IBM-Cloud/terraform-provider-ibm/ibm/service/cdtektonpipeline"
->>>>>>> 9b109723
 	"github.com/IBM-Cloud/terraform-provider-ibm/ibm/service/cos"
 	"github.com/IBM-Cloud/terraform-provider-ibm/ibm/service/database"
 	"github.com/IBM-Cloud/terraform-provider-ibm/ibm/service/directlink"
@@ -627,13 +623,6 @@
 			"ibm_cbr_rule": contextbasedrestrictions.DataSourceIBMCbrRule(),
 
 			// // Added for Event Notifications
-			"ibm_en_destination":   eventnotification.DataSourceIBMEnDestination(),
-			"ibm_en_destinations":  eventnotification.DataSourceIBMEnDestinations(),
-			"ibm_en_topic":         eventnotification.DataSourceIBMEnTopic(),
-			"ibm_en_topics":        eventnotification.DataSourceIBMEnTopics(),
-			"ibm_en_subscription":  eventnotification.DataSourceIBMEnSubscription(),
-			"ibm_en_subscriptions": eventnotification.DataSourceIBMEnSubscriptions(),
-
 			"ibm_en_destination":          eventnotification.DataSourceIBMEnDestination(),
 			"ibm_en_destinations":         eventnotification.DataSourceIBMEnDestinations(),
 			"ibm_en_topic":                eventnotification.DataSourceIBMEnTopic(),
@@ -652,14 +641,6 @@
 			"ibm_en_subscription_ios":     eventnotification.DataSourceIBMEnFCMSubscription(),
 			"ibm_en_subscription_chrome":  eventnotification.DataSourceIBMEnFCMSubscription(),
 			"ibm_en_subscription_firefox": eventnotification.DataSourceIBMEnFCMSubscription(),
-<<<<<<< HEAD
-
-			// // Added for Tekton Pipeline
-			"ibm_tekton_pipeline_definition":       continuousdeliverypipeline.DataSourceIBMTektonPipelineDefinition(),
-			"ibm_tekton_pipeline_trigger_property": continuousdeliverypipeline.DataSourceIBMTektonPipelineTriggerProperty(),
-			"ibm_tekton_pipeline_property":         continuousdeliverypipeline.DataSourceIBMTektonPipelineProperty(),
-			"ibm_tekton_pipeline_trigger":          continuousdeliverypipeline.DataSourceIBMTektonPipelineTrigger(),
-			"ibm_tekton_pipeline":                  continuousdeliverypipeline.DataSourceIBMTektonPipeline(),
 
 			// // Added for Toolchain
 			"ibm_cd_toolchain":                          cdtoolchain.DataSourceIBMCdToolchain(),
@@ -687,15 +668,13 @@
 			"ibm_cd_toolchain_tool_pagerduty":           cdtoolchain.DataSourceIBMCdToolchainToolPagerduty(),
 			"ibm_cd_toolchain_tool_rationalteamconcert": cdtoolchain.DataSourceIBMCdToolchainToolRationalteamconcert(),
 			"ibm_cd_toolchain_tool_saucelabs":           cdtoolchain.DataSourceIBMCdToolchainToolSaucelabs(),
-=======
-            
-            // Added for Tekton Pipeline
+
+			// Added for Tekton Pipeline
 			"ibm_cd_tekton_pipeline_definition":       cdtektonpipeline.DataSourceIBMTektonPipelineDefinition(),
 			"ibm_cd_tekton_pipeline_trigger_property": cdtektonpipeline.DataSourceIBMTektonPipelineTriggerProperty(),
 			"ibm_cd_tekton_pipeline_property":         cdtektonpipeline.DataSourceIBMTektonPipelineProperty(),
 			"ibm_cd_tekton_pipeline_trigger":          cdtektonpipeline.DataSourceIBMTektonPipelineTrigger(),
 			"ibm_cd_tekton_pipeline":                  cdtektonpipeline.DataSourceIBMTektonPipeline(),
->>>>>>> 9b109723
 		},
 
 		ResourcesMap: map[string]*schema.Resource{
@@ -1053,14 +1032,6 @@
 			"ibm_en_subscription_chrome":  eventnotification.ResourceIBMEnFCMSubscription(),
 			"ibm_en_subscription_firefox": eventnotification.ResourceIBMEnFCMSubscription(),
 
-<<<<<<< HEAD
-			// // Added for Tekton Pipeline
-			"ibm_tekton_pipeline_definition":       continuousdeliverypipeline.ResourceIBMTektonPipelineDefinition(),
-			"ibm_tekton_pipeline_trigger_property": continuousdeliverypipeline.ResourceIBMTektonPipelineTriggerProperty(),
-			"ibm_tekton_pipeline_property":         continuousdeliverypipeline.ResourceIBMTektonPipelineProperty(),
-			"ibm_tekton_pipeline_trigger":          continuousdeliverypipeline.ResourceIBMTektonPipelineTrigger(),
-			"ibm_tekton_pipeline":                  continuousdeliverypipeline.ResourceIBMTektonPipeline(),
-
 			// // Added for Toolchain
 			"ibm_cd_toolchain":                          cdtoolchain.ResourceIBMCdToolchain(),
 			"ibm_cd_toolchain_tool_keyprotect":          cdtoolchain.ResourceIBMCdToolchainToolKeyprotect(),
@@ -1087,14 +1058,13 @@
 			"ibm_cd_toolchain_tool_pagerduty":           cdtoolchain.ResourceIBMCdToolchainToolPagerduty(),
 			"ibm_cd_toolchain_tool_rationalteamconcert": cdtoolchain.ResourceIBMCdToolchainToolRationalteamconcert(),
 			"ibm_cd_toolchain_tool_saucelabs":           cdtoolchain.ResourceIBMCdToolchainToolSaucelabs(),
-=======
-            // // Added for Tekton Pipeline
+
+			// // Added for Tekton Pipeline
 			"ibm_cd_tekton_pipeline_definition":       cdtektonpipeline.ResourceIBMTektonPipelineDefinition(),
 			"ibm_cd_tekton_pipeline_trigger_property": cdtektonpipeline.ResourceIBMTektonPipelineTriggerProperty(),
 			"ibm_cd_tekton_pipeline_property":         cdtektonpipeline.ResourceIBMTektonPipelineProperty(),
 			"ibm_cd_tekton_pipeline_trigger":          cdtektonpipeline.ResourceIBMTektonPipelineTrigger(),
 			"ibm_cd_tekton_pipeline":                  cdtektonpipeline.ResourceIBMTektonPipeline(),
->>>>>>> 9b109723
 		},
 
 		ConfigureFunc: providerConfigure,
@@ -1233,22 +1203,16 @@
 				"ibm_scc_template_attachment":             scc.ResourceIBMSccTemplateAttachmentValidator(),
 				"ibm_cbr_zone":                            contextbasedrestrictions.ResourceIBMCbrZoneValidator(),
 				"ibm_cbr_rule":                            contextbasedrestrictions.ResourceIBMCbrRuleValidator(),
+				"ibm_satellite_host":                      satellite.ResourceIBMSatelliteHostValidator(),
+
+				// // Added for Event Notifications
+				"ibm_en_destination": eventnotification.ResourceIBMEnDestinationValidator(),
+
 				// // Added for Tekton Pipeline
 				"ibm_cd_tekton_pipeline_definition":       cdtektonpipeline.ResourceIBMTektonPipelineDefinitionValidator(),
 				"ibm_cd_tekton_pipeline_trigger_property": cdtektonpipeline.ResourceIBMTektonPipelineTriggerPropertyValidator(),
 				"ibm_cd_tekton_pipeline_property":         cdtektonpipeline.ResourceIBMTektonPipelinePropertyValidator(),
 				"ibm_cd_tekton_pipeline_trigger":          cdtektonpipeline.ResourceIBMTektonPipelineTriggerValidator(),
-				
-				"ibm_satellite_host":                      satellite.ResourceIBMSatelliteHostValidator(),
-
-				// // Added for Event Notifications
-				"ibm_en_destination": eventnotification.ResourceIBMEnDestinationValidator(),
-
-				// // Added for Tekton Pipeline
-				"ibm_tekton_pipeline_definition":       continuousdeliverypipeline.ResourceIBMTektonPipelineDefinitionValidator(),
-				"ibm_tekton_pipeline_trigger_property": continuousdeliverypipeline.ResourceIBMTektonPipelineTriggerPropertyValidator(),
-				"ibm_tekton_pipeline_property":         continuousdeliverypipeline.ResourceIBMTektonPipelinePropertyValidator(),
-				"ibm_tekton_pipeline_trigger":          continuousdeliverypipeline.ResourceIBMTektonPipelineTriggerValidator(),
 
 				// // Added for Toolchains
 				"ibm_cd_toolchain":                          cdtoolchain.ResourceIBMCdToolchainValidator(),
