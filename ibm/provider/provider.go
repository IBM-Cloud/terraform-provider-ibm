--- conflicted
+++ resolved
@@ -347,15 +347,10 @@
 			"ibm_database_backups":                         database.DataSourceIBMDatabaseBackups(),
 			"ibm_db2":                                      db2.DataSourceIBMDb2Instance(),
 			"ibm_db2_connection_info":                      db2.DataSourceIbmDb2ConnectionInfo(),
-<<<<<<< HEAD
 			"ibm_db2_allowlist_ip":                         db2.DataSourceIbmDb2Allowlist(),
 			"ibm_db2_autoscale":                            db2.DataSourceIbmDb2Autoscale(),
 			"ibm_db2_backup":                               db2.DataSourceIbmDb2Backup(),
 			"ibm_db2_tuneable_param":                       db2.DataSourceIbmDb2TuneableParam(),
-=======
-			"ibm_db2_whitelist_ip":                         db2.DataSourceIbmDb2Whitelist(),
-			"ibm_db2_autoscale":                            db2.DataSourceIbmDb2Autoscale(),
->>>>>>> bafe0fd2
 			"ibm_compute_bare_metal":                       classicinfrastructure.DataSourceIBMComputeBareMetal(),
 			"ibm_compute_image_template":                   classicinfrastructure.DataSourceIBMComputeImageTemplate(),
 			"ibm_compute_placement_group":                  classicinfrastructure.DataSourceIBMComputePlacementGroup(),
