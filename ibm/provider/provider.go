// Copyright IBM Corp. 2017, 2021 All Rights Reserved.
// Licensed under the Mozilla Public License v2.0

package provider

import (
	"os"
	"sync"
	"time"

	"github.com/hashicorp/terraform-plugin-sdk/v2/helper/schema"

	"github.com/IBM-Cloud/terraform-provider-ibm/ibm/conns"
	"github.com/IBM-Cloud/terraform-provider-ibm/ibm/service/apigateway"
	"github.com/IBM-Cloud/terraform-provider-ibm/ibm/service/appconfiguration"
	"github.com/IBM-Cloud/terraform-provider-ibm/ibm/service/appid"
	"github.com/IBM-Cloud/terraform-provider-ibm/ibm/service/atracker"
	"github.com/IBM-Cloud/terraform-provider-ibm/ibm/service/catalogmanagement"
	"github.com/IBM-Cloud/terraform-provider-ibm/ibm/service/certificatemanager"
	"github.com/IBM-Cloud/terraform-provider-ibm/ibm/service/cis"
	"github.com/IBM-Cloud/terraform-provider-ibm/ibm/service/classicinfrastructure"
	"github.com/IBM-Cloud/terraform-provider-ibm/ibm/service/cloudant"
	"github.com/IBM-Cloud/terraform-provider-ibm/ibm/service/cloudfoundry"
	"github.com/IBM-Cloud/terraform-provider-ibm/ibm/service/cloudshell"
	"github.com/IBM-Cloud/terraform-provider-ibm/ibm/service/contextbasedrestrictions"
	"github.com/IBM-Cloud/terraform-provider-ibm/ibm/service/cos"
	"github.com/IBM-Cloud/terraform-provider-ibm/ibm/service/database"
	"github.com/IBM-Cloud/terraform-provider-ibm/ibm/service/directlink"
	"github.com/IBM-Cloud/terraform-provider-ibm/ibm/service/dnsservices"
	"github.com/IBM-Cloud/terraform-provider-ibm/ibm/service/enterprise"
	"github.com/IBM-Cloud/terraform-provider-ibm/ibm/service/eventnotification"
	"github.com/IBM-Cloud/terraform-provider-ibm/ibm/service/eventstreams"
	"github.com/IBM-Cloud/terraform-provider-ibm/ibm/service/functions"
	"github.com/IBM-Cloud/terraform-provider-ibm/ibm/service/globaltagging"
	"github.com/IBM-Cloud/terraform-provider-ibm/ibm/service/hpcs"
	"github.com/IBM-Cloud/terraform-provider-ibm/ibm/service/iamaccessgroup"
	"github.com/IBM-Cloud/terraform-provider-ibm/ibm/service/iamidentity"
	"github.com/IBM-Cloud/terraform-provider-ibm/ibm/service/iampolicy"
	"github.com/IBM-Cloud/terraform-provider-ibm/ibm/service/kms"
	"github.com/IBM-Cloud/terraform-provider-ibm/ibm/service/kubernetes"
	"github.com/IBM-Cloud/terraform-provider-ibm/ibm/service/power"
	"github.com/IBM-Cloud/terraform-provider-ibm/ibm/service/pushnotification"
	"github.com/IBM-Cloud/terraform-provider-ibm/ibm/service/registry"
	"github.com/IBM-Cloud/terraform-provider-ibm/ibm/service/resourcecontroller"
	"github.com/IBM-Cloud/terraform-provider-ibm/ibm/service/resourcemanager"
	"github.com/IBM-Cloud/terraform-provider-ibm/ibm/service/satellite"
	"github.com/IBM-Cloud/terraform-provider-ibm/ibm/service/scc"
	"github.com/IBM-Cloud/terraform-provider-ibm/ibm/service/schematics"
	"github.com/IBM-Cloud/terraform-provider-ibm/ibm/service/secretsmanager"
	"github.com/IBM-Cloud/terraform-provider-ibm/ibm/service/transitgateway"
	"github.com/IBM-Cloud/terraform-provider-ibm/ibm/service/vpc"
	"github.com/IBM-Cloud/terraform-provider-ibm/ibm/validate"
)

// Provider returns a *schema.Provider.
func Provider() *schema.Provider {
	return &schema.Provider{
		Schema: map[string]*schema.Schema{
			"bluemix_api_key": {
				Type:        schema.TypeString,
				Optional:    true,
				Description: "The Bluemix API Key",
				DefaultFunc: schema.MultiEnvDefaultFunc([]string{"BM_API_KEY", "BLUEMIX_API_KEY"}, nil),
				Deprecated:  "This field is deprecated please use ibmcloud_api_key",
			},
			"bluemix_timeout": {
				Type:        schema.TypeInt,
				Optional:    true,
				Description: "The timeout (in seconds) to set for any Bluemix API calls made.",
				DefaultFunc: schema.MultiEnvDefaultFunc([]string{"BM_TIMEOUT", "BLUEMIX_TIMEOUT"}, nil),
				Deprecated:  "This field is deprecated please use ibmcloud_timeout",
			},
			"ibmcloud_api_key": {
				Type:        schema.TypeString,
				Optional:    true,
				Description: "The IBM Cloud API Key",
				DefaultFunc: schema.MultiEnvDefaultFunc([]string{"IC_API_KEY", "IBMCLOUD_API_KEY"}, nil),
			},
			"ibmcloud_timeout": {
				Type:        schema.TypeInt,
				Optional:    true,
				Description: "The timeout (in seconds) to set for any IBM Cloud API calls made.",
				DefaultFunc: schema.MultiEnvDefaultFunc([]string{"IC_TIMEOUT", "IBMCLOUD_TIMEOUT"}, 60),
			},
			"region": {
				Type:        schema.TypeString,
				Optional:    true,
				Description: "The IBM cloud Region (for example 'us-south').",
				DefaultFunc: schema.MultiEnvDefaultFunc([]string{"IC_REGION", "IBMCLOUD_REGION", "BM_REGION", "BLUEMIX_REGION"}, "us-south"),
			},
			"zone": {
				Type:        schema.TypeString,
				Optional:    true,
				Description: "The IBM cloud Region zone (for example 'us-south-1') for power resources.",
				DefaultFunc: schema.MultiEnvDefaultFunc([]string{"IC_ZONE", "IBMCLOUD_ZONE"}, ""),
			},
			"resource_group": {
				Type:        schema.TypeString,
				Optional:    true,
				Description: "The Resource group id.",
				DefaultFunc: schema.MultiEnvDefaultFunc([]string{"IC_RESOURCE_GROUP", "IBMCLOUD_RESOURCE_GROUP", "BM_RESOURCE_GROUP", "BLUEMIX_RESOURCE_GROUP"}, ""),
			},
			"softlayer_api_key": {
				Type:        schema.TypeString,
				Optional:    true,
				Description: "The SoftLayer API Key",
				DefaultFunc: schema.MultiEnvDefaultFunc([]string{"SL_API_KEY", "SOFTLAYER_API_KEY"}, nil),
				Deprecated:  "This field is deprecated please use iaas_classic_api_key",
			},
			"softlayer_username": {
				Type:        schema.TypeString,
				Optional:    true,
				Description: "The SoftLayer user name",
				DefaultFunc: schema.MultiEnvDefaultFunc([]string{"SL_USERNAME", "SOFTLAYER_USERNAME"}, nil),
				Deprecated:  "This field is deprecated please use iaas_classic_username",
			},
			"softlayer_endpoint_url": {
				Type:        schema.TypeString,
				Optional:    true,
				Description: "The Softlayer Endpoint",
				DefaultFunc: schema.MultiEnvDefaultFunc([]string{"SL_ENDPOINT_URL", "SOFTLAYER_ENDPOINT_URL"}, nil),
				Deprecated:  "This field is deprecated please use iaas_classic_endpoint_url",
			},
			"softlayer_timeout": {
				Type:        schema.TypeInt,
				Optional:    true,
				Description: "The timeout (in seconds) to set for any SoftLayer API calls made.",
				DefaultFunc: schema.MultiEnvDefaultFunc([]string{"SL_TIMEOUT", "SOFTLAYER_TIMEOUT"}, nil),
				Deprecated:  "This field is deprecated please use iaas_classic_timeout",
			},
			"iaas_classic_api_key": {
				Type:        schema.TypeString,
				Optional:    true,
				Description: "The Classic Infrastructure API Key",
				DefaultFunc: schema.MultiEnvDefaultFunc([]string{"IAAS_CLASSIC_API_KEY"}, nil),
			},
			"iaas_classic_username": {
				Type:        schema.TypeString,
				Optional:    true,
				Description: "The Classic Infrastructure API user name",
				DefaultFunc: schema.MultiEnvDefaultFunc([]string{"IAAS_CLASSIC_USERNAME"}, nil),
			},
			"iaas_classic_endpoint_url": {
				Type:        schema.TypeString,
				Optional:    true,
				Description: "The Classic Infrastructure Endpoint",
				DefaultFunc: schema.MultiEnvDefaultFunc([]string{"IAAS_CLASSIC_ENDPOINT_URL"}, "https://api.softlayer.com/rest/v3"),
			},
			"iaas_classic_timeout": {
				Type:        schema.TypeInt,
				Optional:    true,
				Description: "The timeout (in seconds) to set for any Classic Infrastructure API calls made.",
				DefaultFunc: schema.MultiEnvDefaultFunc([]string{"IAAS_CLASSIC_TIMEOUT"}, 60),
			},
			"max_retries": {
				Type:        schema.TypeInt,
				Optional:    true,
				Description: "The retry count to set for API calls.",
				DefaultFunc: schema.EnvDefaultFunc("MAX_RETRIES", 10),
			},
			"function_namespace": {
				Type:        schema.TypeString,
				Optional:    true,
				Description: "The IBM Cloud Function namespace",
				DefaultFunc: schema.EnvDefaultFunc("FUNCTION_NAMESPACE", nil),
				Deprecated:  "This field will be deprecated soon",
			},
			"riaas_endpoint": {
				Type:        schema.TypeString,
				Optional:    true,
				Description: "The next generation infrastructure service endpoint url.",
				DefaultFunc: schema.MultiEnvDefaultFunc([]string{"RIAAS_ENDPOINT"}, nil),
				Deprecated:  "This field is deprecated use generation",
			},
			"generation": {
				Type:        schema.TypeInt,
				Optional:    true,
				Description: "Generation of Virtual Private Cloud. Default is 2",
				//DefaultFunc: schema.MultiEnvDefaultFunc([]string{"IC_GENERATION", "IBMCLOUD_GENERATION"}, nil),
				Deprecated: "The generation field is deprecated and will be removed after couple of releases",
			},
			"iam_profile_id": {
				Type:        schema.TypeString,
				Optional:    true,
				Description: "IAM Trusted Profile Authentication token",
				DefaultFunc: schema.MultiEnvDefaultFunc([]string{"IC_IAM_PROFILE_ID", "IBMCLOUD_IAM_PROFILE_ID"}, nil),
			},
			"iam_token": {
				Type:        schema.TypeString,
				Optional:    true,
				Description: "IAM Authentication token",
				DefaultFunc: schema.MultiEnvDefaultFunc([]string{"IC_IAM_TOKEN", "IBMCLOUD_IAM_TOKEN"}, nil),
			},
			"iam_refresh_token": {
				Type:        schema.TypeString,
				Optional:    true,
				Description: "IAM Authentication refresh token",
				DefaultFunc: schema.MultiEnvDefaultFunc([]string{"IC_IAM_REFRESH_TOKEN", "IBMCLOUD_IAM_REFRESH_TOKEN"}, nil),
			},
			"visibility": {
				Type:         schema.TypeString,
				Optional:     true,
				ValidateFunc: validate.ValidateAllowedStringValues([]string{"public", "private", "public-and-private"}),
				Description:  "Visibility of the provider if it is private or public.",
				DefaultFunc:  schema.MultiEnvDefaultFunc([]string{"IC_VISIBILITY", "IBMCLOUD_VISIBILITY"}, "public"),
			},
			"endpoints_file_path": {
				Type:        schema.TypeString,
				Optional:    true,
				Description: "Path of the file that contains private and public regional endpoints mapping",
				DefaultFunc: schema.MultiEnvDefaultFunc([]string{"IC_ENDPOINTS_FILE_PATH", "IBMCLOUD_ENDPOINTS_FILE_PATH"}, nil),
			},
		},

		DataSourcesMap: map[string]*schema.Resource{
			"ibm_api_gateway":        apigateway.DataSourceIBMApiGateway(),
			"ibm_account":            cloudfoundry.DataSourceIBMAccount(),
			"ibm_app":                cloudfoundry.DataSourceIBMApp(),
			"ibm_app_domain_private": cloudfoundry.DataSourceIBMAppDomainPrivate(),
			"ibm_app_domain_shared":  cloudfoundry.DataSourceIBMAppDomainShared(),
			"ibm_app_route":          cloudfoundry.DataSourceIBMAppRoute(),

			// // AppID
			"ibm_appid_action_url":               appid.DataSourceIBMAppIDActionURL(),
			"ibm_appid_apm":                      appid.DataSourceIBMAppIDAPM(),
			"ibm_appid_application":              appid.DataSourceIBMAppIDApplication(),
			"ibm_appid_application_scopes":       appid.DataSourceIBMAppIDApplicationScopes(),
			"ibm_appid_application_roles":        appid.DataSourceIBMAppIDApplicationRoles(),
			"ibm_appid_applications":             appid.DataSourceIBMAppIDApplications(),
			"ibm_appid_audit_status":             appid.DataSourceIBMAppIDAuditStatus(),
			"ibm_appid_cloud_directory_template": appid.DataSourceIBMAppIDCloudDirectoryTemplate(),
			"ibm_appid_cloud_directory_user":     appid.DataSourceIBMAppIDCloudDirectoryUser(),
			"ibm_appid_idp_cloud_directory":      appid.DataSourceIBMAppIDIDPCloudDirectory(),
			"ibm_appid_idp_custom":               appid.DataSourceIBMAppIDIDPCustom(),
			"ibm_appid_idp_facebook":             appid.DataSourceIBMAppIDIDPFacebook(),
			"ibm_appid_idp_google":               appid.DataSourceIBMAppIDIDPGoogle(),
			"ibm_appid_idp_saml":                 appid.DataSourceIBMAppIDIDPSAML(),
			"ibm_appid_idp_saml_metadata":        appid.DataSourceIBMAppIDIDPSAMLMetadata(),
			"ibm_appid_languages":                appid.DataSourceIBMAppIDLanguages(),
			"ibm_appid_mfa":                      appid.DataSourceIBMAppIDMFA(),
			"ibm_appid_mfa_channel":              appid.DataSourceIBMAppIDMFAChannel(),
			"ibm_appid_password_regex":           appid.DataSourceIBMAppIDPasswordRegex(),
			"ibm_appid_token_config":             appid.DataSourceIBMAppIDTokenConfig(),
			"ibm_appid_redirect_urls":            appid.DataSourceIBMAppIDRedirectURLs(),
			"ibm_appid_role":                     appid.DataSourceIBMAppIDRole(),
			"ibm_appid_roles":                    appid.DataSourceIBMAppIDRoles(),
			"ibm_appid_theme_color":              appid.DataSourceIBMAppIDThemeColor(),
			"ibm_appid_theme_text":               appid.DataSourceIBMAppIDThemeText(),
			"ibm_appid_user_roles":               appid.DataSourceIBMAppIDUserRoles(),

			"ibm_function_action":                   functions.DataSourceIBMFunctionAction(),
			"ibm_function_package":                  functions.DataSourceIBMFunctionPackage(),
			"ibm_function_rule":                     functions.DataSourceIBMFunctionRule(),
			"ibm_function_trigger":                  functions.DataSourceIBMFunctionTrigger(),
			"ibm_function_namespace":                functions.DataSourceIBMFunctionNamespace(),
			"ibm_certificate_manager_certificates":  certificatemanager.DataIBMCertificateManagerCertificates(),
			"ibm_certificate_manager_certificate":   certificatemanager.DataIBMCertificateManagerCertificate(),
			"ibm_cis":                               cis.DataSourceIBMCISInstance(),
			"ibm_cis_dns_records":                   cis.DataSourceIBMCISDNSRecords(),
			"ibm_cis_certificates":                  cis.DataSourceIBMCISCertificates(),
			"ibm_cis_global_load_balancers":         cis.DataSourceIBMCISGlbs(),
			"ibm_cis_origin_pools":                  cis.DataSourceIBMCISOriginPools(),
			"ibm_cis_healthchecks":                  cis.DataSourceIBMCISHealthChecks(),
			"ibm_cis_domain":                        cis.DataSourceIBMCISDomain(),
			"ibm_cis_firewall":                      cis.DataSourceIBMCISFirewallsRecord(),
			"ibm_cis_cache_settings":                cis.DataSourceIBMCISCacheSetting(),
			"ibm_cis_waf_packages":                  cis.DataSourceIBMCISWAFPackages(),
			"ibm_cis_range_apps":                    cis.DataSourceIBMCISRangeApps(),
			"ibm_cis_custom_certificates":           cis.DataSourceIBMCISCustomCertificates(),
			"ibm_cis_rate_limit":                    cis.DataSourceIBMCISRateLimit(),
			"ibm_cis_ip_addresses":                  cis.DataSourceIBMCISIP(),
			"ibm_cis_waf_groups":                    cis.DataSourceIBMCISWAFGroups(),
			"ibm_cis_alerts":                        cis.DataSourceIBMCISAlert(),
			"ibm_cis_webhooks":                      cis.DataSourceIBMCISWebhooks(),
			"ibm_cis_logpush_jobs":                  cis.DataSourceIBMCISLogPushJobs(),
			"ibm_cis_edge_functions_actions":        cis.DataSourceIBMCISEdgeFunctionsActions(),
			"ibm_cis_edge_functions_triggers":       cis.DataSourceIBMCISEdgeFunctionsTriggers(),
			"ibm_cis_custom_pages":                  cis.DataSourceIBMCISCustomPages(),
			"ibm_cis_page_rules":                    cis.DataSourceIBMCISPageRules(),
			"ibm_cis_waf_rules":                     cis.DataSourceIBMCISWAFRules(),
			"ibm_cis_filters":                       cis.DataSourceIBMCISFilters(),
			"ibm_cis_firewall_rules":                cis.DataSourceIBMCISFirewallRules(),
			"ibm_cloudant":                          cloudant.DataSourceIBMCloudant(),
			"ibm_database":                          database.DataSourceIBMDatabaseInstance(),
			"ibm_database_connection":               database.DataSourceIBMDatabaseConnection(),
<<<<<<< HEAD
			"ibm_database_point_in_time_recovery":   database.DataSourceIBMDatabasePointInTimeRecovery(),
=======
			"ibm_database_remotes":                  database.DataSourceIBMDatabaseRemotes(),
>>>>>>> 43a17301
			"ibm_compute_bare_metal":                classicinfrastructure.DataSourceIBMComputeBareMetal(),
			"ibm_compute_image_template":            classicinfrastructure.DataSourceIBMComputeImageTemplate(),
			"ibm_compute_placement_group":           classicinfrastructure.DataSourceIBMComputePlacementGroup(),
			"ibm_compute_reserved_capacity":         classicinfrastructure.DataSourceIBMComputeReservedCapacity(),
			"ibm_compute_ssh_key":                   classicinfrastructure.DataSourceIBMComputeSSHKey(),
			"ibm_compute_vm_instance":               classicinfrastructure.DataSourceIBMComputeVmInstance(),
			"ibm_container_addons":                  kubernetes.DataSourceIBMContainerAddOns(),
			"ibm_container_alb":                     kubernetes.DataSourceIBMContainerALB(),
			"ibm_container_alb_cert":                kubernetes.DataSourceIBMContainerALBCert(),
			"ibm_container_bind_service":            kubernetes.DataSourceIBMContainerBindService(),
			"ibm_container_cluster":                 kubernetes.DataSourceIBMContainerCluster(),
			"ibm_container_cluster_config":          kubernetes.DataSourceIBMContainerClusterConfig(),
			"ibm_container_cluster_versions":        kubernetes.DataSourceIBMContainerClusterVersions(),
			"ibm_container_cluster_worker":          kubernetes.DataSourceIBMContainerClusterWorker(),
			"ibm_container_nlb_dns":                 kubernetes.DataSourceIBMContainerNLBDNS(),
			"ibm_container_vpc_cluster_alb":         kubernetes.DataSourceIBMContainerVPCClusterALB(),
			"ibm_container_vpc_alb":                 kubernetes.DataSourceIBMContainerVPCClusterALB(),
			"ibm_container_vpc_cluster":             kubernetes.DataSourceIBMContainerVPCCluster(),
			"ibm_container_vpc_cluster_worker":      kubernetes.DataSourceIBMContainerVPCClusterWorker(),
			"ibm_container_vpc_cluster_worker_pool": kubernetes.DataSourceIBMContainerVpcClusterWorkerPool(),
			"ibm_container_vpc_worker_pool":         kubernetes.DataSourceIBMContainerVpcClusterWorkerPool(),
			"ibm_container_worker_pool":             kubernetes.DataSourceIBMContainerWorkerPool(),
			"ibm_container_storage_attachment":      kubernetes.DataSourceIBMContainerVpcWorkerVolumeAttachment(),
			"ibm_cr_namespaces":                     registry.DataIBMContainerRegistryNamespaces(),
			"ibm_cloud_shell_account_settings":      cloudshell.DataSourceIBMCloudShellAccountSettings(),
			"ibm_cos_bucket":                        cos.DataSourceIBMCosBucket(),
			"ibm_cos_bucket_object":                 cos.DataSourceIBMCosBucketObject(),
			"ibm_dns_domain_registration":           classicinfrastructure.DataSourceIBMDNSDomainRegistration(),
			"ibm_dns_domain":                        classicinfrastructure.DataSourceIBMDNSDomain(),
			"ibm_dns_secondary":                     classicinfrastructure.DataSourceIBMDNSSecondary(),
			"ibm_event_streams_topic":               eventstreams.DataSourceIBMEventStreamsTopic(),
			"ibm_event_streams_schema":              eventstreams.DataSourceIBMEventStreamsSchema(),
			"ibm_hpcs":                              hpcs.DataSourceIBMHPCS(),
			"ibm_iam_access_group":                  iamaccessgroup.DataSourceIBMIAMAccessGroup(),
			"ibm_iam_access_group_policy":           iampolicy.DataSourceIBMIAMAccessGroupPolicy(),
			"ibm_iam_account_settings":              iamidentity.DataSourceIBMIAMAccountSettings(),
			"ibm_iam_auth_token":                    iamidentity.DataSourceIBMIAMAuthToken(),
			"ibm_iam_role_actions":                  iampolicy.DataSourceIBMIAMRoleAction(),
			"ibm_iam_users":                         iamidentity.DataSourceIBMIAMUsers(),
			"ibm_iam_roles":                         iampolicy.DataSourceIBMIAMRole(),
			"ibm_iam_user_policy":                   iampolicy.DataSourceIBMIAMUserPolicy(),
			"ibm_iam_authorization_policies":        iampolicy.DataSourceIBMIAMAuthorizationPolicies(),
			"ibm_iam_user_profile":                  iamidentity.DataSourceIBMIAMUserProfile(),
			"ibm_iam_service_id":                    iamidentity.DataSourceIBMIAMServiceID(),
			"ibm_iam_service_policy":                iampolicy.DataSourceIBMIAMServicePolicy(),
			"ibm_iam_api_key":                       iamidentity.DataSourceIBMIamApiKey(),
			"ibm_iam_trusted_profile":               iamidentity.DataSourceIBMIamTrustedProfile(),
			"ibm_iam_trusted_profile_claim_rule":    iamidentity.DataSourceIBMIamTrustedProfileClaimRule(),
			"ibm_iam_trusted_profile_link":          iamidentity.DataSourceIBMIamTrustedProfileLink(),
			"ibm_iam_trusted_profile_claim_rules":   iamidentity.DataSourceIBMIamTrustedProfileClaimRules(),
			"ibm_iam_trusted_profile_links":         iamidentity.DataSourceIBMIamTrustedProfileLinks(),
			"ibm_iam_trusted_profiles":              iamidentity.DataSourceIBMIamTrustedProfiles(),
			"ibm_iam_trusted_profile_policy":        iampolicy.DataSourceIBMIAMTrustedProfilePolicy(),

			// bare_metal_server
			"ibm_is_bare_metal_server_disk":                           vpc.DataSourceIBMIsBareMetalServerDisk(),
			"ibm_is_bare_metal_server_disks":                          vpc.DataSourceIBMIsBareMetalServerDisks(),
			"ibm_is_bare_metal_server_initialization":                 vpc.DataSourceIBMIsBareMetalServerInitialization(),
			"ibm_is_bare_metal_server_network_interface_floating_ip":  vpc.DataSourceIBMIsBareMetalServerNetworkInterfaceFloatingIP(),
			"ibm_is_bare_metal_server_network_interface_floating_ips": vpc.DataSourceIBMIsBareMetalServerNetworkInterfaceFloatingIPs(),
			"ibm_is_bare_metal_server_network_interface":              vpc.DataSourceIBMIsBareMetalServerNetworkInterface(),
			"ibm_is_bare_metal_server_network_interfaces":             vpc.DataSourceIBMIsBareMetalServerNetworkInterfaces(),
			"ibm_is_bare_metal_server_profile":                        vpc.DataSourceIBMIsBareMetalServerProfile(),
			"ibm_is_bare_metal_server_profiles":                       vpc.DataSourceIBMIsBareMetalServerProfiles(),
			"ibm_is_bare_metal_server":                                vpc.DataSourceIBMIsBareMetalServer(),
			"ibm_is_bare_metal_servers":                               vpc.DataSourceIBMIsBareMetalServers(),

			"ibm_is_dedicated_host":                  vpc.DataSourceIbmIsDedicatedHost(),
			"ibm_is_dedicated_hosts":                 vpc.DataSourceIbmIsDedicatedHosts(),
			"ibm_is_dedicated_host_profile":          vpc.DataSourceIbmIsDedicatedHostProfile(),
			"ibm_is_dedicated_host_profiles":         vpc.DataSourceIbmIsDedicatedHostProfiles(),
			"ibm_is_dedicated_host_group":            vpc.DataSourceIbmIsDedicatedHostGroup(),
			"ibm_is_dedicated_host_groups":           vpc.DataSourceIbmIsDedicatedHostGroups(),
			"ibm_is_dedicated_host_disk":             vpc.DataSourceIbmIsDedicatedHostDisk(),
			"ibm_is_dedicated_host_disks":            vpc.DataSourceIbmIsDedicatedHostDisks(),
			"ibm_is_placement_group":                 vpc.DataSourceIbmIsPlacementGroup(),
			"ibm_is_placement_groups":                vpc.DataSourceIbmIsPlacementGroups(),
			"ibm_is_floating_ip":                     vpc.DataSourceIBMISFloatingIP(),
			"ibm_is_floating_ips":                    vpc.DataSourceIBMIsFloatingIps(),
			"ibm_is_flow_log":                        vpc.DataSourceIBMIsFlowLog(),
			"ibm_is_flow_logs":                       vpc.DataSourceIBMISFlowLogs(),
			"ibm_is_image":                           vpc.DataSourceIBMISImage(),
			"ibm_is_images":                          vpc.DataSourceIBMISImages(),
			"ibm_is_endpoint_gateway_targets":        vpc.DataSourceIBMISEndpointGatewayTargets(),
			"ibm_is_instance_group":                  vpc.DataSourceIBMISInstanceGroup(),
			"ibm_is_instance_group_memberships":      vpc.DataSourceIBMISInstanceGroupMemberships(),
			"ibm_is_instance_group_membership":       vpc.DataSourceIBMISInstanceGroupMembership(),
			"ibm_is_instance_group_manager":          vpc.DataSourceIBMISInstanceGroupManager(),
			"ibm_is_instance_group_managers":         vpc.DataSourceIBMISInstanceGroupManagers(),
			"ibm_is_instance_group_manager_policies": vpc.DataSourceIBMISInstanceGroupManagerPolicies(),
			"ibm_is_instance_group_manager_policy":   vpc.DataSourceIBMISInstanceGroupManagerPolicy(),
			"ibm_is_instance_group_manager_action":   vpc.DataSourceIBMISInstanceGroupManagerAction(),
			"ibm_is_instance_group_manager_actions":  vpc.DataSourceIBMISInstanceGroupManagerActions(),
			"ibm_is_virtual_endpoint_gateways":       vpc.DataSourceIBMISEndpointGateways(),
			"ibm_is_virtual_endpoint_gateway_ips":    vpc.DataSourceIBMISEndpointGatewayIPs(),
			"ibm_is_virtual_endpoint_gateway":        vpc.DataSourceIBMISEndpointGateway(),
			"ibm_is_instance_template":               vpc.DataSourceIBMISInstanceTemplate(),
			"ibm_is_instance_templates":              vpc.DataSourceIBMISInstanceTemplates(),
			"ibm_is_instance_profile":                vpc.DataSourceIBMISInstanceProfile(),
			"ibm_is_instance_profiles":               vpc.DataSourceIBMISInstanceProfiles(),
			"ibm_is_instance":                        vpc.DataSourceIBMISInstance(),
			"ibm_is_instances":                       vpc.DataSourceIBMISInstances(),
			"ibm_is_instance_network_interface":      vpc.DataSourceIBMIsInstanceNetworkInterface(),
			"ibm_is_instance_network_interfaces":     vpc.DataSourceIBMIsInstanceNetworkInterfaces(),
			"ibm_is_instance_disk":                   vpc.DataSourceIbmIsInstanceDisk(),
			"ibm_is_instance_disks":                  vpc.DataSourceIbmIsInstanceDisks(),

			// reserved ips
			"ibm_is_instance_network_interface_reserved_ip":  vpc.DataSourceIBMISInstanceNICReservedIP(),
			"ibm_is_instance_network_interface_reserved_ips": vpc.DataSourceIBMISInstanceNICReservedIPs(),

			"ibm_is_instance_volume_attachment":  vpc.DataSourceIBMISInstanceVolumeAttachment(),
			"ibm_is_instance_volume_attachments": vpc.DataSourceIBMISInstanceVolumeAttachments(),
			"ibm_is_ipsec_policy":                vpc.DataSourceIBMIsIpsecPolicy(),
			"ibm_is_ipsec_policies":              vpc.DataSourceIBMIsIpsecPolicies(),
			"ibm_is_ike_policies":                vpc.DataSourceIBMIsIkePolicies(),
			"ibm_is_ike_policy":                  vpc.DataSourceIBMIsIkePolicy(),
			"ibm_is_lb":                          vpc.DataSourceIBMISLB(),
			"ibm_is_lb_listener":                 vpc.DataSourceIBMISLBListener(),
			"ibm_is_lb_listeners":                vpc.DataSourceIBMISLBListeners(),
			"ibm_is_lb_listener_policies":        vpc.DataSourceIBMISLBListenerPolicies(),
			"ibm_is_lb_listener_policy":          vpc.DataSourceIBMISLBListenerPolicy(),
			"ibm_is_lb_listener_policy_rule":     vpc.DataSourceIBMISLBListenerPolicyRule(),
			"ibm_is_lb_listener_policy_rules":    vpc.DataSourceIBMISLBListenerPolicyRules(),
			"ibm_is_lb_pool":                     vpc.DataSourceIBMISLBPool(),
			"ibm_is_lb_pools":                    vpc.DataSourceIBMISLBPools(),
			"ibm_is_lb_pool_member":              vpc.DataSourceIBMIBLBPoolMember(),
			"ibm_is_lb_pool_members":             vpc.DataSourceIBMISLBPoolMembers(),
			"ibm_is_lb_profiles":                 vpc.DataSourceIBMISLbProfiles(),
			"ibm_is_lbs":                         vpc.DataSourceIBMISLBS(),
			"ibm_is_public_gateway":              vpc.DataSourceIBMISPublicGateway(),
			"ibm_is_public_gateways":             vpc.DataSourceIBMISPublicGateways(),
			"ibm_is_region":                      vpc.DataSourceIBMISRegion(),
			"ibm_is_regions":                     vpc.DataSourceIBMISRegions(),
			"ibm_is_ssh_key":                     vpc.DataSourceIBMISSSHKey(),
			"ibm_is_subnet":                      vpc.DataSourceIBMISSubnet(),
			"ibm_is_subnets":                     vpc.DataSourceIBMISSubnets(),
			"ibm_is_subnet_reserved_ip":          vpc.DataSourceIBMISReservedIP(),
			"ibm_is_subnet_reserved_ips":         vpc.DataSourceIBMISReservedIPs(),
			"ibm_is_security_group":              vpc.DataSourceIBMISSecurityGroup(),
			"ibm_is_security_groups":             vpc.DataSourceIBMIsSecurityGroups(),
			"ibm_is_security_group_rule":         vpc.DataSourceIBMIsSecurityGroupRule(),
			"ibm_is_security_group_rules":        vpc.DataSourceIBMIsSecurityGroupRules(),
			"ibm_is_security_group_target":       vpc.DataSourceIBMISSecurityGroupTarget(),
			"ibm_is_security_group_targets":      vpc.DataSourceIBMISSecurityGroupTargets(),
			"ibm_is_snapshot":                    vpc.DataSourceSnapshot(),
			"ibm_is_snapshots":                   vpc.DataSourceSnapshots(),
			"ibm_is_volume":                      vpc.DataSourceIBMISVolume(),
			"ibm_is_volume_profile":              vpc.DataSourceIBMISVolumeProfile(),
			"ibm_is_volume_profiles":             vpc.DataSourceIBMISVolumeProfiles(),
			"ibm_is_vpc":                         vpc.DataSourceIBMISVPC(),
			"ibm_is_vpcs":                        vpc.DataSourceIBMISVPCs(),
			"ibm_is_vpn_gateway":                 vpc.DataSourceIBMISVPNGateway(),
			"ibm_is_vpn_gateways":                vpc.DataSourceIBMISVPNGateways(),
			"ibm_is_vpc_address_prefixes":        vpc.DataSourceIbmIsVpcAddressPrefixes(),
			"ibm_is_vpc_address_prefix":          vpc.DataSourceIBMIsVPCAddressPrefix(),
			"ibm_is_vpn_gateway_connection":      vpc.DataSourceIBMISVPNGatewayConnection(),
			"ibm_is_vpn_gateway_connections":     vpc.DataSourceIBMISVPNGatewayConnections(),
			"ibm_is_vpc_default_routing_table":   vpc.DataSourceIBMISVPCDefaultRoutingTable(),
			"ibm_is_vpc_routing_table":           vpc.DataSourceIBMIBMIsVPCRoutingTable(),
			"ibm_is_vpc_routing_tables":          vpc.DataSourceIBMISVPCRoutingTables(),
			"ibm_is_vpc_routing_table_route":     vpc.DataSourceIBMIBMIsVPCRoutingTableRoute(),
			"ibm_is_vpc_routing_table_routes":    vpc.DataSourceIBMISVPCRoutingTableRoutes(),
			"ibm_is_zone":                        vpc.DataSourceIBMISZone(),
			"ibm_is_zones":                       vpc.DataSourceIBMISZones(),
			"ibm_is_operating_system":            vpc.DataSourceIBMISOperatingSystem(),
			"ibm_is_operating_systems":           vpc.DataSourceIBMISOperatingSystems(),
			"ibm_is_network_acls":                vpc.DataSourceIBMIsNetworkAcls(),
			"ibm_is_network_acl":                 vpc.DataSourceIBMIsNetworkACL(),
			"ibm_is_network_acl_rule":            vpc.DataSourceIBMISNetworkACLRule(),
			"ibm_is_network_acl_rules":           vpc.DataSourceIBMISNetworkACLRules(),
			"ibm_lbaas":                          classicinfrastructure.DataSourceIBMLbaas(),
			"ibm_network_vlan":                   classicinfrastructure.DataSourceIBMNetworkVlan(),
			"ibm_org":                            cloudfoundry.DataSourceIBMOrg(),
			"ibm_org_quota":                      cloudfoundry.DataSourceIBMOrgQuota(),
			"ibm_kp_key":                         kms.DataSourceIBMkey(),
			"ibm_kms_key_rings":                  kms.DataSourceIBMKMSkeyRings(),
			"ibm_kms_key_policies":               kms.DataSourceIBMKMSkeyPolicies(),
			"ibm_kms_keys":                       kms.DataSourceIBMKMSkeys(),
			"ibm_kms_key":                        kms.DataSourceIBMKMSkey(),
			"ibm_pn_application_chrome":          pushnotification.DataSourceIBMPNApplicationChrome(),
			"ibm_app_config_environment":         appconfiguration.DataSourceIBMAppConfigEnvironment(),
			"ibm_app_config_environments":        appconfiguration.DataSourceIBMAppConfigEnvironments(),
			"ibm_app_config_feature":             appconfiguration.DataSourceIBMAppConfigFeature(),
			"ibm_app_config_features":            appconfiguration.DataSourceIBMAppConfigFeatures(),

			"ibm_resource_quota":    resourcecontroller.DataSourceIBMResourceQuota(),
			"ibm_resource_group":    resourcemanager.DataSourceIBMResourceGroup(),
			"ibm_resource_instance": resourcecontroller.DataSourceIBMResourceInstance(),
			"ibm_resource_key":      resourcecontroller.DataSourceIBMResourceKey(),
			"ibm_security_group":    classicinfrastructure.DataSourceIBMSecurityGroup(),
			"ibm_service_instance":  cloudfoundry.DataSourceIBMServiceInstance(),
			"ibm_service_key":       cloudfoundry.DataSourceIBMServiceKey(),
			"ibm_service_plan":      cloudfoundry.DataSourceIBMServicePlan(),
			"ibm_space":             cloudfoundry.DataSourceIBMSpace(),

			// Added for Schematics
			"ibm_schematics_workspace":      schematics.DataSourceIBMSchematicsWorkspace(),
			"ibm_schematics_output":         schematics.DataSourceIBMSchematicsOutput(),
			"ibm_schematics_state":          schematics.DataSourceIBMSchematicsState(),
			"ibm_schematics_action":         schematics.DataSourceIBMSchematicsAction(),
			"ibm_schematics_job":            schematics.DataSourceIBMSchematicsJob(),
			"ibm_schematics_inventory":      schematics.DataSourceIBMSchematicsInventory(),
			"ibm_schematics_resource_query": schematics.DataSourceIBMSchematicsResourceQuery(),

			// // Added for Power Resources

			"ibm_pi_catalog_images":         power.DataSourceIBMPICatalogImages(),
			"ibm_pi_cloud_connection":       power.DataSourceIBMPICloudConnection(),
			"ibm_pi_cloud_connections":      power.DataSourceIBMPICloudConnections(),
			"ibm_pi_cloud_instance":         power.DataSourceIBMPICloudInstance(),
			"ibm_pi_console_languages":      power.DataSourceIBMPIInstanceConsoleLanguages(),
			"ibm_pi_dhcp":                   power.DataSourceIBMPIDhcp(),
			"ibm_pi_dhcps":                  power.DataSourceIBMPIDhcps(),
			"ibm_pi_image":                  power.DataSourceIBMPIImage(),
			"ibm_pi_images":                 power.DataSourceIBMPIImages(),
			"ibm_pi_instance":               power.DataSourceIBMPIInstance(),
			"ibm_pi_instances":              power.DataSourceIBMPIInstances(),
			"ibm_pi_instance_ip":            power.DataSourceIBMPIInstanceIP(),
			"ibm_pi_instance_snapshots":     power.DataSourceIBMPISnapshots(),
			"ibm_pi_instance_volumes":       power.DataSourceIBMPIInstanceVolumes(),
			"ibm_pi_key":                    power.DataSourceIBMPIKey(),
			"ibm_pi_keys":                   power.DataSourceIBMPIKeys(),
			"ibm_pi_network":                power.DataSourceIBMPINetwork(),
			"ibm_pi_network_port":           power.DataSourceIBMPINetworkPort(),
			"ibm_pi_placement_group":        power.DataSourceIBMPIPlacementGroup(),
			"ibm_pi_placement_groups":       power.DataSourceIBMPIPlacementGroups(),
			"ibm_pi_public_network":         power.DataSourceIBMPIPublicNetwork(),
			"ibm_pi_pvm_snapshots":          power.DataSourceIBMPISnapshot(),
			"ibm_pi_sap_profile":            power.DataSourceIBMPISAPProfile(),
			"ibm_pi_sap_profiles":           power.DataSourceIBMPISAPProfiles(),
			"ibm_pi_storage_pool_capacity":  power.DataSourceIBMPIStoragePoolCapacity(),
			"ibm_pi_storage_pools_capacity": power.DataSourceIBMPIStoragePoolsCapacity(),
			"ibm_pi_storage_type_capacity":  power.DataSourceIBMPIStorageTypeCapacity(),
			"ibm_pi_storage_types_capacity": power.DataSourceIBMPIStorageTypesCapacity(),
			"ibm_pi_tenant":                 power.DataSourceIBMPITenant(),
			"ibm_pi_volume":                 power.DataSourceIBMPIVolume(),

			// // Added for private dns zones

			"ibm_dns_zones":                            dnsservices.DataSourceIBMPrivateDNSZones(),
			"ibm_dns_permitted_networks":               dnsservices.DataSourceIBMPrivateDNSPermittedNetworks(),
			"ibm_dns_resource_records":                 dnsservices.DataSourceIBMPrivateDNSResourceRecords(),
			"ibm_dns_glb_monitors":                     dnsservices.DataSourceIBMPrivateDNSGLBMonitors(),
			"ibm_dns_glb_pools":                        dnsservices.DataSourceIBMPrivateDNSGLBPools(),
			"ibm_dns_glbs":                             dnsservices.DataSourceIBMPrivateDNSGLBs(),
			"ibm_dns_custom_resolvers":                 dnsservices.DataSourceIBMPrivateDNSCustomResolver(),
			"ibm_dns_custom_resolver_forwarding_rules": dnsservices.DataSourceIBMPrivateDNSForwardingRules(),

			// // Added for Direct Link

			"ibm_dl_gateways":          directlink.DataSourceIBMDLGateways(),
			"ibm_dl_offering_speeds":   directlink.DataSourceIBMDLOfferingSpeeds(),
			"ibm_dl_port":              directlink.DataSourceIBMDirectLinkPort(),
			"ibm_dl_ports":             directlink.DataSourceIBMDirectLinkPorts(),
			"ibm_dl_gateway":           directlink.DataSourceIBMDLGateway(),
			"ibm_dl_locations":         directlink.DataSourceIBMDLLocations(),
			"ibm_dl_routers":           directlink.DataSourceIBMDLRouters(),
			"ibm_dl_provider_ports":    directlink.DataSourceIBMDirectLinkProviderPorts(),
			"ibm_dl_provider_gateways": directlink.DataSourceIBMDirectLinkProviderGateways(),

			// //Added for Transit Gateway
			"ibm_tg_gateway":                   transitgateway.DataSourceIBMTransitGateway(),
			"ibm_tg_gateways":                  transitgateway.DataSourceIBMTransitGateways(),
			"ibm_tg_connection_prefix_filter":  transitgateway.DataSourceIBMTransitGatewayConnectionPrefixFilter(),
			"ibm_tg_connection_prefix_filters": transitgateway.DataSourceIBMTransitGatewayConnectionPrefixFilters(),
			"ibm_tg_locations":                 transitgateway.DataSourceIBMTransitGatewaysLocations(),
			"ibm_tg_location":                  transitgateway.DataSourceIBMTransitGatewaysLocation(),
			"ibm_tg_route_report":              transitgateway.DataSourceIBMTransitGatewayRouteReport(),
			"ibm_tg_route_reports":             transitgateway.DataSourceIBMTransitGatewayRouteReports(),

			// //Added for BSS Enterprise
			"ibm_enterprises":               enterprise.DataSourceIBMEnterprises(),
			"ibm_enterprise_account_groups": enterprise.DataSourceIBMEnterpriseAccountGroups(),
			"ibm_enterprise_accounts":       enterprise.DataSourceIBMEnterpriseAccounts(),

			// //Added for Secrets Manager
			"ibm_secrets_manager_secrets": secretsmanager.DataSourceIBMSecretsManagerSecrets(),
			"ibm_secrets_manager_secret":  secretsmanager.DataSourceIBMSecretsManagerSecret(),

			// //Added for Satellite
			"ibm_satellite_location":                            satellite.DataSourceIBMSatelliteLocation(),
			"ibm_satellite_location_nlb_dns":                    satellite.DataSourceIBMSatelliteLocationNLBDNS(),
			"ibm_satellite_attach_host_script":                  satellite.DataSourceIBMSatelliteAttachHostScript(),
			"ibm_satellite_cluster":                             satellite.DataSourceIBMSatelliteCluster(),
			"ibm_satellite_cluster_worker_pool":                 satellite.DataSourceIBMSatelliteClusterWorkerPool(),
			"ibm_satellite_link":                                satellite.DataSourceIBMSatelliteLink(),
			"ibm_satellite_endpoint":                            satellite.DataSourceIBMSatelliteEndpoint(),
			"ibm_satellite_cluster_worker_pool_zone_attachment": satellite.DataSourceIBMSatelliteClusterWorkerPoolAttachment(),

			// // Catalog related resources
			"ibm_cm_catalog":           catalogmanagement.DataSourceIBMCmCatalog(),
			"ibm_cm_offering":          catalogmanagement.DataSourceIBMCmOffering(),
			"ibm_cm_version":           catalogmanagement.DataSourceIBMCmVersion(),
			"ibm_cm_offering_instance": catalogmanagement.DataSourceIBMCmOfferingInstance(),

			// //Added for Resource Tag
			"ibm_resource_tag": globaltagging.DataSourceIBMResourceTag(),

			// // Atracker
			"ibm_atracker_targets":   atracker.DataSourceIBMAtrackerTargets(),
			"ibm_atracker_routes":    atracker.DataSourceIBMAtrackerRoutes(),
			"ibm_atracker_endpoints": atracker.DataSourceIBMAtrackerEndpoints(),

			//Security and Compliance Center
			"ibm_scc_si_providers":                  scc.DataSourceIBMSccSiProviders(),
			"ibm_scc_si_note":                       scc.DataSourceIBMSccSiNote(),
			"ibm_scc_si_notes":                      scc.DataSourceIBMSccSiNotes(),
			"ibm_scc_account_location":              scc.DataSourceIBMSccAccountLocation(),
			"ibm_scc_account_locations":             scc.DataSourceIBMSccAccountLocations(),
			"ibm_scc_account_location_settings":     scc.DataSourceIBMSccAccountLocationSettings(),
			"ibm_scc_account_notification_settings": scc.DataSourceIBMSccNotificationSettings(),
			"ibm_scc_si_occurrence":                 scc.DataSourceIBMSccSiOccurrence(),
			"ibm_scc_si_occurrences":                scc.DataSourceIBMSccSiOccurrences(),

			// Compliance Posture Management
			"ibm_scc_posture_scopes":            scc.DataSourceIBMSccPostureScopes(),
			"ibm_scc_posture_latest_scans":      scc.DataSourceIBMSccPostureLatestScans(),
			"ibm_scc_posture_profiles":          scc.DataSourceIBMSccPostureProfiles(),
			"ibm_scc_posture_scan_summary":      scc.DataSourceIBMSccPostureScansSummary(),
			"ibm_scc_posture_scan_summaries":    scc.DataSourceIBMSccPostureScanSummaries(),
			"ibm_scc_posture_profile":           scc.DataSourceIBMSccPostureProfileDetails(),
			"ibm_scc_posture_group_profile":     scc.DataSourceIBMSccPostureGroupProfileDetails(),
			"ibm_scc_posture_scope_correlation": scc.DataSourceIBMSccPostureScopeCorrelation(),

			// // Added for Context Based Restrictions
			"ibm_cbr_zone": contextbasedrestrictions.DataSourceIBMCbrZone(),
			"ibm_cbr_rule": contextbasedrestrictions.DataSourceIBMCbrRule(),

			// // Added for Event Notifications
			"ibm_en_destination":          eventnotification.DataSourceIBMEnDestination(),
			"ibm_en_destinations":         eventnotification.DataSourceIBMEnDestinations(),
			"ibm_en_topic":                eventnotification.DataSourceIBMEnTopic(),
			"ibm_en_topics":               eventnotification.DataSourceIBMEnTopics(),
			"ibm_en_subscription":         eventnotification.DataSourceIBMEnSubscription(),
			"ibm_en_subscriptions":        eventnotification.DataSourceIBMEnSubscriptions(),
			"ibm_en_destination_webhook":  eventnotification.DataSourceIBMEnWebhookDestination(),
			"ibm_en_destination_android":  eventnotification.DataSourceIBMEnFCMDestination(),
			"ibm_en_destination_ios":      eventnotification.DataSourceIBMEnAPNSDestination(),
			"ibm_en_subscription_sms":     eventnotification.DataSourceIBMEnSMSSubscription(),
			"ibm_en_subscription_email":   eventnotification.DataSourceIBMEnEmailSubscription(),
			"ibm_en_subscription_webhook": eventnotification.DataSourceIBMEnWebhookSubscription(),
			"ibm_en_subscription_android": eventnotification.DataSourceIBMEnFCMSubscription(),
			"ibm_en_subscription_ios":     eventnotification.DataSourceIBMEnFCMSubscription(),
		},

		ResourcesMap: map[string]*schema.Resource{
			"ibm_api_gateway_endpoint":              apigateway.ResourceIBMApiGatewayEndPoint(),
			"ibm_api_gateway_endpoint_subscription": apigateway.ResourceIBMApiGatewayEndpointSubscription(),
			"ibm_app":                               cloudfoundry.ResourceIBMApp(),
			"ibm_app_domain_private":                cloudfoundry.ResourceIBMAppDomainPrivate(),
			"ibm_app_domain_shared":                 cloudfoundry.ResourceIBMAppDomainShared(),
			"ibm_app_route":                         cloudfoundry.ResourceIBMAppRoute(),

			// // AppID
			"ibm_appid_action_url":               appid.ResourceIBMAppIDActionURL(),
			"ibm_appid_apm":                      appid.ResourceIBMAppIDAPM(),
			"ibm_appid_application":              appid.ResourceIBMAppIDApplication(),
			"ibm_appid_application_scopes":       appid.ResourceIBMAppIDApplicationScopes(),
			"ibm_appid_application_roles":        appid.ResourceIBMAppIDApplicationRoles(),
			"ibm_appid_audit_status":             appid.ResourceIBMAppIDAuditStatus(),
			"ibm_appid_cloud_directory_template": appid.ResourceIBMAppIDCloudDirectoryTemplate(),
			"ibm_appid_cloud_directory_user":     appid.ResourceIBMAppIDCloudDirectoryUser(),
			"ibm_appid_idp_cloud_directory":      appid.ResourceIBMAppIDIDPCloudDirectory(),
			"ibm_appid_idp_custom":               appid.ResourceIBMAppIDIDPCustom(),
			"ibm_appid_idp_facebook":             appid.ResourceIBMAppIDIDPFacebook(),
			"ibm_appid_idp_google":               appid.ResourceIBMAppIDIDPGoogle(),
			"ibm_appid_idp_saml":                 appid.ResourceIBMAppIDIDPSAML(),
			"ibm_appid_languages":                appid.ResourceIBMAppIDLanguages(),
			"ibm_appid_mfa":                      appid.ResourceIBMAppIDMFA(),
			"ibm_appid_mfa_channel":              appid.ResourceIBMAppIDMFAChannel(),
			"ibm_appid_password_regex":           appid.ResourceIBMAppIDPasswordRegex(),
			"ibm_appid_token_config":             appid.ResourceIBMAppIDTokenConfig(),
			"ibm_appid_redirect_urls":            appid.ResourceIBMAppIDRedirectURLs(),
			"ibm_appid_role":                     appid.ResourceIBMAppIDRole(),
			"ibm_appid_theme_color":              appid.ResourceIBMAppIDThemeColor(),
			"ibm_appid_theme_text":               appid.ResourceIBMAppIDThemeText(),
			"ibm_appid_user_roles":               appid.ResourceIBMAppIDUserRoles(),

			"ibm_function_action":                       functions.ResourceIBMFunctionAction(),
			"ibm_function_package":                      functions.ResourceIBMFunctionPackage(),
			"ibm_function_rule":                         functions.ResourceIBMFunctionRule(),
			"ibm_function_trigger":                      functions.ResourceIBMFunctionTrigger(),
			"ibm_function_namespace":                    functions.ResourceIBMFunctionNamespace(),
			"ibm_cis":                                   cis.ResourceIBMCISInstance(),
			"ibm_database":                              database.ResourceIBMDatabaseInstance(),
			"ibm_certificate_manager_import":            certificatemanager.ResourceIBMCertificateManagerImport(),
			"ibm_certificate_manager_order":             certificatemanager.ResourceIBMCertificateManagerOrder(),
			"ibm_cis_domain":                            cis.ResourceIBMCISDomain(),
			"ibm_cis_domain_settings":                   cis.ResourceIBMCISSettings(),
			"ibm_cis_firewall":                          cis.ResourceIBMCISFirewallRecord(),
			"ibm_cis_range_app":                         cis.ResourceIBMCISRangeApp(),
			"ibm_cis_healthcheck":                       cis.ResourceIBMCISHealthCheck(),
			"ibm_cis_origin_pool":                       cis.ResourceIBMCISPool(),
			"ibm_cis_global_load_balancer":              cis.ResourceIBMCISGlb(),
			"ibm_cis_certificate_upload":                cis.ResourceIBMCISCertificateUpload(),
			"ibm_cis_dns_record":                        cis.ResourceIBMCISDnsRecord(),
			"ibm_cis_dns_records_import":                cis.ResourceIBMCISDNSRecordsImport(),
			"ibm_cis_rate_limit":                        cis.ResourceIBMCISRateLimit(),
			"ibm_cis_page_rule":                         cis.ResourceIBMCISPageRule(),
			"ibm_cis_edge_functions_action":             cis.ResourceIBMCISEdgeFunctionsAction(),
			"ibm_cis_edge_functions_trigger":            cis.ResourceIBMCISEdgeFunctionsTrigger(),
			"ibm_cis_tls_settings":                      cis.ResourceIBMCISTLSSettings(),
			"ibm_cis_waf_package":                       cis.ResourceIBMCISWAFPackage(),
			"ibm_cis_webhook":                           cis.ResourceIBMCISWebhooks(),
			"ibm_cis_logpush_job":                       cis.ResourceIBMCISLogPushJob(),
			"ibm_cis_alert":                             cis.ResourceIBMCISAlert(),
			"ibm_cis_routing":                           cis.ResourceIBMCISRouting(),
			"ibm_cis_waf_group":                         cis.ResourceIBMCISWAFGroup(),
			"ibm_cis_cache_settings":                    cis.ResourceIBMCISCacheSettings(),
			"ibm_cis_custom_page":                       cis.ResourceIBMCISCustomPage(),
			"ibm_cis_waf_rule":                          cis.ResourceIBMCISWAFRule(),
			"ibm_cis_certificate_order":                 cis.ResourceIBMCISCertificateOrder(),
			"ibm_cis_filter":                            cis.ResourceIBMCISFilter(),
			"ibm_cis_firewall_rule":                     cis.ResourceIBMCISFirewallrules(),
			"ibm_cloudant":                              cloudant.ResourceIBMCloudant(),
			"ibm_cloud_shell_account_settings":          cloudshell.ResourceIBMCloudShellAccountSettings(),
			"ibm_compute_autoscale_group":               classicinfrastructure.ResourceIBMComputeAutoScaleGroup(),
			"ibm_compute_autoscale_policy":              classicinfrastructure.ResourceIBMComputeAutoScalePolicy(),
			"ibm_compute_bare_metal":                    classicinfrastructure.ResourceIBMComputeBareMetal(),
			"ibm_compute_dedicated_host":                classicinfrastructure.ResourceIBMComputeDedicatedHost(),
			"ibm_compute_monitor":                       classicinfrastructure.ResourceIBMComputeMonitor(),
			"ibm_compute_placement_group":               classicinfrastructure.ResourceIBMComputePlacementGroup(),
			"ibm_compute_reserved_capacity":             classicinfrastructure.ResourceIBMComputeReservedCapacity(),
			"ibm_compute_provisioning_hook":             classicinfrastructure.ResourceIBMComputeProvisioningHook(),
			"ibm_compute_ssh_key":                       classicinfrastructure.ResourceIBMComputeSSHKey(),
			"ibm_compute_ssl_certificate":               classicinfrastructure.ResourceIBMComputeSSLCertificate(),
			"ibm_compute_user":                          classicinfrastructure.ResourceIBMComputeUser(),
			"ibm_compute_vm_instance":                   classicinfrastructure.ResourceIBMComputeVmInstance(),
			"ibm_container_addons":                      kubernetes.ResourceIBMContainerAddOns(),
			"ibm_container_alb":                         kubernetes.ResourceIBMContainerALB(),
			"ibm_container_alb_create":                  kubernetes.ResourceIBMContainerAlbCreate(),
			"ibm_container_api_key_reset":               kubernetes.ResourceIBMContainerAPIKeyReset(),
			"ibm_container_vpc_alb":                     kubernetes.ResourceIBMContainerVpcALB(),
			"ibm_container_vpc_alb_create":              kubernetes.ResourceIBMContainerVpcAlbCreateNew(),
			"ibm_container_vpc_worker_pool":             kubernetes.ResourceIBMContainerVpcWorkerPool(),
			"ibm_container_vpc_cluster":                 kubernetes.ResourceIBMContainerVpcCluster(),
			"ibm_container_alb_cert":                    kubernetes.ResourceIBMContainerALBCert(),
			"ibm_container_cluster":                     kubernetes.ResourceIBMContainerCluster(),
			"ibm_container_cluster_feature":             kubernetes.ResourceIBMContainerClusterFeature(),
			"ibm_container_bind_service":                kubernetes.ResourceIBMContainerBindService(),
			"ibm_container_worker_pool":                 kubernetes.ResourceIBMContainerWorkerPool(),
			"ibm_container_worker_pool_zone_attachment": kubernetes.ResourceIBMContainerWorkerPoolZoneAttachment(),
			"ibm_container_storage_attachment":          kubernetes.ResourceIBMContainerVpcWorkerVolumeAttachment(),
			"ibm_container_nlb_dns":                     kubernetes.ResourceIBMContainerNlbDns(),
			"ibm_cr_namespace":                          registry.ResourceIBMCrNamespace(),
			"ibm_cr_retention_policy":                   registry.ResourceIBMCrRetentionPolicy(),
			"ibm_ob_logging":                            kubernetes.ResourceIBMObLogging(),
			"ibm_ob_monitoring":                         kubernetes.ResourceIBMObMonitoring(),
			"ibm_cos_bucket":                            cos.ResourceIBMCOSBucket(),
			"ibm_cos_bucket_object":                     cos.ResourceIBMCOSBucketObject(),
			"ibm_dns_domain":                            classicinfrastructure.ResourceIBMDNSDomain(),
			"ibm_dns_domain_registration_nameservers":   classicinfrastructure.ResourceIBMDNSDomainRegistrationNameservers(),
			"ibm_dns_secondary":                         classicinfrastructure.ResourceIBMDNSSecondary(),
			"ibm_dns_record":                            classicinfrastructure.ResourceIBMDNSRecord(),
			"ibm_event_streams_topic":                   eventstreams.ResourceIBMEventStreamsTopic(),
			"ibm_event_streams_schema":                  eventstreams.ResourceIBMEventStreamsSchema(),
			"ibm_firewall":                              classicinfrastructure.ResourceIBMFirewall(),
			"ibm_firewall_policy":                       classicinfrastructure.ResourceIBMFirewallPolicy(),
			"ibm_hpcs":                                  hpcs.ResourceIBMHPCS(),
			"ibm_iam_access_group":                      iamaccessgroup.ResourceIBMIAMAccessGroup(),
			"ibm_iam_account_settings":                  iamidentity.ResourceIBMIAMAccountSettings(),
			"ibm_iam_custom_role":                       iampolicy.ResourceIBMIAMCustomRole(),
			"ibm_iam_access_group_dynamic_rule":         iamaccessgroup.ResourceIBMIAMDynamicRule(),
			"ibm_iam_access_group_members":              iamaccessgroup.ResourceIBMIAMAccessGroupMembers(),
			"ibm_iam_access_group_policy":               iampolicy.ResourceIBMIAMAccessGroupPolicy(),
			"ibm_iam_authorization_policy":              iampolicy.ResourceIBMIAMAuthorizationPolicy(),
			"ibm_iam_authorization_policy_detach":       iampolicy.ResourceIBMIAMAuthorizationPolicyDetach(),
			"ibm_iam_user_policy":                       iampolicy.ResourceIBMIAMUserPolicy(),
			"ibm_iam_user_settings":                     iamidentity.ResourceIBMIAMUserSettings(),
			"ibm_iam_service_id":                        iamidentity.ResourceIBMIAMServiceID(),
			"ibm_iam_service_api_key":                   iamidentity.ResourceIBMIAMServiceAPIKey(),
			"ibm_iam_service_policy":                    iampolicy.ResourceIBMIAMServicePolicy(),
			"ibm_iam_user_invite":                       iampolicy.ResourceIBMIAMUserInvite(),
			"ibm_iam_api_key":                           iamidentity.ResourceIBMIAMApiKey(),
			"ibm_iam_trusted_profile":                   iamidentity.ResourceIBMIAMTrustedProfile(),
			"ibm_iam_trusted_profile_claim_rule":        iamidentity.ResourceIBMIAMTrustedProfileClaimRule(),
			"ibm_iam_trusted_profile_link":              iamidentity.ResourceIBMIAMTrustedProfileLink(),
			"ibm_iam_trusted_profile_policy":            iampolicy.ResourceIBMIAMTrustedProfilePolicy(),
			"ibm_ipsec_vpn":                             classicinfrastructure.ResourceIBMIPSecVPN(),

			// bare_metal_server
			"ibm_is_bare_metal_server_action":                        vpc.ResourceIBMIsBareMetalServerAction(),
			"ibm_is_bare_metal_server_disk":                          vpc.ResourceIBMIsBareMetalServerDisk(),
			"ibm_is_bare_metal_server_network_interface_allow_float": vpc.ResourceIBMIsBareMetalServerNetworkInterfaceAllowFloat(),
			"ibm_is_bare_metal_server_network_interface_floating_ip": vpc.ResourceIBMIsBareMetalServerNetworkInterfaceFloatingIp(),
			"ibm_is_bare_metal_server_network_interface":             vpc.ResourceIBMIsBareMetalServerNetworkInterface(),
			"ibm_is_bare_metal_server":                               vpc.ResourceIBMIsBareMetalServer(),

			"ibm_is_dedicated_host":                              vpc.ResourceIbmIsDedicatedHost(),
			"ibm_is_dedicated_host_group":                        vpc.ResourceIbmIsDedicatedHostGroup(),
			"ibm_is_dedicated_host_disk_management":              vpc.ResourceIBMISDedicatedHostDiskManagement(),
			"ibm_is_placement_group":                             vpc.ResourceIbmIsPlacementGroup(),
			"ibm_is_floating_ip":                                 vpc.ResourceIBMISFloatingIP(),
			"ibm_is_flow_log":                                    vpc.ResourceIBMISFlowLog(),
			"ibm_is_instance":                                    vpc.ResourceIBMISInstance(),
			"ibm_is_instance_action":                             vpc.ResourceIBMISInstanceAction(),
			"ibm_is_instance_network_interface":                  vpc.ResourceIBMIsInstanceNetworkInterface(),
			"ibm_is_instance_disk_management":                    vpc.ResourceIBMISInstanceDiskManagement(),
			"ibm_is_instance_group":                              vpc.ResourceIBMISInstanceGroup(),
			"ibm_is_instance_group_membership":                   vpc.ResourceIBMISInstanceGroupMembership(),
			"ibm_is_instance_group_manager":                      vpc.ResourceIBMISInstanceGroupManager(),
			"ibm_is_instance_group_manager_policy":               vpc.ResourceIBMISInstanceGroupManagerPolicy(),
			"ibm_is_instance_group_manager_action":               vpc.ResourceIBMISInstanceGroupManagerAction(),
			"ibm_is_instance_volume_attachment":                  vpc.ResourceIBMISInstanceVolumeAttachment(),
			"ibm_is_virtual_endpoint_gateway":                    vpc.ResourceIBMISEndpointGateway(),
			"ibm_is_virtual_endpoint_gateway_ip":                 vpc.ResourceIBMISEndpointGatewayIP(),
			"ibm_is_instance_template":                           vpc.ResourceIBMISInstanceTemplate(),
			"ibm_is_ike_policy":                                  vpc.ResourceIBMISIKEPolicy(),
			"ibm_is_ipsec_policy":                                vpc.ResourceIBMISIPSecPolicy(),
			"ibm_is_lb":                                          vpc.ResourceIBMISLB(),
			"ibm_is_lb_listener":                                 vpc.ResourceIBMISLBListener(),
			"ibm_is_lb_listener_policy":                          vpc.ResourceIBMISLBListenerPolicy(),
			"ibm_is_lb_listener_policy_rule":                     vpc.ResourceIBMISLBListenerPolicyRule(),
			"ibm_is_lb_pool":                                     vpc.ResourceIBMISLBPool(),
			"ibm_is_lb_pool_member":                              vpc.ResourceIBMISLBPoolMember(),
			"ibm_is_network_acl":                                 vpc.ResourceIBMISNetworkACL(),
			"ibm_is_network_acl_rule":                            vpc.ResourceIBMISNetworkACLRule(),
			"ibm_is_public_gateway":                              vpc.ResourceIBMISPublicGateway(),
			"ibm_is_security_group":                              vpc.ResourceIBMISSecurityGroup(),
			"ibm_is_security_group_rule":                         vpc.ResourceIBMISSecurityGroupRule(),
			"ibm_is_security_group_target":                       vpc.ResourceIBMISSecurityGroupTarget(),
			"ibm_is_security_group_network_interface_attachment": vpc.ResourceIBMISSecurityGroupNetworkInterfaceAttachment(),
			"ibm_is_subnet":                                      vpc.ResourceIBMISSubnet(),
			"ibm_is_subnet_reserved_ip":                          vpc.ResourceIBMISReservedIP(),
			"ibm_is_subnet_network_acl_attachment":               vpc.ResourceIBMISSubnetNetworkACLAttachment(),
			"ibm_is_subnet_public_gateway_attachment":            vpc.ResourceIBMISSubnetPublicGatewayAttachment(),
			"ibm_is_subnet_routing_table_attachment":             vpc.ResourceIBMISSubnetRoutingTableAttachment(),
			"ibm_is_ssh_key":                                     vpc.ResourceIBMISSSHKey(),
			"ibm_is_snapshot":                                    vpc.ResourceIBMSnapshot(),
			"ibm_is_volume":                                      vpc.ResourceIBMISVolume(),
			"ibm_is_vpn_gateway":                                 vpc.ResourceIBMISVPNGateway(),
			"ibm_is_vpn_gateway_connection":                      vpc.ResourceIBMISVPNGatewayConnection(),
			"ibm_is_vpc":                                         vpc.ResourceIBMISVPC(),
			"ibm_is_vpc_address_prefix":                          vpc.ResourceIBMISVpcAddressPrefix(),
			"ibm_is_vpc_route":                                   vpc.ResourceIBMISVpcRoute(),
			"ibm_is_vpc_routing_table":                           vpc.ResourceIBMISVPCRoutingTable(),
			"ibm_is_vpc_routing_table_route":                     vpc.ResourceIBMISVPCRoutingTableRoute(),
			"ibm_is_image":                                       vpc.ResourceIBMISImage(),
			"ibm_lb":                                             classicinfrastructure.ResourceIBMLb(),
			"ibm_lbaas":                                          classicinfrastructure.ResourceIBMLbaas(),
			"ibm_lbaas_health_monitor":                           classicinfrastructure.ResourceIBMLbaasHealthMonitor(),
			"ibm_lbaas_server_instance_attachment":               classicinfrastructure.ResourceIBMLbaasServerInstanceAttachment(),
			"ibm_lb_service":                                     classicinfrastructure.ResourceIBMLbService(),
			"ibm_lb_service_group":                               classicinfrastructure.ResourceIBMLbServiceGroup(),
			"ibm_lb_vpx":                                         classicinfrastructure.ResourceIBMLbVpx(),
			"ibm_lb_vpx_ha":                                      classicinfrastructure.ResourceIBMLbVpxHa(),
			"ibm_lb_vpx_service":                                 classicinfrastructure.ResourceIBMLbVpxService(),
			"ibm_lb_vpx_vip":                                     classicinfrastructure.ResourceIBMLbVpxVip(),
			"ibm_multi_vlan_firewall":                            classicinfrastructure.ResourceIBMMultiVlanFirewall(),
			"ibm_network_gateway":                                classicinfrastructure.ResourceIBMNetworkGateway(),
			"ibm_network_gateway_vlan_association":               classicinfrastructure.ResourceIBMNetworkGatewayVlanAttachment(),
			"ibm_network_interface_sg_attachment":                classicinfrastructure.ResourceIBMNetworkInterfaceSGAttachment(),
			"ibm_network_public_ip":                              classicinfrastructure.ResourceIBMNetworkPublicIp(),
			"ibm_network_vlan":                                   classicinfrastructure.ResourceIBMNetworkVlan(),
			"ibm_network_vlan_spanning":                          classicinfrastructure.ResourceIBMNetworkVlanSpan(),
			"ibm_object_storage_account":                         classicinfrastructure.ResourceIBMObjectStorageAccount(),
			"ibm_org":                                            cloudfoundry.ResourceIBMOrg(),
			"ibm_pn_application_chrome":                          pushnotification.ResourceIBMPNApplicationChrome(),
			"ibm_app_config_environment":                         appconfiguration.ResourceIBMAppConfigEnvironment(),
			"ibm_app_config_feature":                             appconfiguration.ResourceIBMIbmAppConfigFeature(),
			"ibm_kms_key":                                        kms.ResourceIBMKmskey(),
			"ibm_kms_key_alias":                                  kms.ResourceIBMKmskeyAlias(),
			"ibm_kms_key_rings":                                  kms.ResourceIBMKmskeyRings(),
			"ibm_kms_key_policies":                               kms.ResourceIBMKmskeyPolicies(),
			"ibm_kp_key":                                         kms.ResourceIBMkey(),
			"ibm_resource_group":                                 resourcemanager.ResourceIBMResourceGroup(),
			"ibm_resource_instance":                              resourcecontroller.ResourceIBMResourceInstance(),
			"ibm_resource_key":                                   resourcecontroller.ResourceIBMResourceKey(),
			"ibm_security_group":                                 classicinfrastructure.ResourceIBMSecurityGroup(),
			"ibm_security_group_rule":                            classicinfrastructure.ResourceIBMSecurityGroupRule(),
			"ibm_service_instance":                               cloudfoundry.ResourceIBMServiceInstance(),
			"ibm_service_key":                                    cloudfoundry.ResourceIBMServiceKey(),
			"ibm_space":                                          cloudfoundry.ResourceIBMSpace(),
			"ibm_storage_evault":                                 classicinfrastructure.ResourceIBMStorageEvault(),
			"ibm_storage_block":                                  classicinfrastructure.ResourceIBMStorageBlock(),
			"ibm_storage_file":                                   classicinfrastructure.ResourceIBMStorageFile(),
			"ibm_subnet":                                         classicinfrastructure.ResourceIBMSubnet(),
			"ibm_dns_reverse_record":                             classicinfrastructure.ResourceIBMDNSReverseRecord(),
			"ibm_ssl_certificate":                                classicinfrastructure.ResourceIBMSSLCertificate(),
			"ibm_cdn":                                            classicinfrastructure.ResourceIBMCDN(),
			"ibm_hardware_firewall_shared":                       classicinfrastructure.ResourceIBMFirewallShared(),

			// //Added for Power Colo

			"ibm_pi_key":                             power.ResourceIBMPIKey(),
			"ibm_pi_volume":                          power.ResourceIBMPIVolume(),
			"ibm_pi_network":                         power.ResourceIBMPINetwork(),
			"ibm_pi_instance":                        power.ResourceIBMPIInstance(),
			"ibm_pi_operations":                      power.ResourceIBMPIIOperations(),
			"ibm_pi_volume_attach":                   power.ResourceIBMPIVolumeAttach(),
			"ibm_pi_capture":                         power.ResourceIBMPICapture(),
			"ibm_pi_image":                           power.ResourceIBMPIImage(),
			"ibm_pi_image_export":                    power.ResourceIBMPIImageExport(),
			"ibm_pi_network_port":                    power.ResourceIBMPINetworkPort(),
			"ibm_pi_snapshot":                        power.ResourceIBMPISnapshot(),
			"ibm_pi_network_port_attach":             power.ResourceIBMPINetworkPortAttach(),
			"ibm_pi_dhcp":                            power.ResourceIBMPIDhcp(),
			"ibm_pi_cloud_connection":                power.ResourceIBMPICloudConnection(),
			"ibm_pi_cloud_connection_network_attach": power.ResourceIBMPICloudConnectionNetworkAttach(),
			"ibm_pi_ike_policy":                      power.ResourceIBMPIIKEPolicy(),
			"ibm_pi_ipsec_policy":                    power.ResourceIBMPIIPSecPolicy(),
			"ibm_pi_vpn_connection":                  power.ResourceIBMPIVPNConnection(),
			"ibm_pi_console_language":                power.ResourceIBMPIInstanceConsoleLanguage(),
			"ibm_pi_placement_group":                 power.ResourceIBMPIPlacementGroup(),

			// //Private DNS related resources
			"ibm_dns_zone":              dnsservices.ResourceIBMPrivateDNSZone(),
			"ibm_dns_permitted_network": dnsservices.ResourceIBMPrivateDNSPermittedNetwork(),
			"ibm_dns_resource_record":   dnsservices.ResourceIBMPrivateDNSResourceRecord(),
			"ibm_dns_glb_monitor":       dnsservices.ResourceIBMPrivateDNSGLBMonitor(),
			"ibm_dns_glb_pool":          dnsservices.ResourceIBMPrivateDNSGLBPool(),
			"ibm_dns_glb":               dnsservices.ResourceIBMPrivateDNSGLB(),

			// //Added for Custom Resolver
			"ibm_dns_custom_resolver":                 dnsservices.ResourceIBMPrivateDNSCustomResolver(),
			"ibm_dns_custom_resolver_location":        dnsservices.ResourceIBMPrivateDNSCRLocation(),
			"ibm_dns_custom_resolver_forwarding_rule": dnsservices.ResourceIBMPrivateDNSForwardingRule(),

			// //Direct Link related resources
			"ibm_dl_gateway":            directlink.ResourceIBMDLGateway(),
			"ibm_dl_virtual_connection": directlink.ResourceIBMDLGatewayVC(),
			"ibm_dl_provider_gateway":   directlink.ResourceIBMDLProviderGateway(),
			// //Added for Transit Gateway
			"ibm_tg_gateway":                  transitgateway.ResourceIBMTransitGateway(),
			"ibm_tg_connection":               transitgateway.ResourceIBMTransitGatewayConnection(),
			"ibm_tg_connection_prefix_filter": transitgateway.ResourceIBMTransitGatewayConnectionPrefixFilter(),
			"ibm_tg_route_report":             transitgateway.ResourceIBMTransitGatewayRouteReport(),

			// //Catalog related resources
			"ibm_cm_offering_instance": catalogmanagement.ResourceIBMCmOfferingInstance(),
			"ibm_cm_catalog":           catalogmanagement.ResourceIBMCmCatalog(),
			"ibm_cm_offering":          catalogmanagement.ResourceIBMCmOffering(),
			"ibm_cm_version":           catalogmanagement.ResourceIBMCmVersion(),

			// //Added for enterprise
			"ibm_enterprise":               enterprise.ResourceIBMEnterprise(),
			"ibm_enterprise_account_group": enterprise.ResourceIBMEnterpriseAccountGroup(),
			"ibm_enterprise_account":       enterprise.ResourceIBMEnterpriseAccount(),

			//Added for Schematics
			"ibm_schematics_workspace":      schematics.ResourceIBMSchematicsWorkspace(),
			"ibm_schematics_action":         schematics.ResourceIBMSchematicsAction(),
			"ibm_schematics_job":            schematics.ResourceIBMSchematicsJob(),
			"ibm_schematics_inventory":      schematics.ResourceIBMSchematicsInventory(),
			"ibm_schematics_resource_query": schematics.ResourceIBMSchematicsResourceQuery(),

			// //satellite  resources
			"ibm_satellite_location":                            satellite.ResourceIBMSatelliteLocation(),
			"ibm_satellite_host":                                satellite.ResourceIBMSatelliteHost(),
			"ibm_satellite_cluster":                             satellite.ResourceIBMSatelliteCluster(),
			"ibm_satellite_cluster_worker_pool":                 satellite.ResourceIBMSatelliteClusterWorkerPool(),
			"ibm_satellite_link":                                satellite.ResourceIBMSatelliteLink(),
			"ibm_satellite_endpoint":                            satellite.ResourceIBMSatelliteEndpoint(),
			"ibm_satellite_location_nlb_dns":                    satellite.ResourceIBMSatelliteLocationNlbDns(),
			"ibm_satellite_cluster_worker_pool_zone_attachment": satellite.ResourceIbmSatelliteClusterWorkerPoolZoneAttachment(),

			//Added for Resource Tag
			"ibm_resource_tag": globaltagging.ResourceIBMResourceTag(),

			// // Atracker
			"ibm_atracker_target": atracker.ResourceIBMAtrackerTarget(),
			"ibm_atracker_route":  atracker.ResourceIBMAtrackerRoute(),

			// //Security and Compliance Center
			"ibm_scc_si_note":             scc.ResourceIBMSccSiNote(),
			"ibm_scc_account_settings":    scc.ResourceIBMSccAccountSettings(),
			"ibm_scc_si_occurrence":       scc.ResourceIBMSccSiOccurrence(),
			"ibm_scc_rule":                scc.ResourceIBMSccRule(),
			"ibm_scc_rule_attachment":     scc.ResourceIBMSccRuleAttachment(),
			"ibm_scc_template":            scc.ResourceIBMSccTemplate(),
			"ibm_scc_template_attachment": scc.ResourceIBMSccTemplateAttachment(),

			//Security and Compliance Center - PostureManagement
			"ibm_scc_posture_collector":  scc.ResourceIBMSccPostureCollectors(),
			"ibm_scc_posture_scope":      scc.ResourceIBMSccPostureScopes(),
			"ibm_scc_posture_credential": scc.ResourceIBMSccPostureCredentials(),

			// // Added for Context Based Restrictions
			"ibm_cbr_zone": contextbasedrestrictions.ResourceIBMCbrZone(),
			"ibm_cbr_rule": contextbasedrestrictions.ResourceIBMCbrRule(),

			// // Added for Event Notifications
			"ibm_en_destination":          eventnotification.ResourceIBMEnDestination(),
			"ibm_en_topic":                eventnotification.ResourceIBMEnTopic(),
			"ibm_en_subscription":         eventnotification.ResourceIBMEnSubscription(),
			"ibm_en_destination_webhook":  eventnotification.ResourceIBMEnWebhookDestination(),
			"ibm_en_destination_android":  eventnotification.ResourceIBMEnFCMDestination(),
			"ibm_en_destination_ios":      eventnotification.ResourceIBMEnAPNSDestination(),
			"ibm_en_subscription_sms":     eventnotification.ResourceIBMEnSMSSubscription(),
			"ibm_en_subscription_email":   eventnotification.ResourceIBMEnEmailSubscription(),
			"ibm_en_subscription_webhook": eventnotification.ResourceIBMEnWebhookSubscription(),
			"ibm_en_subscription_android": eventnotification.ResourceIBMEnFCMSubscription(),
			"ibm_en_subscription_ios":     eventnotification.ResourceIBMEnFCMSubscription(),
		},

		ConfigureFunc: providerConfigure,
	}
}

var globalValidatorDict validate.ValidatorDict
var initOnce sync.Once

func init() {
	validate.SetValidatorDict(Validator())
}

// Validator return validator
func Validator() validate.ValidatorDict {
	initOnce.Do(func() {
		globalValidatorDict = validate.ValidatorDict{
			ResourceValidatorDictionary: map[string]*validate.ResourceValidator{
				"ibm_iam_account_settings":        iamidentity.ResourceIBMIAMAccountSettingsValidator(),
				"ibm_iam_custom_role":             iampolicy.ResourceIBMIAMCustomRoleValidator(),
				"ibm_cis_healthcheck":             cis.ResourceIBMCISHealthCheckValidator(),
				"ibm_cis_rate_limit":              cis.ResourceIBMCISRateLimitValidator(),
				"ibm_cis":                         cis.ResourceIBMCISValidator(),
				"ibm_cis_domain_settings":         cis.ResourceIBMCISDomainSettingValidator(),
				"ibm_cis_tls_settings":            cis.ResourceIBMCISTLSSettingsValidator(),
				"ibm_cis_routing":                 cis.ResourceIBMCISRoutingValidator(),
				"ibm_cis_page_rule":               cis.ResourceIBMCISPageRuleValidator(),
				"ibm_cis_waf_package":             cis.ResourceIBMCISWAFPackageValidator(),
				"ibm_cis_waf_group":               cis.ResourceIBMCISWAFGroupValidator(),
				"ibm_cis_certificate_upload":      cis.ResourceIBMCISCertificateUploadValidator(),
				"ibm_cis_cache_settings":          cis.ResourceIBMCISCacheSettingsValidator(),
				"ibm_cis_custom_page":             cis.ResourceIBMCISCustomPageValidator(),
				"ibm_cis_firewall":                cis.ResourceIBMCISFirewallValidator(),
				"ibm_cis_range_app":               cis.ResourceIBMCISRangeAppValidator(),
				"ibm_cis_waf_rule":                cis.ResourceIBMCISWAFRuleValidator(),
				"ibm_cis_certificate_order":       cis.ResourceIBMCISCertificateOrderValidator(),
				"ibm_cis_filter":                  cis.ResourceIBMCISFilterValidator(),
				"ibm_cis_firewall_rules":          cis.ResourceIBMCISFirewallrulesValidator(),
				"ibm_container_cluster":           kubernetes.ResourceIBMContainerClusterValidator(),
				"ibm_container_worker_pool":       kubernetes.ResourceIBMContainerWorkerPoolValidator(),
				"ibm_container_vpc_worker_pool":   kubernetes.ResourceIBMContainerVPCWorkerPoolValidator(),
				"ibm_container_vpc_cluster":       kubernetes.ResourceIBMContainerVpcClusterValidator(),
				"ibm_cr_namespace":                registry.ResourceIBMCrNamespaceValidator(),
				"ibm_tg_gateway":                  transitgateway.ResourceIBMTGValidator(),
				"ibm_app_config_feature":          appconfiguration.ResourceIBMAppConfigFeatureValidator(),
				"ibm_tg_connection":               transitgateway.ResourceIBMTransitGatewayConnectionValidator(),
				"ibm_tg_connection_prefix_filter": transitgateway.ResourceIBMTransitGatewayConnectionPrefixFilterValidator(),
				"ibm_dl_virtual_connection":       directlink.ResourceIBMDLGatewayVCValidator(),
				"ibm_dl_gateway":                  directlink.ResourceIBMDLGatewayValidator(),
				"ibm_dl_provider_gateway":         directlink.ResourceIBMDLProviderGatewayValidator(),
				"ibm_database":                    database.ResourceIBMICDValidator(),
				"ibm_function_package":            functions.ResourceIBMFuncPackageValidator(),
				"ibm_function_action":             functions.ResourceIBMFuncActionValidator(),
				"ibm_function_rule":               functions.ResourceIBMFuncRuleValidator(),
				"ibm_function_trigger":            functions.ResourceIBMFuncTriggerValidator(),
				"ibm_function_namespace":          functions.ResourceIBMFuncNamespaceValidator(),
				"ibm_hpcs":                        hpcs.ResourceIBMHPCSValidator(),

				// bare_metal_server
				"ibm_is_bare_metal_server_disk":              vpc.ResourceIBMIsBareMetalServerDiskValidator(),
				"ibm_is_bare_metal_server_network_interface": vpc.ResourceIBMIsBareMetalServerNetworkInterfaceValidator(),
				"ibm_is_bare_metal_server":                   vpc.ResourceIBMIsBareMetalServerValidator(),

				"ibm_is_dedicated_host_group":             vpc.ResourceIbmIsDedicatedHostGroupValidator(),
				"ibm_is_dedicated_host":                   vpc.ResourceIbmIsDedicatedHostValidator(),
				"ibm_is_dedicated_host_disk_management":   vpc.ResourceIBMISDedicatedHostDiskManagementValidator(),
				"ibm_is_flow_log":                         vpc.ResourceIBMISFlowLogValidator(),
				"ibm_is_instance_group":                   vpc.ResourceIBMISInstanceGroupValidator(),
				"ibm_is_instance_group_membership":        vpc.ResourceIBMISInstanceGroupMembershipValidator(),
				"ibm_is_instance_group_manager":           vpc.ResourceIBMISInstanceGroupManagerValidator(),
				"ibm_is_instance_group_manager_policy":    vpc.ResourceIBMISInstanceGroupManagerPolicyValidator(),
				"ibm_is_instance_group_manager_action":    vpc.ResourceIBMISInstanceGroupManagerActionValidator(),
				"ibm_is_floating_ip":                      vpc.ResourceIBMISFloatingIPValidator(),
				"ibm_is_ike_policy":                       vpc.ResourceIBMISIKEValidator(),
				"ibm_is_image":                            vpc.ResourceIBMISImageValidator(),
				"ibm_is_instance_template":                vpc.ResourceIBMISInstanceTemplateValidator(),
				"ibm_is_instance":                         vpc.ResourceIBMISInstanceValidator(),
				"ibm_is_instance_action":                  vpc.ResourceIBMISInstanceActionValidator(),
				"ibm_is_instance_network_interface":       vpc.ResourceIBMIsInstanceNetworkInterfaceValidator(),
				"ibm_is_instance_disk_management":         vpc.ResourceIBMISInstanceDiskManagementValidator(),
				"ibm_is_instance_volume_attachment":       vpc.ResourceIBMISInstanceVolumeAttachmentValidator(),
				"ibm_is_ipsec_policy":                     vpc.ResourceIBMISIPSECValidator(),
				"ibm_is_lb_listener_policy_rule":          vpc.ResourceIBMISLBListenerPolicyRuleValidator(),
				"ibm_is_lb_listener_policy":               vpc.ResourceIBMISLBListenerPolicyValidator(),
				"ibm_is_lb_listener":                      vpc.ResourceIBMISLBListenerValidator(),
				"ibm_is_lb_pool_member":                   vpc.ResourceIBMISLBPoolMemberValidator(),
				"ibm_is_lb_pool":                          vpc.ResourceIBMISLBPoolValidator(),
				"ibm_is_lb":                               vpc.ResourceIBMISLBValidator(),
				"ibm_is_network_acl":                      vpc.ResourceIBMISNetworkACLValidator(),
				"ibm_is_network_acl_rule":                 vpc.ResourceIBMISNetworkACLRuleValidator(),
				"ibm_is_public_gateway":                   vpc.ResourceIBMISPublicGatewayValidator(),
				"ibm_is_placement_group":                  vpc.ResourceIbmIsPlacementGroupValidator(),
				"ibm_is_security_group_target":            vpc.ResourceIBMISSecurityGroupTargetValidator(),
				"ibm_is_security_group_rule":              vpc.ResourceIBMISSecurityGroupRuleValidator(),
				"ibm_is_security_group":                   vpc.ResourceIBMISSecurityGroupValidator(),
				"ibm_is_snapshot":                         vpc.ResourceIBMISSnapshotValidator(),
				"ibm_is_ssh_key":                          vpc.ResourceIBMISSHKeyValidator(),
				"ibm_is_subnet":                           vpc.ResourceIBMISSubnetValidator(),
				"ibm_is_subnet_reserved_ip":               vpc.ResourceIBMISSubnetReservedIPValidator(),
				"ibm_is_volume":                           vpc.ResourceIBMISVolumeValidator(),
				"ibm_is_address_prefix":                   vpc.ResourceIBMISAddressPrefixValidator(),
				"ibm_is_route":                            vpc.ResourceIBMISRouteValidator(),
				"ibm_is_vpc":                              vpc.ResourceIBMISVPCValidator(),
				"ibm_is_vpc_routing_table":                vpc.ResourceIBMISVPCRoutingTableValidator(),
				"ibm_is_vpc_routing_table_route":          vpc.ResourceIBMISVPCRoutingTableRouteValidator(),
				"ibm_is_vpn_gateway_connection":           vpc.ResourceIBMISVPNGatewayConnectionValidator(),
				"ibm_is_vpn_gateway":                      vpc.ResourceIBMISVPNGatewayValidator(),
				"ibm_kms_key_rings":                       kms.ResourceIBMKeyRingValidator(),
				"ibm_dns_glb_monitor":                     dnsservices.ResourceIBMPrivateDNSGLBMonitorValidator(),
				"ibm_dns_glb_pool":                        dnsservices.ResourceIBMPrivateDNSGLBPoolValidator(),
				"ibm_dns_custom_resolver_forwarding_rule": dnsservices.ResourceIBMPrivateDNSForwardingRuleValidator(),
				"ibm_schematics_action":                   schematics.ResourceIBMSchematicsActionValidator(),
				"ibm_schematics_job":                      schematics.ResourceIBMSchematicsJobValidator(),
				"ibm_schematics_workspace":                schematics.ResourceIBMSchematicsWorkspaceValidator(),
				"ibm_schematics_inventory":                schematics.ResourceIBMSchematicsInventoryValidator(),
				"ibm_schematics_resource_query":           schematics.ResourceIBMSchematicsResourceQueryValidator(),
				"ibm_resource_instance":                   resourcecontroller.ResourceIBMResourceInstanceValidator(),
				"ibm_is_virtual_endpoint_gateway":         vpc.ResourceIBMISEndpointGatewayValidator(),
				"ibm_resource_tag":                        globaltagging.ResourceIBMResourceTagValidator(),
				"ibm_satellite_location":                  satellite.ResourceIBMSatelliteLocationValidator(),
				"ibm_satellite_cluster":                   satellite.ResourceIBMSatelliteClusterValidator(),
				"ibm_pi_volume":                           power.ResourceIBMPIVolumeValidator(),
				"ibm_atracker_target":                     atracker.ResourceIBMAtrackerTargetValidator(),
				"ibm_atracker_route":                      atracker.ResourceIBMAtrackerRouteValidator(),
				"ibm_satellite_endpoint":                  satellite.ResourceIBMSatelliteEndpointValidator(),
				"ibm_scc_si_note":                         scc.ResourceIBMSccSiNoteValidator(),
				"ibm_scc_account_settings":                scc.ResourceIBMSccAccountSettingsValidator(),
				"ibm_scc_si_occurrence":                   scc.ResourceIBMSccSiOccurrenceValidator(),
				"ibm_scc_posture_collector":               scc.ResourceIBMSccPostureCollectorsValidator(),
				"ibm_scc_posture_scope":                   scc.ResourceIBMSccPostureScopesValidator(),
				"ibm_scc_posture_credential":              scc.ResourceIBMSccPostureCredentialsValidator(),
				"ibm_scc_rule":                            scc.ResourceIBMSccRuleValidator(),
				"ibm_scc_rule_attachment":                 scc.ResourceIBMSccRuleAttachmentValidator(),
				"ibm_scc_template":                        scc.ResourceIBMSccTemplateValidator(),
				"ibm_scc_template_attachment":             scc.ResourceIBMSccTemplateAttachmentValidator(),
				"ibm_cbr_zone":                            contextbasedrestrictions.ResourceIBMCbrZoneValidator(),
				"ibm_cbr_rule":                            contextbasedrestrictions.ResourceIBMCbrRuleValidator(),
				"ibm_satellite_host":                      satellite.ResourceIBMSatelliteHostValidator(),

				// // Added for Event Notifications
				"ibm_en_destination": eventnotification.ResourceIBMEnDestinationValidator(),
			},
			DataSourceValidatorDictionary: map[string]*validate.ResourceValidator{
				"ibm_is_subnet":          vpc.DataSourceIBMISSubnetValidator(),
				"ibm_is_snapshot":        vpc.DataSourceIBMISSnapshotValidator(),
				"ibm_dl_offering_speeds": directlink.DataSourceIBMDLOfferingSpeedsValidator(),
				"ibm_dl_routers":         directlink.DataSourceIBMDLRoutersValidator(),

				// bare_metal_server
				"ibm_is_bare_metal_server": vpc.DataSourceIBMIsBareMetalServerValidator(),

				"ibm_is_vpc":                  vpc.DataSourceIBMISVpcValidator(),
				"ibm_is_volume":               vpc.DataSourceIBMISVolumeValidator(),
				"ibm_scc_si_notes":            scc.DataSourceIBMSccSiNotesValidator(),
				"ibm_scc_si_occurrences":      scc.DataSourceIBMSccSiOccurrencesValidator(),
				"ibm_secrets_manager_secret":  secretsmanager.DataSourceIBMSecretsManagerSecretValidator(),
				"ibm_secrets_manager_secrets": secretsmanager.DataSourceIBMSecretsManagerSecretsValidator(),
			},
		}
	})
	return globalValidatorDict
}

func providerConfigure(d *schema.ResourceData) (interface{}, error) {
	var bluemixAPIKey string
	var bluemixTimeout int
	var iamToken, iamRefreshToken, iamTrustedProfileId string
	if key, ok := d.GetOk("bluemix_api_key"); ok {
		bluemixAPIKey = key.(string)
	}
	if key, ok := d.GetOk("ibmcloud_api_key"); ok {
		bluemixAPIKey = key.(string)
	}
	if itoken, ok := d.GetOk("iam_token"); ok {
		iamToken = itoken.(string)
	}
	if rtoken, ok := d.GetOk("iam_refresh_token"); ok {
		iamRefreshToken = rtoken.(string)
	}
	if ttoken, ok := d.GetOk("iam_profile_id"); ok {
		iamTrustedProfileId = ttoken.(string)
	}
	var softlayerUsername, softlayerAPIKey, softlayerEndpointUrl string
	var softlayerTimeout int
	if username, ok := d.GetOk("softlayer_username"); ok {
		softlayerUsername = username.(string)
	}
	if username, ok := d.GetOk("iaas_classic_username"); ok {
		softlayerUsername = username.(string)
	}
	if apikey, ok := d.GetOk("softlayer_api_key"); ok {
		softlayerAPIKey = apikey.(string)
	}
	if apikey, ok := d.GetOk("iaas_classic_api_key"); ok {
		softlayerAPIKey = apikey.(string)
	}
	if endpoint, ok := d.GetOk("softlayer_endpoint_url"); ok {
		softlayerEndpointUrl = endpoint.(string)
	}
	if endpoint, ok := d.GetOk("iaas_classic_endpoint_url"); ok {
		softlayerEndpointUrl = endpoint.(string)
	}
	if tm, ok := d.GetOk("softlayer_timeout"); ok {
		softlayerTimeout = tm.(int)
	}
	if tm, ok := d.GetOk("iaas_classic_timeout"); ok {
		softlayerTimeout = tm.(int)
	}

	if tm, ok := d.GetOk("bluemix_timeout"); ok {
		bluemixTimeout = tm.(int)
	}
	if tm, ok := d.GetOk("ibmcloud_timeout"); ok {
		bluemixTimeout = tm.(int)
	}
	var visibility string
	if v, ok := d.GetOk("visibility"); ok {
		visibility = v.(string)
	}
	var file string
	if f, ok := d.GetOk("endpoints_file_path"); ok {
		file = f.(string)
	}

	resourceGrp := d.Get("resource_group").(string)
	region := d.Get("region").(string)
	zone := d.Get("zone").(string)
	retryCount := d.Get("max_retries").(int)
	wskNameSpace := d.Get("function_namespace").(string)
	riaasEndPoint := d.Get("riaas_endpoint").(string)

	wskEnvVal, err := schema.EnvDefaultFunc("FUNCTION_NAMESPACE", "")()
	if err != nil {
		return nil, err
	}
	//Set environment variable to be used in DiffSupressFunction
	if wskEnvVal.(string) == "" {
		os.Setenv("FUNCTION_NAMESPACE", wskNameSpace)
	}

	config := conns.Config{
		BluemixAPIKey:        bluemixAPIKey,
		Region:               region,
		ResourceGroup:        resourceGrp,
		BluemixTimeout:       time.Duration(bluemixTimeout) * time.Second,
		SoftLayerTimeout:     time.Duration(softlayerTimeout) * time.Second,
		SoftLayerUserName:    softlayerUsername,
		SoftLayerAPIKey:      softlayerAPIKey,
		RetryCount:           retryCount,
		SoftLayerEndpointURL: softlayerEndpointUrl,
		RetryDelay:           conns.RetryAPIDelay,
		FunctionNameSpace:    wskNameSpace,
		RiaasEndPoint:        riaasEndPoint,
		IAMToken:             iamToken,
		IAMRefreshToken:      iamRefreshToken,
		Zone:                 zone,
		Visibility:           visibility,
		EndpointsFile:        file,
		IAMTrustedProfileID:  iamTrustedProfileId,
	}

	return config.ClientSession()
}<|MERGE_RESOLUTION|>--- conflicted
+++ resolved
@@ -283,11 +283,8 @@
 			"ibm_cloudant":                          cloudant.DataSourceIBMCloudant(),
 			"ibm_database":                          database.DataSourceIBMDatabaseInstance(),
 			"ibm_database_connection":               database.DataSourceIBMDatabaseConnection(),
-<<<<<<< HEAD
 			"ibm_database_point_in_time_recovery":   database.DataSourceIBMDatabasePointInTimeRecovery(),
-=======
 			"ibm_database_remotes":                  database.DataSourceIBMDatabaseRemotes(),
->>>>>>> 43a17301
 			"ibm_compute_bare_metal":                classicinfrastructure.DataSourceIBMComputeBareMetal(),
 			"ibm_compute_image_template":            classicinfrastructure.DataSourceIBMComputeImageTemplate(),
 			"ibm_compute_placement_group":           classicinfrastructure.DataSourceIBMComputePlacementGroup(),
