package ibm

import (
	"os"
	"time"

	"github.com/hashicorp/terraform/helper/mutexkv"
	"github.com/hashicorp/terraform/helper/schema"
	"github.com/hashicorp/terraform/terraform"
)

// This is a global MutexKV for use within this plugin.
var ibmMutexKV = mutexkv.NewMutexKV()

// Provider returns a terraform.ResourceProvider.
func Provider() terraform.ResourceProvider {
	return &schema.Provider{
		Schema: map[string]*schema.Schema{
			"bluemix_api_key": {
				Type:        schema.TypeString,
				Optional:    true,
				Description: "The Bluemix API Key",
				DefaultFunc: schema.MultiEnvDefaultFunc([]string{"BM_API_KEY", "BLUEMIX_API_KEY"}, ""),
			},
			"bluemix_timeout": {
				Type:        schema.TypeInt,
				Optional:    true,
				Description: "The timeout (in seconds) to set for any Bluemix API calls made.",
				DefaultFunc: schema.MultiEnvDefaultFunc([]string{"BM_TIMEOUT", "BLUEMIX_TIMEOUT"}, 60),
			},
			"region": {
				Type:        schema.TypeString,
				Optional:    true,
				Description: "The Bluemix Region (for example 'us-south').",
				DefaultFunc: schema.MultiEnvDefaultFunc([]string{"BM_REGION", "BLUEMIX_REGION"}, "us-south"),
			},
			"resource_group": {
				Type:        schema.TypeString,
				Optional:    true,
				Description: "The Resource group id.",
				DefaultFunc: schema.MultiEnvDefaultFunc([]string{"BM_RESOURCE_GROUP", "BLUEMIX_RESOURCE_GROUP"}, ""),
			},
			"softlayer_api_key": {
				Type:        schema.TypeString,
				Optional:    true,
				Description: "The SoftLayer API Key",
				DefaultFunc: schema.MultiEnvDefaultFunc([]string{"SL_API_KEY", "SOFTLAYER_API_KEY"}, ""),
			},
			"softlayer_username": {
				Type:        schema.TypeString,
				Optional:    true,
				Description: "The SoftLayer user name",
				DefaultFunc: schema.MultiEnvDefaultFunc([]string{"SL_USERNAME", "SOFTLAYER_USERNAME"}, ""),
			},
			"softlayer_endpoint_url": {
				Type:        schema.TypeString,
				Optional:    true,
				Description: "The Softlayer Endpoint",
				DefaultFunc: schema.MultiEnvDefaultFunc([]string{"SL_ENDPOINT_URL", "SOFTLAYER_ENDPOINT_URL"}, "https://api.softlayer.com/rest/v3"),
			},
			"softlayer_timeout": {
				Type:        schema.TypeInt,
				Optional:    true,
				Description: "The timeout (in seconds) to set for any SoftLayer API calls made.",
				DefaultFunc: schema.MultiEnvDefaultFunc([]string{"SL_TIMEOUT", "SOFTLAYER_TIMEOUT"}, 60),
			},
			"max_retries": {
				Type:        schema.TypeInt,
				Optional:    true,
				Description: "The retry count to set for API calls.",
				DefaultFunc: schema.EnvDefaultFunc("MAX_RETRIES", 10),
			},
			"function_namespace": {
				Type:        schema.TypeString,
				Optional:    true,
				Description: "The IBM Cloud Function namespace",
				DefaultFunc: schema.EnvDefaultFunc("FUNCTION_NAMESPACE", ""),
			},
		},

		DataSourcesMap: map[string]*schema.Resource{
			"ibm_account":                    dataSourceIBMAccount(),
			"ibm_app":                        dataSourceIBMApp(),
			"ibm_app_domain_private":         dataSourceIBMAppDomainPrivate(),
			"ibm_app_domain_shared":          dataSourceIBMAppDomainShared(),
			"ibm_app_route":                  dataSourceIBMAppRoute(),
			"ibm_function_action":            dataSourceIBMFunctionAction(),
			"ibm_function_package":           dataSourceIBMFunctionPackage(),
			"ibm_function_rule":              dataSourceIBMFunctionRule(),
			"ibm_function_trigger":           dataSourceIBMFunctionTrigger(),
			"ibm_cis":                        dataSourceIBMCISInstance(),
			"ibm_cis_domain":                 dataSourceIBMCISDomain(),
			"ibm_cis_ip_addresses":           dataSourceIBMCISIP(),
			"ibm_database":                   dataSourceIBMDatabaseInstance(),
			"ibm_compute_bare_metal":         dataSourceIBMComputeBareMetal(),
			"ibm_compute_image_template":     dataSourceIBMComputeImageTemplate(),
			"ibm_compute_placement_group":    dataSourceIBMComputePlacementGroup(),
			"ibm_compute_ssh_key":            dataSourceIBMComputeSSHKey(),
			"ibm_compute_vm_instance":        dataSourceIBMComputeVmInstance(),
			"ibm_container_cluster":          dataSourceIBMContainerCluster(),
			"ibm_container_cluster_config":   dataSourceIBMContainerClusterConfig(),
			"ibm_container_cluster_versions": dataSourceIBMContainerClusterVersions(),
			"ibm_container_cluster_worker":   dataSourceIBMContainerClusterWorker(),
			"ibm_dns_domain_registration":    dataSourceIBMDNSDomainRegistration(),
			"ibm_dns_domain":                 dataSourceIBMDNSDomain(),
			"ibm_dns_secondary":              dataSourceIBMDNSSecondary(),
			"ibm_iam_user_policy":            dataSourceIBMIAMUserPolicy(),
			"ibm_iam_service_id":             dataSourceIBMIAMServiceID(),
			"ibm_iam_service_policy":         dataSourceIBMIAMServicePolicy(),
			"ibm_lbaas":                      dataSourceIBMLbaas(),
			"ibm_network_vlan":               dataSourceIBMNetworkVlan(),
			"ibm_org":                        dataSourceIBMOrg(),
			"ibm_org_quota":                  dataSourceIBMOrgQuota(),
			"ibm_resource_quota":             dataSourceIBMResourceQuota(),
			"ibm_resource_group":             dataSourceIBMResourceGroup(),
			"ibm_resource_instance":          dataSourceIBMResourceInstance(),
			"ibm_resource_key":               dataSourceIBMResourceKey(),
			"ibm_security_group":             dataSourceIBMSecurityGroup(),
			"ibm_service_instance":           dataSourceIBMServiceInstance(),
			"ibm_service_key":                dataSourceIBMServiceKey(),
			"ibm_service_plan":               dataSourceIBMServicePlan(),
			"ibm_space":                      dataSourceIBMSpace(),
		},

		ResourcesMap: map[string]*schema.Resource{

			"ibm_app":                                   resourceIBMApp(),
			"ibm_app_domain_private":                    resourceIBMAppDomainPrivate(),
			"ibm_app_domain_shared":                     resourceIBMAppDomainShared(),
			"ibm_app_route":                             resourceIBMAppRoute(),
			"ibm_function_action":                       resourceIBMFunctionAction(),
			"ibm_function_package":                      resourceIBMFunctionPackage(),
			"ibm_function_rule":                         resourceIBMFunctionRule(),
			"ibm_function_trigger":                      resourceIBMFunctionTrigger(),
			"ibm_cis":                                   resourceIBMCISInstance(),
			"ibm_database":                              resourceIBMDatabaseInstance(),
			"ibm_cis_domain":                            resourceIBMCISDomain(),
			"ibm_cis_domain_settings":                   resourceIBMCISSettings(),
			"ibm_cis_healthcheck":                       resourceIBMCISHealthCheck(),
			"ibm_cis_origin_pool":                       resourceIBMCISPool(),
			"ibm_cis_global_load_balancer":              resourceIBMCISGlb(),
			"ibm_cis_dns_record":                        resourceIBMCISDnsRecord(),
			"ibm_compute_autoscale_group":               resourceIBMComputeAutoScaleGroup(),
			"ibm_compute_autoscale_policy":              resourceIBMComputeAutoScalePolicy(),
			"ibm_compute_bare_metal":                    resourceIBMComputeBareMetal(),
			"ibm_compute_dedicated_host":                resourceIBMComputeDedicatedHost(),
			"ibm_compute_monitor":                       resourceIBMComputeMonitor(),
			"ibm_compute_placement_group":               resourceIBMComputePlacementGroup(),
			"ibm_compute_provisioning_hook":             resourceIBMComputeProvisioningHook(),
			"ibm_compute_ssh_key":                       resourceIBMComputeSSHKey(),
			"ibm_compute_ssl_certificate":               resourceIBMComputeSSLCertificate(),
			"ibm_compute_user":                          resourceIBMComputeUser(),
			"ibm_compute_vm_instance":                   resourceIBMComputeVmInstance(),
			"ibm_container_alb":                         resourceIBMContainerALB(),
			"ibm_container_alb_cert":                    resourceIBMContainerALBCert(),
			"ibm_container_cluster":                     resourceIBMContainerCluster(),
			"ibm_container_cluster_feature":             resourceIBMContainerClusterFeature(),
			"ibm_container_bind_service":                resourceIBMContainerBindService(),
			"ibm_container_worker_pool":                 resourceIBMContainerWorkerPool(),
			"ibm_container_worker_pool_zone_attachment": resourceIBMContainerWorkerPoolZoneAttachment(),
			"ibm_dns_domain":                            resourceIBMDNSDomain(),
			"ibm_dns_domain_registration_nameservers":   resourceIBMDNSDomainRegistrationNameservers(),
			"ibm_dns_secondary":                         resourceIBMDNSSecondary(),
			"ibm_dns_record":                            resourceIBMDNSRecord(),
			"ibm_firewall":                              resourceIBMFirewall(),
			"ibm_firewall_policy":                       resourceIBMFirewallPolicy(),
			"ibm_iam_access_group":                      resourceIBMIAMAccessGroup(),
			"ibm_iam_access_group_members":              resourceIBMIAMAccessGroupMembers(),
			"ibm_iam_access_group_policy":               resourceIBMIAMAccessGroupPolicy(),
			"ibm_iam_user_policy":                       resourceIBMIAMUserPolicy(),
			"ibm_iam_service_id":                        resourceIBMIAMServiceID(),
			"ibm_iam_service_policy":                    resourceIBMIAMServicePolicy(),
			"ibm_lb":                                    resourceIBMLb(),
			"ibm_lbaas":                                 resourceIBMLbaas(),
			"ibm_lbaas_health_monitor":                  resourceIBMLbaasHealthMonitor(),
			"ibm_lbaas_server_instance_attachment":      resourceIBMLbaasServerInstanceAttachment(),
			"ibm_lb_service":                            resourceIBMLbService(),
			"ibm_lb_service_group":                      resourceIBMLbServiceGroup(),
			"ibm_lb_vpx":                                resourceIBMLbVpx(),
			"ibm_lb_vpx_ha":                             resourceIBMLbVpxHa(),
			"ibm_lb_vpx_service":                        resourceIBMLbVpxService(),
			"ibm_lb_vpx_vip":                            resourceIBMLbVpxVip(),
			"ibm_multi_vlan_firewall":                   resourceIBMMultiVlanFirewall(),
			"ibm_network_gateway":                       resourceIBMNetworkGateway(),
			"ibm_network_gateway_vlan_association":      resourceIBMNetworkGatewayVlanAttachment(),
			"ibm_network_interface_sg_attachment":       resourceIBMNetworkInterfaceSGAttachment(),
			"ibm_network_public_ip":                     resourceIBMNetworkPublicIp(),
			"ibm_network_vlan":                          resourceIBMNetworkVlan(),
			"ibm_network_vlan_spanning":                 resourceIBMNetworkVlanSpan(),
			"ibm_object_storage_account":                resourceIBMObjectStorageAccount(),
			"ibm_org":                                   resourceIBMOrg(),
			"ibm_resource_group":                        resourceIBMResourceGroup(),
			"ibm_resource_instance":                     resourceIBMResourceInstance(),
			"ibm_resource_key":                          resourceIBMResourceKey(),
			"ibm_security_group":                        resourceIBMSecurityGroup(),
			"ibm_security_group_rule":                   resourceIBMSecurityGroupRule(),
			"ibm_service_instance":                      resourceIBMServiceInstance(),
			"ibm_service_key":                           resourceIBMServiceKey(),
			"ibm_space":                                 resourceIBMSpace(),
			"ibm_storage_evault":                        resourceIBMStorageEvault(),
			"ibm_storage_block":                         resourceIBMStorageBlock(),
			"ibm_storage_file":                          resourceIBMStorageFile(),
			"ibm_subnet":                                resourceIBMSubnet(),
<<<<<<< HEAD
			"ibm_dns_reverse_record":                    resourceIBMDNSReverseRecord(),
=======
			"ibm_ssl_certificate":                       resourceIBMSSLCertificate(),
>>>>>>> 39014884
			"ibm_cdn":                                   resourceIBMCDN(),
			"ibm_hardware_firewall_shared":              resourceIBMFirewallShared(),
		},

		ConfigureFunc: providerConfigure,
	}
}

func providerConfigure(d *schema.ResourceData) (interface{}, error) {
	bluemixAPIKey := d.Get("bluemix_api_key").(string)
	softlayerUsername := d.Get("softlayer_username").(string)
	softlayerAPIKey := d.Get("softlayer_api_key").(string)
	softlayerEndpointUrl := d.Get("softlayer_endpoint_url").(string)
	softlayerTimeout := d.Get("softlayer_timeout").(int)
	bluemixTimeout := d.Get("bluemix_timeout").(int)
	resourceGrp := d.Get("resource_group").(string)
	region := d.Get("region").(string)
	retryCount := d.Get("max_retries").(int)
	wskNameSpace := d.Get("function_namespace").(string)

	wskEnvVal, err := schema.EnvDefaultFunc("FUNCTION_NAMESPACE", "")()
	if err != nil {
		return nil, err
	}
	//Set environment variable to be used in DiffSupressFunction
	if wskEnvVal.(string) == "" {
		os.Setenv("FUNCTION_NAMESPACE", wskNameSpace)
	}

	config := Config{
		BluemixAPIKey:        bluemixAPIKey,
		Region:               region,
		ResourceGroup:        resourceGrp,
		BluemixTimeout:       time.Duration(bluemixTimeout) * time.Second,
		SoftLayerTimeout:     time.Duration(softlayerTimeout) * time.Second,
		SoftLayerUserName:    softlayerUsername,
		SoftLayerAPIKey:      softlayerAPIKey,
		RetryCount:           retryCount,
		SoftLayerEndpointURL: softlayerEndpointUrl,
		RetryDelay:           RetryAPIDelay,
		FunctionNameSpace:    wskNameSpace,
	}

	return config.ClientSession()
}<|MERGE_RESOLUTION|>--- conflicted
+++ resolved
@@ -201,11 +201,8 @@
 			"ibm_storage_block":                         resourceIBMStorageBlock(),
 			"ibm_storage_file":                          resourceIBMStorageFile(),
 			"ibm_subnet":                                resourceIBMSubnet(),
-<<<<<<< HEAD
 			"ibm_dns_reverse_record":                    resourceIBMDNSReverseRecord(),
-=======
 			"ibm_ssl_certificate":                       resourceIBMSSLCertificate(),
->>>>>>> 39014884
 			"ibm_cdn":                                   resourceIBMCDN(),
 			"ibm_hardware_firewall_shared":              resourceIBMFirewallShared(),
 		},
