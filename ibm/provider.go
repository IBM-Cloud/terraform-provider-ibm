--- conflicted
+++ resolved
@@ -173,15 +173,10 @@
 			"ibm_app_route":          dataSourceIBMAppRoute(),
 
 			// AppID
-<<<<<<< HEAD
-			"ibm_appid_application":  dataSourceIBMAppIDApplication(),
-			"ibm_appid_token_config": dataSourceIBMAppIDTokenConfig(),
-			"ibm_appid_role":         dataSourceIBMAppIDRole(),
-=======
 			"ibm_appid_application":        dataSourceIBMAppIDApplication(),
 			"ibm_appid_application_scopes": dataSourceIBMAppIDApplicationScopes(),
 			"ibm_appid_token_config":       dataSourceIBMAppIDTokenConfig(),
->>>>>>> 8f070e10
+			"ibm_appid_role":               dataSourceIBMAppIDRole(),
 
 			"ibm_function_action":                    dataSourceIBMFunctionAction(),
 			"ibm_function_package":                   dataSourceIBMFunctionPackage(),
@@ -435,15 +430,11 @@
 			"ibm_app_route":                         resourceIBMAppRoute(),
 
 			// AppID
-<<<<<<< HEAD
-			"ibm_appid_application":  resourceIBMAppIDApplication(),
-			"ibm_appid_token_config": resourceIBMAppIDTokenConfig(),
-			"ibm_appid_role":         resourceIBMAppIDRole(),
-=======
+
 			"ibm_appid_application":        resourceIBMAppIDApplication(),
 			"ibm_appid_application_scopes": resourceIBMAppIDApplicationScopes(),
 			"ibm_appid_token_config":       resourceIBMAppIDTokenConfig(),
->>>>>>> 8f070e10
+			"ibm_appid_role":               resourceIBMAppIDRole(),
 
 			"ibm_function_action":                                resourceIBMFunctionAction(),
 			"ibm_function_package":                               resourceIBMFunctionPackage(),
