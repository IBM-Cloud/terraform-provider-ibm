--- conflicted
+++ resolved
@@ -202,11 +202,7 @@
 		},
 
 		ResourcesMap: map[string]*schema.Resource{
-<<<<<<< HEAD
-			/*"ibm_app":                      resourceIBMApp(),
-=======
-			"ibm_app":                      resourceIBMApp(),
->>>>>>> 646a8051
+			/*"ibm_app":                    resourceIBMApp(),
 			"ibm_app_domain_private":       resourceIBMAppDomainPrivate(),
 			"ibm_app_domain_shared":        resourceIBMAppDomainShared(),
 			"ibm_app_route":                resourceIBMAppRoute(),
