package ibm

import (
	"os"
	"sync"
	"time"

	"github.com/hashicorp/terraform-plugin-sdk/helper/mutexkv"
	"github.com/hashicorp/terraform-plugin-sdk/helper/schema"
	"github.com/hashicorp/terraform-plugin-sdk/terraform"
)

// This is a global MutexKV for use within this plugin.
var ibmMutexKV = mutexkv.NewMutexKV()

// Provider returns a terraform.ResourceProvider.
func Provider() terraform.ResourceProvider {
	return &schema.Provider{
		Schema: map[string]*schema.Schema{
			"bluemix_api_key": {
				Type:        schema.TypeString,
				Optional:    true,
				Description: "The Bluemix API Key",
				DefaultFunc: schema.MultiEnvDefaultFunc([]string{"BM_API_KEY", "BLUEMIX_API_KEY"}, nil),
				Deprecated:  "This field is deprecated please use ibmcloud_api_key",
			},
			"bluemix_timeout": {
				Type:        schema.TypeInt,
				Optional:    true,
				Description: "The timeout (in seconds) to set for any Bluemix API calls made.",
				DefaultFunc: schema.MultiEnvDefaultFunc([]string{"BM_TIMEOUT", "BLUEMIX_TIMEOUT"}, nil),
				Deprecated:  "This field is deprecated please use ibmcloud_timeout",
			},
			"ibmcloud_api_key": {
				Type:        schema.TypeString,
				Optional:    true,
				Description: "The IBM Cloud API Key",
				DefaultFunc: schema.MultiEnvDefaultFunc([]string{"IC_API_KEY", "IBMCLOUD_API_KEY"}, nil),
			},
			"ibmcloud_timeout": {
				Type:        schema.TypeInt,
				Optional:    true,
				Description: "The timeout (in seconds) to set for any IBM Cloud API calls made.",
				DefaultFunc: schema.MultiEnvDefaultFunc([]string{"IC_TIMEOUT", "IBMCLOUD_TIMEOUT"}, 60),
			},
			"region": {
				Type:        schema.TypeString,
				Optional:    true,
				Description: "The IBM cloud Region (for example 'us-south').",
				DefaultFunc: schema.MultiEnvDefaultFunc([]string{"IC_REGION", "IBMCLOUD_REGION", "BM_REGION", "BLUEMIX_REGION"}, "us-south"),
			},
			"zone": {
				Type:        schema.TypeString,
				Optional:    true,
				Description: "The IBM cloud Region zone (for example 'us-south-1') for power resources.",
				DefaultFunc: schema.MultiEnvDefaultFunc([]string{"IC_ZONE", "IBMCLOUD_ZONE"}, ""),
			},
			"resource_group": {
				Type:        schema.TypeString,
				Optional:    true,
				Description: "The Resource group id.",
				DefaultFunc: schema.MultiEnvDefaultFunc([]string{"IC_RESOURCE_GROUP", "IBMCLOUD_RESOURCE_GROUP", "BM_RESOURCE_GROUP", "BLUEMIX_RESOURCE_GROUP"}, ""),
			},
			"softlayer_api_key": {
				Type:        schema.TypeString,
				Optional:    true,
				Description: "The SoftLayer API Key",
				DefaultFunc: schema.MultiEnvDefaultFunc([]string{"SL_API_KEY", "SOFTLAYER_API_KEY"}, nil),
				Deprecated:  "This field is deprecated please use iaas_classic_api_key",
			},
			"softlayer_username": {
				Type:        schema.TypeString,
				Optional:    true,
				Description: "The SoftLayer user name",
				DefaultFunc: schema.MultiEnvDefaultFunc([]string{"SL_USERNAME", "SOFTLAYER_USERNAME"}, nil),
				Deprecated:  "This field is deprecated please use iaas_classic_username",
			},
			"softlayer_endpoint_url": {
				Type:        schema.TypeString,
				Optional:    true,
				Description: "The Softlayer Endpoint",
				DefaultFunc: schema.MultiEnvDefaultFunc([]string{"SL_ENDPOINT_URL", "SOFTLAYER_ENDPOINT_URL"}, nil),
				Deprecated:  "This field is deprecated please use iaas_classic_endpoint_url",
			},
			"softlayer_timeout": {
				Type:        schema.TypeInt,
				Optional:    true,
				Description: "The timeout (in seconds) to set for any SoftLayer API calls made.",
				DefaultFunc: schema.MultiEnvDefaultFunc([]string{"SL_TIMEOUT", "SOFTLAYER_TIMEOUT"}, nil),
				Deprecated:  "This field is deprecated please use iaas_classic_timeout",
			},
			"iaas_classic_api_key": {
				Type:        schema.TypeString,
				Optional:    true,
				Description: "The Classic Infrastructure API Key",
				DefaultFunc: schema.MultiEnvDefaultFunc([]string{"IAAS_CLASSIC_API_KEY"}, nil),
			},
			"iaas_classic_username": {
				Type:        schema.TypeString,
				Optional:    true,
				Description: "The Classic Infrastructure API user name",
				DefaultFunc: schema.MultiEnvDefaultFunc([]string{"IAAS_CLASSIC_USERNAME"}, nil),
			},
			"iaas_classic_endpoint_url": {
				Type:        schema.TypeString,
				Optional:    true,
				Description: "The Classic Infrastructure Endpoint",
				DefaultFunc: schema.MultiEnvDefaultFunc([]string{"IAAS_CLASSIC_ENDPOINT_URL"}, "https://api.softlayer.com/rest/v3"),
			},
			"iaas_classic_timeout": {
				Type:        schema.TypeInt,
				Optional:    true,
				Description: "The timeout (in seconds) to set for any Classic Infrastructure API calls made.",
				DefaultFunc: schema.MultiEnvDefaultFunc([]string{"IAAS_CLASSIC_TIMEOUT"}, 60),
			},
			"max_retries": {
				Type:        schema.TypeInt,
				Optional:    true,
				Description: "The retry count to set for API calls.",
				DefaultFunc: schema.EnvDefaultFunc("MAX_RETRIES", 10),
			},
			"function_namespace": {
				Type:        schema.TypeString,
				Optional:    true,
				Description: "The IBM Cloud Function namespace",
				DefaultFunc: schema.EnvDefaultFunc("FUNCTION_NAMESPACE", ""),
			},
			"riaas_endpoint": {
				Type:        schema.TypeString,
				Optional:    true,
				Description: "The next generation infrastructure service endpoint url.",
				DefaultFunc: schema.MultiEnvDefaultFunc([]string{"RIAAS_ENDPOINT"}, nil),
				Deprecated:  "This field is deprecated use generation",
			},
			"generation": {
				Type:        schema.TypeInt,
				Optional:    true,
				Description: "Generation of Virtual Private Cloud. Default is 2",
				DefaultFunc: schema.MultiEnvDefaultFunc([]string{"IC_GENERATION", "IBMCLOUD_GENERATION"}, 2),
			},
			"iam_token": {
				Type:        schema.TypeString,
				Optional:    true,
				Description: "IAM Authentication token",
				DefaultFunc: schema.MultiEnvDefaultFunc([]string{"IC_IAM_TOKEN", "IBMCLOUD_IAM_TOKEN"}, nil),
			},
			"iam_refresh_token": {
				Type:        schema.TypeString,
				Optional:    true,
				Description: "IAM Authentication refresh token",
				DefaultFunc: schema.MultiEnvDefaultFunc([]string{"IC_IAM_REFRESH_TOKEN", "IBMCLOUD_IAM_REFRESH_TOKEN"}, nil),
			},
		},

		DataSourcesMap: map[string]*schema.Resource{
			"ibm_api_gateway":                      dataSourceIBMApiGateway(),
			"ibm_account":                          dataSourceIBMAccount(),
			"ibm_app":                              dataSourceIBMApp(),
			"ibm_app_domain_private":               dataSourceIBMAppDomainPrivate(),
			"ibm_app_domain_shared":                dataSourceIBMAppDomainShared(),
			"ibm_app_route":                        dataSourceIBMAppRoute(),
			"ibm_function_action":                  dataSourceIBMFunctionAction(),
			"ibm_function_package":                 dataSourceIBMFunctionPackage(),
			"ibm_function_rule":                    dataSourceIBMFunctionRule(),
			"ibm_function_trigger":                 dataSourceIBMFunctionTrigger(),
			"ibm_certificate_manager_certificates": dataIBMCertificateManagerCertificates(),
			"ibm_cis":                              dataSourceIBMCISInstance(),
			"ibm_cis_domain":                       dataSourceIBMCISDomain(),
			"ibm_cis_firewall":                     dataIBMCISFirewallRecord(),
			"ibm_cis_rate_limit":                   dataSourceIBMCISRateLimit(),
			"ibm_cis_ip_addresses":                 dataSourceIBMCISIP(),
			"ibm_database":                         dataSourceIBMDatabaseInstance(),
			"ibm_compute_bare_metal":               dataSourceIBMComputeBareMetal(),
			"ibm_compute_image_template":           dataSourceIBMComputeImageTemplate(),
			"ibm_compute_placement_group":          dataSourceIBMComputePlacementGroup(),
			"ibm_compute_ssh_key":                  dataSourceIBMComputeSSHKey(),
			"ibm_compute_vm_instance":              dataSourceIBMComputeVmInstance(),
			"ibm_container_cluster":                dataSourceIBMContainerCluster(),
			"ibm_container_cluster_config":         dataSourceIBMContainerClusterConfig(),
			"ibm_container_cluster_versions":       dataSourceIBMContainerClusterVersions(),
			"ibm_container_cluster_worker":         dataSourceIBMContainerClusterWorker(),
			"ibm_container_vpc_cluster":            dataSourceIBMContainerVPCCluster(),
			"ibm_container_vpc_cluster_worker":     dataSourceIBMContainerVPCClusterWorker(),
			"ibm_cos_bucket":                       dataSourceIBMCosBucket(),
			"ibm_dns_domain_registration":          dataSourceIBMDNSDomainRegistration(),
			"ibm_dns_domain":                       dataSourceIBMDNSDomain(),
			"ibm_dns_secondary":                    dataSourceIBMDNSSecondary(),
			"ibm_iam_access_group":                 dataSourceIBMIAMAccessGroup(),
			"ibm_iam_auth_token":                   dataSourceIBMIAMAuthToken(),
			"ibm_iam_role_actions":                 datasourceIBMIAMRoleAction(),
			"ibm_iam_roles":                        datasourceIBMIAMRole(),
			"ibm_iam_user_policy":                  dataSourceIBMIAMUserPolicy(),
			"ibm_iam_service_id":                   dataSourceIBMIAMServiceID(),
			"ibm_iam_service_policy":               dataSourceIBMIAMServicePolicy(),
			"ibm_is_image":                         dataSourceIBMISImage(),
			"ibm_is_images":                        dataSourceIBMISImages(),
			"ibm_is_instance_profile":              dataSourceIBMISInstanceProfile(),
			"ibm_is_instance_profiles":             dataSourceIBMISInstanceProfiles(),
			"ibm_is_region":                        dataSourceIBMISRegion(),
			"ibm_is_ssh_key":                       dataSourceIBMISSSHKey(),
			"ibm_is_subnet":                        dataSourceIBMISSubnet(),
			"ibm_is_subnets":                       dataSourceIBMISSubnets(),
			"ibm_is_vpc":                           dataSourceIBMISVPC(),
			"ibm_is_zone":                          dataSourceIBMISZone(),
			"ibm_is_zones":                         dataSourceIBMISZones(),
			"ibm_lbaas":                            dataSourceIBMLbaas(),
			"ibm_network_vlan":                     dataSourceIBMNetworkVlan(),
			"ibm_org":                              dataSourceIBMOrg(),
			"ibm_org_quota":                        dataSourceIBMOrgQuota(),
			"ibm_kp_key":                           dataSourceIBMkey(),
			"ibm_resource_quota":                   dataSourceIBMResourceQuota(),
			"ibm_resource_group":                   dataSourceIBMResourceGroup(),
			"ibm_resource_instance":                dataSourceIBMResourceInstance(),
			"ibm_resource_key":                     dataSourceIBMResourceKey(),
			"ibm_security_group":                   dataSourceIBMSecurityGroup(),
			"ibm_service_instance":                 dataSourceIBMServiceInstance(),
			"ibm_service_key":                      dataSourceIBMServiceKey(),
			"ibm_service_plan":                     dataSourceIBMServicePlan(),
			"ibm_space":                            dataSourceIBMSpace(),
			"ibm_schematics_workspace":             dataSourceSchematicsWorkspace(),
			"ibm_schematics_output":                dataSourceSchematicsOut(),
			"ibm_schematics_state":                 dataSourceSchematicsState(),

			// Added for Power Resources

			"ibm_pi_key":                dataSourceIBMPIKey(),
			"ibm_pi_image":              dataSourceIBMPIImage(),
			"ibm_pi_instance":           dataSourceIBMPIInstance(),
			"ibm_pi_tenant":             dataSourceIBMPITenant(),
			"ibm_pi_network":            dataSourceIBMPINetwork(),
			"ibm_pi_volume":             dataSourceIBMPIVolume(),
			"ibm_pi_instance_volumes":   dataSourceIBMPIVolumes(),
			"ibm_pi_public_network":     dataSourceIBMPIPublicNetwork(),
			"ibm_pi_images":             dataSourceIBMPIImages(),
			"ibm_pi_instance_ip":        dataSourceIBMPIInstanceIP(),
			"ibm_pi_instance_snapshots": dataSourceIBMPISnapshots(),
			"ibm_pi_pvm_snapshots":      dataSourceIBMPISnapshot(),

			// Added for private dns zones

			"ibm_dns_zones":              dataSourceIBMPrivateDNSZones(),
			"ibm_dns_permitted_networks": dataSourceIBMPrivateDNSPermittedNetworks(),
			"ibm_dns_resource_records":   dataSourceIBMPrivateDNSResourceRecords(),

			// Added for Direct Link

<<<<<<< HEAD
			"ibm_dl_gateways":      dataSourceIBMDLGateways(),
			"ibm_dl_speed_options": dataSourceIBMDLSpeedOptions(),
=======
			"ibm_dl_gateways": dataSourceIBMDLGateways(),

			//Added for Transit Gateway
			"ibm_tg_gateway":  dataSourceIBMTransitGateway(),
			"ibm_tg_gateways": dataSourceIBMTransitGateways(),
			"ibm_dl_gateway":  dataSourceIBMDLGateway(),
>>>>>>> 43ccd4ff
		},

		ResourcesMap: map[string]*schema.Resource{
			"ibm_api_gateway_endpoint":                           resourceIBMApiGatewayEndPoint(),
			"ibm_api_gateway_endpoint_subscription":              resourceIBMApiGatewayEndpointSubscription(),
			"ibm_app":                                            resourceIBMApp(),
			"ibm_app_domain_private":                             resourceIBMAppDomainPrivate(),
			"ibm_app_domain_shared":                              resourceIBMAppDomainShared(),
			"ibm_app_route":                                      resourceIBMAppRoute(),
			"ibm_function_action":                                resourceIBMFunctionAction(),
			"ibm_function_package":                               resourceIBMFunctionPackage(),
			"ibm_function_rule":                                  resourceIBMFunctionRule(),
			"ibm_function_trigger":                               resourceIBMFunctionTrigger(),
			"ibm_cis":                                            resourceIBMCISInstance(),
			"ibm_database":                                       resourceIBMDatabaseInstance(),
			"ibm_certificate_manager_import":                     resourceIBMCertificateManagerImport(),
			"ibm_certificate_manager_order":                      resourceIBMCertificateManagerOrder(),
			"ibm_cis_domain":                                     resourceIBMCISDomain(),
			"ibm_cis_domain_settings":                            resourceIBMCISSettings(),
			"ibm_cis_firewall":                                   resourceIBMCISFirewallRecord(),
			"ibm_cis_healthcheck":                                resourceIBMCISHealthCheck(),
			"ibm_cis_origin_pool":                                resourceIBMCISPool(),
			"ibm_cis_global_load_balancer":                       resourceIBMCISGlb(),
			"ibm_cis_dns_record":                                 resourceIBMCISDnsRecord(),
			"ibm_cis_rate_limit":                                 resourceIBMCISRateLimit(),
			"ibm_compute_autoscale_group":                        resourceIBMComputeAutoScaleGroup(),
			"ibm_compute_autoscale_policy":                       resourceIBMComputeAutoScalePolicy(),
			"ibm_compute_bare_metal":                             resourceIBMComputeBareMetal(),
			"ibm_compute_dedicated_host":                         resourceIBMComputeDedicatedHost(),
			"ibm_compute_monitor":                                resourceIBMComputeMonitor(),
			"ibm_compute_placement_group":                        resourceIBMComputePlacementGroup(),
			"ibm_compute_provisioning_hook":                      resourceIBMComputeProvisioningHook(),
			"ibm_compute_ssh_key":                                resourceIBMComputeSSHKey(),
			"ibm_compute_ssl_certificate":                        resourceIBMComputeSSLCertificate(),
			"ibm_compute_user":                                   resourceIBMComputeUser(),
			"ibm_compute_vm_instance":                            resourceIBMComputeVmInstance(),
			"ibm_container_alb":                                  resourceIBMContainerALB(),
			"ibm_container_vpc_alb":                              resourceIBMContainerVpcALB(),
			"ibm_container_vpc_worker_pool":                      resourceIBMContainerVpcWorkerPool(),
			"ibm_container_vpc_cluster":                          resourceIBMContainerVpcCluster(),
			"ibm_container_alb_cert":                             resourceIBMContainerALBCert(),
			"ibm_container_cluster":                              resourceIBMContainerCluster(),
			"ibm_container_cluster_feature":                      resourceIBMContainerClusterFeature(),
			"ibm_container_bind_service":                         resourceIBMContainerBindService(),
			"ibm_container_worker_pool":                          resourceIBMContainerWorkerPool(),
			"ibm_container_worker_pool_zone_attachment":          resourceIBMContainerWorkerPoolZoneAttachment(),
			"ibm_cos_bucket":                                     resourceIBMCOS(),
			"ibm_dns_domain":                                     resourceIBMDNSDomain(),
			"ibm_dns_domain_registration_nameservers":            resourceIBMDNSDomainRegistrationNameservers(),
			"ibm_dns_secondary":                                  resourceIBMDNSSecondary(),
			"ibm_dns_record":                                     resourceIBMDNSRecord(),
			"ibm_firewall":                                       resourceIBMFirewall(),
			"ibm_firewall_policy":                                resourceIBMFirewallPolicy(),
			"ibm_iam_access_group":                               resourceIBMIAMAccessGroup(),
			"ibm_iam_custom_role":                                resourceIBMIAMCustomRole(),
			"ibm_iam_access_group_dynamic_rule":                  resourceIBMIAMDynamicRule(),
			"ibm_iam_access_group_members":                       resourceIBMIAMAccessGroupMembers(),
			"ibm_iam_access_group_policy":                        resourceIBMIAMAccessGroupPolicy(),
			"ibm_iam_authorization_policy":                       resourceIBMIAMAuthorizationPolicy(),
			"ibm_iam_authorization_policy_detach":                resourceIBMIAMAuthorizationPolicyDetach(),
			"ibm_iam_user_policy":                                resourceIBMIAMUserPolicy(),
			"ibm_iam_service_id":                                 resourceIBMIAMServiceID(),
			"ibm_iam_service_policy":                             resourceIBMIAMServicePolicy(),
			"ibm_iam_user_invite":                                resourceIBMUserInvite(),
			"ibm_ipsec_vpn":                                      resourceIBMIPSecVPN(),
			"ibm_is_floating_ip":                                 resourceIBMISFloatingIP(),
			"ibm_is_instance":                                    resourceIBMISInstance(),
			"ibm_is_ike_policy":                                  resourceIBMISIKEPolicy(),
			"ibm_is_ipsec_policy":                                resourceIBMISIPSecPolicy(),
			"ibm_is_lb":                                          resourceIBMISLB(),
			"ibm_is_lb_listener":                                 resourceIBMISLBListener(),
			"ibm_is_lb_listener_policy":                          resourceIBMISLBListenerPolicy(),
			"ibm_is_lb_listener_policy_rule":                     resourceIBMISLBListenerPolicyRule(),
			"ibm_is_lb_pool":                                     resourceIBMISLBPool(),
			"ibm_is_lb_pool_member":                              resourceIBMISLBPoolMember(),
			"ibm_is_network_acl":                                 resourceIBMISNetworkACL(),
			"ibm_is_public_gateway":                              resourceIBMISPublicGateway(),
			"ibm_is_security_group":                              resourceIBMISSecurityGroup(),
			"ibm_is_security_group_rule":                         resourceIBMISSecurityGroupRule(),
			"ibm_is_security_group_network_interface_attachment": resourceIBMISSecurityGroupNetworkInterfaceAttachment(),
			"ibm_is_subnet":                                      resourceIBMISSubnet(),
			"ibm_is_ssh_key":                                     resourceIBMISSSHKey(),
			"ibm_is_volume":                                      resourceIBMISVolume(),
			"ibm_is_vpn_gateway":                                 resourceIBMISVPNGateway(),
			"ibm_is_vpn_gateway_connection":                      resourceIBMISVPNGatewayConnection(),
			"ibm_is_vpc":                                         resourceIBMISVPC(),
			"ibm_is_vpc_address_prefix":                          resourceIBMISVpcAddressPrefix(),
			"ibm_is_vpc_route":                                   resourceIBMISVpcRoute(),
			"ibm_is_image":                                       resourceIBMISImage(),
			"ibm_lb":                                             resourceIBMLb(),
			"ibm_lbaas":                                          resourceIBMLbaas(),
			"ibm_lbaas_health_monitor":                           resourceIBMLbaasHealthMonitor(),
			"ibm_lbaas_server_instance_attachment":               resourceIBMLbaasServerInstanceAttachment(),
			"ibm_lb_service":                                     resourceIBMLbService(),
			"ibm_lb_service_group":                               resourceIBMLbServiceGroup(),
			"ibm_lb_vpx":                                         resourceIBMLbVpx(),
			"ibm_lb_vpx_ha":                                      resourceIBMLbVpxHa(),
			"ibm_lb_vpx_service":                                 resourceIBMLbVpxService(),
			"ibm_lb_vpx_vip":                                     resourceIBMLbVpxVip(),
			"ibm_multi_vlan_firewall":                            resourceIBMMultiVlanFirewall(),
			"ibm_network_gateway":                                resourceIBMNetworkGateway(),
			"ibm_network_gateway_vlan_association":               resourceIBMNetworkGatewayVlanAttachment(),
			"ibm_network_interface_sg_attachment":                resourceIBMNetworkInterfaceSGAttachment(),
			"ibm_network_public_ip":                              resourceIBMNetworkPublicIp(),
			"ibm_network_vlan":                                   resourceIBMNetworkVlan(),
			"ibm_network_vlan_spanning":                          resourceIBMNetworkVlanSpan(),
			"ibm_object_storage_account":                         resourceIBMObjectStorageAccount(),
			"ibm_org":                                            resourceIBMOrg(),
			"ibm_kp_key":                                         resourceIBMkey(),
			"ibm_resource_group":                                 resourceIBMResourceGroup(),
			"ibm_resource_instance":                              resourceIBMResourceInstance(),
			"ibm_resource_key":                                   resourceIBMResourceKey(),
			"ibm_security_group":                                 resourceIBMSecurityGroup(),
			"ibm_security_group_rule":                            resourceIBMSecurityGroupRule(),
			"ibm_service_instance":                               resourceIBMServiceInstance(),
			"ibm_service_key":                                    resourceIBMServiceKey(),
			"ibm_space":                                          resourceIBMSpace(),
			"ibm_storage_evault":                                 resourceIBMStorageEvault(),
			"ibm_storage_block":                                  resourceIBMStorageBlock(),
			"ibm_storage_file":                                   resourceIBMStorageFile(),
			"ibm_subnet":                                         resourceIBMSubnet(),
			"ibm_dns_reverse_record":                             resourceIBMDNSReverseRecord(),
			"ibm_ssl_certificate":                                resourceIBMSSLCertificate(),
			"ibm_cdn":                                            resourceIBMCDN(),
			"ibm_hardware_firewall_shared":                       resourceIBMFirewallShared(),

			//Added for Power Colo

			"ibm_pi_key":           resourceIBMPIKey(),
			"ibm_pi_volume":        resourceIBMPIVolume(),
			"ibm_pi_network":       resourceIBMPINetwork(),
			"ibm_pi_instance":      resourceIBMPIInstance(),
			"ibm_pi_operations":    resourceIBMPIIOperations(),
			"ibm_pi_volume_attach": resourceIBMPIVolumeAttach(),
			"ibm_pi_capture":       resourceIBMPICapture(),
			"ibm_pi_image":         resourceIBMPIImage(),

			//Private DNS related resources
			"ibm_dns_zone":              resourceIBMPrivateDNSZone(),
			"ibm_dns_permitted_network": resourceIBMPrivateDNSPermittedNetwork(),
			"ibm_dns_resource_record":   resourceIBMPrivateDNSResourceRecord(),

			//Direct Link related resources
			"ibm_dl_gateway":            resourceIBMDLGateway(),
			"ibm_dl_virtual_connection": resourceIBMDLGatewayVC(),
			//Added for Transit Gateway
			"ibm_tg_gateway": resourceIBMTransitGateway(),
		},

		ConfigureFunc: providerConfigure,
	}
}

var globalValidatorDict ValidatorDict
var initOnce sync.Once

func Validator() ValidatorDict {
	initOnce.Do(func() {
		globalValidatorDict = ValidatorDict{
			ResourceValidatorDictionary: map[string]*ResourceValidator{
				"ibm_is_vpc":                resourceIBMISVPCValidator(),
				"ibm_is_ike_policy":         resourceIBMISIKEValidator(),
				"ibm_iam_custom_role":       resourceIBMIAMCustomRoleValidator(),
				"ibm_cis_rate_limit":        resourceIBMCISRateLimitValidator(),
				"ibm_tg_gateway":            resourceIBMTGValidator(),
				"ibm_dl_virtual_connection": resourceIBMdlGatewayVCValidator(),
				"ibm_dl_gateway":            resourceIBMDLGatewayValidator(),
				"ibm_dl_speed_options":      datasourceIBMDLSpeedOptionsValidator(),
			},
		}
	})
	return globalValidatorDict
}

func providerConfigure(d *schema.ResourceData) (interface{}, error) {
	var bluemixAPIKey string
	var bluemixTimeout int
	var iamToken, iamRefreshToken string
	if key, ok := d.GetOk("bluemix_api_key"); ok {
		bluemixAPIKey = key.(string)
	}
	if key, ok := d.GetOk("ibmcloud_api_key"); ok {
		bluemixAPIKey = key.(string)
	}
	if itoken, ok := d.GetOk("iam_token"); ok {
		iamToken = itoken.(string)
	}
	if rtoken, ok := d.GetOk("iam_refresh_token"); ok {
		iamRefreshToken = rtoken.(string)
	}
	var softlayerUsername, softlayerAPIKey, softlayerEndpointUrl string
	var softlayerTimeout int
	if username, ok := d.GetOk("softlayer_username"); ok {
		softlayerUsername = username.(string)
	}
	if username, ok := d.GetOk("iaas_classic_username"); ok {
		softlayerUsername = username.(string)
	}
	if apikey, ok := d.GetOk("softlayer_api_key"); ok {
		softlayerAPIKey = apikey.(string)
	}
	if apikey, ok := d.GetOk("iaas_classic_api_key"); ok {
		softlayerAPIKey = apikey.(string)
	}
	if endpoint, ok := d.GetOk("softlayer_endpoint_url"); ok {
		softlayerEndpointUrl = endpoint.(string)
	}
	if endpoint, ok := d.GetOk("iaas_classic_endpoint_url"); ok {
		softlayerEndpointUrl = endpoint.(string)
	}
	if tm, ok := d.GetOk("softlayer_timeout"); ok {
		softlayerTimeout = tm.(int)
	}
	if tm, ok := d.GetOk("iaas_classic_timeout"); ok {
		softlayerTimeout = tm.(int)
	}

	if tm, ok := d.GetOk("bluemix_timeout"); ok {
		bluemixTimeout = tm.(int)
	}
	if tm, ok := d.GetOk("ibmcloud_timeout"); ok {
		bluemixTimeout = tm.(int)
	}

	resourceGrp := d.Get("resource_group").(string)
	region := d.Get("region").(string)
	zone := d.Get("zone").(string)
	retryCount := d.Get("max_retries").(int)
	wskNameSpace := d.Get("function_namespace").(string)
	riaasEndPoint := d.Get("riaas_endpoint").(string)
	generation := d.Get("generation").(int)

	wskEnvVal, err := schema.EnvDefaultFunc("FUNCTION_NAMESPACE", "")()
	if err != nil {
		return nil, err
	}
	//Set environment variable to be used in DiffSupressFunction
	if wskEnvVal.(string) == "" {
		os.Setenv("FUNCTION_NAMESPACE", wskNameSpace)
	}

	config := Config{
		BluemixAPIKey:        bluemixAPIKey,
		Region:               region,
		ResourceGroup:        resourceGrp,
		BluemixTimeout:       time.Duration(bluemixTimeout) * time.Second,
		SoftLayerTimeout:     time.Duration(softlayerTimeout) * time.Second,
		SoftLayerUserName:    softlayerUsername,
		SoftLayerAPIKey:      softlayerAPIKey,
		RetryCount:           retryCount,
		SoftLayerEndpointURL: softlayerEndpointUrl,
		RetryDelay:           RetryAPIDelay,
		FunctionNameSpace:    wskNameSpace,
		RiaasEndPoint:        riaasEndPoint,
		Generation:           generation,
		IAMToken:             iamToken,
		IAMRefreshToken:      iamRefreshToken,
		Zone:                 zone,
		//PowerServiceInstance: powerServiceInstance,
	}

	return config.ClientSession()
}<|MERGE_RESOLUTION|>--- conflicted
+++ resolved
@@ -244,17 +244,16 @@
 
 			// Added for Direct Link
 
-<<<<<<< HEAD
+
 			"ibm_dl_gateways":      dataSourceIBMDLGateways(),
 			"ibm_dl_speed_options": dataSourceIBMDLSpeedOptions(),
-=======
 			"ibm_dl_gateways": dataSourceIBMDLGateways(),
 
 			//Added for Transit Gateway
 			"ibm_tg_gateway":  dataSourceIBMTransitGateway(),
 			"ibm_tg_gateways": dataSourceIBMTransitGateways(),
 			"ibm_dl_gateway":  dataSourceIBMDLGateway(),
->>>>>>> 43ccd4ff
+
 		},
 
 		ResourcesMap: map[string]*schema.Resource{
