--- conflicted
+++ resolved
@@ -449,19 +449,17 @@
 			"ibm_atracker_routes":    dataSourceIBMAtrackerRoutes(),
 			"ibm_atracker_endpoints": dataSourceIBMAtrackerEndpoints(),
 
-<<<<<<< HEAD
+			//Security and Compliance Center
+			"ibm_scc_si_providers": dataSourceIBMSccSiProviders(),
+			"ibm_scc_si_note":      dataSourceIBMSccSiNote(),
+			"ibm_scc_si_notes":     dataSourceIBMSccSiNotes(),
+
 			// Compliance Posture Management
 			"ibm_list_scopes": dataSourceIBMListScopes(),
 			"ibm_list_latest_scans": dataSourceIBMListLatestScans(),
 			"ibm_list_profiles": dataSourceIBMListProfiles(),
 			"ibm_scans_summary": dataSourceIBMScansSummary(),
 			"ibm_scan_summaries": dataSourceIBMScanSummaries(),
-=======
-			//Security and Compliance Center
-			"ibm_scc_si_providers": dataSourceIBMSccSiProviders(),
-			"ibm_scc_si_note":      dataSourceIBMSccSiNote(),
-			"ibm_scc_si_notes":     dataSourceIBMSccSiNotes(),
->>>>>>> c79e6c19
 		},
 
 		ResourcesMap: map[string]*schema.Resource{
