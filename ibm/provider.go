package ibm

import (
	"os"
	"time"

	"github.com/hashicorp/terraform/helper/mutexkv"
	"github.com/hashicorp/terraform/helper/schema"
	"github.com/hashicorp/terraform/terraform"
)

// This is a global MutexKV for use within this plugin.
var ibmMutexKV = mutexkv.NewMutexKV()

// Provider returns a terraform.ResourceProvider.
func Provider() terraform.ResourceProvider {
	return &schema.Provider{
		Schema: map[string]*schema.Schema{
			"bluemix_api_key": {
				Type:        schema.TypeString,
				Optional:    true,
				Description: "The Bluemix API Key",
				DefaultFunc: schema.MultiEnvDefaultFunc([]string{"BM_API_KEY", "BLUEMIX_API_KEY"}, ""),
			},
			"bluemix_timeout": {
				Type:        schema.TypeInt,
				Optional:    true,
				Description: "The timeout (in seconds) to set for any Bluemix API calls made.",
				DefaultFunc: schema.MultiEnvDefaultFunc([]string{"BM_TIMEOUT", "BLUEMIX_TIMEOUT"}, 60),
			},
			"region": {
				Type:        schema.TypeString,
				Optional:    true,
				Description: "The Bluemix Region (for example 'us-south').",
				DefaultFunc: schema.MultiEnvDefaultFunc([]string{"BM_REGION", "BLUEMIX_REGION"}, "us-south"),
			},
			"softlayer_api_key": {
				Type:        schema.TypeString,
				Optional:    true,
				Description: "The SoftLayer API Key",
				DefaultFunc: schema.MultiEnvDefaultFunc([]string{"SL_API_KEY", "SOFTLAYER_API_KEY"}, ""),
			},
			"softlayer_username": {
				Type:        schema.TypeString,
				Optional:    true,
				Description: "The SoftLayer user name",
				DefaultFunc: schema.MultiEnvDefaultFunc([]string{"SL_USERNAME", "SOFTLAYER_USERNAME"}, ""),
			},
			"softlayer_timeout": {
				Type:        schema.TypeInt,
				Optional:    true,
				Description: "The timeout (in seconds) to set for any SoftLayer API calls made.",
				DefaultFunc: schema.MultiEnvDefaultFunc([]string{"SL_TIMEOUT", "SOFTLAYER_TIMEOUT"}, 60),
			},
			"max_retries": {
				Type:        schema.TypeInt,
				Optional:    true,
				Description: "The retry count to set for any SoftLayer API calls.",
				DefaultFunc: schema.EnvDefaultFunc("MAX_RETRIES", 5),
			},
			"function_namespace": {
				Type:        schema.TypeString,
				Optional:    true,
				Description: "The IBM Cloud Function namespace",
				DefaultFunc: schema.EnvDefaultFunc("FUNCTION_NAMESPACE", ""),
			},
		},

		DataSourcesMap: map[string]*schema.Resource{
			"ibm_account":                    dataSourceIBMAccount(),
			"ibm_app":                        dataSourceIBMApp(),
			"ibm_app_domain_private":         dataSourceIBMAppDomainPrivate(),
			"ibm_app_domain_shared":          dataSourceIBMAppDomainShared(),
			"ibm_app_route":                  dataSourceIBMAppRoute(),
			"ibm_function_action":            dataSourceIBMFunctionAction(),
			"ibm_function_package":           dataSourceIBMFunctionPackage(),
			"ibm_function_rule":              dataSourceIBMFunctionRule(),
			"ibm_function_trigger":           dataSourceIBMFunctionTrigger(),
			"ibm_compute_bare_metal":         dataSourceIBMComputeBareMetal(),
			"ibm_compute_image_template":     dataSourceIBMComputeImageTemplate(),
			"ibm_compute_ssh_key":            dataSourceIBMComputeSSHKey(),
			"ibm_compute_vm_instance":        dataSourceIBMComputeVmInstance(),
			"ibm_container_cluster":          dataSourceIBMContainerCluster(),
			"ibm_container_cluster_config":   dataSourceIBMContainerClusterConfig(),
			"ibm_container_cluster_versions": dataSourceIBMContainerClusterVersions(),
			"ibm_container_cluster_worker":   dataSourceIBMContainerClusterWorker(),
			"ibm_dns_domain":                 dataSourceIBMDNSDomain(),
			"ibm_iam_user_policy":            dataSourceIBMIAMUserPolicy(),
			"ibm_lbaas":                      dataSourceIBMLbaas(),
			"ibm_network_vlan":               dataSourceIBMNetworkVlan(),
			"ibm_org":                        dataSourceIBMOrg(),
			"ibm_org_quota":                  dataSourceIBMOrgQuota(),
			"ibm_security_group":             dataSourceIBMSecurityGroup(),
			"ibm_service_instance":           dataSourceIBMServiceInstance(),
			"ibm_service_key":                dataSourceIBMServiceKey(),
			"ibm_service_plan":               dataSourceIBMServicePlan(),
			"ibm_space":                      dataSourceIBMSpace(),
		},

		ResourcesMap: map[string]*schema.Resource{

			"ibm_app":                              resourceIBMApp(),
			"ibm_app_domain_private":               resourceIBMAppDomainPrivate(),
			"ibm_app_domain_shared":                resourceIBMAppDomainShared(),
			"ibm_app_route":                        resourceIBMAppRoute(),
			"ibm_function_action":                  resourceIBMFunctionAction(),
			"ibm_function_package":                 resourceIBMFunctionPackage(),
			"ibm_function_rule":                    resourceIBMFunctionRule(),
			"ibm_function_trigger":                 resourceIBMFunctionTrigger(),
			"ibm_compute_autoscale_group":          resourceIBMComputeAutoScaleGroup(),
			"ibm_compute_autoscale_policy":         resourceIBMComputeAutoScalePolicy(),
			"ibm_compute_bare_metal":               resourceIBMComputeBareMetal(),
			"ibm_compute_dedicated_host":           resourceIBMComputeDedicatedHost(),
			"ibm_compute_monitor":                  resourceIBMComputeMonitor(),
			"ibm_compute_provisioning_hook":        resourceIBMComputeProvisioningHook(),
			"ibm_compute_ssh_key":                  resourceIBMComputeSSHKey(),
			"ibm_compute_ssl_certificate":          resourceIBMComputeSSLCertificate(),
			"ibm_compute_user":                     resourceIBMComputeUser(),
			"ibm_compute_vm_instance":              resourceIBMComputeVmInstance(),
			"ibm_container_cluster":                resourceIBMContainerCluster(),
			"ibm_container_bind_service":           resourceIBMContainerBindService(),
			"ibm_dns_domain":                       resourceIBMDNSDomain(),
			"ibm_dns_record":                       resourceIBMDNSRecord(),
			"ibm_firewall":                         resourceIBMFirewall(),
			"ibm_firewall_policy":                  resourceIBMFirewallPolicy(),
			"ibm_iam_user_policy":                  resourceIBMIAMUserPolicy(),
			"ibm_lb":                               resourceIBMLb(),
			"ibm_lbaas":                            resourceIBMLbaas(),
			"ibm_lb_service":                       resourceIBMLbService(),
			"ibm_lb_service_group":                 resourceIBMLbServiceGroup(),
			"ibm_lb_vpx":                           resourceIBMLbVpx(),
			"ibm_lb_vpx_ha":                        resourceIBMLbVpxHa(),
			"ibm_lb_vpx_service":                   resourceIBMLbVpxService(),
			"ibm_lb_vpx_vip":                       resourceIBMLbVpxVip(),
			"ibm_network_gateway":                  resourceIBMNetworkGateway(),
			"ibm_network_gateway_vlan_association": resourceIBMNetworkGatewayVlanAttachment(),
			"ibm_network_interface_sg_attachment":  resourceIBMNetworkInterfaceSGAttachment(),
			"ibm_network_public_ip":                resourceIBMNetworkPublicIp(),
			"ibm_network_vlan":                     resourceIBMNetworkVlan(),
			"ibm_object_storage_account":           resourceIBMObjectStorageAccount(),
			"ibm_org":                              resourceIBMOrg(),
			"ibm_security_group":                   resourceIBMSecurityGroup(),
			"ibm_security_group_rule":              resourceIBMSecurityGroupRule(),
			"ibm_service_instance":                 resourceIBMServiceInstance(),
			"ibm_service_key":                      resourceIBMServiceKey(),
			"ibm_space":                            resourceIBMSpace(),
			"ibm_storage_block":                    resourceIBMStorageBlock(),
			"ibm_storage_file":                     resourceIBMStorageFile(),
			"ibm_subnet":                           resourceIBMSubnet(),
<<<<<<< HEAD
			"ibm_multi_vlan_firewall":              resourceIBMMultiVlanFirewall(),
			"ibm_ipsec_vpn":                        resourceIBMIPSecVPN(),
=======
			"ibm_cdn":                              resourceIBMCDN(),
>>>>>>> 9d1ef64d
		},

		ConfigureFunc: providerConfigure,
	}
}

func providerConfigure(d *schema.ResourceData) (interface{}, error) {
	bluemixAPIKey := d.Get("bluemix_api_key").(string)
	softlayerUsername := d.Get("softlayer_username").(string)
	softlayerAPIKey := d.Get("softlayer_api_key").(string)
	softlayerTimeout := d.Get("softlayer_timeout").(int)
	bluemixTimeout := d.Get("bluemix_timeout").(int)
	region := d.Get("region").(string)
	retryCount := d.Get("max_retries").(int)
	wskNameSpace := d.Get("function_namespace").(string)

	wskEnvVal, err := schema.EnvDefaultFunc("FUNCTION_NAMESPACE", "")()
	if err != nil {
		return nil, err
	}
	//Set environment variable to be used in DiffSupressFunction
	if wskEnvVal.(string) == "" {
		os.Setenv("FUNCTION_NAMESPACE", wskNameSpace)
	}

	config := Config{
		BluemixAPIKey:        bluemixAPIKey,
		Region:               region,
		BluemixTimeout:       time.Duration(bluemixTimeout) * time.Second,
		SoftLayerTimeout:     time.Duration(softlayerTimeout) * time.Second,
		SoftLayerUserName:    softlayerUsername,
		SoftLayerAPIKey:      softlayerAPIKey,
		RetryCount:           retryCount,
		SoftLayerEndpointURL: SoftlayerRestEndpoint,
		RetryDelay:           RetryAPIDelay,
		FunctionNameSpace:    wskNameSpace,
	}

	return config.ClientSession()
}<|MERGE_RESOLUTION|>--- conflicted
+++ resolved
@@ -147,12 +147,8 @@
 			"ibm_storage_block":                    resourceIBMStorageBlock(),
 			"ibm_storage_file":                     resourceIBMStorageFile(),
 			"ibm_subnet":                           resourceIBMSubnet(),
-<<<<<<< HEAD
 			"ibm_multi_vlan_firewall":              resourceIBMMultiVlanFirewall(),
-			"ibm_ipsec_vpn":                        resourceIBMIPSecVPN(),
-=======
 			"ibm_cdn":                              resourceIBMCDN(),
->>>>>>> 9d1ef64d
 		},
 
 		ConfigureFunc: providerConfigure,
