// Copyright IBM Corp. 2017, 2021 All Rights Reserved.
// Licensed under the Mozilla Public License v2.0

package ibm

import (
	"os"
	"sync"
	"time"

	"github.com/IBM-Cloud/terraform-provider-ibm/ibm/internal/mutexkv"
	"github.com/hashicorp/terraform-plugin-sdk/v2/helper/schema"
)

// This is a global MutexKV for use within this plugin.
var ibmMutexKV = mutexkv.NewMutexKV()

// Provider returns a *schema.Provider.
func Provider() *schema.Provider {
	return &schema.Provider{
		Schema: map[string]*schema.Schema{
			"bluemix_api_key": {
				Type:        schema.TypeString,
				Optional:    true,
				Description: "The Bluemix API Key",
				DefaultFunc: schema.MultiEnvDefaultFunc([]string{"BM_API_KEY", "BLUEMIX_API_KEY"}, nil),
				Deprecated:  "This field is deprecated please use ibmcloud_api_key",
			},
			"bluemix_timeout": {
				Type:        schema.TypeInt,
				Optional:    true,
				Description: "The timeout (in seconds) to set for any Bluemix API calls made.",
				DefaultFunc: schema.MultiEnvDefaultFunc([]string{"BM_TIMEOUT", "BLUEMIX_TIMEOUT"}, nil),
				Deprecated:  "This field is deprecated please use ibmcloud_timeout",
			},
			"ibmcloud_api_key": {
				Type:        schema.TypeString,
				Optional:    true,
				Description: "The IBM Cloud API Key",
				DefaultFunc: schema.MultiEnvDefaultFunc([]string{"IC_API_KEY", "IBMCLOUD_API_KEY"}, nil),
			},
			"ibmcloud_timeout": {
				Type:        schema.TypeInt,
				Optional:    true,
				Description: "The timeout (in seconds) to set for any IBM Cloud API calls made.",
				DefaultFunc: schema.MultiEnvDefaultFunc([]string{"IC_TIMEOUT", "IBMCLOUD_TIMEOUT"}, 60),
			},
			"region": {
				Type:        schema.TypeString,
				Optional:    true,
				Description: "The IBM cloud Region (for example 'us-south').",
				DefaultFunc: schema.MultiEnvDefaultFunc([]string{"IC_REGION", "IBMCLOUD_REGION", "BM_REGION", "BLUEMIX_REGION"}, "us-south"),
			},
			"zone": {
				Type:        schema.TypeString,
				Optional:    true,
				Description: "The IBM cloud Region zone (for example 'us-south-1') for power resources.",
				DefaultFunc: schema.MultiEnvDefaultFunc([]string{"IC_ZONE", "IBMCLOUD_ZONE"}, ""),
			},
			"resource_group": {
				Type:        schema.TypeString,
				Optional:    true,
				Description: "The Resource group id.",
				DefaultFunc: schema.MultiEnvDefaultFunc([]string{"IC_RESOURCE_GROUP", "IBMCLOUD_RESOURCE_GROUP", "BM_RESOURCE_GROUP", "BLUEMIX_RESOURCE_GROUP"}, ""),
			},
			"softlayer_api_key": {
				Type:        schema.TypeString,
				Optional:    true,
				Description: "The SoftLayer API Key",
				DefaultFunc: schema.MultiEnvDefaultFunc([]string{"SL_API_KEY", "SOFTLAYER_API_KEY"}, nil),
				Deprecated:  "This field is deprecated please use iaas_classic_api_key",
			},
			"softlayer_username": {
				Type:        schema.TypeString,
				Optional:    true,
				Description: "The SoftLayer user name",
				DefaultFunc: schema.MultiEnvDefaultFunc([]string{"SL_USERNAME", "SOFTLAYER_USERNAME"}, nil),
				Deprecated:  "This field is deprecated please use iaas_classic_username",
			},
			"softlayer_endpoint_url": {
				Type:        schema.TypeString,
				Optional:    true,
				Description: "The Softlayer Endpoint",
				DefaultFunc: schema.MultiEnvDefaultFunc([]string{"SL_ENDPOINT_URL", "SOFTLAYER_ENDPOINT_URL"}, nil),
				Deprecated:  "This field is deprecated please use iaas_classic_endpoint_url",
			},
			"softlayer_timeout": {
				Type:        schema.TypeInt,
				Optional:    true,
				Description: "The timeout (in seconds) to set for any SoftLayer API calls made.",
				DefaultFunc: schema.MultiEnvDefaultFunc([]string{"SL_TIMEOUT", "SOFTLAYER_TIMEOUT"}, nil),
				Deprecated:  "This field is deprecated please use iaas_classic_timeout",
			},
			"iaas_classic_api_key": {
				Type:        schema.TypeString,
				Optional:    true,
				Description: "The Classic Infrastructure API Key",
				DefaultFunc: schema.MultiEnvDefaultFunc([]string{"IAAS_CLASSIC_API_KEY"}, nil),
			},
			"iaas_classic_username": {
				Type:        schema.TypeString,
				Optional:    true,
				Description: "The Classic Infrastructure API user name",
				DefaultFunc: schema.MultiEnvDefaultFunc([]string{"IAAS_CLASSIC_USERNAME"}, nil),
			},
			"iaas_classic_endpoint_url": {
				Type:        schema.TypeString,
				Optional:    true,
				Description: "The Classic Infrastructure Endpoint",
				DefaultFunc: schema.MultiEnvDefaultFunc([]string{"IAAS_CLASSIC_ENDPOINT_URL"}, "https://api.softlayer.com/rest/v3"),
			},
			"iaas_classic_timeout": {
				Type:        schema.TypeInt,
				Optional:    true,
				Description: "The timeout (in seconds) to set for any Classic Infrastructure API calls made.",
				DefaultFunc: schema.MultiEnvDefaultFunc([]string{"IAAS_CLASSIC_TIMEOUT"}, 60),
			},
			"max_retries": {
				Type:        schema.TypeInt,
				Optional:    true,
				Description: "The retry count to set for API calls.",
				DefaultFunc: schema.EnvDefaultFunc("MAX_RETRIES", 10),
			},
			"function_namespace": {
				Type:        schema.TypeString,
				Optional:    true,
				Description: "The IBM Cloud Function namespace",
				DefaultFunc: schema.EnvDefaultFunc("FUNCTION_NAMESPACE", nil),
				Deprecated:  "This field will be deprecated soon",
			},
			"riaas_endpoint": {
				Type:        schema.TypeString,
				Optional:    true,
				Description: "The next generation infrastructure service endpoint url.",
				DefaultFunc: schema.MultiEnvDefaultFunc([]string{"RIAAS_ENDPOINT"}, nil),
				Deprecated:  "This field is deprecated use generation",
			},
			"generation": {
				Type:        schema.TypeInt,
				Optional:    true,
				Description: "Generation of Virtual Private Cloud. Default is 2",
				//DefaultFunc: schema.MultiEnvDefaultFunc([]string{"IC_GENERATION", "IBMCLOUD_GENERATION"}, nil),
				Deprecated: "The generation field is deprecated and will be removed after couple of releases",
			},
			"iam_token": {
				Type:        schema.TypeString,
				Optional:    true,
				Description: "IAM Authentication token",
				DefaultFunc: schema.MultiEnvDefaultFunc([]string{"IC_IAM_TOKEN", "IBMCLOUD_IAM_TOKEN"}, nil),
			},
			"iam_refresh_token": {
				Type:        schema.TypeString,
				Optional:    true,
				Description: "IAM Authentication refresh token",
				DefaultFunc: schema.MultiEnvDefaultFunc([]string{"IC_IAM_REFRESH_TOKEN", "IBMCLOUD_IAM_REFRESH_TOKEN"}, nil),
			},
			"visibility": {
				Type:         schema.TypeString,
				Optional:     true,
				ValidateFunc: validateAllowedStringValue([]string{"public", "private", "public-and-private"}),
				Description:  "Visibility of the provider if it is private or public.",
				DefaultFunc:  schema.MultiEnvDefaultFunc([]string{"IC_VISIBILITY", "IBMCLOUD_VISIBILITY"}, "public"),
			},
		},

		DataSourcesMap: map[string]*schema.Resource{
			"ibm_api_gateway":                        dataSourceIBMApiGateway(),
			"ibm_account":                            dataSourceIBMAccount(),
			"ibm_app":                                dataSourceIBMApp(),
			"ibm_app_domain_private":                 dataSourceIBMAppDomainPrivate(),
			"ibm_app_domain_shared":                  dataSourceIBMAppDomainShared(),
			"ibm_app_route":                          dataSourceIBMAppRoute(),
			"ibm_function_action":                    dataSourceIBMFunctionAction(),
			"ibm_function_package":                   dataSourceIBMFunctionPackage(),
			"ibm_function_rule":                      dataSourceIBMFunctionRule(),
			"ibm_function_trigger":                   dataSourceIBMFunctionTrigger(),
			"ibm_function_namespace":                 dataSourceIBMFunctionNamespace(),
			"ibm_certificate_manager_certificates":   dataIBMCertificateManagerCertificates(),
			"ibm_certificate_manager_certificate":    dataIBMCertificateManagerCertificate(),
			"ibm_cis":                                dataSourceIBMCISInstance(),
			"ibm_cis_dns_records":                    dataSourceIBMCISDNSRecords(),
			"ibm_cis_certificates":                   dataIBMCISCertificates(),
			"ibm_cis_global_load_balancers":          dataSourceIBMCISGlbs(),
			"ibm_cis_origin_pools":                   dataSourceIBMCISOriginPools(),
			"ibm_cis_healthchecks":                   dataSourceIBMCISHealthChecks(),
			"ibm_cis_domain":                         dataSourceIBMCISDomain(),
			"ibm_cis_firewall":                       dataIBMCISFirewallsRecord(),
			"ibm_cis_cache_settings":                 dataSourceIBMCISCacheSetting(),
			"ibm_cis_waf_packages":                   dataSourceIBMCISWAFPackages(),
			"ibm_cis_range_apps":                     dataSourceIBMCISRangeApps(),
			"ibm_cis_custom_certificates":            dataSourceIBMCISCustomCertificates(),
			"ibm_cis_rate_limit":                     dataSourceIBMCISRateLimit(),
			"ibm_cis_ip_addresses":                   dataSourceIBMCISIP(),
			"ibm_cis_waf_groups":                     dataSourceIBMCISWAFGroups(),
			"ibm_cis_edge_functions_actions":         dataSourceIBMCISEdgeFunctionsActions(),
			"ibm_cis_edge_functions_triggers":        dataSourceIBMCISEdgeFunctionsTriggers(),
			"ibm_cis_custom_pages":                   dataSourceIBMCISCustomPages(),
			"ibm_cis_page_rules":                     dataSourceIBMCISPageRules(),
			"ibm_cis_waf_rules":                      dataSourceIBMCISWAFRules(),
			"ibm_database":                           dataSourceIBMDatabaseInstance(),
			"ibm_compute_bare_metal":                 dataSourceIBMComputeBareMetal(),
			"ibm_compute_image_template":             dataSourceIBMComputeImageTemplate(),
			"ibm_compute_placement_group":            dataSourceIBMComputePlacementGroup(),
			"ibm_compute_ssh_key":                    dataSourceIBMComputeSSHKey(),
			"ibm_compute_vm_instance":                dataSourceIBMComputeVmInstance(),
			"ibm_container_addons":                   datasourceIBMContainerAddOns(),
			"ibm_container_alb":                      dataSourceIBMContainerALB(),
			"ibm_container_alb_cert":                 dataSourceIBMContainerALBCert(),
			"ibm_container_bind_service":             dataSourceIBMContainerBindService(),
			"ibm_container_cluster":                  dataSourceIBMContainerCluster(),
			"ibm_container_cluster_config":           dataSourceIBMContainerClusterConfig(),
			"ibm_container_cluster_versions":         dataSourceIBMContainerClusterVersions(),
			"ibm_container_cluster_worker":           dataSourceIBMContainerClusterWorker(),
			"ibm_container_vpc_cluster_alb":          dataSourceIBMContainerVPCClusterALB(),
			"ibm_container_vpc_alb":                  dataSourceIBMContainerVPCClusterALB(),
			"ibm_container_vpc_cluster":              dataSourceIBMContainerVPCCluster(),
			"ibm_container_vpc_cluster_worker":       dataSourceIBMContainerVPCClusterWorker(),
			"ibm_container_vpc_cluster_worker_pool":  dataSourceIBMContainerVpcClusterWorkerPool(),
			"ibm_container_vpc_worker_pool":          dataSourceIBMContainerVpcClusterWorkerPool(),
			"ibm_container_worker_pool":              dataSourceIBMContainerWorkerPool(),
			"ibm_cr_namespaces":                      dataIBMContainerRegistryNamespaces(),
			"ibm_cos_bucket":                         dataSourceIBMCosBucket(),
			"ibm_dns_domain_registration":            dataSourceIBMDNSDomainRegistration(),
			"ibm_dns_domain":                         dataSourceIBMDNSDomain(),
			"ibm_dns_secondary":                      dataSourceIBMDNSSecondary(),
			"ibm_event_streams_topic":                dataSourceIBMEventStreamsTopic(),
			"ibm_iam_access_group":                   dataSourceIBMIAMAccessGroup(),
			"ibm_iam_account_settings":               dataSourceIBMIAMAccountSettings(),
			"ibm_iam_auth_token":                     dataSourceIBMIAMAuthToken(),
			"ibm_iam_role_actions":                   datasourceIBMIAMRoleAction(),
			"ibm_iam_users":                          dataSourceIBMIAMUsers(),
			"ibm_iam_roles":                          datasourceIBMIAMRole(),
			"ibm_iam_user_policy":                    dataSourceIBMIAMUserPolicy(),
			"ibm_iam_user_profile":                   dataSourceIBMIAMUserProfile(),
			"ibm_iam_service_id":                     dataSourceIBMIAMServiceID(),
			"ibm_iam_service_policy":                 dataSourceIBMIAMServicePolicy(),
			"ibm_is_dedicated_host":                  dataSourceIbmIsDedicatedHost(),
			"ibm_is_dedicated_hosts":                 dataSourceIbmIsDedicatedHosts(),
			"ibm_is_dedicated_host_profile":          dataSourceIbmIsDedicatedHostProfile(),
			"ibm_is_dedicated_host_profiles":         dataSourceIbmIsDedicatedHostProfiles(),
			"ibm_is_dedicated_host_group":            dataSourceIbmIsDedicatedHostGroup(),
			"ibm_is_dedicated_host_groups":           dataSourceIbmIsDedicatedHostGroups(),
			"ibm_is_floating_ip":                     dataSourceIBMISFloatingIP(),
			"ibm_is_flow_logs":                       dataSourceIBMISFlowLogs(),
			"ibm_is_image":                           dataSourceIBMISImage(),
			"ibm_is_images":                          dataSourceIBMISImages(),
			"ibm_is_instance_group":                  dataSourceIBMISInstanceGroup(),
			"ibm_is_instance_group_manager":          dataSourceIBMISInstanceGroupManager(),
			"ibm_is_instance_group_managers":         dataSourceIBMISInstanceGroupManagers(),
			"ibm_is_instance_group_manager_policies": dataSourceIBMISInstanceGroupManagerPolicies(),
			"ibm_is_instance_group_manager_policy":   dataSourceIBMISInstanceGroupManagerPolicy(),
			"ibm_is_virtual_endpoint_gateways":       dataSourceIBMISEndpointGateways(),
			"ibm_is_virtual_endpoint_gateway_ips":    dataSourceIBMISEndpointGatewayIPs(),
			"ibm_is_virtual_endpoint_gateway":        dataSourceIBMISEndpointGateway(),
			"ibm_is_instance_templates":              dataSourceIBMISInstanceTemplates(),
			"ibm_is_instance_profile":                dataSourceIBMISInstanceProfile(),
			"ibm_is_instance_profiles":               dataSourceIBMISInstanceProfiles(),
			"ibm_is_instance":                        dataSourceIBMISInstance(),
			"ibm_is_instances":                       dataSourceIBMISInstances(),
			"ibm_is_lb":                              dataSourceIBMISLB(),
			"ibm_is_lb_profiles":                     dataSourceIBMISLbProfiles(),
			"ibm_is_lbs":                             dataSourceIBMISLBS(),
			"ibm_is_public_gateway":                  dataSourceIBMISPublicGateway(),
			"ibm_is_region":                          dataSourceIBMISRegion(),
			"ibm_is_ssh_key":                         dataSourceIBMISSSHKey(),
			"ibm_is_subnet":                          dataSourceIBMISSubnet(),
			"ibm_is_subnets":                         dataSourceIBMISSubnets(),
			"ibm_is_subnet_reserved_ip":              dataSourceIBMISReservedIP(),
			"ibm_is_subnet_reserved_ips":             dataSourceIBMISReservedIPs(),
			"ibm_is_security_group":                  dataSourceIBMISSecurityGroup(),
			"ibm_is_volume":                          dataSourceIBMISVolume(),
			"ibm_is_volume_profile":                  dataSourceIBMISVolumeProfile(),
			"ibm_is_volume_profiles":                 dataSourceIBMISVolumeProfiles(),
			"ibm_is_vpc":                             dataSourceIBMISVPC(),
			"ibm_is_vpn_gateways":                    dataSourceIBMISVPNGateways(),
			"ibm_is_vpn_gateway_connections":         dataSourceIBMISVPNGatewayConnections(),
			"ibm_is_vpc_default_routing_table":       dataSourceIBMISVPCDefaultRoutingTable(),
			"ibm_is_vpc_routing_tables":              dataSourceIBMISVPCRoutingTables(),
			"ibm_is_vpc_routing_table_routes":        dataSourceIBMISVPCRoutingTableRoutes(),
			"ibm_is_zone":                            dataSourceIBMISZone(),
			"ibm_is_zones":                           dataSourceIBMISZones(),
			"ibm_lbaas":                              dataSourceIBMLbaas(),
			"ibm_network_vlan":                       dataSourceIBMNetworkVlan(),
			"ibm_org":                                dataSourceIBMOrg(),
			"ibm_org_quota":                          dataSourceIBMOrgQuota(),
			"ibm_kp_key":                             dataSourceIBMkey(),
			"ibm_kms_key_rings":                      dataSourceIBMKMSkeyRings(),
			"ibm_kms_keys":                           dataSourceIBMKMSkeys(),
			"ibm_pn_application_chrome":              dataSourceIBMPNApplicationChrome(),
			"ibm_kms_key":                            dataSourceIBMKMSkey(),
			"ibm_resource_quota":                     dataSourceIBMResourceQuota(),
			"ibm_resource_group":                     dataSourceIBMResourceGroup(),
			"ibm_resource_instance":                  dataSourceIBMResourceInstance(),
			"ibm_resource_key":                       dataSourceIBMResourceKey(),
			"ibm_security_group":                     dataSourceIBMSecurityGroup(),
			"ibm_service_instance":                   dataSourceIBMServiceInstance(),
			"ibm_service_key":                        dataSourceIBMServiceKey(),
			"ibm_service_plan":                       dataSourceIBMServicePlan(),
			"ibm_space":                              dataSourceIBMSpace(),

			// Added for Schematics
			"ibm_schematics_workspace": dataSourceIBMSchematicsWorkspace(),
			"ibm_schematics_output":    dataSourceIBMSchematicsOutput(),
			"ibm_schematics_state":     dataSourceIBMSchematicsState(),
			"ibm_schematics_action":    dataSourceIBMSchematicsAction(),
			"ibm_schematics_job":       dataSourceIBMSchematicsJob(),

			// Added for Power Resources

			"ibm_pi_key":                dataSourceIBMPIKey(),
			"ibm_pi_image":              dataSourceIBMPIImage(),
			"ibm_pi_instance":           dataSourceIBMPIInstance(),
			"ibm_pi_tenant":             dataSourceIBMPITenant(),
			"ibm_pi_network":            dataSourceIBMPINetwork(),
			"ibm_pi_volume":             dataSourceIBMPIVolume(),
			"ibm_pi_instance_volumes":   dataSourceIBMPIInstanceVolumes(),
			"ibm_pi_public_network":     dataSourceIBMPIPublicNetwork(),
			"ibm_pi_images":             dataSourceIBMPIImages(),
			"ibm_pi_instance_ip":        dataSourceIBMPIInstanceIP(),
			"ibm_pi_instance_snapshots": dataSourceIBMPISnapshots(),
			"ibm_pi_pvm_snapshots":      dataSourceIBMPISnapshot(),
			"ibm_pi_network_port":       dataSourceIBMPINetworkPort(),
			"ibm_pi_cloud_instance":     dataSourceIBMPICloudInstance(),
			"ibm_pi_catalog_images":     dataSourceIBMPICatalogImages(),

			// Added for private dns zones

			"ibm_dns_zones":              dataSourceIBMPrivateDNSZones(),
			"ibm_dns_permitted_networks": dataSourceIBMPrivateDNSPermittedNetworks(),
			"ibm_dns_resource_records":   dataSourceIBMPrivateDNSResourceRecords(),
			"ibm_dns_glb_monitors":       dataSourceIBMPrivateDNSGLBMonitors(),
			"ibm_dns_glb_pools":          dataSourceIBMPrivateDNSGLBPools(),
			"ibm_dns_glbs":               dataSourceIBMPrivateDNSGLBs(),

			// Added for Direct Link

			"ibm_dl_gateways":          dataSourceIBMDLGateways(),
			"ibm_dl_offering_speeds":   dataSourceIBMDLOfferingSpeeds(),
			"ibm_dl_port":              dataSourceIBMDirectLinkPort(),
			"ibm_dl_ports":             dataSourceIBMDirectLinkPorts(),
			"ibm_dl_gateway":           dataSourceIBMDLGateway(),
			"ibm_dl_locations":         dataSourceIBMDLLocations(),
			"ibm_dl_routers":           dataSourceIBMDLRouters(),
			"ibm_dl_provider_ports":    dataSourceIBMDirectLinkProviderPorts(),
			"ibm_dl_provider_gateways": dataSourceIBMDirectLinkProviderGateways(),

			//Added for Transit Gateway
			"ibm_tg_gateway":   dataSourceIBMTransitGateway(),
			"ibm_tg_gateways":  dataSourceIBMTransitGateways(),
			"ibm_tg_locations": dataSourceIBMTransitGatewaysLocations(),
			"ibm_tg_location":  dataSourceIBMTransitGatewaysLocation(),

			//Added for Secrets Manager
			"ibm_secrets_manager_secrets": dataSourceIBMSecretsManagerSecrets(),
			"ibm_secrets_manager_secret":  dataSourceIBMSecretsManagerSecret(),

			//Added for Satellite
			"ibm_satellite_location":           dataSourceIBMSatelliteLocation(),
			"ibm_satellite_attach_host_script": dataSourceIBMSatelliteAttachHostScript(),

<<<<<<< HEAD
			// Catalog related resources
			"ibm_cm_catalog":           dataSourceIBMCmCatalog(),
			"ibm_cm_offering":          dataSourceIBMCmOffering(),
			"ibm_cm_version":           dataSourceIBMCmVersion(),
			"ibm_cm_offering_instance": dataSourceIBMCmOfferingInstance(),
=======
			//Added for Snapshot
			"ibm_is_snapshot":  dataSourceSnapshot(),
			"ibm_is_snapshots": dataSourceSnapshots(),
>>>>>>> e7ba3178
		},

		ResourcesMap: map[string]*schema.Resource{
			"ibm_api_gateway_endpoint":                           resourceIBMApiGatewayEndPoint(),
			"ibm_api_gateway_endpoint_subscription":              resourceIBMApiGatewayEndpointSubscription(),
			"ibm_app":                                            resourceIBMApp(),
			"ibm_app_domain_private":                             resourceIBMAppDomainPrivate(),
			"ibm_app_domain_shared":                              resourceIBMAppDomainShared(),
			"ibm_app_route":                                      resourceIBMAppRoute(),
			"ibm_function_action":                                resourceIBMFunctionAction(),
			"ibm_function_package":                               resourceIBMFunctionPackage(),
			"ibm_function_rule":                                  resourceIBMFunctionRule(),
			"ibm_function_trigger":                               resourceIBMFunctionTrigger(),
			"ibm_function_namespace":                             resourceIBMFunctionNamespace(),
			"ibm_cis":                                            resourceIBMCISInstance(),
			"ibm_database":                                       resourceIBMDatabaseInstance(),
			"ibm_certificate_manager_import":                     resourceIBMCertificateManagerImport(),
			"ibm_certificate_manager_order":                      resourceIBMCertificateManagerOrder(),
			"ibm_cis_domain":                                     resourceIBMCISDomain(),
			"ibm_cis_domain_settings":                            resourceIBMCISSettings(),
			"ibm_cis_firewall":                                   resourceIBMCISFirewallRecord(),
			"ibm_cis_range_app":                                  resourceIBMCISRangeApp(),
			"ibm_cis_healthcheck":                                resourceIBMCISHealthCheck(),
			"ibm_cis_origin_pool":                                resourceIBMCISPool(),
			"ibm_cis_global_load_balancer":                       resourceIBMCISGlb(),
			"ibm_cis_certificate_upload":                         resourceIBMCISCertificateUpload(),
			"ibm_cis_dns_record":                                 resourceIBMCISDnsRecord(),
			"ibm_cis_dns_records_import":                         resourceIBMCISDNSRecordsImport(),
			"ibm_cis_rate_limit":                                 resourceIBMCISRateLimit(),
			"ibm_cis_page_rule":                                  resourceIBMCISPageRule(),
			"ibm_cis_edge_functions_action":                      resourceIBMCISEdgeFunctionsAction(),
			"ibm_cis_edge_functions_trigger":                     resourceIBMCISEdgeFunctionsTrigger(),
			"ibm_cis_tls_settings":                               resourceIBMCISTLSSettings(),
			"ibm_cis_waf_package":                                resourceIBMCISWAFPackage(),
			"ibm_cis_routing":                                    resourceIBMCISRouting(),
			"ibm_cis_waf_group":                                  resourceIBMCISWAFGroup(),
			"ibm_cis_cache_settings":                             resourceIBMCISCacheSettings(),
			"ibm_cis_custom_page":                                resourceIBMCISCustomPage(),
			"ibm_cis_waf_rule":                                   resourceIBMCISWAFRule(),
			"ibm_cis_certificate_order":                          resourceIBMCISCertificateOrder(),
			"ibm_compute_autoscale_group":                        resourceIBMComputeAutoScaleGroup(),
			"ibm_compute_autoscale_policy":                       resourceIBMComputeAutoScalePolicy(),
			"ibm_compute_bare_metal":                             resourceIBMComputeBareMetal(),
			"ibm_compute_dedicated_host":                         resourceIBMComputeDedicatedHost(),
			"ibm_compute_monitor":                                resourceIBMComputeMonitor(),
			"ibm_compute_placement_group":                        resourceIBMComputePlacementGroup(),
			"ibm_compute_provisioning_hook":                      resourceIBMComputeProvisioningHook(),
			"ibm_compute_ssh_key":                                resourceIBMComputeSSHKey(),
			"ibm_compute_ssl_certificate":                        resourceIBMComputeSSLCertificate(),
			"ibm_compute_user":                                   resourceIBMComputeUser(),
			"ibm_compute_vm_instance":                            resourceIBMComputeVmInstance(),
			"ibm_container_addons":                               resourceIBMContainerAddOns(),
			"ibm_container_alb":                                  resourceIBMContainerALB(),
			"ibm_container_api_key_reset":                        resourceIBMContainerAPIKeyReset(),
			"ibm_container_vpc_alb":                              resourceIBMContainerVpcALB(),
			"ibm_container_vpc_worker_pool":                      resourceIBMContainerVpcWorkerPool(),
			"ibm_container_vpc_cluster":                          resourceIBMContainerVpcCluster(),
			"ibm_container_alb_cert":                             resourceIBMContainerALBCert(),
			"ibm_container_cluster":                              resourceIBMContainerCluster(),
			"ibm_container_cluster_feature":                      resourceIBMContainerClusterFeature(),
			"ibm_container_bind_service":                         resourceIBMContainerBindService(),
			"ibm_container_worker_pool":                          resourceIBMContainerWorkerPool(),
			"ibm_container_worker_pool_zone_attachment":          resourceIBMContainerWorkerPoolZoneAttachment(),
			"ibm_ob_logging":                                     resourceIBMObLogging(),
			"ibm_ob_monitoring":                                  resourceIBMObMonitoring(),
			"ibm_cr_namespace":                                   resourceIBMContainerRegistryNamespace(),
			"ibm_cos_bucket":                                     resourceIBMCOS(),
			"ibm_dns_domain":                                     resourceIBMDNSDomain(),
			"ibm_dns_domain_registration_nameservers":            resourceIBMDNSDomainRegistrationNameservers(),
			"ibm_dns_secondary":                                  resourceIBMDNSSecondary(),
			"ibm_dns_record":                                     resourceIBMDNSRecord(),
			"ibm_event_streams_topic":                            resourceIBMEventStreamsTopic(),
			"ibm_firewall":                                       resourceIBMFirewall(),
			"ibm_firewall_policy":                                resourceIBMFirewallPolicy(),
			"ibm_iam_access_group":                               resourceIBMIAMAccessGroup(),
			"ibm_iam_account_settings":                           resourceIbmIamAccountSettings(),
			"ibm_iam_custom_role":                                resourceIBMIAMCustomRole(),
			"ibm_iam_access_group_dynamic_rule":                  resourceIBMIAMDynamicRule(),
			"ibm_iam_access_group_members":                       resourceIBMIAMAccessGroupMembers(),
			"ibm_iam_access_group_policy":                        resourceIBMIAMAccessGroupPolicy(),
			"ibm_iam_authorization_policy":                       resourceIBMIAMAuthorizationPolicy(),
			"ibm_iam_authorization_policy_detach":                resourceIBMIAMAuthorizationPolicyDetach(),
			"ibm_iam_user_policy":                                resourceIBMIAMUserPolicy(),
			"ibm_iam_user_settings":                              resourceIBMUserSettings(),
			"ibm_iam_service_id":                                 resourceIBMIAMServiceID(),
			"ibm_iam_service_api_key":                            resourceIBMIAMServiceAPIKey(),
			"ibm_iam_service_policy":                             resourceIBMIAMServicePolicy(),
			"ibm_iam_user_invite":                                resourceIBMUserInvite(),
			"ibm_ipsec_vpn":                                      resourceIBMIPSecVPN(),
			"ibm_is_dedicated_host":                              resourceIbmIsDedicatedHost(),
			"ibm_is_dedicated_host_group":                        resourceIbmIsDedicatedHostGroup(),
			"ibm_is_floating_ip":                                 resourceIBMISFloatingIP(),
			"ibm_is_flow_log":                                    resourceIBMISFlowLog(),
			"ibm_is_instance":                                    resourceIBMISInstance(),
			"ibm_is_instance_group":                              resourceIBMISInstanceGroup(),
			"ibm_is_instance_group_manager":                      resourceIBMISInstanceGroupManager(),
			"ibm_is_instance_group_manager_policy":               resourceIBMISInstanceGroupManagerPolicy(),
			"ibm_is_virtual_endpoint_gateway":                    resourceIBMISEndpointGateway(),
			"ibm_is_virtual_endpoint_gateway_ip":                 resourceIBMISEndpointGatewayIP(),
			"ibm_is_instance_template":                           resourceIBMISInstanceTemplate(),
			"ibm_is_ike_policy":                                  resourceIBMISIKEPolicy(),
			"ibm_is_ipsec_policy":                                resourceIBMISIPSecPolicy(),
			"ibm_is_lb":                                          resourceIBMISLB(),
			"ibm_is_lb_listener":                                 resourceIBMISLBListener(),
			"ibm_is_lb_listener_policy":                          resourceIBMISLBListenerPolicy(),
			"ibm_is_lb_listener_policy_rule":                     resourceIBMISLBListenerPolicyRule(),
			"ibm_is_lb_pool":                                     resourceIBMISLBPool(),
			"ibm_is_lb_pool_member":                              resourceIBMISLBPoolMember(),
			"ibm_is_network_acl":                                 resourceIBMISNetworkACL(),
			"ibm_is_public_gateway":                              resourceIBMISPublicGateway(),
			"ibm_is_security_group":                              resourceIBMISSecurityGroup(),
			"ibm_is_security_group_rule":                         resourceIBMISSecurityGroupRule(),
			"ibm_is_security_group_network_interface_attachment": resourceIBMISSecurityGroupNetworkInterfaceAttachment(),
			"ibm_is_subnet":                                      resourceIBMISSubnet(),
			"ibm_is_subnet_reserved_ip":                          resourceIBMISReservedIP(),
			"ibm_is_subnet_network_acl_attachment":               resourceIBMISSubnetNetworkACLAttachment(),
			"ibm_is_ssh_key":                                     resourceIBMISSSHKey(),
			"ibm_is_volume":                                      resourceIBMISVolume(),
			"ibm_is_vpn_gateway":                                 resourceIBMISVPNGateway(),
			"ibm_is_vpn_gateway_connection":                      resourceIBMISVPNGatewayConnection(),
			"ibm_is_vpc":                                         resourceIBMISVPC(),
			"ibm_is_vpc_address_prefix":                          resourceIBMISVpcAddressPrefix(),
			"ibm_is_vpc_route":                                   resourceIBMISVpcRoute(),
			"ibm_is_vpc_routing_table":                           resourceIBMISVPCRoutingTable(),
			"ibm_is_vpc_routing_table_route":                     resourceIBMISVPCRoutingTableRoute(),
			"ibm_is_image":                                       resourceIBMISImage(),
			"ibm_lb":                                             resourceIBMLb(),
			"ibm_lbaas":                                          resourceIBMLbaas(),
			"ibm_lbaas_health_monitor":                           resourceIBMLbaasHealthMonitor(),
			"ibm_lbaas_server_instance_attachment":               resourceIBMLbaasServerInstanceAttachment(),
			"ibm_lb_service":                                     resourceIBMLbService(),
			"ibm_lb_service_group":                               resourceIBMLbServiceGroup(),
			"ibm_lb_vpx":                                         resourceIBMLbVpx(),
			"ibm_lb_vpx_ha":                                      resourceIBMLbVpxHa(),
			"ibm_lb_vpx_service":                                 resourceIBMLbVpxService(),
			"ibm_lb_vpx_vip":                                     resourceIBMLbVpxVip(),
			"ibm_multi_vlan_firewall":                            resourceIBMMultiVlanFirewall(),
			"ibm_network_gateway":                                resourceIBMNetworkGateway(),
			"ibm_network_gateway_vlan_association":               resourceIBMNetworkGatewayVlanAttachment(),
			"ibm_network_interface_sg_attachment":                resourceIBMNetworkInterfaceSGAttachment(),
			"ibm_network_public_ip":                              resourceIBMNetworkPublicIp(),
			"ibm_network_vlan":                                   resourceIBMNetworkVlan(),
			"ibm_network_vlan_spanning":                          resourceIBMNetworkVlanSpan(),
			"ibm_object_storage_account":                         resourceIBMObjectStorageAccount(),
			"ibm_org":                                            resourceIBMOrg(),
			"ibm_pn_application_chrome":                          resourceIBMPNApplicationChrome(),
			"ibm_kms_key":                                        resourceIBMKmskey(),
			"ibm_kms_key_alias":                                  resourceIBMKmskeyAlias(),
			"ibm_kms_key_rings":                                  resourceIBMKmskeyRings(),
			"ibm_kp_key":                                         resourceIBMkey(),
			"ibm_resource_group":                                 resourceIBMResourceGroup(),
			"ibm_resource_instance":                              resourceIBMResourceInstance(),
			"ibm_resource_key":                                   resourceIBMResourceKey(),
			"ibm_security_group":                                 resourceIBMSecurityGroup(),
			"ibm_security_group_rule":                            resourceIBMSecurityGroupRule(),
			"ibm_service_instance":                               resourceIBMServiceInstance(),
			"ibm_service_key":                                    resourceIBMServiceKey(),
			"ibm_space":                                          resourceIBMSpace(),
			"ibm_storage_evault":                                 resourceIBMStorageEvault(),
			"ibm_storage_block":                                  resourceIBMStorageBlock(),
			"ibm_storage_file":                                   resourceIBMStorageFile(),
			"ibm_subnet":                                         resourceIBMSubnet(),
			"ibm_dns_reverse_record":                             resourceIBMDNSReverseRecord(),
			"ibm_ssl_certificate":                                resourceIBMSSLCertificate(),
			"ibm_cdn":                                            resourceIBMCDN(),
			"ibm_hardware_firewall_shared":                       resourceIBMFirewallShared(),

			//Added for Power Colo

			"ibm_pi_key":                 resourceIBMPIKey(),
			"ibm_pi_volume":              resourceIBMPIVolume(),
			"ibm_pi_network":             resourceIBMPINetwork(),
			"ibm_pi_instance":            resourceIBMPIInstance(),
			"ibm_pi_operations":          resourceIBMPIIOperations(),
			"ibm_pi_volume_attach":       resourceIBMPIVolumeAttach(),
			"ibm_pi_capture":             resourceIBMPICapture(),
			"ibm_pi_image":               resourceIBMPIImage(),
			"ibm_pi_network_port":        resourceIBMPINetworkPort(),
			"ibm_pi_snapshot":            resourceIBMPISnapshot(),
			"ibm_pi_network_port_attach": resourceIBMPINetworkPortAttach(),

			//Private DNS related resources
			"ibm_dns_zone":              resourceIBMPrivateDNSZone(),
			"ibm_dns_permitted_network": resourceIBMPrivateDNSPermittedNetwork(),
			"ibm_dns_resource_record":   resourceIBMPrivateDNSResourceRecord(),
			"ibm_dns_glb_monitor":       resourceIBMPrivateDNSGLBMonitor(),
			"ibm_dns_glb_pool":          resourceIBMPrivateDNSGLBPool(),
			"ibm_dns_glb":               resourceIBMPrivateDNSGLB(),

			//Direct Link related resources
			"ibm_dl_gateway":            resourceIBMDLGateway(),
			"ibm_dl_virtual_connection": resourceIBMDLGatewayVC(),
			"ibm_dl_provider_gateway":   resourceIBMDLProviderGateway(),
			//Added for Transit Gateway
			"ibm_tg_gateway":    resourceIBMTransitGateway(),
			"ibm_tg_connection": resourceIBMTransitGatewayConnection(),

			//Catalog related resources
			"ibm_cm_offering_instance": resourceIBMCmOfferingInstance(),
			"ibm_cm_catalog":           resourceIBMCmCatalog(),
			"ibm_cm_offering":          resourceIBMCmOffering(),
			"ibm_cm_version":           resourceIBMCmVersion(),

			//Added for Schematics
			"ibm_schematics_workspace": resourceIBMSchematicsWorkspace(),
			"ibm_schematics_action":    resourceIBMSchematicsAction(),
			"ibm_schematics_job":       resourceIBMSchematicsJob(),

			//satellite  resources
			"ibm_satellite_location": resourceIBMSatelliteLocation(),
			"ibm_satellite_host":     resourceIBMSatelliteHost(),

			//snapshot resources
			"ibm_is_snapshot": resourceIBMSnapshot(),
		},

		ConfigureFunc: providerConfigure,
	}
}

var globalValidatorDict ValidatorDict
var initOnce sync.Once

// Validator return validator
func Validator() ValidatorDict {
	initOnce.Do(func() {
		globalValidatorDict = ValidatorDict{
			ResourceValidatorDictionary: map[string]*ResourceValidator{
				"ibm_iam_account_settings":             resourceIBMIAMAccountSettingsValidator(),
				"ibm_iam_custom_role":                  resourceIBMIAMCustomRoleValidator(),
				"ibm_cis_healthcheck":                  resourceIBMCISHealthCheckValidator(),
				"ibm_cis_rate_limit":                   resourceIBMCISRateLimitValidator(),
				"ibm_cis":                              resourceIBMCISValidator(),
				"ibm_cis_domain_settings":              resourceIBMCISDomainSettingValidator(),
				"ibm_cis_tls_settings":                 resourceIBMCISTLSSettingsValidator(),
				"ibm_cis_routing":                      resourceIBMCISRoutingValidator(),
				"ibm_cis_page_rule":                    resourceCISPageRuleValidator(),
				"ibm_cis_waf_package":                  resourceIBMCISWAFPackageValidator(),
				"ibm_cis_waf_group":                    resourceIBMCISWAFGroupValidator(),
				"ibm_cis_certificate_upload":           resourceCISCertificateUploadValidator(),
				"ibm_cis_cache_settings":               resourceIBMCISCacheSettingsValidator(),
				"ibm_cis_custom_page":                  resourceIBMCISCustomPageValidator(),
				"ibm_cis_firewall":                     resourceIBMCISFirewallValidator(),
				"ibm_cis_range_app":                    resourceIBMCISRangeAppValidator(),
				"ibm_cis_waf_rule":                     resourceIBMCISWAFRuleValidator(),
				"ibm_cis_certificate_order":            resourceIBMCISCertificateOrderValidator(),
				"ibm_cr_namespace":                     resourceIBMCrNamespaceValidator(),
				"ibm_tg_gateway":                       resourceIBMTGValidator(),
				"ibm_tg_connection":                    resourceIBMTransitGatewayConnectionValidator(),
				"ibm_dl_virtual_connection":            resourceIBMdlGatewayVCValidator(),
				"ibm_dl_gateway":                       resourceIBMDLGatewayValidator(),
				"ibm_dl_provider_gateway":              resourceIBMDLProviderGatewayValidator(),
				"ibm_database":                         resourceIBMICDValidator(),
				"ibm_function_package":                 resourceIBMFuncPackageValidator(),
				"ibm_function_action":                  resourceIBMFuncActionValidator(),
				"ibm_function_rule":                    resourceIBMFuncRuleValidator(),
				"ibm_function_trigger":                 resourceIBMFuncTriggerValidator(),
				"ibm_function_namespace":               resourceIBMFuncNamespaceValidator(),
				"ibm_is_dedicated_host_group":          resourceIbmIsDedicatedHostGroupValidator(),
				"ibm_is_dedicated_host":                resourceIbmIsDedicatedHostValidator(),
				"ibm_is_flow_log":                      resourceIBMISFlowLogValidator(),
				"ibm_is_instance_group":                resourceIBMISInstanceGroupValidator(),
				"ibm_is_instance_group_manager":        resourceIBMISInstanceGroupManagerValidator(),
				"ibm_is_instance_group_manager_policy": resourceIBMISInstanceGroupManagerPolicyValidator(),
				"ibm_is_floating_ip":                   resourceIBMISFloatingIPValidator(),
				"ibm_is_ike_policy":                    resourceIBMISIKEValidator(),
				"ibm_is_image":                         resourceIBMISImageValidator(),
				"ibm_is_instance":                      resourceIBMISInstanceValidator(),
				"ibm_is_ipsec_policy":                  resourceIBMISIPSECValidator(),
				"ibm_is_lb_listener_policy_rule":       resourceIBMISLBListenerPolicyRuleValidator(),
				"ibm_is_lb_listener_policy":            resourceIBMISLBListenerPolicyValidator(),
				"ibm_is_lb_listener":                   resourceIBMISLBListenerValidator(),
				"ibm_is_lb_pool":                       resourceIBMISLBPoolValidator(),
				"ibm_is_lb":                            resourceIBMISLBValidator(),
				"ibm_is_network_acl":                   resourceIBMISNetworkACLValidator(),
				"ibm_is_public_gateway":                resourceIBMISPublicGatewayValidator(),
				"ibm_is_security_group_rule":           resourceIBMISSecurityGroupRuleValidator(),
				"ibm_is_security_group":                resourceIBMISSecurityGroupValidator(),
				"ibm_is_ssh_key":                       resourceIBMISSHKeyValidator(),
				"ibm_is_subnet":                        resourceIBMISSubnetValidator(),
				"ibm_is_subnet_reserved_ip":            resourceIBMISSubnetReservedIPValidator(),
				"ibm_is_volume":                        resourceIBMISVolumeValidator(),
				"ibm_is_address_prefix":                resourceIBMISAddressPrefixValidator(),
				"ibm_is_route":                         resourceIBMISRouteValidator(),
				"ibm_is_vpc":                           resourceIBMISVPCValidator(),
				"ibm_is_vpc_routing_table":             resourceIBMISVPCRoutingTableValidator(),
				"ibm_is_vpc_routing_table_route":       resourceIBMISVPCRoutingTableRouteValidator(),
				"ibm_is_vpn_gateway_connection":        resourceIBMISVPNGatewayConnectionValidator(),
				"ibm_is_vpn_gateway":                   resourceIBMISVPNGatewayValidator(),
				"ibm_kms_key_rings":                    resourceIBMKeyRingValidator(),
				"ibm_dns_glb_monitor":                  resourceIBMPrivateDNSGLBMonitorValidator(),
				"ibm_dns_glb_pool":                     resourceIBMPrivateDNSGLBPoolValidator(),
				"ibm_schematics_action":                resourceIBMSchematicsActionValidator(),
				"ibm_schematics_job":                   resourceIBMSchematicsJobValidator(),
				"ibm_schematics_workspace":             resourceIBMSchematicsWorkspaceValidator(),
				"ibm_is_snapshot":                      resourceIBMISSnapshotValidator(),
			},
			DataSourceValidatorDictionary: map[string]*ResourceValidator{
				"ibm_is_subnet":               dataSourceIBMISSubnetValidator(),
				"ibm_dl_offering_speeds":      datasourceIBMDLOfferingSpeedsValidator(),
				"ibm_dl_routers":              datasourceIBMDLRoutersValidator(),
				"ibm_is_vpc":                  dataSourceIBMISVpcValidator(),
				"ibm_is_volume":               dataSourceIBMISVolumeValidator(),
				"ibm_secrets_manager_secret":  datasourceIBMSecretsManagerSecretValidator(),
				"ibm_secrets_manager_secrets": datasourceIBMSecretsManagerSecretsValidator(),
				"ibm_is_snapshot":             dataSourceIBMISSnapshotValidator(),
			},
		}
	})
	return globalValidatorDict
}

func providerConfigure(d *schema.ResourceData) (interface{}, error) {
	var bluemixAPIKey string
	var bluemixTimeout int
	var iamToken, iamRefreshToken string
	if key, ok := d.GetOk("bluemix_api_key"); ok {
		bluemixAPIKey = key.(string)
	}
	if key, ok := d.GetOk("ibmcloud_api_key"); ok {
		bluemixAPIKey = key.(string)
	}
	if itoken, ok := d.GetOk("iam_token"); ok {
		iamToken = itoken.(string)
	}
	if rtoken, ok := d.GetOk("iam_refresh_token"); ok {
		iamRefreshToken = rtoken.(string)
	}
	var softlayerUsername, softlayerAPIKey, softlayerEndpointUrl string
	var softlayerTimeout int
	if username, ok := d.GetOk("softlayer_username"); ok {
		softlayerUsername = username.(string)
	}
	if username, ok := d.GetOk("iaas_classic_username"); ok {
		softlayerUsername = username.(string)
	}
	if apikey, ok := d.GetOk("softlayer_api_key"); ok {
		softlayerAPIKey = apikey.(string)
	}
	if apikey, ok := d.GetOk("iaas_classic_api_key"); ok {
		softlayerAPIKey = apikey.(string)
	}
	if endpoint, ok := d.GetOk("softlayer_endpoint_url"); ok {
		softlayerEndpointUrl = endpoint.(string)
	}
	if endpoint, ok := d.GetOk("iaas_classic_endpoint_url"); ok {
		softlayerEndpointUrl = endpoint.(string)
	}
	if tm, ok := d.GetOk("softlayer_timeout"); ok {
		softlayerTimeout = tm.(int)
	}
	if tm, ok := d.GetOk("iaas_classic_timeout"); ok {
		softlayerTimeout = tm.(int)
	}

	if tm, ok := d.GetOk("bluemix_timeout"); ok {
		bluemixTimeout = tm.(int)
	}
	if tm, ok := d.GetOk("ibmcloud_timeout"); ok {
		bluemixTimeout = tm.(int)
	}
	var visibility string
	if v, ok := d.GetOk("visibility"); ok {
		visibility = v.(string)
	}

	resourceGrp := d.Get("resource_group").(string)
	region := d.Get("region").(string)
	zone := d.Get("zone").(string)
	retryCount := d.Get("max_retries").(int)
	wskNameSpace := d.Get("function_namespace").(string)
	riaasEndPoint := d.Get("riaas_endpoint").(string)

	wskEnvVal, err := schema.EnvDefaultFunc("FUNCTION_NAMESPACE", "")()
	if err != nil {
		return nil, err
	}
	//Set environment variable to be used in DiffSupressFunction
	if wskEnvVal.(string) == "" {
		os.Setenv("FUNCTION_NAMESPACE", wskNameSpace)
	}

	config := Config{
		BluemixAPIKey:        bluemixAPIKey,
		Region:               region,
		ResourceGroup:        resourceGrp,
		BluemixTimeout:       time.Duration(bluemixTimeout) * time.Second,
		SoftLayerTimeout:     time.Duration(softlayerTimeout) * time.Second,
		SoftLayerUserName:    softlayerUsername,
		SoftLayerAPIKey:      softlayerAPIKey,
		RetryCount:           retryCount,
		SoftLayerEndpointURL: softlayerEndpointUrl,
		RetryDelay:           RetryAPIDelay,
		FunctionNameSpace:    wskNameSpace,
		RiaasEndPoint:        riaasEndPoint,
		IAMToken:             iamToken,
		IAMRefreshToken:      iamRefreshToken,
		Zone:                 zone,
		Visibility:           visibility,
		//PowerServiceInstance: powerServiceInstance,
	}

	return config.ClientSession()
}<|MERGE_RESOLUTION|>--- conflicted
+++ resolved
@@ -358,17 +358,14 @@
 			"ibm_satellite_location":           dataSourceIBMSatelliteLocation(),
 			"ibm_satellite_attach_host_script": dataSourceIBMSatelliteAttachHostScript(),
 
-<<<<<<< HEAD
 			// Catalog related resources
 			"ibm_cm_catalog":           dataSourceIBMCmCatalog(),
 			"ibm_cm_offering":          dataSourceIBMCmOffering(),
 			"ibm_cm_version":           dataSourceIBMCmVersion(),
 			"ibm_cm_offering_instance": dataSourceIBMCmOfferingInstance(),
-=======
 			//Added for Snapshot
 			"ibm_is_snapshot":  dataSourceSnapshot(),
 			"ibm_is_snapshots": dataSourceSnapshots(),
->>>>>>> e7ba3178
 		},
 
 		ResourcesMap: map[string]*schema.Resource{
