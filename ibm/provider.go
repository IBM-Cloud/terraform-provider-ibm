--- conflicted
+++ resolved
@@ -472,20 +472,14 @@
 			"ibm_atracker_endpoints": dataSourceIBMAtrackerEndpoints(),
 
 			//Security and Compliance Center
-<<<<<<< HEAD
-			"ibm_scc_si_providers":              dataSourceIBMSccSiProviders(),
-			"ibm_scc_si_note":                   dataSourceIBMSccSiNote(),
-			"ibm_scc_si_notes":                  dataSourceIBMSccSiNotes(),
-			"ibm_scc_account_location":          dataSourceIbmSccAccountLocation(),
-			"ibm_scc_account_locations":         dataSourceIbmSccAccountLocations(),
-			"ibm_scc_account_location_settings": dataSourceIbmSccAccountLocationSettings(),
-=======
 			"ibm_scc_si_providers":   dataSourceIBMSccSiProviders(),
 			"ibm_scc_si_note":        dataSourceIBMSccSiNote(),
 			"ibm_scc_si_notes":       dataSourceIBMSccSiNotes(),
 			"ibm_scc_si_occurrence":  dataSourceIBMSccSiOccurrence(),
 			"ibm_scc_si_occurrences": dataSourceIBMSccSiOccurrences(),
->>>>>>> 7fbcf165
+      "ibm_scc_account_location":          dataSourceIbmSccAccountLocation(),
+			"ibm_scc_account_locations":         dataSourceIbmSccAccountLocations(),
+			"ibm_scc_account_location_settings": dataSourceIbmSccAccountLocationSettings(),
 
 			// Compliance Posture Management
 			"ibm_scc_posture_scopes":         dataSourceIBMSccPostureScopes(),
@@ -791,13 +785,9 @@
 			"ibm_atracker_route":  resourceIBMAtrackerRoute(),
 
 			//Security and Compliance Center
-<<<<<<< HEAD
 			"ibm_scc_si_note":          resourceIBMSccSiNote(),
+      "ibm_scc_si_occurrence": resourceIBMSccSiOccurrence(),
 			"ibm_scc_account_settings": resourceIBMSccAccountSettings(),
-=======
-			"ibm_scc_si_note":       resourceIBMSccSiNote(),
-			"ibm_scc_si_occurrence": resourceIBMSccSiOccurrence(),
->>>>>>> 7fbcf165
 
 			// Added for Event Notifications
 			"ibm_en_destination":  resourceIBMEnDestination(),
@@ -915,11 +905,8 @@
 				"ibm_atracker_route":                      resourceIBMAtrackerRouteValidator(),
 				"ibm_satellite_endpoint":                  resourceIbmSatelliteEndpointValidator(),
 				"ibm_scc_si_note":                         resourceIBMSccSiNoteValidator(),
-<<<<<<< HEAD
 				"ibm_scc_account_settings":                resourceIBMSccAccountSettingsValidator(),
-=======
 				"ibm_scc_si_occurrence":                   resourceIBMSccSiOccurrenceValidator(),
->>>>>>> 7fbcf165
 
 				// Added for Event Notifications
 				"ibm_en_destination": resourceIBMEnDestinationValidator(),
