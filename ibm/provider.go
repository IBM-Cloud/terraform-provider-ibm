// Copyright IBM Corp. 2017, 2021 All Rights Reserved.
// Licensed under the Mozilla Public License v2.0

package ibm

import (
	"os"
	"sync"
	"time"

	"github.com/hashicorp/terraform-plugin-sdk/v2/helper/schema"

	"github.com/IBM-Cloud/terraform-provider-ibm/ibm/internal/mutexkv"
)

// This is a global MutexKV for use within this plugin.
var ibmMutexKV = mutexkv.NewMutexKV()

// Provider returns a *schema.Provider.
func Provider() *schema.Provider {
	return &schema.Provider{
		Schema: map[string]*schema.Schema{
			"bluemix_api_key": {
				Type:        schema.TypeString,
				Optional:    true,
				Description: "The Bluemix API Key",
				DefaultFunc: schema.MultiEnvDefaultFunc([]string{"BM_API_KEY", "BLUEMIX_API_KEY"}, nil),
				Deprecated:  "This field is deprecated please use ibmcloud_api_key",
			},
			"bluemix_timeout": {
				Type:        schema.TypeInt,
				Optional:    true,
				Description: "The timeout (in seconds) to set for any Bluemix API calls made.",
				DefaultFunc: schema.MultiEnvDefaultFunc([]string{"BM_TIMEOUT", "BLUEMIX_TIMEOUT"}, nil),
				Deprecated:  "This field is deprecated please use ibmcloud_timeout",
			},
			"ibmcloud_api_key": {
				Type:        schema.TypeString,
				Optional:    true,
				Description: "The IBM Cloud API Key",
				DefaultFunc: schema.MultiEnvDefaultFunc([]string{"IC_API_KEY", "IBMCLOUD_API_KEY"}, nil),
			},
			"ibmcloud_timeout": {
				Type:        schema.TypeInt,
				Optional:    true,
				Description: "The timeout (in seconds) to set for any IBM Cloud API calls made.",
				DefaultFunc: schema.MultiEnvDefaultFunc([]string{"IC_TIMEOUT", "IBMCLOUD_TIMEOUT"}, 60),
			},
			"region": {
				Type:        schema.TypeString,
				Optional:    true,
				Description: "The IBM cloud Region (for example 'us-south').",
				DefaultFunc: schema.MultiEnvDefaultFunc([]string{"IC_REGION", "IBMCLOUD_REGION", "BM_REGION", "BLUEMIX_REGION"}, "us-south"),
			},
			"zone": {
				Type:        schema.TypeString,
				Optional:    true,
				Description: "The IBM cloud Region zone (for example 'us-south-1') for power resources.",
				DefaultFunc: schema.MultiEnvDefaultFunc([]string{"IC_ZONE", "IBMCLOUD_ZONE"}, ""),
			},
			"resource_group": {
				Type:        schema.TypeString,
				Optional:    true,
				Description: "The Resource group id.",
				DefaultFunc: schema.MultiEnvDefaultFunc([]string{"IC_RESOURCE_GROUP", "IBMCLOUD_RESOURCE_GROUP", "BM_RESOURCE_GROUP", "BLUEMIX_RESOURCE_GROUP"}, ""),
			},
			"softlayer_api_key": {
				Type:        schema.TypeString,
				Optional:    true,
				Description: "The SoftLayer API Key",
				DefaultFunc: schema.MultiEnvDefaultFunc([]string{"SL_API_KEY", "SOFTLAYER_API_KEY"}, nil),
				Deprecated:  "This field is deprecated please use iaas_classic_api_key",
			},
			"softlayer_username": {
				Type:        schema.TypeString,
				Optional:    true,
				Description: "The SoftLayer user name",
				DefaultFunc: schema.MultiEnvDefaultFunc([]string{"SL_USERNAME", "SOFTLAYER_USERNAME"}, nil),
				Deprecated:  "This field is deprecated please use iaas_classic_username",
			},
			"softlayer_endpoint_url": {
				Type:        schema.TypeString,
				Optional:    true,
				Description: "The Softlayer Endpoint",
				DefaultFunc: schema.MultiEnvDefaultFunc([]string{"SL_ENDPOINT_URL", "SOFTLAYER_ENDPOINT_URL"}, nil),
				Deprecated:  "This field is deprecated please use iaas_classic_endpoint_url",
			},
			"softlayer_timeout": {
				Type:        schema.TypeInt,
				Optional:    true,
				Description: "The timeout (in seconds) to set for any SoftLayer API calls made.",
				DefaultFunc: schema.MultiEnvDefaultFunc([]string{"SL_TIMEOUT", "SOFTLAYER_TIMEOUT"}, nil),
				Deprecated:  "This field is deprecated please use iaas_classic_timeout",
			},
			"iaas_classic_api_key": {
				Type:        schema.TypeString,
				Optional:    true,
				Description: "The Classic Infrastructure API Key",
				DefaultFunc: schema.MultiEnvDefaultFunc([]string{"IAAS_CLASSIC_API_KEY"}, nil),
			},
			"iaas_classic_username": {
				Type:        schema.TypeString,
				Optional:    true,
				Description: "The Classic Infrastructure API user name",
				DefaultFunc: schema.MultiEnvDefaultFunc([]string{"IAAS_CLASSIC_USERNAME"}, nil),
			},
			"iaas_classic_endpoint_url": {
				Type:        schema.TypeString,
				Optional:    true,
				Description: "The Classic Infrastructure Endpoint",
				DefaultFunc: schema.MultiEnvDefaultFunc([]string{"IAAS_CLASSIC_ENDPOINT_URL"}, "https://api.softlayer.com/rest/v3"),
			},
			"iaas_classic_timeout": {
				Type:        schema.TypeInt,
				Optional:    true,
				Description: "The timeout (in seconds) to set for any Classic Infrastructure API calls made.",
				DefaultFunc: schema.MultiEnvDefaultFunc([]string{"IAAS_CLASSIC_TIMEOUT"}, 60),
			},
			"max_retries": {
				Type:        schema.TypeInt,
				Optional:    true,
				Description: "The retry count to set for API calls.",
				DefaultFunc: schema.EnvDefaultFunc("MAX_RETRIES", 10),
			},
			"function_namespace": {
				Type:        schema.TypeString,
				Optional:    true,
				Description: "The IBM Cloud Function namespace",
				DefaultFunc: schema.EnvDefaultFunc("FUNCTION_NAMESPACE", nil),
				Deprecated:  "This field will be deprecated soon",
			},
			"riaas_endpoint": {
				Type:        schema.TypeString,
				Optional:    true,
				Description: "The next generation infrastructure service endpoint url.",
				DefaultFunc: schema.MultiEnvDefaultFunc([]string{"RIAAS_ENDPOINT"}, nil),
				Deprecated:  "This field is deprecated use generation",
			},
			"generation": {
				Type:        schema.TypeInt,
				Optional:    true,
				Description: "Generation of Virtual Private Cloud. Default is 2",
				//DefaultFunc: schema.MultiEnvDefaultFunc([]string{"IC_GENERATION", "IBMCLOUD_GENERATION"}, nil),
				Deprecated: "The generation field is deprecated and will be removed after couple of releases",
			},
			"iam_token": {
				Type:        schema.TypeString,
				Optional:    true,
				Description: "IAM Authentication token",
				DefaultFunc: schema.MultiEnvDefaultFunc([]string{"IC_IAM_TOKEN", "IBMCLOUD_IAM_TOKEN"}, nil),
			},
			"iam_refresh_token": {
				Type:        schema.TypeString,
				Optional:    true,
				Description: "IAM Authentication refresh token",
				DefaultFunc: schema.MultiEnvDefaultFunc([]string{"IC_IAM_REFRESH_TOKEN", "IBMCLOUD_IAM_REFRESH_TOKEN"}, nil),
			},
			"visibility": {
				Type:         schema.TypeString,
				Optional:     true,
				ValidateFunc: validateAllowedStringValue([]string{"public", "private", "public-and-private"}),
				Description:  "Visibility of the provider if it is private or public.",
				DefaultFunc:  schema.MultiEnvDefaultFunc([]string{"IC_VISIBILITY", "IBMCLOUD_VISIBILITY"}, "public"),
			},
			"endpoints_file_path": {
				Type:        schema.TypeString,
				Optional:    true,
				Description: "Path of the file that contains private and public regional endpoints mapping",
				DefaultFunc: schema.MultiEnvDefaultFunc([]string{"IC_ENDPOINTS_FILE_PATH", "IBMCLOUD_ENDPOINTS_FILE_PATH"}, nil),
			},
		},

		DataSourcesMap: map[string]*schema.Resource{
			"ibm_api_gateway":        dataSourceIBMApiGateway(),
			"ibm_account":            dataSourceIBMAccount(),
			"ibm_app":                dataSourceIBMApp(),
			"ibm_app_domain_private": dataSourceIBMAppDomainPrivate(),
			"ibm_app_domain_shared":  dataSourceIBMAppDomainShared(),
			"ibm_app_route":          dataSourceIBMAppRoute(),

			// AppID
			"ibm_appid_action_url":               dataSourceIBMAppIDActionURL(),
			"ibm_appid_apm":                      dataSourceIBMAppIDAPM(),
			"ibm_appid_application":              dataSourceIBMAppIDApplication(),
			"ibm_appid_application_scopes":       dataSourceIBMAppIDApplicationScopes(),
			"ibm_appid_application_roles":        dataSourceIBMAppIDApplicationRoles(),
			"ibm_appid_applications":             dataSourceIBMAppIDApplications(),
			"ibm_appid_audit_status":             dataSourceIBMAppIDAuditStatus(),
			"ibm_appid_cloud_directory_template": dataSourceIBMAppIDCloudDirectoryTemplate(),
			"ibm_appid_cloud_directory_user":     dataSourceIBMAppIDCloudDirectoryUser(),
			"ibm_appid_idp_cloud_directory":      dataSourceIBMAppIDIDPCloudDirectory(),
			"ibm_appid_idp_custom":               dataSourceIBMAppIDIDPCustom(),
			"ibm_appid_idp_facebook":             dataSourceIBMAppIDIDPFacebook(),
			"ibm_appid_idp_google":               dataSourceIBMAppIDIDPGoogle(),
			"ibm_appid_idp_saml":                 dataSourceIBMAppIDIDPSAML(),
			"ibm_appid_idp_saml_metadata":        dataSourceIBMAppIDIDPSAMLMetadata(),
			"ibm_appid_languages":                dataSourceIBMAppIDLanguages(),
			"ibm_appid_mfa":                      dataSourceIBMAppIDMFA(),
			"ibm_appid_mfa_channel":              dataSourceIBMAppIDMFAChannel(),
			"ibm_appid_password_regex":           dataSourceIBMAppIDPasswordRegex(),
			"ibm_appid_token_config":             dataSourceIBMAppIDTokenConfig(),
			"ibm_appid_redirect_urls":            dataSourceIBMAppIDRedirectURLs(),
			"ibm_appid_role":                     dataSourceIBMAppIDRole(),
			"ibm_appid_roles":                    dataSourceIBMAppIDRoles(),
			"ibm_appid_theme_color":              dataSourceIBMAppIDThemeColor(),
			"ibm_appid_theme_text":               dataSourceIBMAppIDThemeText(),
			"ibm_appid_user_roles":               dataSourceIBMAppIDUserRoles(),

			"ibm_function_action":                    dataSourceIBMFunctionAction(),
			"ibm_function_package":                   dataSourceIBMFunctionPackage(),
			"ibm_function_rule":                      dataSourceIBMFunctionRule(),
			"ibm_function_trigger":                   dataSourceIBMFunctionTrigger(),
			"ibm_function_namespace":                 dataSourceIBMFunctionNamespace(),
			"ibm_certificate_manager_certificates":   dataIBMCertificateManagerCertificates(),
			"ibm_certificate_manager_certificate":    dataIBMCertificateManagerCertificate(),
			"ibm_cis":                                dataSourceIBMCISInstance(),
			"ibm_cis_dns_records":                    dataSourceIBMCISDNSRecords(),
			"ibm_cis_certificates":                   dataIBMCISCertificates(),
			"ibm_cis_global_load_balancers":          dataSourceIBMCISGlbs(),
			"ibm_cis_origin_pools":                   dataSourceIBMCISOriginPools(),
			"ibm_cis_healthchecks":                   dataSourceIBMCISHealthChecks(),
			"ibm_cis_domain":                         dataSourceIBMCISDomain(),
			"ibm_cis_firewall":                       dataIBMCISFirewallsRecord(),
			"ibm_cis_cache_settings":                 dataSourceIBMCISCacheSetting(),
			"ibm_cis_waf_packages":                   dataSourceIBMCISWAFPackages(),
			"ibm_cis_range_apps":                     dataSourceIBMCISRangeApps(),
			"ibm_cis_custom_certificates":            dataSourceIBMCISCustomCertificates(),
			"ibm_cis_rate_limit":                     dataSourceIBMCISRateLimit(),
			"ibm_cis_ip_addresses":                   dataSourceIBMCISIP(),
			"ibm_cis_waf_groups":                     dataSourceIBMCISWAFGroups(),
			"ibm_cis_edge_functions_actions":         dataSourceIBMCISEdgeFunctionsActions(),
			"ibm_cis_edge_functions_triggers":        dataSourceIBMCISEdgeFunctionsTriggers(),
			"ibm_cis_custom_pages":                   dataSourceIBMCISCustomPages(),
			"ibm_cis_page_rules":                     dataSourceIBMCISPageRules(),
			"ibm_cis_waf_rules":                      dataSourceIBMCISWAFRules(),
			"ibm_cis_filters":                        dataSourceIBMCISFilters(),
			"ibm_cis_firewall_rules":                 dataSourceIBMCISFirewallRules(),
			"ibm_cloudant":                           dataSourceIBMCloudant(),
			"ibm_database":                           dataSourceIBMDatabaseInstance(),
			"ibm_compute_bare_metal":                 dataSourceIBMComputeBareMetal(),
			"ibm_compute_image_template":             dataSourceIBMComputeImageTemplate(),
			"ibm_compute_placement_group":            dataSourceIBMComputePlacementGroup(),
			"ibm_compute_reserved_capacity":          dataSourceIBMComputeReservedCapacity(),
			"ibm_compute_ssh_key":                    dataSourceIBMComputeSSHKey(),
			"ibm_compute_vm_instance":                dataSourceIBMComputeVmInstance(),
			"ibm_container_addons":                   datasourceIBMContainerAddOns(),
			"ibm_container_alb":                      dataSourceIBMContainerALB(),
			"ibm_container_alb_cert":                 dataSourceIBMContainerALBCert(),
			"ibm_container_bind_service":             dataSourceIBMContainerBindService(),
			"ibm_container_cluster":                  dataSourceIBMContainerCluster(),
			"ibm_container_cluster_config":           dataSourceIBMContainerClusterConfig(),
			"ibm_container_cluster_versions":         dataSourceIBMContainerClusterVersions(),
			"ibm_container_cluster_worker":           dataSourceIBMContainerClusterWorker(),
			"ibm_container_nlb_dns":                  dataSourceIBMContainerNLBDNS(),
			"ibm_container_vpc_cluster_alb":          dataSourceIBMContainerVPCClusterALB(),
			"ibm_container_vpc_alb":                  dataSourceIBMContainerVPCClusterALB(),
			"ibm_container_vpc_cluster":              dataSourceIBMContainerVPCCluster(),
			"ibm_container_vpc_cluster_worker":       dataSourceIBMContainerVPCClusterWorker(),
			"ibm_container_vpc_cluster_worker_pool":  dataSourceIBMContainerVpcClusterWorkerPool(),
			"ibm_container_vpc_worker_pool":          dataSourceIBMContainerVpcClusterWorkerPool(),
			"ibm_container_worker_pool":              dataSourceIBMContainerWorkerPool(),
			"ibm_container_storage_attachment":       dataSourceIBMContainerVpcWorkerVolumeAttachment(),
			"ibm_cr_namespaces":                      dataIBMContainerRegistryNamespaces(),
			"ibm_cloud_shell_account_settings":       dataSourceIBMCloudShellAccountSettings(),
			"ibm_cos_bucket":                         dataSourceIBMCosBucket(),
			"ibm_cos_bucket_object":                  dataSourceIBMCosBucketObject(),
			"ibm_dns_domain_registration":            dataSourceIBMDNSDomainRegistration(),
			"ibm_dns_domain":                         dataSourceIBMDNSDomain(),
			"ibm_dns_secondary":                      dataSourceIBMDNSSecondary(),
			"ibm_event_streams_topic":                dataSourceIBMEventStreamsTopic(),
			"ibm_event_streams_schema":               dataSourceIBMEventStreamsSchema(),
			"ibm_hpcs":                               dataSourceIBMHPCS(),
			"ibm_iam_access_group":                   dataSourceIBMIAMAccessGroup(),
			"ibm_iam_account_settings":               dataSourceIBMIAMAccountSettings(),
			"ibm_iam_auth_token":                     dataSourceIBMIAMAuthToken(),
			"ibm_iam_role_actions":                   datasourceIBMIAMRoleAction(),
			"ibm_iam_users":                          dataSourceIBMIAMUsers(),
			"ibm_iam_roles":                          datasourceIBMIAMRole(),
			"ibm_iam_user_policy":                    dataSourceIBMIAMUserPolicy(),
			"ibm_iam_user_profile":                   dataSourceIBMIAMUserProfile(),
			"ibm_iam_service_id":                     dataSourceIBMIAMServiceID(),
			"ibm_iam_service_policy":                 dataSourceIBMIAMServicePolicy(),
			"ibm_iam_api_key":                        dataSourceIbmIamApiKey(),
			"ibm_iam_trusted_profile":                dataSourceIBMIamTrustedProfile(),
			"ibm_iam_trusted_profile_claim_rule":     dataSourceIBMIamTrustedProfileClaimRule(),
			"ibm_iam_trusted_profile_link":           dataSourceIBMIamTrustedProfileLink(),
			"ibm_iam_trusted_profile_policy":         dataSourceIBMIAMTrustedProfilePolicy(),
			"ibm_is_dedicated_host":                  dataSourceIbmIsDedicatedHost(),
			"ibm_is_dedicated_hosts":                 dataSourceIbmIsDedicatedHosts(),
			"ibm_is_dedicated_host_profile":          dataSourceIbmIsDedicatedHostProfile(),
			"ibm_is_dedicated_host_profiles":         dataSourceIbmIsDedicatedHostProfiles(),
			"ibm_is_dedicated_host_group":            dataSourceIbmIsDedicatedHostGroup(),
			"ibm_is_dedicated_host_groups":           dataSourceIbmIsDedicatedHostGroups(),
			"ibm_is_dedicated_host_disk":             dataSourceIbmIsDedicatedHostDisk(),
			"ibm_is_dedicated_host_disks":            dataSourceIbmIsDedicatedHostDisks(),
			"ibm_is_placement_group":                 dataSourceIbmIsPlacementGroup(),
			"ibm_is_placement_groups":                dataSourceIbmIsPlacementGroups(),
			"ibm_is_floating_ip":                     dataSourceIBMISFloatingIP(),
<<<<<<< HEAD
			"ibm_is_floating_ips":                    dataSourceIBMIsFloatingIps(),
=======
			"ibm_is_flow_log":                        dataSourceIBMIsFlowLog(),
>>>>>>> 101443cb
			"ibm_is_flow_logs":                       dataSourceIBMISFlowLogs(),
			"ibm_is_image":                           dataSourceIBMISImage(),
			"ibm_is_images":                          dataSourceIBMISImages(),
			"ibm_is_endpoint_gateway_targets":        dataSourceIBMISEndpointGatewayTargets(),
			"ibm_is_instance_group":                  dataSourceIBMISInstanceGroup(),
			"ibm_is_instance_group_memberships":      dataSourceIBMISInstanceGroupMemberships(),
			"ibm_is_instance_group_membership":       dataSourceIBMISInstanceGroupMembership(),
			"ibm_is_instance_group_manager":          dataSourceIBMISInstanceGroupManager(),
			"ibm_is_instance_group_managers":         dataSourceIBMISInstanceGroupManagers(),
			"ibm_is_instance_group_manager_policies": dataSourceIBMISInstanceGroupManagerPolicies(),
			"ibm_is_instance_group_manager_policy":   dataSourceIBMISInstanceGroupManagerPolicy(),
			"ibm_is_instance_group_manager_action":   dataSourceIBMISInstanceGroupManagerAction(),
			"ibm_is_instance_group_manager_actions":  dataSourceIBMISInstanceGroupManagerActions(),
			"ibm_is_virtual_endpoint_gateways":       dataSourceIBMISEndpointGateways(),
			"ibm_is_virtual_endpoint_gateway_ips":    dataSourceIBMISEndpointGatewayIPs(),
			"ibm_is_virtual_endpoint_gateway":        dataSourceIBMISEndpointGateway(),
			"ibm_is_instance_template":               dataSourceIBMISInstanceTemplate(),
			"ibm_is_instance_templates":              dataSourceIBMISInstanceTemplates(),
			"ibm_is_instance_profile":                dataSourceIBMISInstanceProfile(),
			"ibm_is_instance_profiles":               dataSourceIBMISInstanceProfiles(),
			"ibm_is_instance":                        dataSourceIBMISInstance(),
			"ibm_is_instances":                       dataSourceIBMISInstances(),
			"ibm_is_instance_disk":                   dataSourceIbmIsInstanceDisk(),
			"ibm_is_instance_disks":                  dataSourceIbmIsInstanceDisks(),
			"ibm_is_instance_volume_attachment":      dataSourceIBMISInstanceVolumeAttachment(),
			"ibm_is_instance_volume_attachments":     dataSourceIBMISInstanceVolumeAttachments(),
			"ibm_is_lb":                              dataSourceIBMISLB(),
			"ibm_is_lb_profiles":                     dataSourceIBMISLbProfiles(),
			"ibm_is_lbs":                             dataSourceIBMISLBS(),
			"ibm_is_public_gateway":                  dataSourceIBMISPublicGateway(),
			"ibm_is_public_gateways":                 dataSourceIBMISPublicGateways(),
			"ibm_is_region":                          dataSourceIBMISRegion(),
			"ibm_is_regions":                         dataSourceIBMISRegions(),
			"ibm_is_ssh_key":                         dataSourceIBMISSSHKey(),
			"ibm_is_subnet":                          dataSourceIBMISSubnet(),
			"ibm_is_subnets":                         dataSourceIBMISSubnets(),
			"ibm_is_subnet_reserved_ip":              dataSourceIBMISReservedIP(),
			"ibm_is_subnet_reserved_ips":             dataSourceIBMISReservedIPs(),
			"ibm_is_security_group":                  dataSourceIBMISSecurityGroup(),
			"ibm_is_security_group_target":           dataSourceIBMISSecurityGroupTarget(),
			"ibm_is_security_group_targets":          dataSourceIBMISSecurityGroupTargets(),
			"ibm_is_snapshot":                        dataSourceSnapshot(),
			"ibm_is_snapshots":                       dataSourceSnapshots(),
			"ibm_is_volume":                          dataSourceIBMISVolume(),
			"ibm_is_volume_profile":                  dataSourceIBMISVolumeProfile(),
			"ibm_is_volume_profiles":                 dataSourceIBMISVolumeProfiles(),
			"ibm_is_vpc":                             dataSourceIBMISVPC(),
			"ibm_is_vpcs":                            dataSourceIBMISVPCs(),
			"ibm_is_vpn_gateways":                    dataSourceIBMISVPNGateways(),
			"ibm_is_vpc_address_prefixes":            dataSourceIbmIsVpcAddressPrefixes(),
			"ibm_is_vpn_gateway_connections":         dataSourceIBMISVPNGatewayConnections(),
			"ibm_is_vpc_default_routing_table":       dataSourceIBMISVPCDefaultRoutingTable(),
			"ibm_is_vpc_routing_tables":              dataSourceIBMISVPCRoutingTables(),
			"ibm_is_vpc_routing_table_routes":        dataSourceIBMISVPCRoutingTableRoutes(),
			"ibm_is_zone":                            dataSourceIBMISZone(),
			"ibm_is_zones":                           dataSourceIBMISZones(),
			"ibm_is_operating_system":                dataSourceIBMISOperatingSystem(),
			"ibm_is_operating_systems":               dataSourceIBMISOperatingSystems(),
			"ibm_is_network_acls":                    dataSourceIBMIsNetworkAcls(),
			"ibm_is_network_acl":                     dataSourceIBMIsNetworkACL(),
			"ibm_is_network_acl_rule":                dataSourceIBMISNetworkACLRule(),
			"ibm_is_network_acl_rules":               dataSourceIBMISNetworkACLRules(),
			"ibm_lbaas":                              dataSourceIBMLbaas(),
			"ibm_network_vlan":                       dataSourceIBMNetworkVlan(),
			"ibm_org":                                dataSourceIBMOrg(),
			"ibm_org_quota":                          dataSourceIBMOrgQuota(),
			"ibm_kp_key":                             dataSourceIBMkey(),
			"ibm_kms_key_rings":                      dataSourceIBMKMSkeyRings(),
			"ibm_kms_key_policies":                   dataSourceIBMKMSkeyPolicies(),
			"ibm_kms_keys":                           dataSourceIBMKMSkeys(),
			"ibm_pn_application_chrome":              dataSourceIBMPNApplicationChrome(),
			"ibm_app_config_environment":             dataSourceIbmAppConfigEnvironment(),
			"ibm_app_config_environments":            dataSourceIbmAppConfigEnvironments(),
			"ibm_app_config_feature":                 dataSourceIbmAppConfigFeature(),
			"ibm_app_config_features":                dataSourceIbmAppConfigFeatures(),
			"ibm_kms_key":                            dataSourceIBMKMSkey(),
			"ibm_resource_quota":                     dataSourceIBMResourceQuota(),
			"ibm_resource_group":                     dataSourceIBMResourceGroup(),
			"ibm_resource_instance":                  dataSourceIBMResourceInstance(),
			"ibm_resource_key":                       dataSourceIBMResourceKey(),
			"ibm_security_group":                     dataSourceIBMSecurityGroup(),
			"ibm_service_instance":                   dataSourceIBMServiceInstance(),
			"ibm_service_key":                        dataSourceIBMServiceKey(),
			"ibm_service_plan":                       dataSourceIBMServicePlan(),
			"ibm_space":                              dataSourceIBMSpace(),

			// Added for Schematics
			"ibm_schematics_workspace": dataSourceIBMSchematicsWorkspace(),
			"ibm_schematics_output":    dataSourceIBMSchematicsOutput(),
			"ibm_schematics_state":     dataSourceIBMSchematicsState(),
			"ibm_schematics_action":    dataSourceIBMSchematicsAction(),
			"ibm_schematics_job":       dataSourceIBMSchematicsJob(),

			// Added for Power Resources

			"ibm_pi_key":                dataSourceIBMPIKey(),
			"ibm_pi_image":              dataSourceIBMPIImage(),
			"ibm_pi_instance":           dataSourceIBMPIInstance(),
			"ibm_pi_tenant":             dataSourceIBMPITenant(),
			"ibm_pi_network":            dataSourceIBMPINetwork(),
			"ibm_pi_volume":             dataSourceIBMPIVolume(),
			"ibm_pi_instance_volumes":   dataSourceIBMPIInstanceVolumes(),
			"ibm_pi_public_network":     dataSourceIBMPIPublicNetwork(),
			"ibm_pi_images":             dataSourceIBMPIImages(),
			"ibm_pi_instance_ip":        dataSourceIBMPIInstanceIP(),
			"ibm_pi_instance_snapshots": dataSourceIBMPISnapshots(),
			"ibm_pi_pvm_snapshots":      dataSourceIBMPISnapshot(),
			"ibm_pi_network_port":       dataSourceIBMPINetworkPort(),
			"ibm_pi_cloud_instance":     dataSourceIBMPICloudInstance(),
			"ibm_pi_catalog_images":     dataSourceIBMPICatalogImages(),
			"ibm_pi_dhcp":               dataSourceIBMPIDhcp(),
			"ibm_pi_dhcps":              dataSourceIBMPIDhcps(),
			"ibm_pi_cloud_connection":   dataSourceIBMPICloudConnection(),

			// Added for private dns zones

			"ibm_dns_zones":                            dataSourceIBMPrivateDNSZones(),
			"ibm_dns_permitted_networks":               dataSourceIBMPrivateDNSPermittedNetworks(),
			"ibm_dns_resource_records":                 dataSourceIBMPrivateDNSResourceRecords(),
			"ibm_dns_glb_monitors":                     dataSourceIBMPrivateDNSGLBMonitors(),
			"ibm_dns_glb_pools":                        dataSourceIBMPrivateDNSGLBPools(),
			"ibm_dns_glbs":                             dataSourceIBMPrivateDNSGLBs(),
			"ibm_dns_custom_resolvers":                 dataSourceIBMDNSCustomResolver(),
			"ibm_dns_custom_resolver_forwarding_rules": dataSourceIBMPrivateDNSForwardingRules(),

			// Added for Direct Link

			"ibm_dl_gateways":          dataSourceIBMDLGateways(),
			"ibm_dl_offering_speeds":   dataSourceIBMDLOfferingSpeeds(),
			"ibm_dl_port":              dataSourceIBMDirectLinkPort(),
			"ibm_dl_ports":             dataSourceIBMDirectLinkPorts(),
			"ibm_dl_gateway":           dataSourceIBMDLGateway(),
			"ibm_dl_locations":         dataSourceIBMDLLocations(),
			"ibm_dl_routers":           dataSourceIBMDLRouters(),
			"ibm_dl_provider_ports":    dataSourceIBMDirectLinkProviderPorts(),
			"ibm_dl_provider_gateways": dataSourceIBMDirectLinkProviderGateways(),

			//Added for Transit Gateway
			"ibm_tg_gateway":   dataSourceIBMTransitGateway(),
			"ibm_tg_gateways":  dataSourceIBMTransitGateways(),
			"ibm_tg_locations": dataSourceIBMTransitGatewaysLocations(),
			"ibm_tg_location":  dataSourceIBMTransitGatewaysLocation(),

			//Added for BSS Enterprise
			"ibm_enterprises":               dataSourceIbmEnterprises(),
			"ibm_enterprise_account_groups": dataSourceIbmEnterpriseAccountGroups(),
			"ibm_enterprise_accounts":       dataSourceIbmEnterpriseAccounts(),

			//Added for Secrets Manager
			"ibm_secrets_manager_secrets": dataSourceIBMSecretsManagerSecrets(),
			"ibm_secrets_manager_secret":  dataSourceIBMSecretsManagerSecret(),

			//Added for Satellite
			"ibm_satellite_location":            dataSourceIBMSatelliteLocation(),
			"ibm_satellite_location_nlb_dns":    dataSourceIBMSatelliteLocationNLBDNS(),
			"ibm_satellite_attach_host_script":  dataSourceIBMSatelliteAttachHostScript(),
			"ibm_satellite_cluster":             dataSourceIBMSatelliteCluster(),
			"ibm_satellite_cluster_worker_pool": dataSourceIBMSatelliteClusterWorkerPool(),
			"ibm_satellite_link":                dataSourceIbmSatelliteLink(),
			"ibm_satellite_endpoint":            dataSourceIbmSatelliteEndpoint(),

			// Catalog related resources
			"ibm_cm_catalog":           dataSourceIBMCmCatalog(),
			"ibm_cm_offering":          dataSourceIBMCmOffering(),
			"ibm_cm_version":           dataSourceIBMCmVersion(),
			"ibm_cm_offering_instance": dataSourceIBMCmOfferingInstance(),

			//Added for Resource Tag
			"ibm_resource_tag": dataSourceIBMResourceTag(),

			// Atracker
			"ibm_atracker_targets":   dataSourceIBMAtrackerTargets(),
			"ibm_atracker_routes":    dataSourceIBMAtrackerRoutes(),
			"ibm_atracker_endpoints": dataSourceIBMAtrackerEndpoints(),

			//Security and Compliance Center
			"ibm_scc_si_providers":   dataSourceIBMSccSiProviders(),
			"ibm_scc_si_note":        dataSourceIBMSccSiNote(),
			"ibm_scc_si_notes":       dataSourceIBMSccSiNotes(),
			"ibm_scc_si_occurrence":  dataSourceIBMSccSiOccurrence(),
			"ibm_scc_si_occurrences": dataSourceIBMSccSiOccurrences(),

			// Compliance Posture Management
			"ibm_scc_posture_scopes":         dataSourceIBMSccPostureScopes(),
			"ibm_scc_posture_latest_scans":   dataSourceIBMSccPostureLatestScans(),
			"ibm_scc_posture_profiles":       dataSourceIBMSccPostureProfiles(),
			"ibm_scc_posture_scan_summary":   dataSourceIBMSccPostureScansSummary(),
			"ibm_scc_posture_scan_summaries": dataSourceIBMSccPostureScanSummaries(),

			// Added for Event Notifications
			"ibm_en_destination":   dataSourceIBMEnDestination(),
			"ibm_en_destinations":  dataSourceIBMEnDestinations(),
			"ibm_en_topic":         dataSourceIBMEnTopic(),
			"ibm_en_topics":        dataSourceIBMEnTopics(),
			"ibm_en_subscription":  dataSourceIBMEnSubscription(),
			"ibm_en_subscriptions": dataSourceIBMEnSubscriptions(),
		},

		ResourcesMap: map[string]*schema.Resource{
			"ibm_api_gateway_endpoint":              resourceIBMApiGatewayEndPoint(),
			"ibm_api_gateway_endpoint_subscription": resourceIBMApiGatewayEndpointSubscription(),
			"ibm_app":                               resourceIBMApp(),
			"ibm_app_domain_private":                resourceIBMAppDomainPrivate(),
			"ibm_app_domain_shared":                 resourceIBMAppDomainShared(),
			"ibm_app_route":                         resourceIBMAppRoute(),

			// AppID
			"ibm_appid_action_url":               resourceIBMAppIDActionURL(),
			"ibm_appid_apm":                      resourceIBMAppIDAPM(),
			"ibm_appid_application":              resourceIBMAppIDApplication(),
			"ibm_appid_application_scopes":       resourceIBMAppIDApplicationScopes(),
			"ibm_appid_application_roles":        resourceIBMAppIDApplicationRoles(),
			"ibm_appid_audit_status":             resourceIBMAppIDAuditStatus(),
			"ibm_appid_cloud_directory_template": resourceIBMAppIDCloudDirectoryTemplate(),
			"ibm_appid_cloud_directory_user":     resourceIBMAppIDCloudDirectoryUser(),
			"ibm_appid_idp_cloud_directory":      resourceIBMAppIDIDPCloudDirectory(),
			"ibm_appid_idp_custom":               resourceIBMAppIDIDPCustom(),
			"ibm_appid_idp_facebook":             resourceIBMAppIDIDPFacebook(),
			"ibm_appid_idp_google":               resourceIBMAppIDIDPGoogle(),
			"ibm_appid_idp_saml":                 resourceIBMAppIDIDPSAML(),
			"ibm_appid_languages":                resourceIBMAppIDLanguages(),
			"ibm_appid_mfa":                      resourceIBMAppIDMFA(),
			"ibm_appid_mfa_channel":              resourceIBMAppIDMFAChannel(),
			"ibm_appid_password_regex":           resourceIBMAppIDPasswordRegex(),
			"ibm_appid_token_config":             resourceIBMAppIDTokenConfig(),
			"ibm_appid_redirect_urls":            resourceIBMAppIDRedirectURLs(),
			"ibm_appid_role":                     resourceIBMAppIDRole(),
			"ibm_appid_theme_color":              resourceIBMAppIDThemeColor(),
			"ibm_appid_theme_text":               resourceIBMAppIDThemeText(),
			"ibm_appid_user_roles":               resourceIBMAppIDUserRoles(),

			"ibm_function_action":                                resourceIBMFunctionAction(),
			"ibm_function_package":                               resourceIBMFunctionPackage(),
			"ibm_function_rule":                                  resourceIBMFunctionRule(),
			"ibm_function_trigger":                               resourceIBMFunctionTrigger(),
			"ibm_function_namespace":                             resourceIBMFunctionNamespace(),
			"ibm_cis":                                            resourceIBMCISInstance(),
			"ibm_database":                                       resourceIBMDatabaseInstance(),
			"ibm_certificate_manager_import":                     resourceIBMCertificateManagerImport(),
			"ibm_certificate_manager_order":                      resourceIBMCertificateManagerOrder(),
			"ibm_cis_domain":                                     resourceIBMCISDomain(),
			"ibm_cis_domain_settings":                            resourceIBMCISSettings(),
			"ibm_cis_firewall":                                   resourceIBMCISFirewallRecord(),
			"ibm_cis_range_app":                                  resourceIBMCISRangeApp(),
			"ibm_cis_healthcheck":                                resourceIBMCISHealthCheck(),
			"ibm_cis_origin_pool":                                resourceIBMCISPool(),
			"ibm_cis_global_load_balancer":                       resourceIBMCISGlb(),
			"ibm_cis_certificate_upload":                         resourceIBMCISCertificateUpload(),
			"ibm_cis_dns_record":                                 resourceIBMCISDnsRecord(),
			"ibm_cis_dns_records_import":                         resourceIBMCISDNSRecordsImport(),
			"ibm_cis_rate_limit":                                 resourceIBMCISRateLimit(),
			"ibm_cis_page_rule":                                  resourceIBMCISPageRule(),
			"ibm_cis_edge_functions_action":                      resourceIBMCISEdgeFunctionsAction(),
			"ibm_cis_edge_functions_trigger":                     resourceIBMCISEdgeFunctionsTrigger(),
			"ibm_cis_tls_settings":                               resourceIBMCISTLSSettings(),
			"ibm_cis_waf_package":                                resourceIBMCISWAFPackage(),
			"ibm_cis_routing":                                    resourceIBMCISRouting(),
			"ibm_cis_waf_group":                                  resourceIBMCISWAFGroup(),
			"ibm_cis_cache_settings":                             resourceIBMCISCacheSettings(),
			"ibm_cis_custom_page":                                resourceIBMCISCustomPage(),
			"ibm_cis_waf_rule":                                   resourceIBMCISWAFRule(),
			"ibm_cis_certificate_order":                          resourceIBMCISCertificateOrder(),
			"ibm_cis_filter":                                     resourceIBMCISFilter(),
			"ibm_cis_firewall_rule":                              resourceIBMCISFirewallrules(),
			"ibm_cloudant":                                       resourceIBMCloudant(),
			"ibm_cloud_shell_account_settings":                   resourceIBMCloudShellAccountSettings(),
			"ibm_compute_autoscale_group":                        resourceIBMComputeAutoScaleGroup(),
			"ibm_compute_autoscale_policy":                       resourceIBMComputeAutoScalePolicy(),
			"ibm_compute_bare_metal":                             resourceIBMComputeBareMetal(),
			"ibm_compute_dedicated_host":                         resourceIBMComputeDedicatedHost(),
			"ibm_compute_monitor":                                resourceIBMComputeMonitor(),
			"ibm_compute_placement_group":                        resourceIBMComputePlacementGroup(),
			"ibm_compute_reserved_capacity":                      resourceIBMComputeReservedCapacity(),
			"ibm_compute_provisioning_hook":                      resourceIBMComputeProvisioningHook(),
			"ibm_compute_ssh_key":                                resourceIBMComputeSSHKey(),
			"ibm_compute_ssl_certificate":                        resourceIBMComputeSSLCertificate(),
			"ibm_compute_user":                                   resourceIBMComputeUser(),
			"ibm_compute_vm_instance":                            resourceIBMComputeVmInstance(),
			"ibm_container_addons":                               resourceIBMContainerAddOns(),
			"ibm_container_alb":                                  resourceIBMContainerALB(),
			"ibm_container_api_key_reset":                        resourceIBMContainerAPIKeyReset(),
			"ibm_container_vpc_alb":                              resourceIBMContainerVpcALB(),
			"ibm_container_vpc_worker_pool":                      resourceIBMContainerVpcWorkerPool(),
			"ibm_container_vpc_cluster":                          resourceIBMContainerVpcCluster(),
			"ibm_container_alb_cert":                             resourceIBMContainerALBCert(),
			"ibm_container_cluster":                              resourceIBMContainerCluster(),
			"ibm_container_cluster_feature":                      resourceIBMContainerClusterFeature(),
			"ibm_container_bind_service":                         resourceIBMContainerBindService(),
			"ibm_container_worker_pool":                          resourceIBMContainerWorkerPool(),
			"ibm_container_worker_pool_zone_attachment":          resourceIBMContainerWorkerPoolZoneAttachment(),
			"ibm_container_storage_attachment":                   resourceIBMContainerVpcWorkerVolumeAttachment(),
			"ibm_cr_namespace":                                   resourceIBMCrNamespace(),
			"ibm_cr_retention_policy":                            resourceIBMCrRetentionPolicy(),
			"ibm_ob_logging":                                     resourceIBMObLogging(),
			"ibm_ob_monitoring":                                  resourceIBMObMonitoring(),
			"ibm_cos_bucket":                                     resourceIBMCOSBucket(),
			"ibm_cos_bucket_object":                              resourceIBMCOSBucketObject(),
			"ibm_dns_domain":                                     resourceIBMDNSDomain(),
			"ibm_dns_domain_registration_nameservers":            resourceIBMDNSDomainRegistrationNameservers(),
			"ibm_dns_secondary":                                  resourceIBMDNSSecondary(),
			"ibm_dns_record":                                     resourceIBMDNSRecord(),
			"ibm_event_streams_topic":                            resourceIBMEventStreamsTopic(),
			"ibm_event_streams_schema":                           resourceIBMEventStreamsSchema(),
			"ibm_firewall":                                       resourceIBMFirewall(),
			"ibm_firewall_policy":                                resourceIBMFirewallPolicy(),
			"ibm_hpcs":                                           resourceIBMHPCS(),
			"ibm_iam_access_group":                               resourceIBMIAMAccessGroup(),
			"ibm_iam_account_settings":                           resourceIbmIamAccountSettings(),
			"ibm_iam_custom_role":                                resourceIBMIAMCustomRole(),
			"ibm_iam_access_group_dynamic_rule":                  resourceIBMIAMDynamicRule(),
			"ibm_iam_access_group_members":                       resourceIBMIAMAccessGroupMembers(),
			"ibm_iam_access_group_policy":                        resourceIBMIAMAccessGroupPolicy(),
			"ibm_iam_authorization_policy":                       resourceIBMIAMAuthorizationPolicy(),
			"ibm_iam_authorization_policy_detach":                resourceIBMIAMAuthorizationPolicyDetach(),
			"ibm_iam_user_policy":                                resourceIBMIAMUserPolicy(),
			"ibm_iam_user_settings":                              resourceIBMUserSettings(),
			"ibm_iam_service_id":                                 resourceIBMIAMServiceID(),
			"ibm_iam_service_api_key":                            resourceIBMIAMServiceAPIKey(),
			"ibm_iam_service_policy":                             resourceIBMIAMServicePolicy(),
			"ibm_iam_user_invite":                                resourceIBMUserInvite(),
			"ibm_iam_api_key":                                    resourceIbmIamApiKey(),
			"ibm_iam_trusted_profile":                            resourceIBMIamTrustedProfile(),
			"ibm_iam_trusted_profile_claim_rule":                 resourceIBMIamTrustedProfileClaimRule(),
			"ibm_iam_trusted_profile_link":                       resourceIBMIamTrustedProfileLink(),
			"ibm_iam_trusted_profile_policy":                     resourceIBMIAMTrustedProfilePolicy(),
			"ibm_ipsec_vpn":                                      resourceIBMIPSecVPN(),
			"ibm_is_dedicated_host":                              resourceIbmIsDedicatedHost(),
			"ibm_is_dedicated_host_group":                        resourceIbmIsDedicatedHostGroup(),
			"ibm_is_dedicated_host_disk_management":              resourceIBMISDedicatedHostDiskManagement(),
			"ibm_is_placement_group":                             resourceIbmIsPlacementGroup(),
			"ibm_is_floating_ip":                                 resourceIBMISFloatingIP(),
			"ibm_is_flow_log":                                    resourceIBMISFlowLog(),
			"ibm_is_instance":                                    resourceIBMISInstance(),
			"ibm_is_instance_action":                             resourceIBMISInstanceAction(),
			"ibm_is_instance_disk_management":                    resourceIBMISInstanceDiskManagement(),
			"ibm_is_instance_group":                              resourceIBMISInstanceGroup(),
			"ibm_is_instance_group_membership":                   resourceIBMISInstanceGroupMembership(),
			"ibm_is_instance_group_manager":                      resourceIBMISInstanceGroupManager(),
			"ibm_is_instance_group_manager_policy":               resourceIBMISInstanceGroupManagerPolicy(),
			"ibm_is_instance_group_manager_action":               resourceIBMISInstanceGroupManagerAction(),
			"ibm_is_instance_volume_attachment":                  resourceIBMISInstanceVolumeAttachment(),
			"ibm_is_virtual_endpoint_gateway":                    resourceIBMISEndpointGateway(),
			"ibm_is_virtual_endpoint_gateway_ip":                 resourceIBMISEndpointGatewayIP(),
			"ibm_is_instance_template":                           resourceIBMISInstanceTemplate(),
			"ibm_is_ike_policy":                                  resourceIBMISIKEPolicy(),
			"ibm_is_ipsec_policy":                                resourceIBMISIPSecPolicy(),
			"ibm_is_lb":                                          resourceIBMISLB(),
			"ibm_is_lb_listener":                                 resourceIBMISLBListener(),
			"ibm_is_lb_listener_policy":                          resourceIBMISLBListenerPolicy(),
			"ibm_is_lb_listener_policy_rule":                     resourceIBMISLBListenerPolicyRule(),
			"ibm_is_lb_pool":                                     resourceIBMISLBPool(),
			"ibm_is_lb_pool_member":                              resourceIBMISLBPoolMember(),
			"ibm_is_network_acl":                                 resourceIBMISNetworkACL(),
			"ibm_is_network_acl_rule":                            resourceIBMISNetworkACLRule(),
			"ibm_is_public_gateway":                              resourceIBMISPublicGateway(),
			"ibm_is_security_group":                              resourceIBMISSecurityGroup(),
			"ibm_is_security_group_rule":                         resourceIBMISSecurityGroupRule(),
			"ibm_is_security_group_target":                       resourceIBMISSecurityGroupTarget(),
			"ibm_is_security_group_network_interface_attachment": resourceIBMISSecurityGroupNetworkInterfaceAttachment(),
			"ibm_is_subnet":                                      resourceIBMISSubnet(),
			"ibm_is_subnet_reserved_ip":                          resourceIBMISReservedIP(),
			"ibm_is_subnet_network_acl_attachment":               resourceIBMISSubnetNetworkACLAttachment(),
			"ibm_is_ssh_key":                                     resourceIBMISSSHKey(),
			"ibm_is_snapshot":                                    resourceIBMSnapshot(),
			"ibm_is_volume":                                      resourceIBMISVolume(),
			"ibm_is_vpn_gateway":                                 resourceIBMISVPNGateway(),
			"ibm_is_vpn_gateway_connection":                      resourceIBMISVPNGatewayConnection(),
			"ibm_is_vpc":                                         resourceIBMISVPC(),
			"ibm_is_vpc_address_prefix":                          resourceIBMISVpcAddressPrefix(),
			"ibm_is_vpc_route":                                   resourceIBMISVpcRoute(),
			"ibm_is_vpc_routing_table":                           resourceIBMISVPCRoutingTable(),
			"ibm_is_vpc_routing_table_route":                     resourceIBMISVPCRoutingTableRoute(),
			"ibm_is_image":                                       resourceIBMISImage(),
			"ibm_lb":                                             resourceIBMLb(),
			"ibm_lbaas":                                          resourceIBMLbaas(),
			"ibm_lbaas_health_monitor":                           resourceIBMLbaasHealthMonitor(),
			"ibm_lbaas_server_instance_attachment":               resourceIBMLbaasServerInstanceAttachment(),
			"ibm_lb_service":                                     resourceIBMLbService(),
			"ibm_lb_service_group":                               resourceIBMLbServiceGroup(),
			"ibm_lb_vpx":                                         resourceIBMLbVpx(),
			"ibm_lb_vpx_ha":                                      resourceIBMLbVpxHa(),
			"ibm_lb_vpx_service":                                 resourceIBMLbVpxService(),
			"ibm_lb_vpx_vip":                                     resourceIBMLbVpxVip(),
			"ibm_multi_vlan_firewall":                            resourceIBMMultiVlanFirewall(),
			"ibm_network_gateway":                                resourceIBMNetworkGateway(),
			"ibm_network_gateway_vlan_association":               resourceIBMNetworkGatewayVlanAttachment(),
			"ibm_network_interface_sg_attachment":                resourceIBMNetworkInterfaceSGAttachment(),
			"ibm_network_public_ip":                              resourceIBMNetworkPublicIp(),
			"ibm_network_vlan":                                   resourceIBMNetworkVlan(),
			"ibm_network_vlan_spanning":                          resourceIBMNetworkVlanSpan(),
			"ibm_object_storage_account":                         resourceIBMObjectStorageAccount(),
			"ibm_org":                                            resourceIBMOrg(),
			"ibm_pn_application_chrome":                          resourceIBMPNApplicationChrome(),
			"ibm_app_config_environment":                         resourceIbmAppConfigEnvironment(),
			"ibm_app_config_feature":                             resourceIbmIbmAppConfigFeature(),
			"ibm_kms_key":                                        resourceIBMKmskey(),
			"ibm_kms_key_alias":                                  resourceIBMKmskeyAlias(),
			"ibm_kms_key_rings":                                  resourceIBMKmskeyRings(),
			"ibm_kms_key_policies":                               resourceIBMKmskeyPolicies(),
			"ibm_kp_key":                                         resourceIBMkey(),
			"ibm_resource_group":                                 resourceIBMResourceGroup(),
			"ibm_resource_instance":                              resourceIBMResourceInstance(),
			"ibm_resource_key":                                   resourceIBMResourceKey(),
			"ibm_security_group":                                 resourceIBMSecurityGroup(),
			"ibm_security_group_rule":                            resourceIBMSecurityGroupRule(),
			"ibm_service_instance":                               resourceIBMServiceInstance(),
			"ibm_service_key":                                    resourceIBMServiceKey(),
			"ibm_space":                                          resourceIBMSpace(),
			"ibm_storage_evault":                                 resourceIBMStorageEvault(),
			"ibm_storage_block":                                  resourceIBMStorageBlock(),
			"ibm_storage_file":                                   resourceIBMStorageFile(),
			"ibm_subnet":                                         resourceIBMSubnet(),
			"ibm_dns_reverse_record":                             resourceIBMDNSReverseRecord(),
			"ibm_ssl_certificate":                                resourceIBMSSLCertificate(),
			"ibm_cdn":                                            resourceIBMCDN(),
			"ibm_hardware_firewall_shared":                       resourceIBMFirewallShared(),

			//Added for Power Colo

			"ibm_pi_key":                 resourceIBMPIKey(),
			"ibm_pi_volume":              resourceIBMPIVolume(),
			"ibm_pi_network":             resourceIBMPINetwork(),
			"ibm_pi_instance":            resourceIBMPIInstance(),
			"ibm_pi_operations":          resourceIBMPIIOperations(),
			"ibm_pi_volume_attach":       resourceIBMPIVolumeAttach(),
			"ibm_pi_capture":             resourceIBMPICapture(),
			"ibm_pi_image":               resourceIBMPIImage(),
			"ibm_pi_network_port":        resourceIBMPINetworkPort(),
			"ibm_pi_snapshot":            resourceIBMPISnapshot(),
			"ibm_pi_network_port_attach": resourceIBMPINetworkPortAttach(),
			"ibm_pi_dhcp":                resourceIBMPIDhcp(),
			"ibm_pi_cloud_connection":    resourceIBMPICloudConnection(),

			//Private DNS related resources
			"ibm_dns_zone":              resourceIBMPrivateDNSZone(),
			"ibm_dns_permitted_network": resourceIBMPrivateDNSPermittedNetwork(),
			"ibm_dns_resource_record":   resourceIBMPrivateDNSResourceRecord(),
			"ibm_dns_glb_monitor":       resourceIBMPrivateDNSGLBMonitor(),
			"ibm_dns_glb_pool":          resourceIBMPrivateDNSGLBPool(),
			"ibm_dns_glb":               resourceIBMPrivateDNSGLB(),

			//Added for Custom Resolver
			"ibm_dns_custom_resolver":                 resouceIBMPrivateDNSCustomResolver(),
			"ibm_dns_custom_resolver_location":        resourceIBMPrivateDNSCRLocation(),
			"ibm_dns_custom_resolver_forwarding_rule": resourceIBMPrivateDNSForwardingRule(),

			//Direct Link related resources
			"ibm_dl_gateway":            resourceIBMDLGateway(),
			"ibm_dl_virtual_connection": resourceIBMDLGatewayVC(),
			"ibm_dl_provider_gateway":   resourceIBMDLProviderGateway(),
			//Added for Transit Gateway
			"ibm_tg_gateway":    resourceIBMTransitGateway(),
			"ibm_tg_connection": resourceIBMTransitGatewayConnection(),

			//Catalog related resources
			"ibm_cm_offering_instance": resourceIBMCmOfferingInstance(),
			"ibm_cm_catalog":           resourceIBMCmCatalog(),
			"ibm_cm_offering":          resourceIBMCmOffering(),
			"ibm_cm_version":           resourceIBMCmVersion(),

			//Added for enterprise
			"ibm_enterprise":               resourceIbmEnterprise(),
			"ibm_enterprise_account_group": resourceIbmEnterpriseAccountGroup(),
			"ibm_enterprise_account":       resourceIbmEnterpriseAccount(),

			//Added for Schematics
			"ibm_schematics_workspace": resourceIBMSchematicsWorkspace(),
			"ibm_schematics_action":    resourceIBMSchematicsAction(),
			"ibm_schematics_job":       resourceIBMSchematicsJob(),

			//satellite  resources
			"ibm_satellite_location":            resourceIBMSatelliteLocation(),
			"ibm_satellite_host":                resourceIBMSatelliteHost(),
			"ibm_satellite_cluster":             resourceIBMSatelliteCluster(),
			"ibm_satellite_cluster_worker_pool": resourceIBMSatelliteClusterWorkerPool(),
			"ibm_satellite_link":                resourceIbmSatelliteLink(),
			"ibm_satellite_endpoint":            resourceIbmSatelliteEndpoint(),

			//Added for Resource Tag
			"ibm_resource_tag": resourceIBMResourceTag(),

			// Atracker
			"ibm_atracker_target": resourceIBMAtrackerTarget(),
			"ibm_atracker_route":  resourceIBMAtrackerRoute(),

			//Security and Compliance Center
			"ibm_scc_si_note":       resourceIBMSccSiNote(),
			"ibm_scc_si_occurrence": resourceIBMSccSiOccurrence(),

			// Added for Event Notifications
			"ibm_en_destination":  resourceIBMEnDestination(),
			"ibm_en_topic":        resourceIBMEnTopic(),
			"ibm_en_subscription": resourceIBMEnSubscription(),
		},

		ConfigureFunc: providerConfigure,
	}
}

var globalValidatorDict ValidatorDict
var initOnce sync.Once

// Validator return validator
func Validator() ValidatorDict {
	initOnce.Do(func() {
		globalValidatorDict = ValidatorDict{
			ResourceValidatorDictionary: map[string]*ResourceValidator{
				"ibm_iam_account_settings":                resourceIBMIAMAccountSettingsValidator(),
				"ibm_iam_custom_role":                     resourceIBMIAMCustomRoleValidator(),
				"ibm_cis_healthcheck":                     resourceIBMCISHealthCheckValidator(),
				"ibm_cis_rate_limit":                      resourceIBMCISRateLimitValidator(),
				"ibm_cis":                                 resourceIBMCISValidator(),
				"ibm_cis_domain_settings":                 resourceIBMCISDomainSettingValidator(),
				"ibm_cis_tls_settings":                    resourceIBMCISTLSSettingsValidator(),
				"ibm_cis_routing":                         resourceIBMCISRoutingValidator(),
				"ibm_cis_page_rule":                       resourceCISPageRuleValidator(),
				"ibm_cis_waf_package":                     resourceIBMCISWAFPackageValidator(),
				"ibm_cis_waf_group":                       resourceIBMCISWAFGroupValidator(),
				"ibm_cis_certificate_upload":              resourceCISCertificateUploadValidator(),
				"ibm_cis_cache_settings":                  resourceIBMCISCacheSettingsValidator(),
				"ibm_cis_custom_page":                     resourceIBMCISCustomPageValidator(),
				"ibm_cis_firewall":                        resourceIBMCISFirewallValidator(),
				"ibm_cis_range_app":                       resourceIBMCISRangeAppValidator(),
				"ibm_cis_waf_rule":                        resourceIBMCISWAFRuleValidator(),
				"ibm_cis_certificate_order":               resourceIBMCISCertificateOrderValidator(),
				"ibm_cis_filter":                          resourceIBMCISFilterValidator(),
				"ibm_cis_firewall_rules":                  resourceIBMCISFirewallrulesValidator(),
				"ibm_container_cluster":                   resourceIBMContainerClusterValidator(),
				"ibm_container_worker_pool":               resourceContainerWorkerPoolValidator(),
				"ibm_container_vpc_worker_pool":           resourceContainerVPCWorkerPoolValidator(),
				"ibm_container_vpc_cluster":               resourceIBMContainerVpcClusterValidator(),
				"ibm_cr_namespace":                        resourceIBMCrNamespaceValidator(),
				"ibm_tg_gateway":                          resourceIBMTGValidator(),
				"ibm_app_config_feature":                  resourceIbmAppConfigFeatureValidator(),
				"ibm_tg_connection":                       resourceIBMTransitGatewayConnectionValidator(),
				"ibm_dl_virtual_connection":               resourceIBMdlGatewayVCValidator(),
				"ibm_dl_gateway":                          resourceIBMDLGatewayValidator(),
				"ibm_dl_provider_gateway":                 resourceIBMDLProviderGatewayValidator(),
				"ibm_database":                            resourceIBMICDValidator(),
				"ibm_function_package":                    resourceIBMFuncPackageValidator(),
				"ibm_function_action":                     resourceIBMFuncActionValidator(),
				"ibm_function_rule":                       resourceIBMFuncRuleValidator(),
				"ibm_function_trigger":                    resourceIBMFuncTriggerValidator(),
				"ibm_function_namespace":                  resourceIBMFuncNamespaceValidator(),
				"ibm_hpcs":                                resourceIBMHPCSValidator(),
				"ibm_is_dedicated_host_group":             resourceIbmIsDedicatedHostGroupValidator(),
				"ibm_is_dedicated_host":                   resourceIbmIsDedicatedHostValidator(),
				"ibm_is_dedicated_host_disk_management":   resourceIBMISDedicatedHostDiskManagementValidator(),
				"ibm_is_flow_log":                         resourceIBMISFlowLogValidator(),
				"ibm_is_instance_group":                   resourceIBMISInstanceGroupValidator(),
				"ibm_is_instance_group_membership":        resourceIBMISInstanceGroupMembershipValidator(),
				"ibm_is_instance_group_manager":           resourceIBMISInstanceGroupManagerValidator(),
				"ibm_is_instance_group_manager_policy":    resourceIBMISInstanceGroupManagerPolicyValidator(),
				"ibm_is_instance_group_manager_action":    resourceIBMISInstanceGroupManagerActionValidator(),
				"ibm_is_floating_ip":                      resourceIBMISFloatingIPValidator(),
				"ibm_is_ike_policy":                       resourceIBMISIKEValidator(),
				"ibm_is_image":                            resourceIBMISImageValidator(),
				"ibm_is_instance_template":                resourceIBMISInstanceTemplateValidator(),
				"ibm_is_instance":                         resourceIBMISInstanceValidator(),
				"ibm_is_instance_action":                  resourceIBMISInstanceActionValidator(),
				"ibm_is_instance_disk_management":         resourceIBMISInstanceDiskManagementValidator(),
				"ibm_is_instance_volume_attachment":       resourceIBMISInstanceVolumeAttachmentValidator(),
				"ibm_is_ipsec_policy":                     resourceIBMISIPSECValidator(),
				"ibm_is_lb_listener_policy_rule":          resourceIBMISLBListenerPolicyRuleValidator(),
				"ibm_is_lb_listener_policy":               resourceIBMISLBListenerPolicyValidator(),
				"ibm_is_lb_listener":                      resourceIBMISLBListenerValidator(),
				"ibm_is_lb_pool_member":                   resourceIBMISLBPoolMemberValidator(),
				"ibm_is_lb_pool":                          resourceIBMISLBPoolValidator(),
				"ibm_is_lb":                               resourceIBMISLBValidator(),
				"ibm_is_network_acl":                      resourceIBMISNetworkACLValidator(),
				"ibm_is_network_acl_rule":                 resourceIBMISNetworkACLRuleValidator(),
				"ibm_is_public_gateway":                   resourceIBMISPublicGatewayValidator(),
				"ibm_is_placement_group":                  resourceIbmIsPlacementGroupValidator(),
				"ibm_is_security_group_target":            resourceIBMISSecurityGroupTargetValidator(),
				"ibm_is_security_group_rule":              resourceIBMISSecurityGroupRuleValidator(),
				"ibm_is_security_group":                   resourceIBMISSecurityGroupValidator(),
				"ibm_is_snapshot":                         resourceIBMISSnapshotValidator(),
				"ibm_is_ssh_key":                          resourceIBMISSHKeyValidator(),
				"ibm_is_subnet":                           resourceIBMISSubnetValidator(),
				"ibm_is_subnet_reserved_ip":               resourceIBMISSubnetReservedIPValidator(),
				"ibm_is_volume":                           resourceIBMISVolumeValidator(),
				"ibm_is_address_prefix":                   resourceIBMISAddressPrefixValidator(),
				"ibm_is_route":                            resourceIBMISRouteValidator(),
				"ibm_is_vpc":                              resourceIBMISVPCValidator(),
				"ibm_is_vpc_routing_table":                resourceIBMISVPCRoutingTableValidator(),
				"ibm_is_vpc_routing_table_route":          resourceIBMISVPCRoutingTableRouteValidator(),
				"ibm_is_vpn_gateway_connection":           resourceIBMISVPNGatewayConnectionValidator(),
				"ibm_is_vpn_gateway":                      resourceIBMISVPNGatewayValidator(),
				"ibm_kms_key_rings":                       resourceIBMKeyRingValidator(),
				"ibm_dns_glb_monitor":                     resourceIBMPrivateDNSGLBMonitorValidator(),
				"ibm_dns_glb_pool":                        resourceIBMPrivateDNSGLBPoolValidator(),
				"ibm_dns_custom_resolver_forwarding_rule": resourceIBMPrivateDNSForwardingRuleValidator(),
				"ibm_schematics_action":                   resourceIBMSchematicsActionValidator(),
				"ibm_schematics_job":                      resourceIBMSchematicsJobValidator(),
				"ibm_schematics_workspace":                resourceIBMSchematicsWorkspaceValidator(),
				"ibm_resource_instance":                   resourceIBMResourceInstanceValidator(),
				"ibm_is_virtual_endpoint_gateway":         resourceIBMISEndpointGatewayValidator(),
				"ibm_resource_tag":                        resourceIBMResourceTagValidator(),
				"ibm_satellite_location":                  resourceIBMSatelliteLocationValidator(),
				"ibm_satellite_cluster":                   resourceIBMSatelliteClusterValidator(),
				"ibm_pi_volume":                           resourceIBMPIVolumeValidator(),
				"ibm_atracker_target":                     resourceIBMAtrackerTargetValidator(),
				"ibm_atracker_route":                      resourceIBMAtrackerRouteValidator(),
				"ibm_satellite_endpoint":                  resourceIbmSatelliteEndpointValidator(),
				"ibm_scc_si_note":                         resourceIBMSccSiNoteValidator(),
				"ibm_scc_si_occurrence":                   resourceIBMSccSiOccurrenceValidator(),

				// Added for Event Notifications
				"ibm_en_destination": resourceIBMEnDestinationValidator(),
			},
			DataSourceValidatorDictionary: map[string]*ResourceValidator{
				"ibm_is_subnet":               dataSourceIBMISSubnetValidator(),
				"ibm_is_snapshot":             dataSourceIBMISSnapshotValidator(),
				"ibm_dl_offering_speeds":      datasourceIBMDLOfferingSpeedsValidator(),
				"ibm_dl_routers":              datasourceIBMDLRoutersValidator(),
				"ibm_is_vpc":                  dataSourceIBMISVpcValidator(),
				"ibm_is_volume":               dataSourceIBMISVolumeValidator(),
				"ibm_scc_si_notes":            dataSourceIBMSccSiNotesValidator(),
				"ibm_scc_si_occurrences":      dataSourceIBMSccSiOccurrencesValidator(),
				"ibm_secrets_manager_secret":  datasourceIBMSecretsManagerSecretValidator(),
				"ibm_secrets_manager_secrets": datasourceIBMSecretsManagerSecretsValidator(),
			},
		}
	})
	return globalValidatorDict
}

func providerConfigure(d *schema.ResourceData) (interface{}, error) {
	var bluemixAPIKey string
	var bluemixTimeout int
	var iamToken, iamRefreshToken string
	if key, ok := d.GetOk("bluemix_api_key"); ok {
		bluemixAPIKey = key.(string)
	}
	if key, ok := d.GetOk("ibmcloud_api_key"); ok {
		bluemixAPIKey = key.(string)
	}
	if itoken, ok := d.GetOk("iam_token"); ok {
		iamToken = itoken.(string)
	}
	if rtoken, ok := d.GetOk("iam_refresh_token"); ok {
		iamRefreshToken = rtoken.(string)
	}
	var softlayerUsername, softlayerAPIKey, softlayerEndpointUrl string
	var softlayerTimeout int
	if username, ok := d.GetOk("softlayer_username"); ok {
		softlayerUsername = username.(string)
	}
	if username, ok := d.GetOk("iaas_classic_username"); ok {
		softlayerUsername = username.(string)
	}
	if apikey, ok := d.GetOk("softlayer_api_key"); ok {
		softlayerAPIKey = apikey.(string)
	}
	if apikey, ok := d.GetOk("iaas_classic_api_key"); ok {
		softlayerAPIKey = apikey.(string)
	}
	if endpoint, ok := d.GetOk("softlayer_endpoint_url"); ok {
		softlayerEndpointUrl = endpoint.(string)
	}
	if endpoint, ok := d.GetOk("iaas_classic_endpoint_url"); ok {
		softlayerEndpointUrl = endpoint.(string)
	}
	if tm, ok := d.GetOk("softlayer_timeout"); ok {
		softlayerTimeout = tm.(int)
	}
	if tm, ok := d.GetOk("iaas_classic_timeout"); ok {
		softlayerTimeout = tm.(int)
	}

	if tm, ok := d.GetOk("bluemix_timeout"); ok {
		bluemixTimeout = tm.(int)
	}
	if tm, ok := d.GetOk("ibmcloud_timeout"); ok {
		bluemixTimeout = tm.(int)
	}
	var visibility string
	if v, ok := d.GetOk("visibility"); ok {
		visibility = v.(string)
	}
	var file string
	if f, ok := d.GetOk("endpoints_file_path"); ok {
		file = f.(string)
	}

	resourceGrp := d.Get("resource_group").(string)
	region := d.Get("region").(string)
	zone := d.Get("zone").(string)
	retryCount := d.Get("max_retries").(int)
	wskNameSpace := d.Get("function_namespace").(string)
	riaasEndPoint := d.Get("riaas_endpoint").(string)

	wskEnvVal, err := schema.EnvDefaultFunc("FUNCTION_NAMESPACE", "")()
	if err != nil {
		return nil, err
	}
	//Set environment variable to be used in DiffSupressFunction
	if wskEnvVal.(string) == "" {
		os.Setenv("FUNCTION_NAMESPACE", wskNameSpace)
	}

	config := Config{
		BluemixAPIKey:        bluemixAPIKey,
		Region:               region,
		ResourceGroup:        resourceGrp,
		BluemixTimeout:       time.Duration(bluemixTimeout) * time.Second,
		SoftLayerTimeout:     time.Duration(softlayerTimeout) * time.Second,
		SoftLayerUserName:    softlayerUsername,
		SoftLayerAPIKey:      softlayerAPIKey,
		RetryCount:           retryCount,
		SoftLayerEndpointURL: softlayerEndpointUrl,
		RetryDelay:           RetryAPIDelay,
		FunctionNameSpace:    wskNameSpace,
		RiaasEndPoint:        riaasEndPoint,
		IAMToken:             iamToken,
		IAMRefreshToken:      iamRefreshToken,
		Zone:                 zone,
		Visibility:           visibility,
		EndpointsFile:        file,
		//PowerServiceInstance: powerServiceInstance,
	}

	return config.ClientSession()
}<|MERGE_RESOLUTION|>--- conflicted
+++ resolved
@@ -296,11 +296,8 @@
 			"ibm_is_placement_group":                 dataSourceIbmIsPlacementGroup(),
 			"ibm_is_placement_groups":                dataSourceIbmIsPlacementGroups(),
 			"ibm_is_floating_ip":                     dataSourceIBMISFloatingIP(),
-<<<<<<< HEAD
 			"ibm_is_floating_ips":                    dataSourceIBMIsFloatingIps(),
-=======
 			"ibm_is_flow_log":                        dataSourceIBMIsFlowLog(),
->>>>>>> 101443cb
 			"ibm_is_flow_logs":                       dataSourceIBMISFlowLogs(),
 			"ibm_is_image":                           dataSourceIBMISImage(),
 			"ibm_is_images":                          dataSourceIBMISImages(),
