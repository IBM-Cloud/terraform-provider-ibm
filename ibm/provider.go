--- conflicted
+++ resolved
@@ -201,12 +201,9 @@
 			"ibm_storage_block":                         resourceIBMStorageBlock(),
 			"ibm_storage_file":                          resourceIBMStorageFile(),
 			"ibm_subnet":                                resourceIBMSubnet(),
-<<<<<<< HEAD
 			"ibm_ssl_certificate":                       resourceIBMSSLCertificate(),
-=======
 			"ibm_cdn":                                   resourceIBMCDN(),
 			"ibm_hardware_firewall_shared":              resourceIBMFirewallShared(),
->>>>>>> 02dd39ea
 		},
 
 		ConfigureFunc: providerConfigure,
