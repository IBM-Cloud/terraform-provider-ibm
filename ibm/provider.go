--- conflicted
+++ resolved
@@ -174,10 +174,7 @@
 
 			// AppID
 			"ibm_appid_application":        dataSourceIBMAppIDApplication(),
-<<<<<<< HEAD
 			"ibm_appid_application_roles":  dataSourceIBMAppIDApplicationRoles(),
-=======
->>>>>>> 9a47d83f
 			"ibm_appid_application_scopes": dataSourceIBMAppIDApplicationScopes(),
 			"ibm_appid_token_config":       dataSourceIBMAppIDTokenConfig(),
 			"ibm_appid_role":               dataSourceIBMAppIDRole(),
@@ -436,13 +433,8 @@
 			"ibm_app_route":                         resourceIBMAppRoute(),
 
 			// AppID
-<<<<<<< HEAD
 			"ibm_appid_application":        resourceIBMAppIDApplication(),
 			"ibm_appid_application_roles":  resourceIBMAppIDApplicationRoles(),
-=======
-
-			"ibm_appid_application":        resourceIBMAppIDApplication(),
->>>>>>> 9a47d83f
 			"ibm_appid_application_scopes": resourceIBMAppIDApplicationScopes(),
 			"ibm_appid_token_config":       resourceIBMAppIDTokenConfig(),
 			"ibm_appid_role":               resourceIBMAppIDRole(),
