package ibm

import (
	"os"
	"sync"
	"time"

	"github.com/hashicorp/terraform-plugin-sdk/helper/mutexkv"
	"github.com/hashicorp/terraform-plugin-sdk/helper/schema"
	"github.com/hashicorp/terraform-plugin-sdk/terraform"
)

// This is a global MutexKV for use within this plugin.
var ibmMutexKV = mutexkv.NewMutexKV()

// Provider returns a terraform.ResourceProvider.
func Provider() terraform.ResourceProvider {
	return &schema.Provider{
		Schema: map[string]*schema.Schema{
			"bluemix_api_key": {
				Type:        schema.TypeString,
				Optional:    true,
				Description: "The Bluemix API Key",
				DefaultFunc: schema.MultiEnvDefaultFunc([]string{"BM_API_KEY", "BLUEMIX_API_KEY"}, nil),
				Deprecated:  "This field is deprecated please use ibmcloud_api_key",
			},
			"bluemix_timeout": {
				Type:        schema.TypeInt,
				Optional:    true,
				Description: "The timeout (in seconds) to set for any Bluemix API calls made.",
				DefaultFunc: schema.MultiEnvDefaultFunc([]string{"BM_TIMEOUT", "BLUEMIX_TIMEOUT"}, nil),
				Deprecated:  "This field is deprecated please use ibmcloud_timeout",
			},
			"ibmcloud_api_key": {
				Type:        schema.TypeString,
				Optional:    true,
				Description: "The IBM Cloud API Key",
				DefaultFunc: schema.MultiEnvDefaultFunc([]string{"IC_API_KEY", "IBMCLOUD_API_KEY"}, nil),
			},
			"ibmcloud_timeout": {
				Type:        schema.TypeInt,
				Optional:    true,
				Description: "The timeout (in seconds) to set for any IBM Cloud API calls made.",
				DefaultFunc: schema.MultiEnvDefaultFunc([]string{"IC_TIMEOUT", "IBMCLOUD_TIMEOUT"}, 60),
			},
			"region": {
				Type:        schema.TypeString,
				Optional:    true,
				Description: "The IBM cloud Region (for example 'us-south').",
				DefaultFunc: schema.MultiEnvDefaultFunc([]string{"IC_REGION", "IBMCLOUD_REGION", "BM_REGION", "BLUEMIX_REGION"}, "us-south"),
			},
			"zone": {
				Type:        schema.TypeString,
				Optional:    true,
				Description: "The IBM cloud Region zone (for example 'us-south-1') for power resources.",
				DefaultFunc: schema.MultiEnvDefaultFunc([]string{"IC_ZONE", "IBMCLOUD_ZONE"}, ""),
			},
			"resource_group": {
				Type:        schema.TypeString,
				Optional:    true,
				Description: "The Resource group id.",
				DefaultFunc: schema.MultiEnvDefaultFunc([]string{"IC_RESOURCE_GROUP", "IBMCLOUD_RESOURCE_GROUP", "BM_RESOURCE_GROUP", "BLUEMIX_RESOURCE_GROUP"}, ""),
			},
			"softlayer_api_key": {
				Type:        schema.TypeString,
				Optional:    true,
				Description: "The SoftLayer API Key",
				DefaultFunc: schema.MultiEnvDefaultFunc([]string{"SL_API_KEY", "SOFTLAYER_API_KEY"}, nil),
				Deprecated:  "This field is deprecated please use iaas_classic_api_key",
			},
			"softlayer_username": {
				Type:        schema.TypeString,
				Optional:    true,
				Description: "The SoftLayer user name",
				DefaultFunc: schema.MultiEnvDefaultFunc([]string{"SL_USERNAME", "SOFTLAYER_USERNAME"}, nil),
				Deprecated:  "This field is deprecated please use iaas_classic_username",
			},
			"softlayer_endpoint_url": {
				Type:        schema.TypeString,
				Optional:    true,
				Description: "The Softlayer Endpoint",
				DefaultFunc: schema.MultiEnvDefaultFunc([]string{"SL_ENDPOINT_URL", "SOFTLAYER_ENDPOINT_URL"}, nil),
				Deprecated:  "This field is deprecated please use iaas_classic_endpoint_url",
			},
			"softlayer_timeout": {
				Type:        schema.TypeInt,
				Optional:    true,
				Description: "The timeout (in seconds) to set for any SoftLayer API calls made.",
				DefaultFunc: schema.MultiEnvDefaultFunc([]string{"SL_TIMEOUT", "SOFTLAYER_TIMEOUT"}, nil),
				Deprecated:  "This field is deprecated please use iaas_classic_timeout",
			},
			"iaas_classic_api_key": {
				Type:        schema.TypeString,
				Optional:    true,
				Description: "The Classic Infrastructure API Key",
				DefaultFunc: schema.MultiEnvDefaultFunc([]string{"IAAS_CLASSIC_API_KEY"}, nil),
			},
			"iaas_classic_username": {
				Type:        schema.TypeString,
				Optional:    true,
				Description: "The Classic Infrastructure API user name",
				DefaultFunc: schema.MultiEnvDefaultFunc([]string{"IAAS_CLASSIC_USERNAME"}, nil),
			},
			"iaas_classic_endpoint_url": {
				Type:        schema.TypeString,
				Optional:    true,
				Description: "The Classic Infrastructure Endpoint",
				DefaultFunc: schema.MultiEnvDefaultFunc([]string{"IAAS_CLASSIC_ENDPOINT_URL"}, "https://api.softlayer.com/rest/v3"),
			},
			"iaas_classic_timeout": {
				Type:        schema.TypeInt,
				Optional:    true,
				Description: "The timeout (in seconds) to set for any Classic Infrastructure API calls made.",
				DefaultFunc: schema.MultiEnvDefaultFunc([]string{"IAAS_CLASSIC_TIMEOUT"}, 60),
			},
			"max_retries": {
				Type:        schema.TypeInt,
				Optional:    true,
				Description: "The retry count to set for API calls.",
				DefaultFunc: schema.EnvDefaultFunc("MAX_RETRIES", 10),
			},
			"function_namespace": {
				Type:        schema.TypeString,
				Optional:    true,
				Description: "The IBM Cloud Function namespace",
				DefaultFunc: schema.EnvDefaultFunc("FUNCTION_NAMESPACE", ""),
			},
			"riaas_endpoint": {
				Type:        schema.TypeString,
				Optional:    true,
				Description: "The next generation infrastructure service endpoint url.",
				DefaultFunc: schema.MultiEnvDefaultFunc([]string{"RIAAS_ENDPOINT"}, nil),
				Deprecated:  "This field is deprecated use generation",
			},
			"generation": {
				Type:        schema.TypeInt,
				Optional:    true,
				Description: "Generation of Virtual Private Cloud. Default is 2",
				DefaultFunc: schema.MultiEnvDefaultFunc([]string{"IC_GENERATION", "IBMCLOUD_GENERATION"}, 2),
			},
			"iam_token": {
				Type:        schema.TypeString,
				Optional:    true,
				Description: "IAM Authentication token",
				DefaultFunc: schema.MultiEnvDefaultFunc([]string{"IC_IAM_TOKEN", "IBMCLOUD_IAM_TOKEN"}, nil),
			},
			"iam_refresh_token": {
				Type:        schema.TypeString,
				Optional:    true,
				Description: "IAM Authentication refresh token",
				DefaultFunc: schema.MultiEnvDefaultFunc([]string{"IC_IAM_REFRESH_TOKEN", "IBMCLOUD_IAM_REFRESH_TOKEN"}, nil),
			},
		},

		DataSourcesMap: map[string]*schema.Resource{
			"ibm_api_gateway":                      dataSourceIBMApiGateway(),
			"ibm_account":                          dataSourceIBMAccount(),
			"ibm_app":                              dataSourceIBMApp(),
			"ibm_app_domain_private":               dataSourceIBMAppDomainPrivate(),
			"ibm_app_domain_shared":                dataSourceIBMAppDomainShared(),
			"ibm_app_route":                        dataSourceIBMAppRoute(),
			"ibm_function_action":                  dataSourceIBMFunctionAction(),
			"ibm_function_package":                 dataSourceIBMFunctionPackage(),
			"ibm_function_rule":                    dataSourceIBMFunctionRule(),
			"ibm_function_trigger":                 dataSourceIBMFunctionTrigger(),
			"ibm_certificate_manager_certificates": dataIBMCertificateManagerCertificates(),
			"ibm_cis":                              dataSourceIBMCISInstance(),
			"ibm_cis_domain":                       dataSourceIBMCISDomain(),
			"ibm_cis_firewall":                     dataIBMCISFirewallRecord(),
			"ibm_cis_rate_limit":                   dataSourceIBMCISRateLimit(),
			"ibm_cis_ip_addresses":                 dataSourceIBMCISIP(),
			"ibm_database":                         dataSourceIBMDatabaseInstance(),
			"ibm_compute_bare_metal":               dataSourceIBMComputeBareMetal(),
			"ibm_compute_image_template":           dataSourceIBMComputeImageTemplate(),
			"ibm_compute_placement_group":          dataSourceIBMComputePlacementGroup(),
			"ibm_compute_ssh_key":                  dataSourceIBMComputeSSHKey(),
			"ibm_compute_vm_instance":              dataSourceIBMComputeVmInstance(),
			"ibm_container_cluster":                dataSourceIBMContainerCluster(),
			"ibm_container_cluster_config":         dataSourceIBMContainerClusterConfig(),
			"ibm_container_cluster_versions":       dataSourceIBMContainerClusterVersions(),
			"ibm_container_cluster_worker":         dataSourceIBMContainerClusterWorker(),
			"ibm_container_vpc_cluster":            dataSourceIBMContainerVPCCluster(),
			"ibm_container_vpc_cluster_worker":     dataSourceIBMContainerVPCClusterWorker(),
			"ibm_cos_bucket":                       dataSourceIBMCosBucket(),
			"ibm_dns_domain_registration":          dataSourceIBMDNSDomainRegistration(),
			"ibm_dns_domain":                       dataSourceIBMDNSDomain(),
			"ibm_dns_secondary":                    dataSourceIBMDNSSecondary(),
			"ibm_iam_access_group":                 dataSourceIBMIAMAccessGroup(),
			"ibm_iam_auth_token":                   dataSourceIBMIAMAuthToken(),
			"ibm_iam_role_actions":                 datasourceIBMIAMRoleAction(),
			"ibm_iam_roles":                        datasourceIBMIAMRole(),
			"ibm_iam_user_policy":                  dataSourceIBMIAMUserPolicy(),
			"ibm_iam_service_id":                   dataSourceIBMIAMServiceID(),
			"ibm_iam_service_policy":               dataSourceIBMIAMServicePolicy(),
			"ibm_is_image":                         dataSourceIBMISImage(),
			"ibm_is_images":                        dataSourceIBMISImages(),
			"ibm_is_instance_profile":              dataSourceIBMISInstanceProfile(),
			"ibm_is_instance_profiles":             dataSourceIBMISInstanceProfiles(),
			"ibm_is_region":                        dataSourceIBMISRegion(),
			"ibm_is_ssh_key":                       dataSourceIBMISSSHKey(),
			"ibm_is_subnet":                        dataSourceIBMISSubnet(),
			"ibm_is_subnets":                       dataSourceIBMISSubnets(),
			"ibm_is_vpc":                           dataSourceIBMISVPC(),
			"ibm_is_zone":                          dataSourceIBMISZone(),
			"ibm_is_zones":                         dataSourceIBMISZones(),
			"ibm_lbaas":                            dataSourceIBMLbaas(),
			"ibm_network_vlan":                     dataSourceIBMNetworkVlan(),
			"ibm_org":                              dataSourceIBMOrg(),
			"ibm_org_quota":                        dataSourceIBMOrgQuota(),
			"ibm_kp_key":                           dataSourceIBMkey(),
			"ibm_resource_quota":                   dataSourceIBMResourceQuota(),
			"ibm_resource_group":                   dataSourceIBMResourceGroup(),
			"ibm_resource_instance":                dataSourceIBMResourceInstance(),
			"ibm_resource_key":                     dataSourceIBMResourceKey(),
			"ibm_security_group":                   dataSourceIBMSecurityGroup(),
			"ibm_service_instance":                 dataSourceIBMServiceInstance(),
			"ibm_service_key":                      dataSourceIBMServiceKey(),
			"ibm_service_plan":                     dataSourceIBMServicePlan(),
			"ibm_space":                            dataSourceIBMSpace(),
			"ibm_schematics_workspace":             dataSourceSchematicsWorkspace(),
			"ibm_schematics_output":                dataSourceSchematicsOut(),
			"ibm_schematics_state":                 dataSourceSchematicsState(),

			// Added for Power Resources

			"ibm_pi_key":                dataSourceIBMPIKey(),
			"ibm_pi_image":              dataSourceIBMPIImage(),
			"ibm_pi_instance":           dataSourceIBMPIInstance(),
			"ibm_pi_tenant":             dataSourceIBMPITenant(),
			"ibm_pi_network":            dataSourceIBMPINetwork(),
			"ibm_pi_volume":             dataSourceIBMPIVolume(),
			"ibm_pi_instance_volumes":   dataSourceIBMPIVolumes(),
			"ibm_pi_public_network":     dataSourceIBMPIPublicNetwork(),
			"ibm_pi_images":             dataSourceIBMPIImages(),
			"ibm_pi_instance_ip":        dataSourceIBMPIInstanceIP(),
			"ibm_pi_instance_snapshots": dataSourceIBMPISnapshots(),
			"ibm_pi_pvm_snapshots":      dataSourceIBMPISnapshot(),

			// Added for private dns zones

			"ibm_dns_zones":              dataSourceIBMPrivateDNSZones(),
			"ibm_dns_permitted_networks": dataSourceIBMPrivateDNSPermittedNetworks(),
			"ibm_dns_resource_records":   dataSourceIBMPrivateDNSResourceRecords(),

			// Added for Direct Link

<<<<<<< HEAD
			"ibm_dl_gateways": dataSourceIBMDLGateways(),
			"ibm_dl_port":     dataSourceIBMDirectLinkPort(),
			"ibm_dl_ports":    dataSourceIBMDirectLinkPorts(),
=======
			"ibm_dl_gateways":        dataSourceIBMDLGateways(),
			"ibm_dl_offering_speeds": dataSourceIBMDLOfferingSpeeds(),
>>>>>>> 204d204d

			//Added for Transit Gateway
			"ibm_tg_gateway":  dataSourceIBMTransitGateway(),
			"ibm_tg_gateways": dataSourceIBMTransitGateways(),
			"ibm_dl_gateway":  dataSourceIBMDLGateway(),
		},

		ResourcesMap: map[string]*schema.Resource{
			"ibm_api_gateway_endpoint":                           resourceIBMApiGatewayEndPoint(),
			"ibm_api_gateway_endpoint_subscription":              resourceIBMApiGatewayEndpointSubscription(),
			"ibm_app":                                            resourceIBMApp(),
			"ibm_app_domain_private":                             resourceIBMAppDomainPrivate(),
			"ibm_app_domain_shared":                              resourceIBMAppDomainShared(),
			"ibm_app_route":                                      resourceIBMAppRoute(),
			"ibm_function_action":                                resourceIBMFunctionAction(),
			"ibm_function_package":                               resourceIBMFunctionPackage(),
			"ibm_function_rule":                                  resourceIBMFunctionRule(),
			"ibm_function_trigger":                               resourceIBMFunctionTrigger(),
			"ibm_cis":                                            resourceIBMCISInstance(),
			"ibm_database":                                       resourceIBMDatabaseInstance(),
			"ibm_certificate_manager_import":                     resourceIBMCertificateManagerImport(),
			"ibm_certificate_manager_order":                      resourceIBMCertificateManagerOrder(),
			"ibm_cis_domain":                                     resourceIBMCISDomain(),
			"ibm_cis_domain_settings":                            resourceIBMCISSettings(),
			"ibm_cis_firewall":                                   resourceIBMCISFirewallRecord(),
			"ibm_cis_healthcheck":                                resourceIBMCISHealthCheck(),
			"ibm_cis_origin_pool":                                resourceIBMCISPool(),
			"ibm_cis_global_load_balancer":                       resourceIBMCISGlb(),
			"ibm_cis_dns_record":                                 resourceIBMCISDnsRecord(),
			"ibm_cis_rate_limit":                                 resourceIBMCISRateLimit(),
			"ibm_compute_autoscale_group":                        resourceIBMComputeAutoScaleGroup(),
			"ibm_compute_autoscale_policy":                       resourceIBMComputeAutoScalePolicy(),
			"ibm_compute_bare_metal":                             resourceIBMComputeBareMetal(),
			"ibm_compute_dedicated_host":                         resourceIBMComputeDedicatedHost(),
			"ibm_compute_monitor":                                resourceIBMComputeMonitor(),
			"ibm_compute_placement_group":                        resourceIBMComputePlacementGroup(),
			"ibm_compute_provisioning_hook":                      resourceIBMComputeProvisioningHook(),
			"ibm_compute_ssh_key":                                resourceIBMComputeSSHKey(),
			"ibm_compute_ssl_certificate":                        resourceIBMComputeSSLCertificate(),
			"ibm_compute_user":                                   resourceIBMComputeUser(),
			"ibm_compute_vm_instance":                            resourceIBMComputeVmInstance(),
			"ibm_container_alb":                                  resourceIBMContainerALB(),
			"ibm_container_vpc_alb":                              resourceIBMContainerVpcALB(),
			"ibm_container_vpc_worker_pool":                      resourceIBMContainerVpcWorkerPool(),
			"ibm_container_vpc_cluster":                          resourceIBMContainerVpcCluster(),
			"ibm_container_alb_cert":                             resourceIBMContainerALBCert(),
			"ibm_container_cluster":                              resourceIBMContainerCluster(),
			"ibm_container_cluster_feature":                      resourceIBMContainerClusterFeature(),
			"ibm_container_bind_service":                         resourceIBMContainerBindService(),
			"ibm_container_worker_pool":                          resourceIBMContainerWorkerPool(),
			"ibm_container_worker_pool_zone_attachment":          resourceIBMContainerWorkerPoolZoneAttachment(),
			"ibm_cos_bucket":                                     resourceIBMCOS(),
			"ibm_dns_domain":                                     resourceIBMDNSDomain(),
			"ibm_dns_domain_registration_nameservers":            resourceIBMDNSDomainRegistrationNameservers(),
			"ibm_dns_secondary":                                  resourceIBMDNSSecondary(),
			"ibm_dns_record":                                     resourceIBMDNSRecord(),
			"ibm_firewall":                                       resourceIBMFirewall(),
			"ibm_firewall_policy":                                resourceIBMFirewallPolicy(),
			"ibm_iam_access_group":                               resourceIBMIAMAccessGroup(),
			"ibm_iam_custom_role":                                resourceIBMIAMCustomRole(),
			"ibm_iam_access_group_dynamic_rule":                  resourceIBMIAMDynamicRule(),
			"ibm_iam_access_group_members":                       resourceIBMIAMAccessGroupMembers(),
			"ibm_iam_access_group_policy":                        resourceIBMIAMAccessGroupPolicy(),
			"ibm_iam_authorization_policy":                       resourceIBMIAMAuthorizationPolicy(),
			"ibm_iam_authorization_policy_detach":                resourceIBMIAMAuthorizationPolicyDetach(),
			"ibm_iam_user_policy":                                resourceIBMIAMUserPolicy(),
			"ibm_iam_service_id":                                 resourceIBMIAMServiceID(),
			"ibm_iam_service_policy":                             resourceIBMIAMServicePolicy(),
			"ibm_iam_user_invite":                                resourceIBMUserInvite(),
			"ibm_ipsec_vpn":                                      resourceIBMIPSecVPN(),
			"ibm_is_floating_ip":                                 resourceIBMISFloatingIP(),
			"ibm_is_instance":                                    resourceIBMISInstance(),
			"ibm_is_ike_policy":                                  resourceIBMISIKEPolicy(),
			"ibm_is_ipsec_policy":                                resourceIBMISIPSecPolicy(),
			"ibm_is_lb":                                          resourceIBMISLB(),
			"ibm_is_lb_listener":                                 resourceIBMISLBListener(),
			"ibm_is_lb_listener_policy":                          resourceIBMISLBListenerPolicy(),
			"ibm_is_lb_listener_policy_rule":                     resourceIBMISLBListenerPolicyRule(),
			"ibm_is_lb_pool":                                     resourceIBMISLBPool(),
			"ibm_is_lb_pool_member":                              resourceIBMISLBPoolMember(),
			"ibm_is_network_acl":                                 resourceIBMISNetworkACL(),
			"ibm_is_public_gateway":                              resourceIBMISPublicGateway(),
			"ibm_is_security_group":                              resourceIBMISSecurityGroup(),
			"ibm_is_security_group_rule":                         resourceIBMISSecurityGroupRule(),
			"ibm_is_security_group_network_interface_attachment": resourceIBMISSecurityGroupNetworkInterfaceAttachment(),
			"ibm_is_subnet":                                      resourceIBMISSubnet(),
			"ibm_is_ssh_key":                                     resourceIBMISSSHKey(),
			"ibm_is_volume":                                      resourceIBMISVolume(),
			"ibm_is_vpn_gateway":                                 resourceIBMISVPNGateway(),
			"ibm_is_vpn_gateway_connection":                      resourceIBMISVPNGatewayConnection(),
			"ibm_is_vpc":                                         resourceIBMISVPC(),
			"ibm_is_vpc_address_prefix":                          resourceIBMISVpcAddressPrefix(),
			"ibm_is_vpc_route":                                   resourceIBMISVpcRoute(),
			"ibm_is_image":                                       resourceIBMISImage(),
			"ibm_lb":                                             resourceIBMLb(),
			"ibm_lbaas":                                          resourceIBMLbaas(),
			"ibm_lbaas_health_monitor":                           resourceIBMLbaasHealthMonitor(),
			"ibm_lbaas_server_instance_attachment":               resourceIBMLbaasServerInstanceAttachment(),
			"ibm_lb_service":                                     resourceIBMLbService(),
			"ibm_lb_service_group":                               resourceIBMLbServiceGroup(),
			"ibm_lb_vpx":                                         resourceIBMLbVpx(),
			"ibm_lb_vpx_ha":                                      resourceIBMLbVpxHa(),
			"ibm_lb_vpx_service":                                 resourceIBMLbVpxService(),
			"ibm_lb_vpx_vip":                                     resourceIBMLbVpxVip(),
			"ibm_multi_vlan_firewall":                            resourceIBMMultiVlanFirewall(),
			"ibm_network_gateway":                                resourceIBMNetworkGateway(),
			"ibm_network_gateway_vlan_association":               resourceIBMNetworkGatewayVlanAttachment(),
			"ibm_network_interface_sg_attachment":                resourceIBMNetworkInterfaceSGAttachment(),
			"ibm_network_public_ip":                              resourceIBMNetworkPublicIp(),
			"ibm_network_vlan":                                   resourceIBMNetworkVlan(),
			"ibm_network_vlan_spanning":                          resourceIBMNetworkVlanSpan(),
			"ibm_object_storage_account":                         resourceIBMObjectStorageAccount(),
			"ibm_org":                                            resourceIBMOrg(),
			"ibm_kp_key":                                         resourceIBMkey(),
			"ibm_resource_group":                                 resourceIBMResourceGroup(),
			"ibm_resource_instance":                              resourceIBMResourceInstance(),
			"ibm_resource_key":                                   resourceIBMResourceKey(),
			"ibm_security_group":                                 resourceIBMSecurityGroup(),
			"ibm_security_group_rule":                            resourceIBMSecurityGroupRule(),
			"ibm_service_instance":                               resourceIBMServiceInstance(),
			"ibm_service_key":                                    resourceIBMServiceKey(),
			"ibm_space":                                          resourceIBMSpace(),
			"ibm_storage_evault":                                 resourceIBMStorageEvault(),
			"ibm_storage_block":                                  resourceIBMStorageBlock(),
			"ibm_storage_file":                                   resourceIBMStorageFile(),
			"ibm_subnet":                                         resourceIBMSubnet(),
			"ibm_dns_reverse_record":                             resourceIBMDNSReverseRecord(),
			"ibm_ssl_certificate":                                resourceIBMSSLCertificate(),
			"ibm_cdn":                                            resourceIBMCDN(),
			"ibm_hardware_firewall_shared":                       resourceIBMFirewallShared(),

			//Added for Power Colo

			"ibm_pi_key":           resourceIBMPIKey(),
			"ibm_pi_volume":        resourceIBMPIVolume(),
			"ibm_pi_network":       resourceIBMPINetwork(),
			"ibm_pi_instance":      resourceIBMPIInstance(),
			"ibm_pi_operations":    resourceIBMPIIOperations(),
			"ibm_pi_volume_attach": resourceIBMPIVolumeAttach(),
			"ibm_pi_capture":       resourceIBMPICapture(),
			"ibm_pi_image":         resourceIBMPIImage(),

			//Private DNS related resources
			"ibm_dns_zone":              resourceIBMPrivateDNSZone(),
			"ibm_dns_permitted_network": resourceIBMPrivateDNSPermittedNetwork(),
			"ibm_dns_resource_record":   resourceIBMPrivateDNSResourceRecord(),

			//Direct Link related resources
			"ibm_dl_gateway":            resourceIBMDLGateway(),
			"ibm_dl_virtual_connection": resourceIBMDLGatewayVC(),
			//Added for Transit Gateway
			"ibm_tg_gateway": resourceIBMTransitGateway(),
		},

		ConfigureFunc: providerConfigure,
	}
}

var globalValidatorDict ValidatorDict
var initOnce sync.Once

func Validator() ValidatorDict {
	initOnce.Do(func() {
		globalValidatorDict = ValidatorDict{
			ResourceValidatorDictionary: map[string]*ResourceValidator{
				"ibm_is_vpc":                resourceIBMISVPCValidator(),
				"ibm_is_ike_policy":         resourceIBMISIKEValidator(),
				"ibm_iam_custom_role":       resourceIBMIAMCustomRoleValidator(),
				"ibm_cis_rate_limit":        resourceIBMCISRateLimitValidator(),
				"ibm_tg_gateway":            resourceIBMTGValidator(),
				"ibm_dl_virtual_connection": resourceIBMdlGatewayVCValidator(),
				"ibm_dl_gateway":            resourceIBMDLGatewayValidator(),
				"ibm_dl_offering_speeds":    datasourceIBMDLOfferingSpeedsValidator(),
			},
		}
	})
	return globalValidatorDict
}

func providerConfigure(d *schema.ResourceData) (interface{}, error) {
	var bluemixAPIKey string
	var bluemixTimeout int
	var iamToken, iamRefreshToken string
	if key, ok := d.GetOk("bluemix_api_key"); ok {
		bluemixAPIKey = key.(string)
	}
	if key, ok := d.GetOk("ibmcloud_api_key"); ok {
		bluemixAPIKey = key.(string)
	}
	if itoken, ok := d.GetOk("iam_token"); ok {
		iamToken = itoken.(string)
	}
	if rtoken, ok := d.GetOk("iam_refresh_token"); ok {
		iamRefreshToken = rtoken.(string)
	}
	var softlayerUsername, softlayerAPIKey, softlayerEndpointUrl string
	var softlayerTimeout int
	if username, ok := d.GetOk("softlayer_username"); ok {
		softlayerUsername = username.(string)
	}
	if username, ok := d.GetOk("iaas_classic_username"); ok {
		softlayerUsername = username.(string)
	}
	if apikey, ok := d.GetOk("softlayer_api_key"); ok {
		softlayerAPIKey = apikey.(string)
	}
	if apikey, ok := d.GetOk("iaas_classic_api_key"); ok {
		softlayerAPIKey = apikey.(string)
	}
	if endpoint, ok := d.GetOk("softlayer_endpoint_url"); ok {
		softlayerEndpointUrl = endpoint.(string)
	}
	if endpoint, ok := d.GetOk("iaas_classic_endpoint_url"); ok {
		softlayerEndpointUrl = endpoint.(string)
	}
	if tm, ok := d.GetOk("softlayer_timeout"); ok {
		softlayerTimeout = tm.(int)
	}
	if tm, ok := d.GetOk("iaas_classic_timeout"); ok {
		softlayerTimeout = tm.(int)
	}

	if tm, ok := d.GetOk("bluemix_timeout"); ok {
		bluemixTimeout = tm.(int)
	}
	if tm, ok := d.GetOk("ibmcloud_timeout"); ok {
		bluemixTimeout = tm.(int)
	}

	resourceGrp := d.Get("resource_group").(string)
	region := d.Get("region").(string)
	zone := d.Get("zone").(string)
	retryCount := d.Get("max_retries").(int)
	wskNameSpace := d.Get("function_namespace").(string)
	riaasEndPoint := d.Get("riaas_endpoint").(string)
	generation := d.Get("generation").(int)

	wskEnvVal, err := schema.EnvDefaultFunc("FUNCTION_NAMESPACE", "")()
	if err != nil {
		return nil, err
	}
	//Set environment variable to be used in DiffSupressFunction
	if wskEnvVal.(string) == "" {
		os.Setenv("FUNCTION_NAMESPACE", wskNameSpace)
	}

	config := Config{
		BluemixAPIKey:        bluemixAPIKey,
		Region:               region,
		ResourceGroup:        resourceGrp,
		BluemixTimeout:       time.Duration(bluemixTimeout) * time.Second,
		SoftLayerTimeout:     time.Duration(softlayerTimeout) * time.Second,
		SoftLayerUserName:    softlayerUsername,
		SoftLayerAPIKey:      softlayerAPIKey,
		RetryCount:           retryCount,
		SoftLayerEndpointURL: softlayerEndpointUrl,
		RetryDelay:           RetryAPIDelay,
		FunctionNameSpace:    wskNameSpace,
		RiaasEndPoint:        riaasEndPoint,
		Generation:           generation,
		IAMToken:             iamToken,
		IAMRefreshToken:      iamRefreshToken,
		Zone:                 zone,
		//PowerServiceInstance: powerServiceInstance,
	}

	return config.ClientSession()
}<|MERGE_RESOLUTION|>--- conflicted
+++ resolved
@@ -244,14 +244,10 @@
 
 			// Added for Direct Link
 
-<<<<<<< HEAD
 			"ibm_dl_gateways": dataSourceIBMDLGateways(),
 			"ibm_dl_port":     dataSourceIBMDirectLinkPort(),
 			"ibm_dl_ports":    dataSourceIBMDirectLinkPorts(),
-=======
-			"ibm_dl_gateways":        dataSourceIBMDLGateways(),
 			"ibm_dl_offering_speeds": dataSourceIBMDLOfferingSpeeds(),
->>>>>>> 204d204d
 
 			//Added for Transit Gateway
 			"ibm_tg_gateway":  dataSourceIBMTransitGateway(),
