--- conflicted
+++ resolved
@@ -1480,7 +1480,6 @@
 		session.pushServiceClientErr = fmt.Errorf("[ERROR] Error occured while configuring push notification service: %q", err)
 	}
 
-<<<<<<< HEAD
 	if c.Visibility == "private" {
 		session.appConfigurationClientErr = fmt.Errorf("Event Notifications Service API doesnot support private endpoints")
 	}
@@ -1498,9 +1497,6 @@
 		session.eventNotificationsApiClientErr = fmt.Errorf("Error occurred while configuring Event Notifications API service: %q", err)
 	}
 
-=======
-	// APP CONFIGURATION Service
->>>>>>> 8190c309
 	if c.Visibility == "private" {
 		session.appConfigurationClientErr = fmt.Errorf("[ERROR] App Configuration Service API doesnot support private endpoints")
 	}
@@ -1516,10 +1512,7 @@
 		session.appConfigurationClientErr = fmt.Errorf("[ERROR] Error occurred while configuring App Configuration service: %q", err)
 	}
 
-<<<<<<< HEAD
-=======
 	// CONTAINER REGISTRY Service
->>>>>>> 8190c309
 	// Construct an "options" struct for creating the service client.
 	containerRegistryClientURL, err := containerregistryv1.GetServiceURLForRegion(c.Region)
 	if err != nil {
