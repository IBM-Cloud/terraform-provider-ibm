// Copyright IBM Corp. 2017, 2021 All Rights Reserved.
// Licensed under the Mozilla Public License v2.0

package ibm

import (
	"crypto/tls"
	"errors"
	"fmt"
	"log"
	"net"
	gohttp "net/http"
	"os"
	"strings"
	"time"

	// Added code for the Power Colo Offering

	"github.com/IBM-Cloud/container-services-go-sdk/kubernetesserviceapiv1"
	"github.com/IBM-Cloud/container-services-go-sdk/satellitelinkv1"
	apigateway "github.com/IBM/apigateway-go-sdk/apigatewaycontrollerapiv1"
	"github.com/IBM/appconfiguration-go-admin-sdk/appconfigurationv1"
	appid "github.com/IBM/appid-management-go-sdk/appidmanagementv4"
	"github.com/IBM/container-registry-go-sdk/containerregistryv1"
	"github.com/IBM/go-sdk-core/v4/core"
	cosconfig "github.com/IBM/ibm-cos-sdk-go-config/resourceconfigurationv1"
	kp "github.com/IBM/keyprotect-go-client"
	ciscachev1 "github.com/IBM/networking-go-sdk/cachingapiv1"
	cisipv1 "github.com/IBM/networking-go-sdk/cisipapiv1"
	ciscustompagev1 "github.com/IBM/networking-go-sdk/custompagesv1"
	dlProviderV2 "github.com/IBM/networking-go-sdk/directlinkproviderv2"
	dl "github.com/IBM/networking-go-sdk/directlinkv1"
	cisdnsbulkv1 "github.com/IBM/networking-go-sdk/dnsrecordbulkv1"
	cisdnsrecordsv1 "github.com/IBM/networking-go-sdk/dnsrecordsv1"
	dns "github.com/IBM/networking-go-sdk/dnssvcsv1"
	cisedgefunctionv1 "github.com/IBM/networking-go-sdk/edgefunctionsapiv1"
	cisfiltersv1 "github.com/IBM/networking-go-sdk/filtersv1"
	cisglbhealthcheckv1 "github.com/IBM/networking-go-sdk/globalloadbalancermonitorv1"
	cisglbpoolv0 "github.com/IBM/networking-go-sdk/globalloadbalancerpoolsv0"
	cisglbv1 "github.com/IBM/networking-go-sdk/globalloadbalancerv1"
	cispagerulev1 "github.com/IBM/networking-go-sdk/pageruleapiv1"
	cisrangeappv1 "github.com/IBM/networking-go-sdk/rangeapplicationsv1"
	cisroutingv1 "github.com/IBM/networking-go-sdk/routingv1"
	cissslv1 "github.com/IBM/networking-go-sdk/sslcertificateapiv1"
	tg "github.com/IBM/networking-go-sdk/transitgatewayapisv1"
	cisuarulev1 "github.com/IBM/networking-go-sdk/useragentblockingrulesv1"
	ciswafgroupv1 "github.com/IBM/networking-go-sdk/wafrulegroupsapiv1"
	ciswafpackagev1 "github.com/IBM/networking-go-sdk/wafrulepackagesapiv1"
	ciswafrulev1 "github.com/IBM/networking-go-sdk/wafrulesapiv1"
	cisaccessrulev1 "github.com/IBM/networking-go-sdk/zonefirewallaccessrulesv1"
	cislockdownv1 "github.com/IBM/networking-go-sdk/zonelockdownv1"
	cisratelimitv1 "github.com/IBM/networking-go-sdk/zoneratelimitsv1"
	cisdomainsettingsv1 "github.com/IBM/networking-go-sdk/zonessettingsv1"
	ciszonesv1 "github.com/IBM/networking-go-sdk/zonesv1"
	"github.com/IBM/platform-services-go-sdk/atrackerv1"
	"github.com/IBM/platform-services-go-sdk/catalogmanagementv1"
	"github.com/IBM/platform-services-go-sdk/enterprisemanagementv1"
	"github.com/IBM/platform-services-go-sdk/globaltaggingv1"
	iamaccessgroups "github.com/IBM/platform-services-go-sdk/iamaccessgroupsv2"
	iamidentity "github.com/IBM/platform-services-go-sdk/iamidentityv1"
	iampolicymanagement "github.com/IBM/platform-services-go-sdk/iampolicymanagementv1"
	ibmcloudshellv1 "github.com/IBM/platform-services-go-sdk/ibmcloudshellv1"
	resourcecontroller "github.com/IBM/platform-services-go-sdk/resourcecontrollerv2"
	resourcemanager "github.com/IBM/platform-services-go-sdk/resourcemanagerv2"
	"github.com/IBM/push-notifications-go-sdk/pushservicev1"
	"github.com/IBM/scc-go-sdk/findingsv1"
	schematicsv1 "github.com/IBM/schematics-go-sdk/schematicsv1"
	"github.com/IBM/secrets-manager-go-sdk/secretsmanagerv1"
	vpc "github.com/IBM/vpc-go-sdk/vpcv1"
	"github.com/apache/openwhisk-client-go/whisk"
	jwt "github.com/golang-jwt/jwt"
	slsession "github.com/softlayer/softlayer-go/session"

	bluemix "github.com/IBM-Cloud/bluemix-go"
	"github.com/IBM-Cloud/bluemix-go/api/account/accountv1"
	"github.com/IBM-Cloud/bluemix-go/api/account/accountv2"
	"github.com/IBM-Cloud/bluemix-go/api/certificatemanager"
	"github.com/IBM-Cloud/bluemix-go/api/cis/cisv1"
	"github.com/IBM-Cloud/bluemix-go/api/container/containerv1"
	"github.com/IBM-Cloud/bluemix-go/api/container/containerv2"
	"github.com/IBM-Cloud/bluemix-go/api/functions"
	"github.com/IBM-Cloud/bluemix-go/api/globalsearch/globalsearchv2"
	"github.com/IBM-Cloud/bluemix-go/api/globaltagging/globaltaggingv3"
	"github.com/IBM-Cloud/bluemix-go/api/hpcs"
	"github.com/IBM-Cloud/bluemix-go/api/icd/icdv4"
	"github.com/IBM-Cloud/bluemix-go/api/mccp/mccpv2"
	"github.com/IBM-Cloud/bluemix-go/api/resource/resourcev1/catalog"
	"github.com/IBM-Cloud/bluemix-go/api/resource/resourcev1/controller"
	"github.com/IBM-Cloud/bluemix-go/api/resource/resourcev2/controllerv2"
	"github.com/IBM-Cloud/bluemix-go/api/resource/resourcev2/managementv2"
	"github.com/IBM-Cloud/bluemix-go/api/usermanagement/usermanagementv2"
	"github.com/IBM-Cloud/bluemix-go/authentication"
	"github.com/IBM-Cloud/bluemix-go/bmxerror"
	"github.com/IBM-Cloud/bluemix-go/http"
	"github.com/IBM-Cloud/bluemix-go/rest"
	bxsession "github.com/IBM-Cloud/bluemix-go/session"
	ibmpisession "github.com/IBM-Cloud/power-go-client/ibmpisession"
	"github.com/IBM-Cloud/terraform-provider-ibm/version"
	"github.com/IBM/eventstreams-go-sdk/pkg/schemaregistryv1"
)

// RetryAPIDelay - retry api delay
const RetryAPIDelay = 5 * time.Second

//BluemixRegion ...
var BluemixRegion string

var (
	errEmptyBluemixCredentials = errors.New("ibmcloud_api_key or bluemix_api_key or iam_token and iam_refresh_token must be provided. Please see the documentation on how to configure it")
)

//UserConfig ...
type UserConfig struct {
	userID      string
	userEmail   string
	userAccount string
	cloudName   string `default:"bluemix"`
	cloudType   string `default:"public"`
	generation  int    `default:"2"`
}

//Config stores user provider input
type Config struct {
	//BluemixAPIKey is the Bluemix api key
	BluemixAPIKey string
	//Bluemix region
	Region string
	//Resource group id
	ResourceGroup string
	//Bluemix API timeout
	BluemixTimeout time.Duration

	//Softlayer end point url
	SoftLayerEndpointURL string

	//Softlayer API timeout
	SoftLayerTimeout time.Duration

	// Softlayer User Name
	SoftLayerUserName string

	// Softlayer API Key
	SoftLayerAPIKey string

	//Retry Count for API calls
	//Unexposed in the schema at this point as they are used only during session creation for a few calls
	//When sdk implements it we an expose them for expected behaviour
	//https://github.com/softlayer/softlayer-go/issues/41
	RetryCount int
	//Constant Retry Delay for API calls
	RetryDelay time.Duration

	// FunctionNameSpace ...
	FunctionNameSpace string

	//Riaas End point
	RiaasEndPoint string

	//Generation
	Generation int

	//IAM Token
	IAMToken string

	//IAM Refresh Token
	IAMRefreshToken string

	// PowerService Instance
	PowerServiceInstance string

	// Zone
	Zone       string
	Visibility string
}

//Session stores the information required for communication with the SoftLayer and Bluemix API
type Session struct {
	// SoftLayerSesssion is the the SoftLayer session used to connect to the SoftLayer API
	SoftLayerSession *slsession.Session

	// BluemixSession is the the Bluemix session used to connect to the Bluemix API
	BluemixSession *bxsession.Session
}

// ClientSession ...
type ClientSession interface {
	AppIDAPI() (*appid.AppIDManagementV4, error)
	BluemixSession() (*bxsession.Session, error)
	BluemixAcccountAPI() (accountv2.AccountServiceAPI, error)
	BluemixAcccountv1API() (accountv1.AccountServiceAPI, error)
	BluemixUserDetails() (*UserConfig, error)
	ContainerAPI() (containerv1.ContainerServiceAPI, error)
	VpcContainerAPI() (containerv2.ContainerServiceAPI, error)
	ContainerRegistryV1() (*containerregistryv1.ContainerRegistryV1, error)
	CisAPI() (cisv1.CisServiceAPI, error)
	FunctionClient() (*whisk.Client, error)
	GlobalSearchAPI() (globalsearchv2.GlobalSearchServiceAPI, error)
	GlobalTaggingAPI() (globaltaggingv3.GlobalTaggingServiceAPI, error)
	GlobalTaggingAPIv1() (globaltaggingv1.GlobalTaggingV1, error)
	ICDAPI() (icdv4.ICDServiceAPI, error)
	IAMPolicyManagementV1API() (*iampolicymanagement.IamPolicyManagementV1, error)
	IAMAccessGroupsV2() (*iamaccessgroups.IamAccessGroupsV2, error)
	MccpAPI() (mccpv2.MccpServiceAPI, error)
	ResourceCatalogAPI() (catalog.ResourceCatalogAPI, error)
	ResourceManagementAPIv2() (managementv2.ResourceManagementAPIv2, error)
	ResourceControllerAPI() (controller.ResourceControllerAPI, error)
	ResourceControllerAPIV2() (controllerv2.ResourceControllerAPIV2, error)
	SoftLayerSession() *slsession.Session
	IBMPISession() (*ibmpisession.IBMPISession, error)
	UserManagementAPI() (usermanagementv2.UserManagementAPI, error)
	PushServiceV1() (*pushservicev1.PushServiceV1, error)
	AppConfigurationV1() (*appconfigurationv1.AppConfigurationV1, error)
	CertificateManagerAPI() (certificatemanager.CertificateManagerServiceAPI, error)
	keyProtectAPI() (*kp.Client, error)
	keyManagementAPI() (*kp.Client, error)
	VpcV1API() (*vpc.VpcV1, error)
	APIGateway() (*apigateway.ApiGatewayControllerApiV1, error)
	PrivateDNSClientSession() (*dns.DnsSvcsV1, error)
	CosConfigV1API() (*cosconfig.ResourceConfigurationV1, error)
	DirectlinkV1API() (*dl.DirectLinkV1, error)
	DirectlinkProviderV2API() (*dlProviderV2.DirectLinkProviderV2, error)
	TransitGatewayV1API() (*tg.TransitGatewayApisV1, error)
	HpcsEndpointAPI() (hpcs.HPCSV2, error)
	FunctionIAMNamespaceAPI() (functions.FunctionServiceAPI, error)
	CisZonesV1ClientSession() (*ciszonesv1.ZonesV1, error)
	CisDNSRecordClientSession() (*cisdnsrecordsv1.DnsRecordsV1, error)
	CisDNSRecordBulkClientSession() (*cisdnsbulkv1.DnsRecordBulkV1, error)
	CisGLBClientSession() (*cisglbv1.GlobalLoadBalancerV1, error)
	CisGLBPoolClientSession() (*cisglbpoolv0.GlobalLoadBalancerPoolsV0, error)
	CisGLBHealthCheckClientSession() (*cisglbhealthcheckv1.GlobalLoadBalancerMonitorV1, error)
	CisIPClientSession() (*cisipv1.CisIpApiV1, error)
	CisPageRuleClientSession() (*cispagerulev1.PageRuleApiV1, error)
	CisRLClientSession() (*cisratelimitv1.ZoneRateLimitsV1, error)
	CisEdgeFunctionClientSession() (*cisedgefunctionv1.EdgeFunctionsApiV1, error)
	CisSSLClientSession() (*cissslv1.SslCertificateApiV1, error)
	CisWAFPackageClientSession() (*ciswafpackagev1.WafRulePackagesApiV1, error)
	CisDomainSettingsClientSession() (*cisdomainsettingsv1.ZonesSettingsV1, error)
	CisRoutingClientSession() (*cisroutingv1.RoutingV1, error)
	CisWAFGroupClientSession() (*ciswafgroupv1.WafRuleGroupsApiV1, error)
	CisCacheClientSession() (*ciscachev1.CachingApiV1, error)
	CisCustomPageClientSession() (*ciscustompagev1.CustomPagesV1, error)
	CisAccessRuleClientSession() (*cisaccessrulev1.ZoneFirewallAccessRulesV1, error)
	CisUARuleClientSession() (*cisuarulev1.UserAgentBlockingRulesV1, error)
	CisLockdownClientSession() (*cislockdownv1.ZoneLockdownV1, error)
	CisRangeAppClientSession() (*cisrangeappv1.RangeApplicationsV1, error)
	CisWAFRuleClientSession() (*ciswafrulev1.WafRulesApiV1, error)
	IAMIdentityV1API() (*iamidentity.IamIdentityV1, error)
	IBMCloudShellV1() (*ibmcloudshellv1.IBMCloudShellV1, error)
	ResourceManagerV2API() (*resourcemanager.ResourceManagerV2, error)
	CatalogManagementV1() (*catalogmanagementv1.CatalogManagementV1, error)
	EnterpriseManagementV1() (*enterprisemanagementv1.EnterpriseManagementV1, error)
	ResourceControllerV2API() (*resourcecontroller.ResourceControllerV2, error)
	SecretsManagerV1() (*secretsmanagerv1.SecretsManagerV1, error)
	SchematicsV1() (*schematicsv1.SchematicsV1, error)
	SatelliteClientSession() (*kubernetesserviceapiv1.KubernetesServiceApiV1, error)
	SatellitLinkClientSession() (*satellitelinkv1.SatelliteLinkV1, error)
	CisFiltersSession() (*cisfiltersv1.FiltersV1, error)
	AtrackerV1() (*atrackerv1.AtrackerV1, error)
<<<<<<< HEAD
	ESschemaRegistrySession() (*schemaregistryv1.SchemaregistryV1, error)
=======
	FindingsV1() (*findingsv1.FindingsV1, error)
>>>>>>> 104e8937
}

type clientSession struct {
	session *Session

	appidErr error
	appidAPI *appid.AppIDManagementV4

	apigatewayErr error
	apigatewayAPI *apigateway.ApiGatewayControllerApiV1

	accountConfigErr     error
	bmxAccountServiceAPI accountv2.AccountServiceAPI

	accountV1ConfigErr     error
	bmxAccountv1ServiceAPI accountv1.AccountServiceAPI

	bmxUserDetails  *UserConfig
	bmxUserFetchErr error

	csConfigErr  error
	csServiceAPI containerv1.ContainerServiceAPI

	csv2ConfigErr  error
	csv2ServiceAPI containerv2.ContainerServiceAPI

	containerRegistryClientErr error
	containerRegistryClient    *containerregistryv1.ContainerRegistryV1

	certManagementErr error
	certManagementAPI certificatemanager.CertificateManagerServiceAPI

	cfConfigErr  error
	cfServiceAPI mccpv2.MccpServiceAPI

	cisConfigErr  error
	cisServiceAPI cisv1.CisServiceAPI

	functionConfigErr error
	functionClient    *whisk.Client

	globalSearchConfigErr  error
	globalSearchServiceAPI globalsearchv2.GlobalSearchServiceAPI

	globalTaggingConfigErr  error
	globalTaggingServiceAPI globaltaggingv3.GlobalTaggingServiceAPI

	globalTaggingConfigErrV1  error
	globalTaggingServiceAPIV1 globaltaggingv1.GlobalTaggingV1

	ibmCloudShellClient    *ibmcloudshellv1.IBMCloudShellV1
	ibmCloudShellClientErr error

	userManagementErr error
	userManagementAPI usermanagementv2.UserManagementAPI

	icdConfigErr  error
	icdServiceAPI icdv4.ICDServiceAPI

	resourceControllerConfigErr  error
	resourceControllerServiceAPI controller.ResourceControllerAPI

	resourceControllerConfigErrv2  error
	resourceControllerServiceAPIv2 controllerv2.ResourceControllerAPIV2

	resourceManagementConfigErrv2  error
	resourceManagementServiceAPIv2 managementv2.ResourceManagementAPIv2

	resourceCatalogConfigErr  error
	resourceCatalogServiceAPI catalog.ResourceCatalogAPI

	powerConfigErr error
	ibmpiConfigErr error
	ibmpiSession   *ibmpisession.IBMPISession

	kpErr error
	kpAPI *kp.API

	kmsErr error
	kmsAPI *kp.API

	hpcsEndpointErr error
	hpcsEndpointAPI hpcs.HPCSV2

	pDNSClient *dns.DnsSvcsV1
	pDNSErr    error

	bluemixSessionErr error

	pushServiceClient    *pushservicev1.PushServiceV1
	pushServiceClientErr error

	appConfigurationClient    *appconfigurationv1.AppConfigurationV1
	appConfigurationClientErr error

	vpcErr error
	vpcAPI *vpc.VpcV1

	directlinkAPI *dl.DirectLinkV1
	directlinkErr error
	dlProviderAPI *dlProviderV2.DirectLinkProviderV2
	dlProviderErr error

	cosConfigErr error
	cosConfigAPI *cosconfig.ResourceConfigurationV1

	transitgatewayAPI *tg.TransitGatewayApisV1
	transitgatewayErr error

	functionIAMNamespaceAPI functions.FunctionServiceAPI
	functionIAMNamespaceErr error

	// CIS Zones
	cisZonesErr      error
	cisZonesV1Client *ciszonesv1.ZonesV1

	// CIS dns service options
	cisDNSErr           error
	cisDNSRecordsClient *cisdnsrecordsv1.DnsRecordsV1

	// CIS dns bulk service options
	cisDNSBulkErr          error
	cisDNSRecordBulkClient *cisdnsbulkv1.DnsRecordBulkV1

	// CIS Global Load Balancer Pool service options
	cisGLBPoolErr    error
	cisGLBPoolClient *cisglbpoolv0.GlobalLoadBalancerPoolsV0

	// CIS GLB service options
	cisGLBErr    error
	cisGLBClient *cisglbv1.GlobalLoadBalancerV1

	// CIS GLB health check service options
	cisGLBHealthCheckErr    error
	cisGLBHealthCheckClient *cisglbhealthcheckv1.GlobalLoadBalancerMonitorV1

	// CIS IP service options
	cisIPErr    error
	cisIPClient *cisipv1.CisIpApiV1

	// CIS Zone Rate Limits service options
	cisRLErr    error
	cisRLClient *cisratelimitv1.ZoneRateLimitsV1

	// CIS Page Rules service options
	cisPageRuleErr    error
	cisPageRuleClient *cispagerulev1.PageRuleApiV1

	// CIS Edge Functions service options
	cisEdgeFunctionErr    error
	cisEdgeFunctionClient *cisedgefunctionv1.EdgeFunctionsApiV1

	// CIS SSL certificate service options
	cisSSLErr    error
	cisSSLClient *cissslv1.SslCertificateApiV1

	// CIS WAF Package service options
	cisWAFPackageErr    error
	cisWAFPackageClient *ciswafpackagev1.WafRulePackagesApiV1

	// CIS Zone Setting service options
	cisDomainSettingsErr    error
	cisDomainSettingsClient *cisdomainsettingsv1.ZonesSettingsV1

	// CIS Routing service options
	cisRoutingErr    error
	cisRoutingClient *cisroutingv1.RoutingV1

	// CIS WAF Group service options
	cisWAFGroupErr    error
	cisWAFGroupClient *ciswafgroupv1.WafRuleGroupsApiV1

	// CIS Caching service options
	cisCacheErr    error
	cisCacheClient *ciscachev1.CachingApiV1

	// CIS Custom Pages service options
	cisCustomPageErr    error
	cisCustomPageClient *ciscustompagev1.CustomPagesV1

	// CIS Firewall Access rule service option
	cisAccessRuleErr    error
	cisAccessRuleClient *cisaccessrulev1.ZoneFirewallAccessRulesV1

	// CIS User Agent Blocking Rule service option
	cisUARuleErr    error
	cisUARuleClient *cisuarulev1.UserAgentBlockingRulesV1

	// CIS Firewall Lockdwon Rule service option
	cisLockdownErr    error
	cisLockdownClient *cislockdownv1.ZoneLockdownV1

	// CIS Range app service option
	cisRangeAppErr    error
	cisRangeAppClient *cisrangeappv1.RangeApplicationsV1

	// CIS WAF rule service options
	cisWAFRuleErr    error
	cisWAFRuleClient *ciswafrulev1.WafRulesApiV1
	//IAM Identity Option
	iamIdentityErr error
	iamIdentityAPI *iamidentity.IamIdentityV1

	//Resource Manager Option
	resourceManagerErr error
	resourceManagerAPI *resourcemanager.ResourceManagerV2

	//Catalog Management Option
	catalogManagementClient    *catalogmanagementv1.CatalogManagementV1
	catalogManagementClientErr error

	enterpriseManagementClient    *enterprisemanagementv1.EnterpriseManagementV1
	enterpriseManagementClientErr error

	//Resource Controller Option
	resourceControllerErr   error
	resourceControllerAPI   *resourcecontroller.ResourceControllerV2
	secretsManagerClient    *secretsmanagerv1.SecretsManagerV1
	secretsManagerClientErr error

	// Schematics service options
	schematicsClient    *schematicsv1.SchematicsV1
	schematicsClientErr error

	//Satellite service
	satelliteClient    *kubernetesserviceapiv1.KubernetesServiceApiV1
	satelliteClientErr error

	//IAM Policy Management
	iamPolicyManagementErr error
	iamPolicyManagementAPI *iampolicymanagement.IamPolicyManagementV1

	//IAM Access Groups
	iamAccessGroupsErr error
	iamAccessGroupsAPI *iamaccessgroups.IamAccessGroupsV2

	// CIS Filters options
	cisFiltersClient *cisfiltersv1.FiltersV1
	cisFiltersErr    error

	//Atracker
	atrackerClient    *atrackerv1.AtrackerV1
	atrackerClientErr error

	//Satellite link service
	satelliteLinkClient    *satellitelinkv1.SatelliteLinkV1
	satelliteLinkClientErr error
<<<<<<< HEAD

	esSchemaRegistryClient *schemaregistryv1.SchemaregistryV1
	esSchemaRegistryErr    error
=======
	// Security and Compliance Center (SCC)
	findingsClient    *findingsv1.FindingsV1
	findingsClientErr error
>>>>>>> 104e8937
}

// AppIDAPI provides AppID Service APIs ...
func (session clientSession) AppIDAPI() (*appid.AppIDManagementV4, error) {
	return session.appidAPI, session.appidErr
}

func (session clientSession) CatalogManagementV1() (*catalogmanagementv1.CatalogManagementV1, error) {
	return session.catalogManagementClient, session.catalogManagementClientErr
}

// BluemixAcccountAPI ...
func (sess clientSession) BluemixAcccountAPI() (accountv2.AccountServiceAPI, error) {
	return sess.bmxAccountServiceAPI, sess.accountConfigErr
}

// BluemixAcccountAPI ...
func (sess clientSession) BluemixAcccountv1API() (accountv1.AccountServiceAPI, error) {
	return sess.bmxAccountv1ServiceAPI, sess.accountV1ConfigErr
}

// BluemixSession to provide the Bluemix Session
func (sess clientSession) BluemixSession() (*bxsession.Session, error) {
	return sess.session.BluemixSession, sess.bluemixSessionErr
}

// BluemixUserDetails ...
func (sess clientSession) BluemixUserDetails() (*UserConfig, error) {
	return sess.bmxUserDetails, sess.bmxUserFetchErr
}

// ContainerAPI provides Container Service APIs ...
func (sess clientSession) ContainerAPI() (containerv1.ContainerServiceAPI, error) {
	return sess.csServiceAPI, sess.csConfigErr
}

// VpcContainerAPI provides v2Container Service APIs ...
func (sess clientSession) VpcContainerAPI() (containerv2.ContainerServiceAPI, error) {
	return sess.csv2ServiceAPI, sess.csv2ConfigErr
}

// ContainerRegistryV1 provides Container Registry Service APIs ...
func (session clientSession) ContainerRegistryV1() (*containerregistryv1.ContainerRegistryV1, error) {
	return session.containerRegistryClient, session.containerRegistryClientErr
}

// SchematicsAPI provides schematics Service APIs ...
func (sess clientSession) SchematicsV1() (*schematicsv1.SchematicsV1, error) {
	return sess.schematicsClient, sess.schematicsClientErr
}

// CisAPI provides Cloud Internet Services APIs ...
func (sess clientSession) CisAPI() (cisv1.CisServiceAPI, error) {
	return sess.cisServiceAPI, sess.cisConfigErr
}

// FunctionClient ...
func (sess clientSession) FunctionClient() (*whisk.Client, error) {
	return sess.functionClient, sess.functionConfigErr
}

// GlobalSearchAPI provides Global Search  APIs ...
func (sess clientSession) GlobalSearchAPI() (globalsearchv2.GlobalSearchServiceAPI, error) {
	return sess.globalSearchServiceAPI, sess.globalSearchConfigErr
}

// GlobalTaggingAPI provides Global Search  APIs ...
func (sess clientSession) GlobalTaggingAPI() (globaltaggingv3.GlobalTaggingServiceAPI, error) {
	return sess.globalTaggingServiceAPI, sess.globalTaggingConfigErr
}

// GlobalTaggingAPIV1 provides Platform-go Global Tagging  APIs ...
func (sess clientSession) GlobalTaggingAPIv1() (globaltaggingv1.GlobalTaggingV1, error) {
	return sess.globalTaggingServiceAPIV1, sess.globalTaggingConfigErrV1
}

// HpcsEndpointAPI provides Hpcs Endpoint generator APIs ...
func (sess clientSession) HpcsEndpointAPI() (hpcs.HPCSV2, error) {
	return sess.hpcsEndpointAPI, sess.hpcsEndpointErr
}

// UserManagementAPI provides User management APIs ...
func (sess clientSession) UserManagementAPI() (usermanagementv2.UserManagementAPI, error) {
	return sess.userManagementAPI, sess.userManagementErr
}

// IAM Policy Management
func (sess clientSession) IAMPolicyManagementV1API() (*iampolicymanagement.IamPolicyManagementV1, error) {
	return sess.iamPolicyManagementAPI, sess.iamPolicyManagementErr
}

// IAMAccessGroupsV2 provides IAM AG APIs ...
func (sess clientSession) IAMAccessGroupsV2() (*iamaccessgroups.IamAccessGroupsV2, error) {
	return sess.iamAccessGroupsAPI, sess.iamAccessGroupsErr
}

// IBM Cloud Shell
func (session clientSession) IBMCloudShellV1() (*ibmcloudshellv1.IBMCloudShellV1, error) {
	return session.ibmCloudShellClient, session.ibmCloudShellClientErr
}

// IcdAPI provides IBM Cloud Databases APIs ...
func (sess clientSession) ICDAPI() (icdv4.ICDServiceAPI, error) {
	return sess.icdServiceAPI, sess.icdConfigErr
}

// MccpAPI provides Multi Cloud Controller Proxy APIs ...
func (sess clientSession) MccpAPI() (mccpv2.MccpServiceAPI, error) {
	return sess.cfServiceAPI, sess.cfConfigErr
}

// ResourceCatalogAPI ...
func (sess clientSession) ResourceCatalogAPI() (catalog.ResourceCatalogAPI, error) {
	return sess.resourceCatalogServiceAPI, sess.resourceCatalogConfigErr
}

// ResourceManagementAPIv2 ...
func (sess clientSession) ResourceManagementAPIv2() (managementv2.ResourceManagementAPIv2, error) {
	return sess.resourceManagementServiceAPIv2, sess.resourceManagementConfigErrv2
}

// ResourceControllerAPI ...
func (sess clientSession) ResourceControllerAPI() (controller.ResourceControllerAPI, error) {
	return sess.resourceControllerServiceAPI, sess.resourceControllerConfigErr
}

// ResourceControllerAPIv2 ...
func (sess clientSession) ResourceControllerAPIV2() (controllerv2.ResourceControllerAPIV2, error) {
	return sess.resourceControllerServiceAPIv2, sess.resourceControllerConfigErrv2
}

// SoftLayerSession providers SoftLayer Session
func (sess clientSession) SoftLayerSession() *slsession.Session {
	return sess.session.SoftLayerSession
}

// CertManagementAPI provides Certificate  management APIs ...
func (sess clientSession) CertificateManagerAPI() (certificatemanager.CertificateManagerServiceAPI, error) {
	return sess.certManagementAPI, sess.certManagementErr
}

//apigatewayAPI provides API Gateway APIs
func (sess clientSession) APIGateway() (*apigateway.ApiGatewayControllerApiV1, error) {
	return sess.apigatewayAPI, sess.apigatewayErr
}

func (session clientSession) PushServiceV1() (*pushservicev1.PushServiceV1, error) {
	return session.pushServiceClient, session.pushServiceClientErr
}

func (session clientSession) AppConfigurationV1() (*appconfigurationv1.AppConfigurationV1, error) {
	return session.appConfigurationClient, session.appConfigurationClientErr
}

func (sess clientSession) keyProtectAPI() (*kp.Client, error) {
	return sess.kpAPI, sess.kpErr
}

func (sess clientSession) keyManagementAPI() (*kp.Client, error) {
	return sess.kmsAPI, sess.kmsErr
}

func (sess clientSession) VpcV1API() (*vpc.VpcV1, error) {
	return sess.vpcAPI, sess.vpcErr
}

func (sess clientSession) DirectlinkV1API() (*dl.DirectLinkV1, error) {
	return sess.directlinkAPI, sess.directlinkErr
}
func (sess clientSession) DirectlinkProviderV2API() (*dlProviderV2.DirectLinkProviderV2, error) {
	return sess.dlProviderAPI, sess.dlProviderErr
}
func (sess clientSession) CosConfigV1API() (*cosconfig.ResourceConfigurationV1, error) {
	return sess.cosConfigAPI, sess.cosConfigErr
}

func (sess clientSession) TransitGatewayV1API() (*tg.TransitGatewayApisV1, error) {
	return sess.transitgatewayAPI, sess.transitgatewayErr
}

// Session to the Power Colo Service

func (sess clientSession) IBMPISession() (*ibmpisession.IBMPISession, error) {
	return sess.ibmpiSession, sess.powerConfigErr
}

// Private DNS Service

func (sess clientSession) PrivateDNSClientSession() (*dns.DnsSvcsV1, error) {
	return sess.pDNSClient, sess.pDNSErr
}

// Session to the Namespace cloud function

func (sess clientSession) FunctionIAMNamespaceAPI() (functions.FunctionServiceAPI, error) {
	return sess.functionIAMNamespaceAPI, sess.functionIAMNamespaceErr
}

// CIS Zones Service
func (sess clientSession) CisZonesV1ClientSession() (*ciszonesv1.ZonesV1, error) {
	if sess.cisZonesErr != nil {
		return sess.cisZonesV1Client, sess.cisZonesErr
	}
	return sess.cisZonesV1Client.Clone(), nil
}

// CIS DNS Service
func (sess clientSession) CisDNSRecordClientSession() (*cisdnsrecordsv1.DnsRecordsV1, error) {
	if sess.cisDNSErr != nil {
		return sess.cisDNSRecordsClient, sess.cisDNSErr
	}
	return sess.cisDNSRecordsClient.Clone(), nil
}

// CIS DNS Bulk Service
func (sess clientSession) CisDNSRecordBulkClientSession() (*cisdnsbulkv1.DnsRecordBulkV1, error) {
	if sess.cisDNSBulkErr != nil {
		return sess.cisDNSRecordBulkClient, sess.cisDNSBulkErr
	}
	return sess.cisDNSRecordBulkClient.Clone(), nil
}

// CIS GLB Pool
func (sess clientSession) CisGLBPoolClientSession() (*cisglbpoolv0.GlobalLoadBalancerPoolsV0, error) {
	if sess.cisGLBPoolErr != nil {
		return sess.cisGLBPoolClient, sess.cisGLBPoolErr
	}
	return sess.cisGLBPoolClient.Clone(), nil
}

// CIS GLB
func (sess clientSession) CisGLBClientSession() (*cisglbv1.GlobalLoadBalancerV1, error) {
	if sess.cisGLBErr != nil {
		return sess.cisGLBClient, sess.cisGLBErr
	}
	return sess.cisGLBClient.Clone(), nil
}

// CIS GLB Health Check/Monitor
func (sess clientSession) CisGLBHealthCheckClientSession() (*cisglbhealthcheckv1.GlobalLoadBalancerMonitorV1, error) {
	if sess.cisGLBHealthCheckErr != nil {
		return sess.cisGLBHealthCheckClient, sess.cisGLBHealthCheckErr
	}
	return sess.cisGLBHealthCheckClient.Clone(), nil
}

// CIS Zone Rate Limits
func (sess clientSession) CisRLClientSession() (*cisratelimitv1.ZoneRateLimitsV1, error) {
	if sess.cisRLErr != nil {
		return sess.cisRLClient, sess.cisRLErr
	}
	return sess.cisRLClient.Clone(), nil
}

// CIS IP
func (sess clientSession) CisIPClientSession() (*cisipv1.CisIpApiV1, error) {
	if sess.cisIPErr != nil {
		return sess.cisIPClient, sess.cisIPErr
	}
	return sess.cisIPClient.Clone(), nil
}

// CIS Page Rules
func (sess clientSession) CisPageRuleClientSession() (*cispagerulev1.PageRuleApiV1, error) {
	if sess.cisPageRuleErr != nil {
		return sess.cisPageRuleClient, sess.cisPageRuleErr
	}
	return sess.cisPageRuleClient.Clone(), nil
}

// CIS Edge Function
func (sess clientSession) CisEdgeFunctionClientSession() (*cisedgefunctionv1.EdgeFunctionsApiV1, error) {
	if sess.cisEdgeFunctionErr != nil {
		return sess.cisEdgeFunctionClient, sess.cisEdgeFunctionErr
	}
	return sess.cisEdgeFunctionClient.Clone(), nil
}

// CIS SSL certificate
func (sess clientSession) CisSSLClientSession() (*cissslv1.SslCertificateApiV1, error) {
	if sess.cisSSLErr != nil {
		return sess.cisSSLClient, sess.cisSSLErr
	}
	return sess.cisSSLClient.Clone(), nil
}

// CIS WAF Packages
func (sess clientSession) CisWAFPackageClientSession() (*ciswafpackagev1.WafRulePackagesApiV1, error) {
	if sess.cisWAFPackageErr != nil {
		return sess.cisWAFPackageClient, sess.cisWAFPackageErr
	}
	return sess.cisWAFPackageClient.Clone(), nil
}

// CIS Zone Settings
func (sess clientSession) CisDomainSettingsClientSession() (*cisdomainsettingsv1.ZonesSettingsV1, error) {
	if sess.cisDomainSettingsErr != nil {
		return sess.cisDomainSettingsClient, sess.cisDomainSettingsErr
	}
	return sess.cisDomainSettingsClient.Clone(), nil
}

// CIS Routing
func (sess clientSession) CisRoutingClientSession() (*cisroutingv1.RoutingV1, error) {
	if sess.cisRoutingErr != nil {
		return sess.cisRoutingClient, sess.cisRoutingErr
	}
	return sess.cisRoutingClient.Clone(), nil
}

// CIS WAF Group
func (sess clientSession) CisWAFGroupClientSession() (*ciswafgroupv1.WafRuleGroupsApiV1, error) {
	if sess.cisWAFGroupErr != nil {
		return sess.cisWAFGroupClient, sess.cisWAFGroupErr
	}
	return sess.cisWAFGroupClient.Clone(), nil
}

// CIS Cache service
func (sess clientSession) CisCacheClientSession() (*ciscachev1.CachingApiV1, error) {
	if sess.cisCacheErr != nil {
		return sess.cisCacheClient, sess.cisCacheErr
	}
	return sess.cisCacheClient.Clone(), nil
}

// CIS Zone Settings
func (sess clientSession) CisCustomPageClientSession() (*ciscustompagev1.CustomPagesV1, error) {
	if sess.cisCustomPageErr != nil {
		return sess.cisCustomPageClient, sess.cisCustomPageErr
	}
	return sess.cisCustomPageClient.Clone(), nil
}

// CIS Firewall access rule
func (sess clientSession) CisAccessRuleClientSession() (*cisaccessrulev1.ZoneFirewallAccessRulesV1, error) {
	if sess.cisAccessRuleErr != nil {
		return sess.cisAccessRuleClient, sess.cisAccessRuleErr
	}
	return sess.cisAccessRuleClient.Clone(), nil
}

// CIS User Agent Blocking rule
func (sess clientSession) CisUARuleClientSession() (*cisuarulev1.UserAgentBlockingRulesV1, error) {
	if sess.cisUARuleErr != nil {
		return sess.cisUARuleClient, sess.cisUARuleErr
	}
	return sess.cisUARuleClient.Clone(), nil
}

// CIS Firewall Lockdown rule
func (sess clientSession) CisLockdownClientSession() (*cislockdownv1.ZoneLockdownV1, error) {
	if sess.cisLockdownErr != nil {
		return sess.cisLockdownClient, sess.cisLockdownErr
	}
	return sess.cisLockdownClient.Clone(), nil
}

// CIS Range app rule
func (sess clientSession) CisRangeAppClientSession() (*cisrangeappv1.RangeApplicationsV1, error) {
	if sess.cisRangeAppErr != nil {
		return sess.cisRangeAppClient, sess.cisRangeAppErr
	}
	return sess.cisRangeAppClient.Clone(), nil
}

// CIS WAF Rule
func (sess clientSession) CisWAFRuleClientSession() (*ciswafrulev1.WafRulesApiV1, error) {
	if sess.cisWAFRuleErr != nil {
		return sess.cisWAFRuleClient, sess.cisWAFRuleErr
	}
	return sess.cisWAFRuleClient.Clone(), nil
}

// IAM Identity Session
func (sess clientSession) IAMIdentityV1API() (*iamidentity.IamIdentityV1, error) {
	return sess.iamIdentityAPI, sess.iamIdentityErr
}

// ResourceMAanger Session
func (sess clientSession) ResourceManagerV2API() (*resourcemanager.ResourceManagerV2, error) {
	return sess.resourceManagerAPI, sess.resourceManagerErr
}

func (session clientSession) EnterpriseManagementV1() (*enterprisemanagementv1.EnterpriseManagementV1, error) {
	return session.enterpriseManagementClient, session.enterpriseManagementClientErr
}

// ResourceController Session
func (sess clientSession) ResourceControllerV2API() (*resourcecontroller.ResourceControllerV2, error) {
	return sess.resourceControllerAPI, sess.resourceControllerErr
}

// SecretsManager Session
func (session clientSession) SecretsManagerV1() (*secretsmanagerv1.SecretsManagerV1, error) {
	return session.secretsManagerClient, session.secretsManagerClientErr
}

// Satellite Link
func (session clientSession) SatellitLinkClientSession() (*satellitelinkv1.SatelliteLinkV1, error) {
	return session.satelliteLinkClient, session.satelliteLinkClientErr
}

var cloudEndpoint = "cloud.ibm.com"

// Session to the Satellite client
func (sess clientSession) SatelliteClientSession() (*kubernetesserviceapiv1.KubernetesServiceApiV1, error) {
	return sess.satelliteClient, sess.satelliteClientErr
}

// CIS Filters
func (sess clientSession) CisFiltersSession() (*cisfiltersv1.FiltersV1, error) {
	if sess.cisFiltersErr != nil {
		return sess.cisFiltersClient, sess.cisFiltersErr
	}
	return sess.cisFiltersClient.Clone(), nil
}

// Activity Tracker API
func (session clientSession) AtrackerV1() (*atrackerv1.AtrackerV1, error) {
	return session.atrackerClient, session.atrackerClientErr
}

<<<<<<< HEAD
func (session clientSession) ESschemaRegistrySession() (*schemaregistryv1.SchemaregistryV1, error) {
	return session.esSchemaRegistryClient, session.esSchemaRegistryErr
=======
// Security and Compliance center Findings API
func (session clientSession) FindingsV1() (*findingsv1.FindingsV1, error) {
	if session.findingsClientErr != nil {
		return session.findingsClient, session.findingsClientErr
	}
	return session.findingsClient.Clone(), nil
>>>>>>> 104e8937
}

// ClientSession configures and returns a fully initialized ClientSession
func (c *Config) ClientSession() (interface{}, error) {
	sess, err := newSession(c)
	if err != nil {
		return nil, err
	}
	log.Printf("[INFO] Configured Region: %s\n", c.Region)
	session := clientSession{
		session: sess,
	}

	if sess.BluemixSession == nil {
		//Can be nil only  if bluemix_api_key is not provided
		log.Println("Skipping Bluemix Clients configuration")
		session.bluemixSessionErr = errEmptyBluemixCredentials
		session.accountConfigErr = errEmptyBluemixCredentials
		session.accountV1ConfigErr = errEmptyBluemixCredentials
		session.csConfigErr = errEmptyBluemixCredentials
		session.csv2ConfigErr = errEmptyBluemixCredentials
		session.containerRegistryClientErr = errEmptyBluemixCredentials
		session.kpErr = errEmptyBluemixCredentials
		session.pushServiceClientErr = errEmptyBluemixCredentials
		session.appConfigurationClientErr = errEmptyBluemixCredentials
		session.kmsErr = errEmptyBluemixCredentials
		session.cfConfigErr = errEmptyBluemixCredentials
		session.cisConfigErr = errEmptyBluemixCredentials
		session.functionConfigErr = errEmptyBluemixCredentials
		session.globalSearchConfigErr = errEmptyBluemixCredentials
		session.globalTaggingConfigErr = errEmptyBluemixCredentials
		session.globalTaggingConfigErrV1 = errEmptyBluemixCredentials
		session.hpcsEndpointErr = errEmptyBluemixCredentials
		session.iamAccessGroupsErr = errEmptyBluemixCredentials
		session.icdConfigErr = errEmptyBluemixCredentials
		session.resourceCatalogConfigErr = errEmptyBluemixCredentials
		session.resourceManagerErr = errEmptyBluemixCredentials
		session.resourceManagementConfigErrv2 = errEmptyBluemixCredentials
		session.resourceControllerConfigErr = errEmptyBluemixCredentials
		session.resourceControllerConfigErrv2 = errEmptyBluemixCredentials
		session.enterpriseManagementClientErr = errEmptyBluemixCredentials
		session.resourceControllerErr = errEmptyBluemixCredentials
		session.catalogManagementClientErr = errEmptyBluemixCredentials
		session.powerConfigErr = errEmptyBluemixCredentials
		session.ibmpiConfigErr = errEmptyBluemixCredentials
		session.userManagementErr = errEmptyBluemixCredentials
		session.certManagementErr = errEmptyBluemixCredentials
		session.vpcErr = errEmptyBluemixCredentials
		session.apigatewayErr = errEmptyBluemixCredentials
		session.pDNSErr = errEmptyBluemixCredentials
		session.bmxUserFetchErr = errEmptyBluemixCredentials
		session.directlinkErr = errEmptyBluemixCredentials
		session.dlProviderErr = errEmptyBluemixCredentials
		session.cosConfigErr = errEmptyBluemixCredentials
		session.transitgatewayErr = errEmptyBluemixCredentials
		session.functionIAMNamespaceErr = errEmptyBluemixCredentials
		session.cisDNSErr = errEmptyBluemixCredentials
		session.cisDNSBulkErr = errEmptyBluemixCredentials
		session.cisGLBPoolErr = errEmptyBluemixCredentials
		session.cisGLBErr = errEmptyBluemixCredentials
		session.cisGLBHealthCheckErr = errEmptyBluemixCredentials
		session.cisIPErr = errEmptyBluemixCredentials
		session.cisZonesErr = errEmptyBluemixCredentials
		session.cisRLErr = errEmptyBluemixCredentials
		session.cisPageRuleErr = errEmptyBluemixCredentials
		session.cisEdgeFunctionErr = errEmptyBluemixCredentials
		session.cisSSLErr = errEmptyBluemixCredentials
		session.cisWAFPackageErr = errEmptyBluemixCredentials
		session.cisDomainSettingsErr = errEmptyBluemixCredentials
		session.cisRoutingErr = errEmptyBluemixCredentials
		session.cisWAFGroupErr = errEmptyBluemixCredentials
		session.cisCacheErr = errEmptyBluemixCredentials
		session.cisCustomPageErr = errEmptyBluemixCredentials
		session.cisAccessRuleErr = errEmptyBluemixCredentials
		session.cisUARuleErr = errEmptyBluemixCredentials
		session.cisLockdownErr = errEmptyBluemixCredentials
		session.cisRangeAppErr = errEmptyBluemixCredentials
		session.cisWAFRuleErr = errEmptyBluemixCredentials
		session.iamIdentityErr = errEmptyBluemixCredentials
		session.secretsManagerClientErr = errEmptyBluemixCredentials
		session.cisFiltersErr = errEmptyBluemixCredentials
		session.schematicsClientErr = errEmptyBluemixCredentials
		session.satelliteClientErr = errEmptyBluemixCredentials
		session.iamPolicyManagementErr = errEmptyBluemixCredentials
		session.satelliteLinkClientErr = errEmptyBluemixCredentials

		return session, nil
	}

	if sess.BluemixSession.Config.BluemixAPIKey != "" {
		err = authenticateAPIKey(sess.BluemixSession)
		if err != nil {
			for count := c.RetryCount; count >= 0; count-- {
				if err == nil || !isRetryable(err) {
					break
				}
				time.Sleep(c.RetryDelay)
				log.Printf("Retrying IAM Authentication %d", count)
				err = authenticateAPIKey(sess.BluemixSession)
			}
			if err != nil {
				session.bmxUserFetchErr = fmt.Errorf("Error occured while fetching auth key for account user details: %q", err)
				session.functionConfigErr = fmt.Errorf("Error occured while fetching auth key for function: %q", err)
				session.powerConfigErr = fmt.Errorf("Error occured while fetching the auth key for power iaas: %q", err)
				session.ibmpiConfigErr = fmt.Errorf("Error occured while fetching the auth key for power iaas: %q", err)
			}
		}
		err = authenticateCF(sess.BluemixSession)
		if err != nil {
			for count := c.RetryCount; count >= 0; count-- {
				if err == nil || !isRetryable(err) {
					break
				}
				time.Sleep(c.RetryDelay)
				log.Printf("Retrying CF Authentication %d", count)
				err = authenticateCF(sess.BluemixSession)
			}
			if err != nil {
				session.functionConfigErr = fmt.Errorf("Error occured while fetching auth key for function: %q", err)
			}
		}
	}

	if sess.BluemixSession.Config.IAMAccessToken != "" && sess.BluemixSession.Config.BluemixAPIKey == "" {
		err := refreshToken(sess.BluemixSession)
		if err != nil {
			for count := c.RetryCount; count >= 0; count-- {
				if err == nil || !isRetryable(err) {
					break
				}
				time.Sleep(c.RetryDelay)
				log.Printf("Retrying refresh token %d", count)
				err = refreshToken(sess.BluemixSession)
			}
			if err != nil {
				return nil, fmt.Errorf("Error occured while refreshing the token: %q", err)
			}
		}

	}
	userConfig, err := fetchUserDetails(sess.BluemixSession, c.RetryCount, c.RetryDelay)
	if err != nil {
		session.bmxUserFetchErr = fmt.Errorf("Error occured while fetching account user details: %q", err)
	}
	session.bmxUserDetails = userConfig

	if sess.SoftLayerSession != nil && sess.SoftLayerSession.IAMToken != "" {
		sess.SoftLayerSession.IAMToken = sess.BluemixSession.Config.IAMAccessToken
		sess.SoftLayerSession.IAMRefreshToken = sess.BluemixSession.Config.IAMRefreshToken
	}

	session.functionClient, session.functionConfigErr = FunctionClient(sess.BluemixSession.Config)

	BluemixRegion = sess.BluemixSession.Config.Region

	accv1API, err := accountv1.New(sess.BluemixSession)
	if err != nil {
		session.accountV1ConfigErr = fmt.Errorf("Error occured while configuring Bluemix Accountv1 Service: %q", err)
	}
	session.bmxAccountv1ServiceAPI = accv1API

	accAPI, err := accountv2.New(sess.BluemixSession)
	if err != nil {
		session.accountConfigErr = fmt.Errorf("Error occured while configuring  Account Service: %q", err)
	}
	session.bmxAccountServiceAPI = accAPI

	cfAPI, err := mccpv2.New(sess.BluemixSession)
	if err != nil {
		session.cfConfigErr = fmt.Errorf("Error occured while configuring MCCP service: %q", err)
	}
	session.cfServiceAPI = cfAPI

	clusterAPI, err := containerv1.New(sess.BluemixSession)
	if err != nil {
		session.csConfigErr = fmt.Errorf("Error occured while configuring Container Service for K8s cluster: %q", err)
	}
	session.csServiceAPI = clusterAPI

	v2clusterAPI, err := containerv2.New(sess.BluemixSession)
	if err != nil {
		session.csv2ConfigErr = fmt.Errorf("Error occured while configuring vpc Container Service for K8s cluster: %q", err)
	}
	session.csv2ServiceAPI = v2clusterAPI

	hpcsAPI, err := hpcs.New(sess.BluemixSession)
	if err != nil {
		session.hpcsEndpointErr = fmt.Errorf("Error occured while configuring hpcs Endpoint: %q", err)
	}
	session.hpcsEndpointAPI = hpcsAPI

	kpurl := contructEndpoint(fmt.Sprintf("%s.kms", c.Region), cloudEndpoint)
	if c.Visibility == "private" || c.Visibility == "public-and-private" {
		kpurl = contructEndpoint(fmt.Sprintf("private.%s.kms", c.Region), cloudEndpoint)
	}
	var options kp.ClientConfig
	if c.BluemixAPIKey != "" {
		options = kp.ClientConfig{
			BaseURL: envFallBack([]string{"IBMCLOUD_KP_API_ENDPOINT"}, kpurl),
			APIKey:  sess.BluemixSession.Config.BluemixAPIKey, //pragma: allowlist secret
			// InstanceID:    "42fET57nnadurKXzXAedFLOhGqETfIGYxOmQXkFgkJV9",
			Verbose: kp.VerboseFailOnly,
		}

	} else {
		options = kp.ClientConfig{
			BaseURL:       envFallBack([]string{"IBMCLOUD_KP_API_ENDPOINT"}, kpurl),
			Authorization: sess.BluemixSession.Config.IAMAccessToken,
			// InstanceID:    "42fET57nnadurKXzXAedFLOhGqETfIGYxOmQXkFgkJV9",
			Verbose: kp.VerboseFailOnly,
		}
	}
	kpAPIclient, err := kp.New(options, kp.DefaultTransport())
	if err != nil {
		session.kpErr = fmt.Errorf("Error occured while configuring Key Protect Service: %q", err)
	}
	session.kpAPI = kpAPIclient

	kmsurl := contructEndpoint(fmt.Sprintf("%s.kms", c.Region), cloudEndpoint)
	if c.Visibility == "private" || c.Visibility == "public-and-private" {
		kmsurl = contructEndpoint(fmt.Sprintf("private.%s.kms", c.Region), cloudEndpoint)
	}
	var kmsOptions kp.ClientConfig
	if c.BluemixAPIKey != "" {
		kmsOptions = kp.ClientConfig{
			BaseURL: envFallBack([]string{"IBMCLOUD_KP_API_ENDPOINT"}, kmsurl),
			APIKey:  sess.BluemixSession.Config.BluemixAPIKey, //pragma: allowlist secret
			// InstanceID:    "5af62d5d-5d90-4b84-bbcd-90d2123ae6c8",
			Verbose: kp.VerboseFailOnly,
		}

	} else {
		kmsOptions = kp.ClientConfig{
			BaseURL:       envFallBack([]string{"IBMCLOUD_KP_API_ENDPOINT"}, kmsurl),
			Authorization: sess.BluemixSession.Config.IAMAccessToken,
			// InstanceID:    "5af62d5d-5d90-4b84-bbcd-90d2123ae6c8",
			Verbose: kp.VerboseFailOnly,
		}
	}
	kmsAPIclient, err := kp.New(kmsOptions, DefaultTransport())
	if err != nil {
		session.kmsErr = fmt.Errorf("Error occured while configuring key Service: %q", err)
	}
	session.kmsAPI = kmsAPIclient

	var authenticator core.Authenticator

	if c.BluemixAPIKey != "" {
		iamURL := iamidentity.DefaultServiceURL
		if c.Visibility == "private" || c.Visibility == "public-and-private" {
			if c.Region == "us-south" || c.Region == "us-east" {
				iamURL = contructEndpoint(fmt.Sprintf("private.%s.iam", c.Region), cloudEndpoint)
			} else {
				iamURL = contructEndpoint("private.iam", cloudEndpoint)
			}
		}
		authenticator = &core.IamAuthenticator{
			ApiKey: c.BluemixAPIKey,
			URL:    envFallBack([]string{"IBMCLOUD_IAM_API_ENDPOINT"}, iamURL) + "/identity/token",
		}
	} else if strings.HasPrefix(sess.BluemixSession.Config.IAMAccessToken, "Bearer") {
		authenticator = &core.BearerTokenAuthenticator{
			BearerToken: sess.BluemixSession.Config.IAMAccessToken[7:],
		}
	} else {
		authenticator = &core.BearerTokenAuthenticator{
			BearerToken: sess.BluemixSession.Config.IAMAccessToken,
		}
	}

	appIDEndpoint := fmt.Sprintf("https://%s.appid.cloud.ibm.com", c.Region)
	appIDClientOptions := &appid.AppIDManagementV4Options{
		Authenticator: authenticator,
		URL:           envFallBack([]string{"IBMCLOUD_APPID_MANAGEMENT_API_ENDPOINT"}, appIDEndpoint),
	}

	appIDClient, err := appid.NewAppIDManagementV4(appIDClientOptions)

	if err != nil {
		session.appidErr = fmt.Errorf("error occured while configuring AppID service: #{err}")
	}

	if appIDClient != nil {
		appIDClient.EnableRetries(c.RetryCount, c.RetryDelay)
	}

	session.appidAPI = appIDClient

	// Construct an "options" struct for creating the service client.
	catalogManagementURL := "https://cm.globalcatalog.cloud.ibm.com/api/v1-beta"
	if c.Visibility == "private" {
		session.catalogManagementClientErr = fmt.Errorf("Catalog Management resource doesnot support private endpoints")
	}
	catalogManagementClientOptions := &catalogmanagementv1.CatalogManagementV1Options{
		URL:           envFallBack([]string{"IBMCLOUD_CATALOG_MANAGEMENT_API_ENDPOINT"}, catalogManagementURL),
		Authenticator: authenticator,
	}

	// Construct an "options" struct for creating the atracker service client.
	var atrackerClientURL string
	if c.Visibility == "private" || c.Visibility == "public-and-private" {
		atrackerClientURL, err = atrackerv1.GetServiceURLForRegion("private." + c.Region)
		if err != nil && c.Visibility == "public-and-private" {
			atrackerClientURL, err = atrackerv1.GetServiceURLForRegion(c.Region)
		}
	} else {
		atrackerClientURL, err = atrackerv1.GetServiceURLForRegion(c.Region)
	}
	if err != nil {
		atrackerClientURL = atrackerv1.DefaultServiceURL
	}
	atrackerClientOptions := &atrackerv1.AtrackerV1Options{
		Authenticator: authenticator,
		URL:           envFallBack([]string{"IBMCLOUD_ATRACKER_API_ENDPOINT"}, atrackerClientURL),
	}

	// Construct the service client.
	session.atrackerClient, err = atrackerv1.NewAtrackerV1(atrackerClientOptions)
	if err == nil {
		// Enable retries for API calls
		session.atrackerClient.Service.EnableRetries(c.RetryCount, c.RetryDelay)
		// Add custom header for analytics
		session.atrackerClient.SetDefaultHeaders(gohttp.Header{
			"X-Original-User-Agent": {fmt.Sprintf("terraform-provider-ibm/%s", version.Version)},
		})
	} else {
		session.atrackerClientErr = fmt.Errorf("Error occurred while configuring Activity Tracker API service: %q", err)
	}

	// Construct an "options" struct for creating the service client.
	var findingsClientURL string
	if c.Visibility == "public" {
		findingsClientURL, err = findingsv1.GetServiceURLForRegion(c.Region)
	} else {
		session.findingsClientErr = fmt.Errorf("Error occurred while configuring Security Insights Findings API service: `%v` visibility not supported", c.Visibility)
	}
	if err != nil {
		findingsClientURL = findingsv1.DefaultServiceURL
	}

	findingsClientOptions := &findingsv1.FindingsV1Options{
		Authenticator: authenticator,
		URL:           envFallBack([]string{"IBMCLOUD_SCC_FINDINGS_API_ENDPOINT"}, findingsClientURL),
		AccountID:     core.StringPtr(userConfig.userAccount),
	}

	// Construct the service client.
	session.findingsClient, err = findingsv1.NewFindingsV1(findingsClientOptions)
	if err == nil {
		// Enable retries for API calls
		session.findingsClient.Service.EnableRetries(c.RetryCount, c.RetryDelay)
		// Add custom header for analytics
		session.findingsClient.SetDefaultHeaders(gohttp.Header{
			"X-Original-User-Agent": {fmt.Sprintf("terraform-provider-ibm/%s", version.Version)},
		})
	} else {
		session.findingsClientErr = fmt.Errorf("Error occurred while configuring Security Insights Findings API service: %q", err)
	}

	// Construct the service client.
	session.catalogManagementClient, err = catalogmanagementv1.NewCatalogManagementV1(catalogManagementClientOptions)
	if err == nil {
		// Enable retries for API calls
		session.catalogManagementClient.Service.EnableRetries(c.RetryCount, c.RetryDelay)
		// Add custom header for analytics
		session.catalogManagementClient.SetDefaultHeaders(gohttp.Header{
			"X-Original-User-Agent": {fmt.Sprintf("terraform-provider-ibm/%s", version.Version)},
		})
	} else {
		session.catalogManagementClientErr = fmt.Errorf("Error occurred while configuring Catalog Management API service: %q", err)
	}
	schematicsEndpoint := "https://schematics.cloud.ibm.com"
	if c.Visibility == "private" || c.Visibility == "public-and-private" {
		if c.Region == "us-south" || c.Region == "us-east" {
			schematicsEndpoint = contructEndpoint("private-us.schematics", cloudEndpoint)
		} else if c.Region == "eu-gb" || c.Region == "eu-de" {
			schematicsEndpoint = contructEndpoint("private-eu.schematics", cloudEndpoint)
		} else {
			schematicsEndpoint = "https://schematics.cloud.ibm.com"
		}
	}
	schematicsClientOptions := &schematicsv1.SchematicsV1Options{
		Authenticator: authenticator,
		URL:           envFallBack([]string{"IBMCLOUD_SCHEMATICS_API_ENDPOINT"}, schematicsEndpoint),
	}

	// Construct the service client.
	schematicsClient, err := schematicsv1.NewSchematicsV1(schematicsClientOptions)
	// Enable retries for API calls
	if schematicsClient != nil && schematicsClient.Service != nil {
		schematicsClient.Service.EnableRetries(c.RetryCount, c.RetryDelay)
		if err != nil {
			session.schematicsClientErr = fmt.Errorf("Error occurred while configuring Schematics Service API service: %q", err)
		}
	}
	session.schematicsClient = schematicsClient

	vpcurl := contructEndpoint(fmt.Sprintf("%s.iaas", c.Region), fmt.Sprintf("%s/v1", cloudEndpoint))
	if c.Visibility == "private" {
		if c.Region == "us-south" || c.Region == "us-east" {
			vpcurl = contructEndpoint(fmt.Sprintf("%s.private.iaas", c.Region), fmt.Sprintf("%s/v1", cloudEndpoint))
		} else {
			session.vpcErr = fmt.Errorf("VPC supports private endpoints only in us-south and us-east")
		}
	}
	if c.Visibility == "public-and-private" {
		if c.Region == "us-south" || c.Region == "us-east" {
			vpcurl = contructEndpoint(fmt.Sprintf("%s.private.iaas", c.Region), fmt.Sprintf("%s/v1", cloudEndpoint))
		}
		vpcurl = contructEndpoint(fmt.Sprintf("%s.iaas", c.Region), fmt.Sprintf("%s/v1", cloudEndpoint))
	}
	vpcoptions := &vpc.VpcV1Options{
		URL:           envFallBack([]string{"IBMCLOUD_IS_NG_API_ENDPOINT"}, vpcurl),
		Authenticator: authenticator,
	}
	vpcclient, err := vpc.NewVpcV1(vpcoptions)
	if err != nil {
		session.vpcErr = fmt.Errorf("Error occured while configuring vpc service: %q", err)
	}
	if vpcclient != nil && vpcclient.Service != nil {
		vpcclient.Service.EnableRetries(c.RetryCount, c.RetryDelay)
	}
	session.vpcAPI = vpcclient

	pnurl := fmt.Sprintf("https://%s.imfpush.cloud.ibm.com/imfpush/v1", c.Region)
	if c.Visibility == "private" {
		session.pushServiceClientErr = fmt.Errorf("Push Notifications Service API doesnot support private endpoints")
	}
	pushNotificationOptions := &pushservicev1.PushServiceV1Options{
		URL:           envFallBack([]string{"IBMCLOUD_PUSH_API_ENDPOINT"}, pnurl),
		Authenticator: authenticator,
	}
	pnclient, err := pushservicev1.NewPushServiceV1(pushNotificationOptions)
	if pnclient != nil {
		// Enable retries for API calls
		pnclient.EnableRetries(c.RetryCount, c.RetryDelay)
		session.pushServiceClient = pnclient
	} else {
		session.pushServiceClientErr = fmt.Errorf("Error occured while configuring push notification service: %q", err)
	}
	if c.Visibility == "private" {
		session.appConfigurationClientErr = fmt.Errorf("App Configuration Service API doesnot support private endpoints")
	}
	appConfigurationClientOptions := &appconfigurationv1.AppConfigurationV1Options{
		Authenticator: authenticator,
	}
	appConfigClient, err := appconfigurationv1.NewAppConfigurationV1(appConfigurationClientOptions)
	if appConfigClient != nil {
		// Enable retries for API calls
		appConfigClient.Service.EnableRetries(c.RetryCount, c.RetryDelay)
		session.appConfigurationClient = appConfigClient
	} else {
		session.appConfigurationClientErr = fmt.Errorf("Error occurred while configuring App Configuration service: %q", err)
	}
	// Construct an "options" struct for creating the service client.
	containerRegistryClientURL, err := containerregistryv1.GetServiceURLForRegion(c.Region)
	if err != nil {
		containerRegistryClientURL = containerregistryv1.DefaultServiceURL
	}
	if c.Visibility == "private" || c.Visibility == "public-and-private" {
		containerRegistryClientURL, err = GetPrivateServiceURLForRegion(c.Region)
		if err != nil {
			containerRegistryClientURL, _ = GetPrivateServiceURLForRegion("us-south")
		}
	}
	containerRegistryClientOptions := &containerregistryv1.ContainerRegistryV1Options{
		Authenticator: authenticator,
		URL:           envFallBack([]string{"IBMCLOUD_CR_API_ENDPOINT"}, containerRegistryClientURL),
		Account:       core.StringPtr(userConfig.userAccount),
	}

	// Construct the service client.
	session.containerRegistryClient, err = containerregistryv1.NewContainerRegistryV1(containerRegistryClientOptions)
	if err == nil {
		// Enable retries for API calls
		session.containerRegistryClient.Service.EnableRetries(c.RetryCount, c.RetryDelay)
		// Add custom header for analytics
		session.containerRegistryClient.SetDefaultHeaders(gohttp.Header{
			"X-Original-User-Agent": {fmt.Sprintf("terraform-provider-ibm/%s", version.Version)},
		})
	} else {
		session.containerRegistryClientErr = fmt.Errorf("Error occurred while configuring IBM Cloud Container Registry API service: %q", err)
	}

	//cosconfigurl := fmt.Sprintf("https://%s.iaas.cloud.ibm.com/v1", c.Region)
	cosconfigoptions := &cosconfig.ResourceConfigurationV1Options{
		Authenticator: authenticator,
		URL:           envFallBack([]string{"IBMCLOUD_COS_CONFIG_ENDPOINT"}, "https://config.cloud-object-storage.cloud.ibm.com/v1"),
	}
	cosconfigclient, err := cosconfig.NewResourceConfigurationV1(cosconfigoptions)
	if err != nil {
		session.cosConfigErr = fmt.Errorf("Error occured while configuring COS config service: %q", err)
	}
	session.cosConfigAPI = cosconfigclient

	cisAPI, err := cisv1.New(sess.BluemixSession)
	if err != nil {
		session.cisConfigErr = fmt.Errorf("Error occured while configuring Cloud Internet Services: %q", err)
	}
	session.cisServiceAPI = cisAPI

	globalSearchAPI, err := globalsearchv2.New(sess.BluemixSession)
	if err != nil {
		session.globalSearchConfigErr = fmt.Errorf("Error occured while configuring Global Search: %q", err)
	}
	session.globalSearchServiceAPI = globalSearchAPI

	globalTaggingAPI, err := globaltaggingv3.New(sess.BluemixSession)
	if err != nil {
		session.globalTaggingConfigErr = fmt.Errorf("Error occured while configuring Global Tagging: %q", err)
	}
	session.globalTaggingServiceAPI = globalTaggingAPI

	globalTaggingEndpoint := "https://tags.global-search-tagging.cloud.ibm.com"
	if c.Visibility == "private" || c.Visibility == "public-and-private" {
		var globalTaggingRegion string
		if c.Region != "us-south" && c.Region != "us-east" {
			globalTaggingRegion = "us-south"
		} else {
			globalTaggingRegion = c.Region
		}
		globalTaggingEndpoint = contructEndpoint(fmt.Sprintf("tags.private.%s", globalTaggingRegion), fmt.Sprintf("global-search-tagging.%s", cloudEndpoint))
	}

	globalTaggingV1Options := &globaltaggingv1.GlobalTaggingV1Options{
		URL:           envFallBack([]string{"IBMCLOUD_GT_API_ENDPOINT"}, globalTaggingEndpoint),
		Authenticator: authenticator,
	}

	globalTaggingAPIV1, err := globaltaggingv1.NewGlobalTaggingV1(globalTaggingV1Options)
	if err != nil {
		session.globalTaggingConfigErrV1 = fmt.Errorf("Error occured while configuring Global Tagging: %q", err)
	}
	if globalTaggingAPIV1 != nil {
		session.globalTaggingServiceAPIV1 = *globalTaggingAPIV1
		session.globalTaggingServiceAPIV1.Service.EnableRetries(c.RetryCount, c.RetryDelay)
	}

	icdAPI, err := icdv4.New(sess.BluemixSession)
	if err != nil {
		session.icdConfigErr = fmt.Errorf("Error occured while configuring IBM Cloud Database Services: %q", err)
	}
	session.icdServiceAPI = icdAPI

	resourceCatalogAPI, err := catalog.New(sess.BluemixSession)
	if err != nil {
		session.resourceCatalogConfigErr = fmt.Errorf("Error occured while configuring Resource Catalog service: %q", err)
	}
	session.resourceCatalogServiceAPI = resourceCatalogAPI

	resourceManagementAPIv2, err := managementv2.New(sess.BluemixSession)
	if err != nil {
		session.resourceManagementConfigErrv2 = fmt.Errorf("Error occured while configuring Resource Management service: %q", err)
	}
	session.resourceManagementServiceAPIv2 = resourceManagementAPIv2

	resourceControllerAPI, err := controller.New(sess.BluemixSession)
	if err != nil {
		session.resourceControllerConfigErr = fmt.Errorf("Error occured while configuring Resource Controller service: %q", err)
	}
	session.resourceControllerServiceAPI = resourceControllerAPI

	ResourceControllerAPIv2, err := controllerv2.New(sess.BluemixSession)
	if err != nil {
		session.resourceControllerConfigErrv2 = fmt.Errorf("Error occured while configuring Resource Controller v2 service: %q", err)
	}
	session.resourceControllerServiceAPIv2 = ResourceControllerAPIv2

	userManagementAPI, err := usermanagementv2.New(sess.BluemixSession)
	if err != nil {
		session.userManagementErr = fmt.Errorf("Error occured while configuring user management service: %q", err)
	}
	session.userManagementAPI = userManagementAPI
	certManagementAPI, err := certificatemanager.New(sess.BluemixSession)
	if err != nil {
		session.certManagementErr = fmt.Errorf("Error occured while configuring Certificate manager service: %q", err)
	}
	session.certManagementAPI = certManagementAPI

	namespaceFunction, err := functions.New(sess.BluemixSession)
	if err != nil {
		session.functionIAMNamespaceErr = fmt.Errorf("Error occured while configuring Cloud Funciton Service : %q", err)
	}
	session.functionIAMNamespaceAPI = namespaceFunction

	apicurl := contructEndpoint(fmt.Sprintf("api.%s.apigw", c.Region), fmt.Sprintf("%s/controller", cloudEndpoint))
	if c.Visibility == "private" || c.Visibility == "public-and-private" {
		apicurl = contructEndpoint(fmt.Sprintf("api.private.%s.apigw", c.Region), fmt.Sprintf("%s/controller", cloudEndpoint))
	}
	APIGatewayControllerAPIV1Options := &apigateway.ApiGatewayControllerApiV1Options{
		URL:           envFallBack([]string{"IBMCLOUD_API_GATEWAY_ENDPOINT"}, apicurl),
		Authenticator: &core.NoAuthAuthenticator{},
	}
	apigatewayAPI, err := apigateway.NewApiGatewayControllerApiV1(APIGatewayControllerAPIV1Options)
	if err != nil {
		session.apigatewayErr = fmt.Errorf("Error occured while configuring  APIGateway service: %q", err)
	}
	session.apigatewayAPI = apigatewayAPI

	ibmpisession, err := ibmpisession.New(sess.BluemixSession.Config.IAMAccessToken, c.Region, false, 90000000000, session.bmxUserDetails.userAccount, c.Zone)
	if err != nil {
		session.ibmpiConfigErr = err
		return nil, err
	}

	session.ibmpiSession = ibmpisession

	pdnsURL := dns.DefaultServiceURL
	if c.Visibility == "private" || c.Visibility == "public-and-private" {
		pdnsURL = contructEndpoint("api.private.dns-svcs", fmt.Sprintf("%s/v1", cloudEndpoint))
	}
	dnsOptions := &dns.DnsSvcsV1Options{
		URL:           envFallBack([]string{"IBMCLOUD_PRIVATE_DNS_API_ENDPOINT"}, pdnsURL),
		Authenticator: authenticator,
	}

	session.pDNSClient, session.pDNSErr = dns.NewDnsSvcsV1(dnsOptions)
	if session.pDNSErr != nil {
		session.pDNSErr = fmt.Errorf("Error occured while configuring PrivateDNS Service: %s", session.pDNSErr)
	}
	if session.pDNSClient != nil && session.pDNSClient.Service != nil {
		session.pDNSClient.Service.EnableRetries(c.RetryCount, c.RetryDelay)
	}

	ver := time.Now().Format("2006-01-02")

	dlURL := dl.DefaultServiceURL
	if c.Visibility == "private" || c.Visibility == "public-and-private" {
		dlURL = contructEndpoint("private.directlink", fmt.Sprintf("%s/v1", cloudEndpoint))
	}
	directlinkOptions := &dl.DirectLinkV1Options{
		URL:           envFallBack([]string{"IBMCLOUD_DL_API_ENDPOINT"}, dlURL),
		Authenticator: authenticator,
		Version:       &ver,
	}

	session.directlinkAPI, session.directlinkErr = dl.NewDirectLinkV1(directlinkOptions)
	if session.directlinkErr != nil {
		session.directlinkErr = fmt.Errorf("Error occured while configuring Direct Link Service: %s", session.directlinkErr)
	}
	if session.directlinkAPI != nil && session.directlinkAPI.Service != nil {
		session.directlinkAPI.Service.EnableRetries(c.RetryCount, c.RetryDelay)
	}

	//Direct link provider
	dlproviderURL := dlProviderV2.DefaultServiceURL
	if c.Visibility == "private" || c.Visibility == "public-and-private" {
		dlproviderURL = contructEndpoint("private.directlink", fmt.Sprintf("%s/provider/v2", cloudEndpoint))
	}
	directLinkProviderV2Options := &dlProviderV2.DirectLinkProviderV2Options{
		URL:           envFallBack([]string{"IBMCLOUD_DL_PROVIDER_API_ENDPOINT"}, dlproviderURL),
		Authenticator: authenticator,
		Version:       &ver,
	}

	session.dlProviderAPI, session.dlProviderErr = dlProviderV2.NewDirectLinkProviderV2(directLinkProviderV2Options)
	if session.dlProviderErr != nil {
		session.dlProviderErr = fmt.Errorf("Error occured while configuring Direct Link Provider Service: %s", session.dlProviderErr)
	}
	if session.dlProviderAPI != nil && session.dlProviderAPI.Service != nil {
		session.dlProviderAPI.Service.EnableRetries(c.RetryCount, c.RetryDelay)
	}

	tgURL := tg.DefaultServiceURL
	if c.Visibility == "private" || c.Visibility == "public-and-private" {
		tgURL = contructEndpoint("private.transit", fmt.Sprintf("%s/v1", cloudEndpoint))
	}
	transitgatewayOptions := &tg.TransitGatewayApisV1Options{
		URL:           envFallBack([]string{"IBMCLOUD_TG_API_ENDPOINT"}, tgURL),
		Authenticator: authenticator,
		Version:       CreateVersionDate(),
	}

	session.transitgatewayAPI, session.transitgatewayErr = tg.NewTransitGatewayApisV1(transitgatewayOptions)
	if session.transitgatewayErr != nil {
		session.transitgatewayErr = fmt.Errorf("Error occured while configuring Transit Gateway Service: %s", session.transitgatewayErr)
	}
	if session.transitgatewayAPI != nil && session.transitgatewayAPI.Service != nil {
		session.transitgatewayAPI.Service.EnableRetries(c.RetryCount, c.RetryDelay)
	}

	// CIS Service instances starts here.
	cisURL := contructEndpoint("api.cis", cloudEndpoint)
	if c.Visibility == "private" {
		// cisURL = contructEndpoint("api.private.cis", cloudEndpoint)
		session.cisZonesErr = fmt.Errorf("CIS Service doesnt support private endpoints.")
		session.cisDNSBulkErr = fmt.Errorf("CIS Service doesnt support private endpoints.")
		session.cisGLBPoolErr = fmt.Errorf("CIS Service doesnt support private endpoints.")
		session.cisGLBErr = fmt.Errorf("CIS Service doesnt support private endpoints.")
		session.cisGLBHealthCheckErr = fmt.Errorf("CIS Service doesnt support private endpoints.")
		session.cisIPErr = fmt.Errorf("CIS Service doesnt support private endpoints.")
		session.cisRLErr = fmt.Errorf("CIS Service doesnt support private endpoints.")
		session.cisPageRuleErr = fmt.Errorf("CIS Service doesnt support private endpoints.")
		session.cisEdgeFunctionErr = fmt.Errorf("CIS Service doesnt support private endpoints.")
		session.cisSSLErr = fmt.Errorf("CIS Service doesnt support private endpoints.")
		session.cisWAFPackageErr = fmt.Errorf("CIS Service doesnt support private endpoints.")
		session.cisDomainSettingsErr = fmt.Errorf("CIS Service doesnt support private endpoints.")
		session.cisRoutingErr = fmt.Errorf("CIS Service doesnt support private endpoints.")
		session.cisWAFGroupErr = fmt.Errorf("CIS Service doesnt support private endpoints.")
		session.cisCacheErr = fmt.Errorf("CIS Service doesnt support private endpoints.")
		session.cisCustomPageErr = fmt.Errorf("CIS Service doesnt support private endpoints.")
		session.cisAccessRuleErr = fmt.Errorf("CIS Service doesnt support private endpoints.")
		session.cisUARuleErr = fmt.Errorf("CIS Service doesnt support private endpoints.")
		session.cisLockdownErr = fmt.Errorf("CIS Service doesnt support private endpoints.")
		session.cisRangeAppErr = fmt.Errorf("CIS Service doesnt support private endpoints.")
		session.cisWAFRuleErr = fmt.Errorf("CIS Service doesnt support private endpoints.")
		session.cisFiltersErr = fmt.Errorf("CIS Service doesnt support private endpoints.")
	}
	cisEndPoint := envFallBack([]string{"IBMCLOUD_CIS_API_ENDPOINT"}, cisURL)

	// IBM Network CIS Zones service
	cisZonesV1Opt := &ciszonesv1.ZonesV1Options{
		URL:           cisEndPoint,
		Crn:           core.StringPtr(""),
		Authenticator: authenticator,
	}
	session.cisZonesV1Client, session.cisZonesErr = ciszonesv1.NewZonesV1(cisZonesV1Opt)
	if session.cisZonesErr != nil {
		session.cisZonesErr = fmt.Errorf(
			"Error occured while configuring CIS Zones service: %s",
			session.cisZonesErr)
	}
	if session.cisZonesV1Client != nil && session.cisZonesV1Client.Service != nil {
		session.cisZonesV1Client.Service.EnableRetries(c.RetryCount, c.RetryDelay)
	}

	// IBM Network CIS DNS Record service
	cisDNSRecordsOpt := &cisdnsrecordsv1.DnsRecordsV1Options{
		URL:            cisEndPoint,
		Crn:            core.StringPtr(""),
		ZoneIdentifier: core.StringPtr(""),
		Authenticator:  authenticator,
	}
	session.cisDNSRecordsClient, session.cisDNSErr = cisdnsrecordsv1.NewDnsRecordsV1(cisDNSRecordsOpt)
	if session.cisDNSErr != nil {
		session.cisDNSErr = fmt.Errorf("Error occured while configuring CIS DNS Service: %s", session.cisDNSErr)
	}
	if session.cisDNSRecordsClient != nil && session.cisDNSRecordsClient.Service != nil {
		session.cisDNSRecordsClient.Service.EnableRetries(c.RetryCount, c.RetryDelay)
	}

	// IBM Network CIS DNS Record bulk service
	cisDNSRecordBulkOpt := &cisdnsbulkv1.DnsRecordBulkV1Options{
		URL:            cisEndPoint,
		Crn:            core.StringPtr(""),
		ZoneIdentifier: core.StringPtr(""),
		Authenticator:  authenticator,
	}
	session.cisDNSRecordBulkClient, session.cisDNSBulkErr = cisdnsbulkv1.NewDnsRecordBulkV1(cisDNSRecordBulkOpt)
	if session.cisDNSBulkErr != nil {
		session.cisDNSBulkErr = fmt.Errorf(
			"Error occured while configuration CIS DNS bulk service : %s",
			session.cisDNSBulkErr)
	}
	if session.cisDNSRecordBulkClient != nil && session.cisDNSRecordBulkClient.Service != nil {
		session.cisDNSRecordBulkClient.Service.EnableRetries(c.RetryCount, c.RetryDelay)
	}

	// IBM Network CIS Global load balancer pool
	cisGLBPoolOpt := &cisglbpoolv0.GlobalLoadBalancerPoolsV0Options{
		URL:           cisEndPoint,
		Crn:           core.StringPtr(""),
		Authenticator: authenticator,
	}
	session.cisGLBPoolClient, session.cisGLBPoolErr =
		cisglbpoolv0.NewGlobalLoadBalancerPoolsV0(cisGLBPoolOpt)
	if session.cisGLBPoolErr != nil {
		session.cisGLBPoolErr =
			fmt.Errorf("Error occured while configuring CIS GLB Pool service: %s",
				session.cisGLBPoolErr)
	}
	if session.cisGLBPoolClient != nil && session.cisGLBPoolClient.Service != nil {
		session.cisGLBPoolClient.Service.EnableRetries(c.RetryCount, c.RetryDelay)
	}

	// IBM Network CIS Global load balancer
	cisGLBOpt := &cisglbv1.GlobalLoadBalancerV1Options{
		URL:            cisEndPoint,
		Authenticator:  authenticator,
		Crn:            core.StringPtr(""),
		ZoneIdentifier: core.StringPtr(""),
	}
	session.cisGLBClient, session.cisGLBErr = cisglbv1.NewGlobalLoadBalancerV1(cisGLBOpt)
	if session.cisGLBErr != nil {
		session.cisGLBErr =
			fmt.Errorf("Error occured while configuring CIS GLB service: %s",
				session.cisGLBErr)
	}
	if session.cisGLBClient != nil && session.cisGLBClient.Service != nil {
		session.cisGLBClient.Service.EnableRetries(c.RetryCount, c.RetryDelay)
	}

	// IBM Network CIS Global load balancer health check/monitor
	cisGLBHealthCheckOpt := &cisglbhealthcheckv1.GlobalLoadBalancerMonitorV1Options{
		URL:           cisEndPoint,
		Crn:           core.StringPtr(""),
		Authenticator: authenticator,
	}
	session.cisGLBHealthCheckClient, session.cisGLBHealthCheckErr =
		cisglbhealthcheckv1.NewGlobalLoadBalancerMonitorV1(cisGLBHealthCheckOpt)
	if session.cisGLBHealthCheckErr != nil {
		session.cisGLBHealthCheckErr =
			fmt.Errorf("Error occured while configuring CIS GLB Health Check service: %s",
				session.cisGLBHealthCheckErr)
	}
	if session.cisGLBHealthCheckClient != nil && session.cisGLBHealthCheckClient.Service != nil {
		session.cisGLBHealthCheckClient.Service.EnableRetries(c.RetryCount, c.RetryDelay)
	}

	// IBM Network CIS IP
	cisIPOpt := &cisipv1.CisIpApiV1Options{
		URL:           cisEndPoint,
		Authenticator: authenticator,
	}
	session.cisIPClient, session.cisIPErr = cisipv1.NewCisIpApiV1(cisIPOpt)
	if session.cisIPErr != nil {
		session.cisIPErr = fmt.Errorf("Error occured while configuring CIS IP service: %s",
			session.cisIPErr)
	}
	if session.cisIPClient != nil && session.cisIPClient.Service != nil {
		session.cisIPClient.Service.EnableRetries(c.RetryCount, c.RetryDelay)
	}

	// IBM Network CIS Zone Rate Limit
	cisRLOpt := &cisratelimitv1.ZoneRateLimitsV1Options{
		URL:            cisEndPoint,
		Crn:            core.StringPtr(""),
		ZoneIdentifier: core.StringPtr(""),
		Authenticator:  authenticator,
	}
	session.cisRLClient, session.cisRLErr = cisratelimitv1.NewZoneRateLimitsV1(cisRLOpt)
	if session.cisRLErr != nil {
		session.cisRLErr = fmt.Errorf(
			"Error occured while cofiguring CIS Zone Rate Limit service: %s",
			session.cisRLErr)
	}
	if session.cisRLClient != nil && session.cisRLClient.Service != nil {
		session.cisRLClient.Service.EnableRetries(c.RetryCount, c.RetryDelay)
	}

	// IBM Network CIS Page Rules
	cisPageRuleOpt := &cispagerulev1.PageRuleApiV1Options{
		URL:           cisEndPoint,
		Crn:           core.StringPtr(""),
		ZoneID:        core.StringPtr(""),
		Authenticator: authenticator,
	}
	session.cisPageRuleClient, session.cisPageRuleErr = cispagerulev1.NewPageRuleApiV1(cisPageRuleOpt)
	if session.cisPageRuleErr != nil {
		session.cisPageRuleErr = fmt.Errorf(
			"Error occured while cofiguring CIS Page Rule service: %s",
			session.cisPageRuleErr)
	}
	if session.cisPageRuleClient != nil && session.cisPageRuleClient.Service != nil {
		session.cisPageRuleClient.Service.EnableRetries(c.RetryCount, c.RetryDelay)
	}

	// IBM Network CIS Edge Function
	cisEdgeFunctionOpt := &cisedgefunctionv1.EdgeFunctionsApiV1Options{
		URL:            cisEndPoint,
		Crn:            core.StringPtr(""),
		ZoneIdentifier: core.StringPtr(""),
		Authenticator:  authenticator,
	}
	session.cisEdgeFunctionClient, session.cisEdgeFunctionErr =
		cisedgefunctionv1.NewEdgeFunctionsApiV1(cisEdgeFunctionOpt)
	if session.cisEdgeFunctionErr != nil {
		session.cisEdgeFunctionErr =
			fmt.Errorf("Error occured while configuring CIS Edge Function service: %s",
				session.cisEdgeFunctionErr)
	}
	if session.cisEdgeFunctionClient != nil && session.cisEdgeFunctionClient.Service != nil {
		session.cisEdgeFunctionClient.Service.EnableRetries(c.RetryCount, c.RetryDelay)
	}

	// IBM Network CIS SSL certificate
	cisSSLOpt := &cissslv1.SslCertificateApiV1Options{
		URL:            cisEndPoint,
		Crn:            core.StringPtr(""),
		ZoneIdentifier: core.StringPtr(""),
		Authenticator:  authenticator,
	}

	session.cisSSLClient, session.cisSSLErr = cissslv1.NewSslCertificateApiV1(cisSSLOpt)
	if session.cisSSLErr != nil {
		session.cisSSLErr =
			fmt.Errorf("Error occured while configuring CIS SSL certificate service: %s",
				session.cisSSLErr)
	}
	if session.cisSSLClient != nil && session.cisSSLClient.Service != nil {
		session.cisSSLClient.Service.EnableRetries(c.RetryCount, c.RetryDelay)
	}

	// IBM Network CIS WAF Package
	cisWAFPackageOpt := &ciswafpackagev1.WafRulePackagesApiV1Options{
		URL:           cisEndPoint,
		Crn:           core.StringPtr(""),
		ZoneID:        core.StringPtr(""),
		Authenticator: authenticator,
	}
	session.cisWAFPackageClient, session.cisWAFPackageErr =
		ciswafpackagev1.NewWafRulePackagesApiV1(cisWAFPackageOpt)
	if session.cisWAFPackageErr != nil {
		session.cisWAFPackageErr =
			fmt.Errorf("Error occured while configuration CIS WAF Package service: %s",
				session.cisWAFPackageErr)
	}
	if session.cisWAFPackageClient != nil && session.cisWAFPackageClient.Service != nil {
		session.cisWAFPackageClient.Service.EnableRetries(c.RetryCount, c.RetryDelay)
	}

	// IBM Network CIS Domain settings
	cisDomainSettingsOpt := &cisdomainsettingsv1.ZonesSettingsV1Options{
		URL:            cisEndPoint,
		Crn:            core.StringPtr(""),
		ZoneIdentifier: core.StringPtr(""),
		Authenticator:  authenticator,
	}
	session.cisDomainSettingsClient, session.cisDomainSettingsErr =
		cisdomainsettingsv1.NewZonesSettingsV1(cisDomainSettingsOpt)
	if session.cisDomainSettingsErr != nil {
		session.cisDomainSettingsErr =
			fmt.Errorf("Error occured while configuring CIS Domain Settings service: %s",
				session.cisDomainSettingsErr)
	}
	if session.cisDomainSettingsClient != nil && session.cisDomainSettingsClient.Service != nil {
		session.cisDomainSettingsClient.Service.EnableRetries(c.RetryCount, c.RetryDelay)
	}

	// IBM Network CIS Routing
	cisRoutingOpt := &cisroutingv1.RoutingV1Options{
		URL:            cisEndPoint,
		Crn:            core.StringPtr(""),
		ZoneIdentifier: core.StringPtr(""),
		Authenticator:  authenticator,
	}
	session.cisRoutingClient, session.cisRoutingErr =
		cisroutingv1.NewRoutingV1(cisRoutingOpt)
	if session.cisRoutingErr != nil {
		session.cisRoutingErr =
			fmt.Errorf("Error occured while configuring CIS Routing service: %s",
				session.cisRoutingErr)
	}
	if session.cisRoutingClient != nil && session.cisRoutingClient.Service != nil {
		session.cisRoutingClient.Service.EnableRetries(c.RetryCount, c.RetryDelay)
	}

	// IBM Network CIS WAF Group
	cisWAFGroupOpt := &ciswafgroupv1.WafRuleGroupsApiV1Options{
		URL:           cisEndPoint,
		Crn:           core.StringPtr(""),
		ZoneID:        core.StringPtr(""),
		Authenticator: authenticator,
	}
	session.cisWAFGroupClient, session.cisWAFGroupErr =
		ciswafgroupv1.NewWafRuleGroupsApiV1(cisWAFGroupOpt)
	if session.cisWAFGroupErr != nil {
		session.cisWAFGroupErr =
			fmt.Errorf("Error occured while configuring CIS WAF Group service: %s",
				session.cisWAFGroupErr)
	}
	if session.cisWAFGroupClient != nil && session.cisWAFGroupClient.Service != nil {
		session.cisWAFGroupClient.Service.EnableRetries(c.RetryCount, c.RetryDelay)
	}

	// IBM Network CIS Cache service
	cisCacheOpt := &ciscachev1.CachingApiV1Options{
		URL:           cisEndPoint,
		Crn:           core.StringPtr(""),
		ZoneID:        core.StringPtr(""),
		Authenticator: authenticator,
	}
	session.cisCacheClient, session.cisCacheErr =
		ciscachev1.NewCachingApiV1(cisCacheOpt)
	if session.cisCacheErr != nil {
		session.cisCacheErr =
			fmt.Errorf("Error occured while configuring CIS Caching service: %s",
				session.cisCacheErr)
	}
	if session.cisCacheClient != nil && session.cisCacheClient.Service != nil {
		session.cisCacheClient.Service.EnableRetries(c.RetryCount, c.RetryDelay)
	}

	// IBM Network CIS Custom pages service
	cisCustomPageOpt := &ciscustompagev1.CustomPagesV1Options{
		URL:            cisEndPoint,
		Crn:            core.StringPtr(""),
		ZoneIdentifier: core.StringPtr(""),
		Authenticator:  authenticator,
	}

	session.cisCustomPageClient, session.cisCustomPageErr =
		ciscustompagev1.NewCustomPagesV1(cisCustomPageOpt)
	if session.cisCustomPageErr != nil {
		session.cisCustomPageErr =
			fmt.Errorf("Error occured while configuring CIS Custom Pages service: %s",
				session.cisCustomPageErr)
	}
	if session.cisCustomPageClient != nil && session.cisCustomPageClient.Service != nil {
		session.cisCustomPageClient.Service.EnableRetries(c.RetryCount, c.RetryDelay)
	}

	// IBM Network CIS Firewall Access rule
	cisAccessRuleOpt := &cisaccessrulev1.ZoneFirewallAccessRulesV1Options{
		URL:            cisEndPoint,
		Crn:            core.StringPtr(""),
		ZoneIdentifier: core.StringPtr(""),
		Authenticator:  authenticator,
	}
	session.cisAccessRuleClient, session.cisAccessRuleErr =
		cisaccessrulev1.NewZoneFirewallAccessRulesV1(cisAccessRuleOpt)
	if session.cisAccessRuleErr != nil {
		session.cisAccessRuleErr =
			fmt.Errorf("Error occured while configuring CIS Firewall Access Rule service: %s",
				session.cisAccessRuleErr)
	}
	if session.cisAccessRuleClient != nil && session.cisAccessRuleClient.Service != nil {
		session.cisAccessRuleClient.Service.EnableRetries(c.RetryCount, c.RetryDelay)
	}

	// IBM Network CIS Firewall User Agent Blocking rule
	cisUARuleOpt := &cisuarulev1.UserAgentBlockingRulesV1Options{
		URL:            cisEndPoint,
		Crn:            core.StringPtr(""),
		ZoneIdentifier: core.StringPtr(""),
		Authenticator:  authenticator,
	}
	session.cisUARuleClient, session.cisUARuleErr =
		cisuarulev1.NewUserAgentBlockingRulesV1(cisUARuleOpt)
	if session.cisUARuleErr != nil {
		session.cisUARuleErr =
			fmt.Errorf("Error occured while configuring CIS Firewall User Agent Blocking Rule service: %s",
				session.cisUARuleErr)
	}
	if session.cisUARuleClient != nil && session.cisUARuleClient.Service != nil {
		session.cisUARuleClient.Service.EnableRetries(c.RetryCount, c.RetryDelay)
	}

	// IBM Network CIS Firewall Lockdown rule
	cisLockdownOpt := &cislockdownv1.ZoneLockdownV1Options{
		URL:            cisEndPoint,
		Crn:            core.StringPtr(""),
		ZoneIdentifier: core.StringPtr(""),
		Authenticator:  authenticator,
	}
	session.cisLockdownClient, session.cisLockdownErr =
		cislockdownv1.NewZoneLockdownV1(cisLockdownOpt)
	if session.cisLockdownErr != nil {
		session.cisLockdownErr =
			fmt.Errorf("Error occured while configuring CIS Firewall Lockdown Rule service: %s",
				session.cisLockdownErr)
	}
	if session.cisLockdownClient != nil && session.cisLockdownClient.Service != nil {
		session.cisLockdownClient.Service.EnableRetries(c.RetryCount, c.RetryDelay)
	}

	// IBM Network CIS Range Application rule
	cisRangeAppOpt := &cisrangeappv1.RangeApplicationsV1Options{
		URL:            cisEndPoint,
		Crn:            core.StringPtr(""),
		ZoneIdentifier: core.StringPtr(""),
		Authenticator:  authenticator,
	}
	session.cisRangeAppClient, session.cisRangeAppErr =
		cisrangeappv1.NewRangeApplicationsV1(cisRangeAppOpt)
	if session.cisRangeAppErr != nil {
		session.cisRangeAppErr =
			fmt.Errorf("Error occured while configuring CIS Range Application rule service: %s",
				session.cisRangeAppErr)
	}
	if session.cisRangeAppClient != nil && session.cisRangeAppClient.Service != nil {
		session.cisRangeAppClient.Service.EnableRetries(c.RetryCount, c.RetryDelay)
	}

	// IBM Network CIS WAF Rule Service
	cisWAFRuleOpt := &ciswafrulev1.WafRulesApiV1Options{
		URL:           cisEndPoint,
		Crn:           core.StringPtr(""),
		ZoneID:        core.StringPtr(""),
		Authenticator: authenticator,
	}
	session.cisWAFRuleClient, session.cisWAFRuleErr =
		ciswafrulev1.NewWafRulesApiV1(cisWAFRuleOpt)
	if session.cisWAFRuleErr != nil {
		session.cisWAFRuleErr = fmt.Errorf(
			"Error occured while configuring CIS WAF Rules service: %s",
			session.cisWAFRuleErr)
	}
	if session.cisWAFRuleClient != nil && session.cisWAFRuleClient.Service != nil {
		session.cisWAFRuleClient.Service.EnableRetries(c.RetryCount, c.RetryDelay)
	}

	// IBM Network CIS Filters
	cisFiltersOpt := &cisfiltersv1.FiltersV1Options{
		URL:           cisEndPoint,
		Authenticator: authenticator,
	}
	session.cisFiltersClient, session.cisFiltersErr = cisfiltersv1.NewFiltersV1(cisFiltersOpt)
	if session.cisFiltersErr != nil {
		session.cisFiltersErr =
			fmt.Errorf("Error occured while configuring CIS Filters : %s",
				session.cisFiltersErr)
	}
	if session.cisFiltersClient != nil && session.cisFiltersClient.Service != nil {
		session.cisFiltersClient.Service.EnableRetries(c.RetryCount, c.RetryDelay)
	}

	// iamIdenityURL := fmt.Sprintf("https://%s.iam.cloud.ibm.com/v1", c.Region)
	iamURL := iamidentity.DefaultServiceURL
	if c.Visibility == "private" || c.Visibility == "public-and-private" {
		if c.Region == "us-south" || c.Region == "us-east" {
			iamURL = contructEndpoint(fmt.Sprintf("private.%s.iam", c.Region), cloudEndpoint)
		} else {
			iamURL = contructEndpoint("private.iam", cloudEndpoint)
		}
	}
	iamIdentityOptions := &iamidentity.IamIdentityV1Options{
		Authenticator: authenticator,
		URL:           envFallBack([]string{"IBMCLOUD_IAM_API_ENDPOINT"}, iamURL),
	}
	iamIdentityClient, err := iamidentity.NewIamIdentityV1(iamIdentityOptions)
	if err != nil {
		session.iamIdentityErr = fmt.Errorf("Error occured while configuring IAM Identity service: %q", err)
	}
	if iamIdentityClient != nil && iamIdentityClient.Service != nil {
		iamIdentityClient.Service.EnableRetries(c.RetryCount, c.RetryDelay)
	}
	session.iamIdentityAPI = iamIdentityClient

	iamPolicyManagementURL := iampolicymanagement.DefaultServiceURL
	if c.Visibility == "private" || c.Visibility == "public-and-private" {
		if c.Region == "us-south" || c.Region == "us-east" {
			iamPolicyManagementURL = contructEndpoint(fmt.Sprintf("private.%s.iam", c.Region), cloudEndpoint)
		} else {
			iamPolicyManagementURL = contructEndpoint("private.iam", cloudEndpoint)
		}
	}
	iamPolicyManagementOptions := &iampolicymanagement.IamPolicyManagementV1Options{
		Authenticator: authenticator,
		URL:           envFallBack([]string{"IBMCLOUD_IAM_API_ENDPOINT"}, iamPolicyManagementURL),
	}
	iamPolicyManagementClient, err := iampolicymanagement.NewIamPolicyManagementV1(iamPolicyManagementOptions)
	if err != nil {
		session.iamPolicyManagementErr = fmt.Errorf("Error occured while configuring IAM Policy Management service: %q", err)
	}
	if iamPolicyManagementClient != nil && iamPolicyManagementClient.Service != nil {
		iamPolicyManagementClient.Service.EnableRetries(c.RetryCount, c.RetryDelay)
	}
	session.iamPolicyManagementAPI = iamPolicyManagementClient

	// ag
	iamAccessGroupsURL := iamaccessgroups.DefaultServiceURL
	if c.Visibility == "private" || c.Visibility == "public-and-private" {
		if c.Region == "us-south" || c.Region == "us-east" {
			iamAccessGroupsURL = contructEndpoint(fmt.Sprintf("private.%s.iam", c.Region), cloudEndpoint)
		} else {
			iamAccessGroupsURL = contructEndpoint("private.iam", cloudEndpoint)
		}
	}
	iamAccessGroupsOptions := &iamaccessgroups.IamAccessGroupsV2Options{
		Authenticator: authenticator,
		URL:           envFallBack([]string{"IBMCLOUD_IAM_API_ENDPOINT"}, iamAccessGroupsURL),
	}
	iamAccessGroupsClient, err := iamaccessgroups.NewIamAccessGroupsV2(iamAccessGroupsOptions)
	if err != nil {
		session.iamAccessGroupsErr = fmt.Errorf("Error occured while configuring IAM Access Group service: %q", err)
	}
	if iamAccessGroupsClient != nil && iamAccessGroupsClient.Service != nil {
		iamAccessGroupsClient.Service.EnableRetries(c.RetryCount, c.RetryDelay)
	}
	session.iamAccessGroupsAPI = iamAccessGroupsClient

	rmURL := resourcemanager.DefaultServiceURL
	if c.Visibility == "private" {
		if c.Region == "us-south" || c.Region == "us-east" {
			rmURL = contructEndpoint(fmt.Sprintf("private.%s.resource-controller", c.Region), fmt.Sprintf("%s/v2", cloudEndpoint))
		} else {
			fmt.Println("Private Endpint supports only us-south and us-east region specific endpoint")
			rmURL = contructEndpoint("private.us-south.resource-controller", fmt.Sprintf("%s/v2", cloudEndpoint))
		}
	}
	if c.Visibility == "public-and-private" {
		if c.Region == "us-south" || c.Region == "us-east" {
			rmURL = contructEndpoint(fmt.Sprintf("private.%s.resource-controller", c.Region), fmt.Sprintf("%s/v2", cloudEndpoint))
		} else {
			rmURL = resourcemanager.DefaultServiceURL
		}
	}
	resourceManagerOptions := &resourcemanager.ResourceManagerV2Options{
		Authenticator: authenticator,
		URL:           envFallBack([]string{"IBMCLOUD_RESOURCE_MANAGEMENT_API_ENDPOINT"}, rmURL),
	}
	resourceManagerClient, err := resourcemanager.NewResourceManagerV2(resourceManagerOptions)
	if err != nil {
		session.resourceManagerErr = fmt.Errorf("Error occured while configuring Resource Manager service: %q", err)
	}
	if resourceManagerClient != nil {
		resourceManagerClient.EnableRetries(c.RetryCount, c.RetryDelay)
	}
	session.resourceManagerAPI = resourceManagerClient

	ibmCloudShellClientOptions := &ibmcloudshellv1.IBMCloudShellV1Options{
		Authenticator: authenticator,
		URL:           envFallBack([]string{"IBMCLOUD_CLOUD_SHELL_API_ENDPOINT"}, ibmcloudshellv1.DefaultServiceURL),
	}
	session.ibmCloudShellClient, err = ibmcloudshellv1.NewIBMCloudShellV1(ibmCloudShellClientOptions)
	if err == nil {
		session.ibmCloudShellClient.Service.EnableRetries(c.RetryCount, c.RetryDelay)
		session.ibmCloudShellClient.SetDefaultHeaders(gohttp.Header{
			"X-Original-User-Agent": {fmt.Sprintf("terraform-provider-ibm/%s", version.Version)},
		})
	} else {
		session.ibmCloudShellClientErr = fmt.Errorf("Error occurred while configuring IBM Cloud Shell service: %q", err)
	}

	enterpriseURL := enterprisemanagementv1.DefaultServiceURL
	if c.Visibility == "private" {
		if c.Region == "us-south" || c.Region == "us-east" || c.Region == "eu-fr" {
			enterpriseURL = contructEndpoint(fmt.Sprintf("private.%s.enterprise", c.Region), fmt.Sprintf("%s/v1", cloudEndpoint))
		} else {
			fmt.Println("Private Endpint supports only us-south and us-east region specific endpoint")
			enterpriseURL = contructEndpoint("private.us-south.enterprise", fmt.Sprintf("%s/v1", cloudEndpoint))
		}
	}
	if c.Visibility == "public-and-private" {
		if c.Region == "us-south" || c.Region == "us-east" || c.Region == "eu-fr" {
			enterpriseURL = contructEndpoint(fmt.Sprintf("private.%s.enterprise", c.Region),
				fmt.Sprintf("%s/v1", cloudEndpoint))
		} else {
			enterpriseURL = enterprisemanagementv1.DefaultServiceURL
		}
	}
	enterpriseManagementClientOptions := &enterprisemanagementv1.EnterpriseManagementV1Options{
		Authenticator: authenticator,
		URL:           envFallBack([]string{"IBMCLOUD_ENTERPRISE_API_ENDPOINT"}, enterpriseURL),
	}
	enterpriseManagementClient, err := enterprisemanagementv1.NewEnterpriseManagementV1(enterpriseManagementClientOptions)
	if err == nil {
		enterpriseManagementClient.EnableRetries(c.RetryCount, c.RetryDelay)
	} else {
		session.enterpriseManagementClientErr = fmt.Errorf("Error occurred while configuring IBM Cloud Enterprise Management API service: %q", err)
	}
	session.enterpriseManagementClient = enterpriseManagementClient

	// resource controller API
	rcURL := resourcecontroller.DefaultServiceURL
	if c.Visibility == "private" {
		if c.Region == "us-south" || c.Region == "us-east" {
			rcURL = contructEndpoint(fmt.Sprintf("private.%s.resource-controller", c.Region), cloudEndpoint)
		} else {
			fmt.Println("Private Endpint supports only us-south and us-east region specific endpoint")
			rcURL = contructEndpoint("private.us-south.resource-controller", cloudEndpoint)
		}
	}
	if c.Visibility == "public-and-private" {
		if c.Region == "us-south" || c.Region == "us-east" {
			rcURL = contructEndpoint(fmt.Sprintf("private.%s.resource-controller", c.Region), cloudEndpoint)
		} else {
			rcURL = resourcecontroller.DefaultServiceURL
		}
	}
	resourceControllerOptions := &resourcecontroller.ResourceControllerV2Options{
		Authenticator: authenticator,
		URL:           envFallBack([]string{"IBMCLOUD_RESOURCE_CONTROLLER_API_ENDPOINT"}, rcURL),
	}
	resourceControllerClient, err := resourcecontroller.NewResourceControllerV2(resourceControllerOptions)
	if err != nil {
		session.resourceControllerErr = fmt.Errorf("Error occured while configuring Resource Controller service: %q", err)
	}
	if resourceControllerClient != nil {
		resourceControllerClient.EnableRetries(c.RetryCount, c.RetryDelay)
	}
	session.resourceControllerAPI = resourceControllerClient
	// var authenticator2 *core.BearerTokenAuthenticator
	// Construct an "options" struct for creating the service client.
	secretsManagerClientOptions := &secretsmanagerv1.SecretsManagerV1Options{
		Authenticator: authenticator,
	}

	/// Construct the service client.
	session.secretsManagerClient, err = secretsmanagerv1.NewSecretsManagerV1(secretsManagerClientOptions)
	if err == nil {
		// Enable retries for API calls
		session.secretsManagerClient.Service.EnableRetries(c.RetryCount, c.RetryDelay)
		// Add custom header for analytics
		session.secretsManagerClient.SetDefaultHeaders(gohttp.Header{
			"X-Original-User-Agent": {fmt.Sprintf("terraform-provider-ibm/%s", version.Version)},
		})
	} else {
		session.secretsManagerClientErr = fmt.Errorf("Error occurred while configuring IBM Cloud Secrets Manager API service: %q", err)
	}

	containerEndpoint := kubernetesserviceapiv1.DefaultServiceURL
	if c.Visibility == "private" || c.Visibility == "public-and-private" {
		containerEndpoint = contructEndpoint(fmt.Sprintf("private.%s.containers", c.Region), fmt.Sprintf("%s/global", cloudEndpoint))
	}

	kubernetesServiceV1Options := &kubernetesserviceapiv1.KubernetesServiceApiV1Options{
		URL:           envFallBack([]string{"IBMCLOUD_SATELLITE_API_ENDPOINT"}, containerEndpoint),
		Authenticator: authenticator,
	}

	session.satelliteClient, err = kubernetesserviceapiv1.NewKubernetesServiceApiV1(kubernetesServiceV1Options)
	if err != nil {
		session.satelliteClientErr = fmt.Errorf("Error occured while configuring satellite client: %q", err)
	}
	// Enable retries for API calls
	session.satelliteClient.Service.EnableRetries(c.RetryCount, c.RetryDelay)

	// Construct an "options" struct for creating the service client.
	satelliteLinkEndpoint := satellitelinkv1.DefaultServiceURL
	if c.Visibility == "private" || c.Visibility == "public-and-private" {
		satelliteLinkEndpoint = contructEndpoint("private.api.link.satellite", cloudEndpoint)
	}

	satelliteLinkClientOptions := &satellitelinkv1.SatelliteLinkV1Options{
		URL:           envFallBack([]string{"IBMCLOUD_SATELLITE_LINK_API_ENDPOINT"}, satelliteLinkEndpoint),
		Authenticator: authenticator,
	}

	session.satelliteLinkClient, err = satellitelinkv1.NewSatelliteLinkV1(satelliteLinkClientOptions)
	if err == nil {
		// Enable retries for API calls
		session.satelliteLinkClient.Service.EnableRetries(c.RetryCount, c.RetryDelay)
		// Add custom header for analytics
		session.satelliteLinkClient.SetDefaultHeaders(gohttp.Header{
			"X-Original-User-Agent": {fmt.Sprintf("terraform-provider-ibm/%s", version.Version)},
		})
	} else {
		session.satelliteLinkClientErr = fmt.Errorf("Error occurred while configuring Satellite Link service: %q", err)
	}

	esSchemaRegistryV1Options := &schemaregistryv1.SchemaregistryV1Options{
		Authenticator: authenticator,
	}
	session.esSchemaRegistryClient, err = schemaregistryv1.NewSchemaregistryV1(esSchemaRegistryV1Options)
	if err != nil {
		session.esSchemaRegistryErr = fmt.Errorf("Error occured while configuring event streams schema registry: %q", err)
	}

	return session, nil
}

// CreateVersionDate requires mandatory version attribute. Any date from 2019-12-13 up to the currentdate may be provided. Specify the current date to request the latest version.
func CreateVersionDate() *string {
	version := time.Now().Format("2006-01-02")
	return &version
}

func newSession(c *Config) (*Session, error) {
	ibmSession := &Session{}

	softlayerSession := &slsession.Session{
		Endpoint:  c.SoftLayerEndpointURL,
		Timeout:   c.SoftLayerTimeout,
		UserName:  c.SoftLayerUserName,
		APIKey:    c.SoftLayerAPIKey,
		Debug:     os.Getenv("TF_LOG") != "",
		Retries:   c.RetryCount,
		RetryWait: c.RetryDelay,
	}

	if c.IAMToken != "" {
		log.Println("Configuring SoftLayer Session with token")
		softlayerSession.IAMToken = c.IAMToken
		softlayerSession.IAMRefreshToken = c.IAMRefreshToken
	}
	if c.SoftLayerAPIKey != "" && c.SoftLayerUserName != "" {
		log.Println("Configuring SoftLayer Session with API key")
		softlayerSession.APIKey = c.SoftLayerAPIKey
		softlayerSession.UserName = c.SoftLayerUserName
	}
	softlayerSession.AppendUserAgent(fmt.Sprintf("terraform-provider-ibm/%s", version.Version))
	ibmSession.SoftLayerSession = softlayerSession

	if (c.IAMToken != "" && c.IAMRefreshToken == "") || (c.IAMToken == "" && c.IAMRefreshToken != "") {
		return nil, fmt.Errorf("iam_token and iam_refresh_token must be provided")
	}

	if c.IAMToken != "" && c.IAMRefreshToken != "" {
		log.Println("Configuring IBM Cloud Session with token")
		var sess *bxsession.Session
		bmxConfig := &bluemix.Config{
			IAMAccessToken:  c.IAMToken,
			IAMRefreshToken: c.IAMRefreshToken,
			//Comment out debug mode for v0.12
			//Debug:         os.Getenv("TF_LOG") != "",
			HTTPTimeout:   c.BluemixTimeout,
			Region:        c.Region,
			ResourceGroup: c.ResourceGroup,
			RetryDelay:    &c.RetryDelay,
			MaxRetries:    &c.RetryCount,
			Visibility:    c.Visibility,
		}
		sess, err := bxsession.New(bmxConfig)
		if err != nil {
			return nil, err
		}
		ibmSession.BluemixSession = sess
	}

	if c.BluemixAPIKey != "" {
		log.Println("Configuring IBM Cloud Session with API key")
		var sess *bxsession.Session
		bmxConfig := &bluemix.Config{
			BluemixAPIKey: c.BluemixAPIKey,
			//Comment out debug mode for v0.12
			//Debug:         os.Getenv("TF_LOG") != "",
			HTTPTimeout:   c.BluemixTimeout,
			Region:        c.Region,
			ResourceGroup: c.ResourceGroup,
			RetryDelay:    &c.RetryDelay,
			MaxRetries:    &c.RetryCount,
			Visibility:    c.Visibility,
			//PowerServiceInstance: c.PowerServiceInstance,
		}
		sess, err := bxsession.New(bmxConfig)
		if err != nil {
			return nil, err
		}
		ibmSession.BluemixSession = sess
	}

	return ibmSession, nil
}

func authenticateAPIKey(sess *bxsession.Session) error {
	config := sess.Config
	tokenRefresher, err := authentication.NewIAMAuthRepository(config, &rest.Client{
		DefaultHeader: gohttp.Header{
			"User-Agent": []string{http.UserAgent()},
		},
	})
	if err != nil {
		return err
	}
	return tokenRefresher.AuthenticateAPIKey(config.BluemixAPIKey)
}

func authenticateCF(sess *bxsession.Session) error {
	config := sess.Config
	tokenRefresher, err := authentication.NewUAARepository(config, &rest.Client{
		DefaultHeader: gohttp.Header{
			"User-Agent": []string{http.UserAgent()},
		},
	})
	if err != nil {
		return err
	}
	return tokenRefresher.AuthenticateAPIKey(config.BluemixAPIKey)
}

func fetchUserDetails(sess *bxsession.Session, retries int, retryDelay time.Duration) (*UserConfig, error) {
	config := sess.Config
	user := UserConfig{}
	var bluemixToken string

	if strings.HasPrefix(config.IAMAccessToken, "Bearer") {
		bluemixToken = config.IAMAccessToken[7:len(config.IAMAccessToken)]
	} else {
		bluemixToken = config.IAMAccessToken
	}

	token, err := jwt.Parse(bluemixToken, func(token *jwt.Token) (interface{}, error) {
		return "", nil
	})
	//TODO validate with key
	if err != nil && !strings.Contains(err.Error(), "key is of invalid type") {
		if retries > 0 {
			if config.BluemixAPIKey != "" {
				time.Sleep(retryDelay)
				log.Printf("Retrying authentication for user details %d", retries)
				_ = authenticateAPIKey(sess)
				return fetchUserDetails(sess, retries-1, retryDelay)
			}
		}
		return &user, err
	}
	claims := token.Claims.(jwt.MapClaims)
	if email, ok := claims["email"]; ok {
		user.userEmail = email.(string)
	}
	user.userID = claims["id"].(string)
	user.userAccount = claims["account"].(map[string]interface{})["bss"].(string)
	iss := claims["iss"].(string)
	if strings.Contains(iss, "https://iam.cloud.ibm.com") {
		user.cloudName = "bluemix"
	} else {
		user.cloudName = "staging"
	}
	user.cloudType = "public"

	user.generation = 2
	return &user, nil
}

func refreshToken(sess *bxsession.Session) error {
	config := sess.Config
	tokenRefresher, err := authentication.NewIAMAuthRepository(config, &rest.Client{
		DefaultHeader: gohttp.Header{
			"User-Agent": []string{http.UserAgent()},
		},
	})
	if err != nil {
		return err
	}
	_, err = tokenRefresher.RefreshToken()
	return err
}

func envFallBack(envs []string, defaultValue string) string {
	for _, k := range envs {
		if v := os.Getenv(k); v != "" {
			return v
		}
	}
	return defaultValue
}

// DefaultTransport ...
func DefaultTransport() gohttp.RoundTripper {
	transport := &gohttp.Transport{
		Proxy:               gohttp.ProxyFromEnvironment,
		DisableKeepAlives:   true,
		MaxIdleConnsPerHost: -1,
		TLSClientConfig: &tls.Config{
			InsecureSkipVerify: false,
		},
	}
	return transport
}

func isRetryable(err error) bool {
	if bmErr, ok := err.(bmxerror.RequestFailure); ok {
		switch bmErr.StatusCode() {
		case 408, 504, 599, 429, 500, 502, 520, 503:
			return true
		}
	}

	if netErr, ok := err.(net.Error); ok && netErr.Timeout() {
		return true
	}

	if netErr, ok := err.(*net.OpError); ok && netErr.Timeout() {
		return true
	}

	if netErr, ok := err.(net.UnknownNetworkError); ok && netErr.Timeout() {
		return true
	}

	return false
}

func contructEndpoint(subdomain, domain string) string {
	endpoint := fmt.Sprintf("https://%s.%s", subdomain, domain)
	return endpoint
}<|MERGE_RESOLUTION|>--- conflicted
+++ resolved
@@ -256,11 +256,8 @@
 	SatellitLinkClientSession() (*satellitelinkv1.SatelliteLinkV1, error)
 	CisFiltersSession() (*cisfiltersv1.FiltersV1, error)
 	AtrackerV1() (*atrackerv1.AtrackerV1, error)
-<<<<<<< HEAD
 	ESschemaRegistrySession() (*schemaregistryv1.SchemaregistryV1, error)
-=======
 	FindingsV1() (*findingsv1.FindingsV1, error)
->>>>>>> 104e8937
 }
 
 type clientSession struct {
@@ -508,15 +505,13 @@
 	//Satellite link service
 	satelliteLinkClient    *satellitelinkv1.SatelliteLinkV1
 	satelliteLinkClientErr error
-<<<<<<< HEAD
-
+  
 	esSchemaRegistryClient *schemaregistryv1.SchemaregistryV1
 	esSchemaRegistryErr    error
-=======
+
 	// Security and Compliance Center (SCC)
 	findingsClient    *findingsv1.FindingsV1
 	findingsClientErr error
->>>>>>> 104e8937
 }
 
 // AppIDAPI provides AppID Service APIs ...
@@ -940,17 +935,16 @@
 	return session.atrackerClient, session.atrackerClientErr
 }
 
-<<<<<<< HEAD
 func (session clientSession) ESschemaRegistrySession() (*schemaregistryv1.SchemaregistryV1, error) {
 	return session.esSchemaRegistryClient, session.esSchemaRegistryErr
-=======
+}
+
 // Security and Compliance center Findings API
 func (session clientSession) FindingsV1() (*findingsv1.FindingsV1, error) {
 	if session.findingsClientErr != nil {
 		return session.findingsClient, session.findingsClientErr
 	}
 	return session.findingsClient.Clone(), nil
->>>>>>> 104e8937
 }
 
 // ClientSession configures and returns a fully initialized ClientSession
