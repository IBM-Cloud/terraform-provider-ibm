--- conflicted
+++ resolved
@@ -96,11 +96,8 @@
 	bxsession "github.com/IBM-Cloud/bluemix-go/session"
 	ibmpisession "github.com/IBM-Cloud/power-go-client/ibmpisession"
 	"github.com/IBM-Cloud/terraform-provider-ibm/version"
-<<<<<<< HEAD
+	"github.com/IBM/eventstreams-go-sdk/pkg/schemaregistryv1"
 	"github.com/IBM/scc-go-sdk/posturemanagementv1"
-=======
-	"github.com/IBM/eventstreams-go-sdk/pkg/schemaregistryv1"
->>>>>>> 704cfefb
 )
 
 // RetryAPIDelay - retry api delay
@@ -2295,8 +2292,29 @@
 		session.satelliteLinkClientErr = fmt.Errorf("Error occurred while configuring Satellite Link service: %q", err)
 	}
 
-<<<<<<< HEAD
+	esSchemaRegistryV1Options := &schemaregistryv1.SchemaregistryV1Options{
+		Authenticator: authenticator,
+	}
+	session.esSchemaRegistryClient, err = schemaregistryv1.NewSchemaregistryV1(esSchemaRegistryV1Options)
+	if err == nil {
+		session.esSchemaRegistryClient.Service.EnableRetries(c.RetryCount, c.RetryDelay)
+		session.esSchemaRegistryClient.SetDefaultHeaders(gohttp.Header{
+			"X-Original-User-Agent": {fmt.Sprintf("terraform-provider-ibm/%s", version.Version)},
+		})
+	} else {
+		session.esSchemaRegistryErr = fmt.Errorf("Error occured while configuring Event Streams schema registry: %q", err)
+	}
+
 	// Construct an "options" struct for creating the service client.
+	var findingsClientURL string
+	if c.Visibility == "public" {
+		findingsClientURL, err = findingsv1.GetServiceURLForRegion(c.Region)
+	} else {
+		session.findingsClientErr = fmt.Errorf("Error occurred while configuring Security Insights Findings API service: `%v` visibility not supported", c.Visibility)
+	}
+	if err != nil {
+		findingsClientURL = findingsv1.DefaultServiceURL
+	}
 	postureManagementClientOptions := &posturemanagementv1.PostureManagementV1Options{
 		Authenticator: authenticator,
 		URL:           envFallBack([]string{"IBMCLOUD_COMPLIANCE_API_ENDPOINT"}, posturemanagementv1.DefaultServiceURL),
@@ -2315,21 +2333,6 @@
 	} else {
 		session.postureManagementClientErr = fmt.Errorf("Error occurred while configuring Posture Management service: %q", err)
 	}
-=======
-	esSchemaRegistryV1Options := &schemaregistryv1.SchemaregistryV1Options{
-		Authenticator: authenticator,
-	}
-	session.esSchemaRegistryClient, err = schemaregistryv1.NewSchemaregistryV1(esSchemaRegistryV1Options)
-	if err == nil {
-		session.esSchemaRegistryClient.Service.EnableRetries(c.RetryCount, c.RetryDelay)
-		session.esSchemaRegistryClient.SetDefaultHeaders(gohttp.Header{
-			"X-Original-User-Agent": {fmt.Sprintf("terraform-provider-ibm/%s", version.Version)},
-		})
-	} else {
-		session.esSchemaRegistryErr = fmt.Errorf("Error occured while configuring Event Streams schema registry: %q", err)
-	}
-
->>>>>>> 704cfefb
 	return session, nil
 }
 
