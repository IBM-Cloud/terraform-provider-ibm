// Copyright IBM Corp. 2017, 2021 All Rights Reserved.
// Licensed under the Mozilla Public License v2.0

package ibm

import (
	"crypto/tls"
	"errors"
	"fmt"
	"log"
	"net"
	gohttp "net/http"
	"os"
	"strings"
	"time"

	// Added code for the Power Colo Offering

	"github.com/IBM-Cloud/container-services-go-sdk/kubernetesserviceapiv1"
	"github.com/IBM-Cloud/container-services-go-sdk/satellitelinkv1"
	apigateway "github.com/IBM/apigateway-go-sdk/apigatewaycontrollerapiv1"
	"github.com/IBM/appconfiguration-go-admin-sdk/appconfigurationv1"
	appid "github.com/IBM/appid-management-go-sdk/appidmanagementv4"
	"github.com/IBM/container-registry-go-sdk/containerregistryv1"
	"github.com/IBM/go-sdk-core/v4/core"
	cosconfig "github.com/IBM/ibm-cos-sdk-go-config/resourceconfigurationv1"
	kp "github.com/IBM/keyprotect-go-client"
	ciscachev1 "github.com/IBM/networking-go-sdk/cachingapiv1"
	cisipv1 "github.com/IBM/networking-go-sdk/cisipapiv1"
	ciscustompagev1 "github.com/IBM/networking-go-sdk/custompagesv1"
	dlProviderV2 "github.com/IBM/networking-go-sdk/directlinkproviderv2"
	dl "github.com/IBM/networking-go-sdk/directlinkv1"
	cisdnsbulkv1 "github.com/IBM/networking-go-sdk/dnsrecordbulkv1"
	cisdnsrecordsv1 "github.com/IBM/networking-go-sdk/dnsrecordsv1"
	dns "github.com/IBM/networking-go-sdk/dnssvcsv1"
	cisedgefunctionv1 "github.com/IBM/networking-go-sdk/edgefunctionsapiv1"
	cisfiltersv1 "github.com/IBM/networking-go-sdk/filtersv1"
	cisglbhealthcheckv1 "github.com/IBM/networking-go-sdk/globalloadbalancermonitorv1"
	cisglbpoolv0 "github.com/IBM/networking-go-sdk/globalloadbalancerpoolsv0"
	cisglbv1 "github.com/IBM/networking-go-sdk/globalloadbalancerv1"
	cispagerulev1 "github.com/IBM/networking-go-sdk/pageruleapiv1"
	cisrangeappv1 "github.com/IBM/networking-go-sdk/rangeapplicationsv1"
	cisroutingv1 "github.com/IBM/networking-go-sdk/routingv1"
	cissslv1 "github.com/IBM/networking-go-sdk/sslcertificateapiv1"
	tg "github.com/IBM/networking-go-sdk/transitgatewayapisv1"
	cisuarulev1 "github.com/IBM/networking-go-sdk/useragentblockingrulesv1"
	ciswafgroupv1 "github.com/IBM/networking-go-sdk/wafrulegroupsapiv1"
	ciswafpackagev1 "github.com/IBM/networking-go-sdk/wafrulepackagesapiv1"
	ciswafrulev1 "github.com/IBM/networking-go-sdk/wafrulesapiv1"
	cisaccessrulev1 "github.com/IBM/networking-go-sdk/zonefirewallaccessrulesv1"
	cislockdownv1 "github.com/IBM/networking-go-sdk/zonelockdownv1"
	cisratelimitv1 "github.com/IBM/networking-go-sdk/zoneratelimitsv1"
	cisdomainsettingsv1 "github.com/IBM/networking-go-sdk/zonessettingsv1"
	ciszonesv1 "github.com/IBM/networking-go-sdk/zonesv1"
	"github.com/IBM/platform-services-go-sdk/atrackerv1"
	"github.com/IBM/platform-services-go-sdk/catalogmanagementv1"
	"github.com/IBM/platform-services-go-sdk/enterprisemanagementv1"
	"github.com/IBM/platform-services-go-sdk/globaltaggingv1"
	iamidentity "github.com/IBM/platform-services-go-sdk/iamidentityv1"
	iampolicymanagement "github.com/IBM/platform-services-go-sdk/iampolicymanagementv1"
	ibmcloudshellv1 "github.com/IBM/platform-services-go-sdk/ibmcloudshellv1"
	resourcecontroller "github.com/IBM/platform-services-go-sdk/resourcecontrollerv2"
	resourcemanager "github.com/IBM/platform-services-go-sdk/resourcemanagerv2"
	"github.com/IBM/push-notifications-go-sdk/pushservicev1"
	schematicsv1 "github.com/IBM/schematics-go-sdk/schematicsv1"
	"github.com/IBM/secrets-manager-go-sdk/secretsmanagerv1"
	vpc "github.com/IBM/vpc-go-sdk/vpcv1"
	"github.com/apache/openwhisk-client-go/whisk"
	jwt "github.com/golang-jwt/jwt"
	slsession "github.com/softlayer/softlayer-go/session"

	bluemix "github.com/IBM-Cloud/bluemix-go"
	"github.com/IBM-Cloud/bluemix-go/api/account/accountv1"
	"github.com/IBM-Cloud/bluemix-go/api/account/accountv2"
	"github.com/IBM-Cloud/bluemix-go/api/certificatemanager"
	"github.com/IBM-Cloud/bluemix-go/api/cis/cisv1"
	"github.com/IBM-Cloud/bluemix-go/api/container/containerv1"
	"github.com/IBM-Cloud/bluemix-go/api/container/containerv2"
	"github.com/IBM-Cloud/bluemix-go/api/functions"
	"github.com/IBM-Cloud/bluemix-go/api/globalsearch/globalsearchv2"
	"github.com/IBM-Cloud/bluemix-go/api/globaltagging/globaltaggingv3"
	"github.com/IBM-Cloud/bluemix-go/api/hpcs"
	"github.com/IBM-Cloud/bluemix-go/api/iamuum/iamuumv2"
	"github.com/IBM-Cloud/bluemix-go/api/icd/icdv4"
	"github.com/IBM-Cloud/bluemix-go/api/mccp/mccpv2"
	"github.com/IBM-Cloud/bluemix-go/api/resource/resourcev1/catalog"
	"github.com/IBM-Cloud/bluemix-go/api/resource/resourcev1/controller"
	"github.com/IBM-Cloud/bluemix-go/api/resource/resourcev2/controllerv2"
	"github.com/IBM-Cloud/bluemix-go/api/resource/resourcev2/managementv2"
	"github.com/IBM-Cloud/bluemix-go/api/usermanagement/usermanagementv2"
	"github.com/IBM-Cloud/bluemix-go/authentication"
	"github.com/IBM-Cloud/bluemix-go/bmxerror"
	"github.com/IBM-Cloud/bluemix-go/http"
	"github.com/IBM-Cloud/bluemix-go/rest"
	bxsession "github.com/IBM-Cloud/bluemix-go/session"
	ibmpisession "github.com/IBM-Cloud/power-go-client/ibmpisession"
	"github.com/IBM-Cloud/terraform-provider-ibm/version"
)

// RetryAPIDelay - retry api delay
const RetryAPIDelay = 5 * time.Second

//BluemixRegion ...
var BluemixRegion string

var (
	errEmptyBluemixCredentials = errors.New("ibmcloud_api_key or bluemix_api_key or iam_token and iam_refresh_token must be provided. Please see the documentation on how to configure it")
)

//UserConfig ...
type UserConfig struct {
	userID      string
	userEmail   string
	userAccount string
	cloudName   string `default:"bluemix"`
	cloudType   string `default:"public"`
	generation  int    `default:"2"`
}

//Config stores user provider input
type Config struct {
	//BluemixAPIKey is the Bluemix api key
	BluemixAPIKey string
	//Bluemix region
	Region string
	//Resource group id
	ResourceGroup string
	//Bluemix API timeout
	BluemixTimeout time.Duration

	//Softlayer end point url
	SoftLayerEndpointURL string

	//Softlayer API timeout
	SoftLayerTimeout time.Duration

	// Softlayer User Name
	SoftLayerUserName string

	// Softlayer API Key
	SoftLayerAPIKey string

	//Retry Count for API calls
	//Unexposed in the schema at this point as they are used only during session creation for a few calls
	//When sdk implements it we an expose them for expected behaviour
	//https://github.com/softlayer/softlayer-go/issues/41
	RetryCount int
	//Constant Retry Delay for API calls
	RetryDelay time.Duration

	// FunctionNameSpace ...
	FunctionNameSpace string

	//Riaas End point
	RiaasEndPoint string

	//Generation
	Generation int

	//IAM Token
	IAMToken string

	//IAM Refresh Token
	IAMRefreshToken string

	// PowerService Instance
	PowerServiceInstance string

	// Zone
	Zone       string
	Visibility string
}

//Session stores the information required for communication with the SoftLayer and Bluemix API
type Session struct {
	// SoftLayerSesssion is the the SoftLayer session used to connect to the SoftLayer API
	SoftLayerSession *slsession.Session

	// BluemixSession is the the Bluemix session used to connect to the Bluemix API
	BluemixSession *bxsession.Session
}

// ClientSession ...
type ClientSession interface {
	AppIDAPI() (*appid.AppIDManagementV4, error)
	BluemixSession() (*bxsession.Session, error)
	BluemixAcccountAPI() (accountv2.AccountServiceAPI, error)
	BluemixAcccountv1API() (accountv1.AccountServiceAPI, error)
	BluemixUserDetails() (*UserConfig, error)
	ContainerAPI() (containerv1.ContainerServiceAPI, error)
	VpcContainerAPI() (containerv2.ContainerServiceAPI, error)
	ContainerRegistryV1() (*containerregistryv1.ContainerRegistryV1, error)
	CisAPI() (cisv1.CisServiceAPI, error)
	FunctionClient() (*whisk.Client, error)
	GlobalSearchAPI() (globalsearchv2.GlobalSearchServiceAPI, error)
	GlobalTaggingAPI() (globaltaggingv3.GlobalTaggingServiceAPI, error)
	GlobalTaggingAPIv1() (globaltaggingv1.GlobalTaggingV1, error)
	ICDAPI() (icdv4.ICDServiceAPI, error)
	IAMPolicyManagementV1API() (*iampolicymanagement.IamPolicyManagementV1, error)
	IAMUUMAPIV2() (iamuumv2.IAMUUMServiceAPIv2, error)
	MccpAPI() (mccpv2.MccpServiceAPI, error)
	ResourceCatalogAPI() (catalog.ResourceCatalogAPI, error)
	ResourceManagementAPIv2() (managementv2.ResourceManagementAPIv2, error)
	ResourceControllerAPI() (controller.ResourceControllerAPI, error)
	ResourceControllerAPIV2() (controllerv2.ResourceControllerAPIV2, error)
	SoftLayerSession() *slsession.Session
	IBMPISession() (*ibmpisession.IBMPISession, error)
	UserManagementAPI() (usermanagementv2.UserManagementAPI, error)
	PushServiceV1() (*pushservicev1.PushServiceV1, error)
	AppConfigurationV1() (*appconfigurationv1.AppConfigurationV1, error)
	CertificateManagerAPI() (certificatemanager.CertificateManagerServiceAPI, error)
	keyProtectAPI() (*kp.Client, error)
	keyManagementAPI() (*kp.Client, error)
	VpcV1API() (*vpc.VpcV1, error)
	APIGateway() (*apigateway.ApiGatewayControllerApiV1, error)
	PrivateDNSClientSession() (*dns.DnsSvcsV1, error)
	CosConfigV1API() (*cosconfig.ResourceConfigurationV1, error)
	DirectlinkV1API() (*dl.DirectLinkV1, error)
	DirectlinkProviderV2API() (*dlProviderV2.DirectLinkProviderV2, error)
	TransitGatewayV1API() (*tg.TransitGatewayApisV1, error)
	HpcsEndpointAPI() (hpcs.HPCSV2, error)
	FunctionIAMNamespaceAPI() (functions.FunctionServiceAPI, error)
	CisZonesV1ClientSession() (*ciszonesv1.ZonesV1, error)
	CisDNSRecordClientSession() (*cisdnsrecordsv1.DnsRecordsV1, error)
	CisDNSRecordBulkClientSession() (*cisdnsbulkv1.DnsRecordBulkV1, error)
	CisGLBClientSession() (*cisglbv1.GlobalLoadBalancerV1, error)
	CisGLBPoolClientSession() (*cisglbpoolv0.GlobalLoadBalancerPoolsV0, error)
	CisGLBHealthCheckClientSession() (*cisglbhealthcheckv1.GlobalLoadBalancerMonitorV1, error)
	CisIPClientSession() (*cisipv1.CisIpApiV1, error)
	CisPageRuleClientSession() (*cispagerulev1.PageRuleApiV1, error)
	CisRLClientSession() (*cisratelimitv1.ZoneRateLimitsV1, error)
	CisEdgeFunctionClientSession() (*cisedgefunctionv1.EdgeFunctionsApiV1, error)
	CisSSLClientSession() (*cissslv1.SslCertificateApiV1, error)
	CisWAFPackageClientSession() (*ciswafpackagev1.WafRulePackagesApiV1, error)
	CisDomainSettingsClientSession() (*cisdomainsettingsv1.ZonesSettingsV1, error)
	CisRoutingClientSession() (*cisroutingv1.RoutingV1, error)
	CisWAFGroupClientSession() (*ciswafgroupv1.WafRuleGroupsApiV1, error)
	CisCacheClientSession() (*ciscachev1.CachingApiV1, error)
	CisCustomPageClientSession() (*ciscustompagev1.CustomPagesV1, error)
	CisAccessRuleClientSession() (*cisaccessrulev1.ZoneFirewallAccessRulesV1, error)
	CisUARuleClientSession() (*cisuarulev1.UserAgentBlockingRulesV1, error)
	CisLockdownClientSession() (*cislockdownv1.ZoneLockdownV1, error)
	CisRangeAppClientSession() (*cisrangeappv1.RangeApplicationsV1, error)
	CisWAFRuleClientSession() (*ciswafrulev1.WafRulesApiV1, error)
	IAMIdentityV1API() (*iamidentity.IamIdentityV1, error)
	IBMCloudShellV1() (*ibmcloudshellv1.IBMCloudShellV1, error)
	ResourceManagerV2API() (*resourcemanager.ResourceManagerV2, error)
	CatalogManagementV1() (*catalogmanagementv1.CatalogManagementV1, error)
	EnterpriseManagementV1() (*enterprisemanagementv1.EnterpriseManagementV1, error)
	ResourceControllerV2API() (*resourcecontroller.ResourceControllerV2, error)
	SecretsManagerV1() (*secretsmanagerv1.SecretsManagerV1, error)
	SchematicsV1() (*schematicsv1.SchematicsV1, error)
	SatelliteClientSession() (*kubernetesserviceapiv1.KubernetesServiceApiV1, error)
	SatellitLinkClientSession() (*satellitelinkv1.SatelliteLinkV1, error)
	CisFiltersSession() (*cisfiltersv1.FiltersV1, error)
	AtrackerV1() (*atrackerv1.AtrackerV1, error)
}

type clientSession struct {
	session *Session

	appidErr error
	appidAPI *appid.AppIDManagementV4

	apigatewayErr error
	apigatewayAPI *apigateway.ApiGatewayControllerApiV1

	accountConfigErr     error
	bmxAccountServiceAPI accountv2.AccountServiceAPI

	accountV1ConfigErr     error
	bmxAccountv1ServiceAPI accountv1.AccountServiceAPI

	bmxUserDetails  *UserConfig
	bmxUserFetchErr error

	csConfigErr  error
	csServiceAPI containerv1.ContainerServiceAPI

	csv2ConfigErr  error
	csv2ServiceAPI containerv2.ContainerServiceAPI

	containerRegistryClientErr error
	containerRegistryClient    *containerregistryv1.ContainerRegistryV1

	certManagementErr error
	certManagementAPI certificatemanager.CertificateManagerServiceAPI

	cfConfigErr  error
	cfServiceAPI mccpv2.MccpServiceAPI

	cisConfigErr  error
	cisServiceAPI cisv1.CisServiceAPI

	functionConfigErr error
	functionClient    *whisk.Client

	globalSearchConfigErr  error
	globalSearchServiceAPI globalsearchv2.GlobalSearchServiceAPI

	globalTaggingConfigErr  error
	globalTaggingServiceAPI globaltaggingv3.GlobalTaggingServiceAPI

	globalTaggingConfigErrV1  error
	globalTaggingServiceAPIV1 globaltaggingv1.GlobalTaggingV1

	iamUUMConfigErrV2  error
	iamUUMServiceAPIV2 iamuumv2.IAMUUMServiceAPIv2

<<<<<<< HEAD
	iamConfigErr  error
	iamServiceAPI iamv1.IAMServiceAPI

	ibmCloudShellClient    *ibmcloudshellv1.IBMCloudShellV1
	ibmCloudShellClientErr error

=======
>>>>>>> 409cca06
	userManagementErr error
	userManagementAPI usermanagementv2.UserManagementAPI

	icdConfigErr  error
	icdServiceAPI icdv4.ICDServiceAPI

	resourceControllerConfigErr  error
	resourceControllerServiceAPI controller.ResourceControllerAPI

	resourceControllerConfigErrv2  error
	resourceControllerServiceAPIv2 controllerv2.ResourceControllerAPIV2

	resourceManagementConfigErrv2  error
	resourceManagementServiceAPIv2 managementv2.ResourceManagementAPIv2

	resourceCatalogConfigErr  error
	resourceCatalogServiceAPI catalog.ResourceCatalogAPI

	powerConfigErr error
	ibmpiConfigErr error
	ibmpiSession   *ibmpisession.IBMPISession

	kpErr error
	kpAPI *kp.API

	kmsErr error
	kmsAPI *kp.API

	hpcsEndpointErr error
	hpcsEndpointAPI hpcs.HPCSV2

	pDNSClient *dns.DnsSvcsV1
	pDNSErr    error

	bluemixSessionErr error

	pushServiceClient    *pushservicev1.PushServiceV1
	pushServiceClientErr error

	appConfigurationClient    *appconfigurationv1.AppConfigurationV1
	appConfigurationClientErr error

	vpcErr error
	vpcAPI *vpc.VpcV1

	directlinkAPI *dl.DirectLinkV1
	directlinkErr error
	dlProviderAPI *dlProviderV2.DirectLinkProviderV2
	dlProviderErr error

	cosConfigErr error
	cosConfigAPI *cosconfig.ResourceConfigurationV1

	transitgatewayAPI *tg.TransitGatewayApisV1
	transitgatewayErr error

	functionIAMNamespaceAPI functions.FunctionServiceAPI
	functionIAMNamespaceErr error

	// CIS Zones
	cisZonesErr      error
	cisZonesV1Client *ciszonesv1.ZonesV1

	// CIS dns service options
	cisDNSErr           error
	cisDNSRecordsClient *cisdnsrecordsv1.DnsRecordsV1

	// CIS dns bulk service options
	cisDNSBulkErr          error
	cisDNSRecordBulkClient *cisdnsbulkv1.DnsRecordBulkV1

	// CIS Global Load Balancer Pool service options
	cisGLBPoolErr    error
	cisGLBPoolClient *cisglbpoolv0.GlobalLoadBalancerPoolsV0

	// CIS GLB service options
	cisGLBErr    error
	cisGLBClient *cisglbv1.GlobalLoadBalancerV1

	// CIS GLB health check service options
	cisGLBHealthCheckErr    error
	cisGLBHealthCheckClient *cisglbhealthcheckv1.GlobalLoadBalancerMonitorV1

	// CIS IP service options
	cisIPErr    error
	cisIPClient *cisipv1.CisIpApiV1

	// CIS Zone Rate Limits service options
	cisRLErr    error
	cisRLClient *cisratelimitv1.ZoneRateLimitsV1

	// CIS Page Rules service options
	cisPageRuleErr    error
	cisPageRuleClient *cispagerulev1.PageRuleApiV1

	// CIS Edge Functions service options
	cisEdgeFunctionErr    error
	cisEdgeFunctionClient *cisedgefunctionv1.EdgeFunctionsApiV1

	// CIS SSL certificate service options
	cisSSLErr    error
	cisSSLClient *cissslv1.SslCertificateApiV1

	// CIS WAF Package service options
	cisWAFPackageErr    error
	cisWAFPackageClient *ciswafpackagev1.WafRulePackagesApiV1

	// CIS Zone Setting service options
	cisDomainSettingsErr    error
	cisDomainSettingsClient *cisdomainsettingsv1.ZonesSettingsV1

	// CIS Routing service options
	cisRoutingErr    error
	cisRoutingClient *cisroutingv1.RoutingV1

	// CIS WAF Group service options
	cisWAFGroupErr    error
	cisWAFGroupClient *ciswafgroupv1.WafRuleGroupsApiV1

	// CIS Caching service options
	cisCacheErr    error
	cisCacheClient *ciscachev1.CachingApiV1

	// CIS Custom Pages service options
	cisCustomPageErr    error
	cisCustomPageClient *ciscustompagev1.CustomPagesV1

	// CIS Firewall Access rule service option
	cisAccessRuleErr    error
	cisAccessRuleClient *cisaccessrulev1.ZoneFirewallAccessRulesV1

	// CIS User Agent Blocking Rule service option
	cisUARuleErr    error
	cisUARuleClient *cisuarulev1.UserAgentBlockingRulesV1

	// CIS Firewall Lockdwon Rule service option
	cisLockdownErr    error
	cisLockdownClient *cislockdownv1.ZoneLockdownV1

	// CIS Range app service option
	cisRangeAppErr    error
	cisRangeAppClient *cisrangeappv1.RangeApplicationsV1

	// CIS WAF rule service options
	cisWAFRuleErr    error
	cisWAFRuleClient *ciswafrulev1.WafRulesApiV1
	//IAM Identity Option
	iamIdentityErr error
	iamIdentityAPI *iamidentity.IamIdentityV1

	//Resource Manager Option
	resourceManagerErr error
	resourceManagerAPI *resourcemanager.ResourceManagerV2

	//Catalog Management Option
	catalogManagementClient    *catalogmanagementv1.CatalogManagementV1
	catalogManagementClientErr error

	enterpriseManagementClient    *enterprisemanagementv1.EnterpriseManagementV1
	enterpriseManagementClientErr error

	//Resource Controller Option
	resourceControllerErr   error
	resourceControllerAPI   *resourcecontroller.ResourceControllerV2
	secretsManagerClient    *secretsmanagerv1.SecretsManagerV1
	secretsManagerClientErr error

	// Schematics service options
	schematicsClient    *schematicsv1.SchematicsV1
	schematicsClientErr error

	//Satellite service
	satelliteClient    *kubernetesserviceapiv1.KubernetesServiceApiV1
	satelliteClientErr error

	//IAM Policy Management
	iamPolicyManagementErr error
	iamPolicyManagementAPI *iampolicymanagement.IamPolicyManagementV1

	// CIS Filters options
	cisFiltersClient *cisfiltersv1.FiltersV1
	cisFiltersErr    error

	//Atracker
	atrackerClient    *atrackerv1.AtrackerV1
	atrackerClientErr error

	//Satellite link service
	satelliteLinkClient    *satellitelinkv1.SatelliteLinkV1
	satelliteLinkClientErr error
}

// AppIDAPI provides AppID Service APIs ...
func (session clientSession) AppIDAPI() (*appid.AppIDManagementV4, error) {
	return session.appidAPI, session.appidErr
}

func (session clientSession) CatalogManagementV1() (*catalogmanagementv1.CatalogManagementV1, error) {
	return session.catalogManagementClient, session.catalogManagementClientErr
}

// BluemixAcccountAPI ...
func (sess clientSession) BluemixAcccountAPI() (accountv2.AccountServiceAPI, error) {
	return sess.bmxAccountServiceAPI, sess.accountConfigErr
}

// BluemixAcccountAPI ...
func (sess clientSession) BluemixAcccountv1API() (accountv1.AccountServiceAPI, error) {
	return sess.bmxAccountv1ServiceAPI, sess.accountV1ConfigErr
}

// BluemixSession to provide the Bluemix Session
func (sess clientSession) BluemixSession() (*bxsession.Session, error) {
	return sess.session.BluemixSession, sess.bluemixSessionErr
}

// BluemixUserDetails ...
func (sess clientSession) BluemixUserDetails() (*UserConfig, error) {
	return sess.bmxUserDetails, sess.bmxUserFetchErr
}

// ContainerAPI provides Container Service APIs ...
func (sess clientSession) ContainerAPI() (containerv1.ContainerServiceAPI, error) {
	return sess.csServiceAPI, sess.csConfigErr
}

// VpcContainerAPI provides v2Container Service APIs ...
func (sess clientSession) VpcContainerAPI() (containerv2.ContainerServiceAPI, error) {
	return sess.csv2ServiceAPI, sess.csv2ConfigErr
}

// ContainerRegistryV1 provides Container Registry Service APIs ...
func (session clientSession) ContainerRegistryV1() (*containerregistryv1.ContainerRegistryV1, error) {
	return session.containerRegistryClient, session.containerRegistryClientErr
}

// SchematicsAPI provides schematics Service APIs ...
func (sess clientSession) SchematicsV1() (*schematicsv1.SchematicsV1, error) {
	return sess.schematicsClient, sess.schematicsClientErr
}

// CisAPI provides Cloud Internet Services APIs ...
func (sess clientSession) CisAPI() (cisv1.CisServiceAPI, error) {
	return sess.cisServiceAPI, sess.cisConfigErr
}

// FunctionClient ...
func (sess clientSession) FunctionClient() (*whisk.Client, error) {
	return sess.functionClient, sess.functionConfigErr
}

// GlobalSearchAPI provides Global Search  APIs ...
func (sess clientSession) GlobalSearchAPI() (globalsearchv2.GlobalSearchServiceAPI, error) {
	return sess.globalSearchServiceAPI, sess.globalSearchConfigErr
}

// GlobalTaggingAPI provides Global Search  APIs ...
func (sess clientSession) GlobalTaggingAPI() (globaltaggingv3.GlobalTaggingServiceAPI, error) {
	return sess.globalTaggingServiceAPI, sess.globalTaggingConfigErr
}

// GlobalTaggingAPIV1 provides Platform-go Global Tagging  APIs ...
func (sess clientSession) GlobalTaggingAPIv1() (globaltaggingv1.GlobalTaggingV1, error) {
	return sess.globalTaggingServiceAPIV1, sess.globalTaggingConfigErrV1
}

// HpcsEndpointAPI provides Hpcs Endpoint generator APIs ...
func (sess clientSession) HpcsEndpointAPI() (hpcs.HPCSV2, error) {
	return sess.hpcsEndpointAPI, sess.hpcsEndpointErr
}

// UserManagementAPI provides User management APIs ...
func (sess clientSession) UserManagementAPI() (usermanagementv2.UserManagementAPI, error) {
	return sess.userManagementAPI, sess.userManagementErr
}

// IAM Policy Management
func (sess clientSession) IAMPolicyManagementV1API() (*iampolicymanagement.IamPolicyManagementV1, error) {
	return sess.iamPolicyManagementAPI, sess.iamPolicyManagementErr
}

// IAMUUMAPIV2 provides IAM UUM APIs ...
func (sess clientSession) IAMUUMAPIV2() (iamuumv2.IAMUUMServiceAPIv2, error) {
	return sess.iamUUMServiceAPIV2, sess.iamUUMConfigErrV2
}

// IBM Cloud Shell
func (session clientSession) IBMCloudShellV1() (*ibmcloudshellv1.IBMCloudShellV1, error) {
	return session.ibmCloudShellClient, session.ibmCloudShellClientErr
}

// IcdAPI provides IBM Cloud Databases APIs ...
func (sess clientSession) ICDAPI() (icdv4.ICDServiceAPI, error) {
	return sess.icdServiceAPI, sess.icdConfigErr
}

// MccpAPI provides Multi Cloud Controller Proxy APIs ...
func (sess clientSession) MccpAPI() (mccpv2.MccpServiceAPI, error) {
	return sess.cfServiceAPI, sess.cfConfigErr
}

// ResourceCatalogAPI ...
func (sess clientSession) ResourceCatalogAPI() (catalog.ResourceCatalogAPI, error) {
	return sess.resourceCatalogServiceAPI, sess.resourceCatalogConfigErr
}

// ResourceManagementAPIv2 ...
func (sess clientSession) ResourceManagementAPIv2() (managementv2.ResourceManagementAPIv2, error) {
	return sess.resourceManagementServiceAPIv2, sess.resourceManagementConfigErrv2
}

// ResourceControllerAPI ...
func (sess clientSession) ResourceControllerAPI() (controller.ResourceControllerAPI, error) {
	return sess.resourceControllerServiceAPI, sess.resourceControllerConfigErr
}

// ResourceControllerAPIv2 ...
func (sess clientSession) ResourceControllerAPIV2() (controllerv2.ResourceControllerAPIV2, error) {
	return sess.resourceControllerServiceAPIv2, sess.resourceControllerConfigErrv2
}

// SoftLayerSession providers SoftLayer Session
func (sess clientSession) SoftLayerSession() *slsession.Session {
	return sess.session.SoftLayerSession
}

// CertManagementAPI provides Certificate  management APIs ...
func (sess clientSession) CertificateManagerAPI() (certificatemanager.CertificateManagerServiceAPI, error) {
	return sess.certManagementAPI, sess.certManagementErr
}

//apigatewayAPI provides API Gateway APIs
func (sess clientSession) APIGateway() (*apigateway.ApiGatewayControllerApiV1, error) {
	return sess.apigatewayAPI, sess.apigatewayErr
}

func (session clientSession) PushServiceV1() (*pushservicev1.PushServiceV1, error) {
	return session.pushServiceClient, session.pushServiceClientErr
}

func (session clientSession) AppConfigurationV1() (*appconfigurationv1.AppConfigurationV1, error) {
	return session.appConfigurationClient, session.appConfigurationClientErr
}

func (sess clientSession) keyProtectAPI() (*kp.Client, error) {
	return sess.kpAPI, sess.kpErr
}

func (sess clientSession) keyManagementAPI() (*kp.Client, error) {
	return sess.kmsAPI, sess.kmsErr
}

func (sess clientSession) VpcV1API() (*vpc.VpcV1, error) {
	return sess.vpcAPI, sess.vpcErr
}

func (sess clientSession) DirectlinkV1API() (*dl.DirectLinkV1, error) {
	return sess.directlinkAPI, sess.directlinkErr
}
func (sess clientSession) DirectlinkProviderV2API() (*dlProviderV2.DirectLinkProviderV2, error) {
	return sess.dlProviderAPI, sess.dlProviderErr
}
func (sess clientSession) CosConfigV1API() (*cosconfig.ResourceConfigurationV1, error) {
	return sess.cosConfigAPI, sess.cosConfigErr
}

func (sess clientSession) TransitGatewayV1API() (*tg.TransitGatewayApisV1, error) {
	return sess.transitgatewayAPI, sess.transitgatewayErr
}

// Session to the Power Colo Service

func (sess clientSession) IBMPISession() (*ibmpisession.IBMPISession, error) {
	return sess.ibmpiSession, sess.powerConfigErr
}

// Private DNS Service

func (sess clientSession) PrivateDNSClientSession() (*dns.DnsSvcsV1, error) {
	return sess.pDNSClient, sess.pDNSErr
}

// Session to the Namespace cloud function

func (sess clientSession) FunctionIAMNamespaceAPI() (functions.FunctionServiceAPI, error) {
	return sess.functionIAMNamespaceAPI, sess.functionIAMNamespaceErr
}

// CIS Zones Service
func (sess clientSession) CisZonesV1ClientSession() (*ciszonesv1.ZonesV1, error) {
	if sess.cisZonesErr != nil {
		return sess.cisZonesV1Client, sess.cisZonesErr
	}
	return sess.cisZonesV1Client.Clone(), nil
}

// CIS DNS Service
func (sess clientSession) CisDNSRecordClientSession() (*cisdnsrecordsv1.DnsRecordsV1, error) {
	if sess.cisDNSErr != nil {
		return sess.cisDNSRecordsClient, sess.cisDNSErr
	}
	return sess.cisDNSRecordsClient.Clone(), nil
}

// CIS DNS Bulk Service
func (sess clientSession) CisDNSRecordBulkClientSession() (*cisdnsbulkv1.DnsRecordBulkV1, error) {
	if sess.cisDNSBulkErr != nil {
		return sess.cisDNSRecordBulkClient, sess.cisDNSBulkErr
	}
	return sess.cisDNSRecordBulkClient.Clone(), nil
}

// CIS GLB Pool
func (sess clientSession) CisGLBPoolClientSession() (*cisglbpoolv0.GlobalLoadBalancerPoolsV0, error) {
	if sess.cisGLBPoolErr != nil {
		return sess.cisGLBPoolClient, sess.cisGLBPoolErr
	}
	return sess.cisGLBPoolClient.Clone(), nil
}

// CIS GLB
func (sess clientSession) CisGLBClientSession() (*cisglbv1.GlobalLoadBalancerV1, error) {
	if sess.cisGLBErr != nil {
		return sess.cisGLBClient, sess.cisGLBErr
	}
	return sess.cisGLBClient.Clone(), nil
}

// CIS GLB Health Check/Monitor
func (sess clientSession) CisGLBHealthCheckClientSession() (*cisglbhealthcheckv1.GlobalLoadBalancerMonitorV1, error) {
	if sess.cisGLBHealthCheckErr != nil {
		return sess.cisGLBHealthCheckClient, sess.cisGLBHealthCheckErr
	}
	return sess.cisGLBHealthCheckClient.Clone(), nil
}

// CIS Zone Rate Limits
func (sess clientSession) CisRLClientSession() (*cisratelimitv1.ZoneRateLimitsV1, error) {
	if sess.cisRLErr != nil {
		return sess.cisRLClient, sess.cisRLErr
	}
	return sess.cisRLClient.Clone(), nil
}

// CIS IP
func (sess clientSession) CisIPClientSession() (*cisipv1.CisIpApiV1, error) {
	if sess.cisIPErr != nil {
		return sess.cisIPClient, sess.cisIPErr
	}
	return sess.cisIPClient.Clone(), nil
}

// CIS Page Rules
func (sess clientSession) CisPageRuleClientSession() (*cispagerulev1.PageRuleApiV1, error) {
	if sess.cisPageRuleErr != nil {
		return sess.cisPageRuleClient, sess.cisPageRuleErr
	}
	return sess.cisPageRuleClient.Clone(), nil
}

// CIS Edge Function
func (sess clientSession) CisEdgeFunctionClientSession() (*cisedgefunctionv1.EdgeFunctionsApiV1, error) {
	if sess.cisEdgeFunctionErr != nil {
		return sess.cisEdgeFunctionClient, sess.cisEdgeFunctionErr
	}
	return sess.cisEdgeFunctionClient.Clone(), nil
}

// CIS SSL certificate
func (sess clientSession) CisSSLClientSession() (*cissslv1.SslCertificateApiV1, error) {
	if sess.cisSSLErr != nil {
		return sess.cisSSLClient, sess.cisSSLErr
	}
	return sess.cisSSLClient.Clone(), nil
}

// CIS WAF Packages
func (sess clientSession) CisWAFPackageClientSession() (*ciswafpackagev1.WafRulePackagesApiV1, error) {
	if sess.cisWAFPackageErr != nil {
		return sess.cisWAFPackageClient, sess.cisWAFPackageErr
	}
	return sess.cisWAFPackageClient.Clone(), nil
}

// CIS Zone Settings
func (sess clientSession) CisDomainSettingsClientSession() (*cisdomainsettingsv1.ZonesSettingsV1, error) {
	if sess.cisDomainSettingsErr != nil {
		return sess.cisDomainSettingsClient, sess.cisDomainSettingsErr
	}
	return sess.cisDomainSettingsClient.Clone(), nil
}

// CIS Routing
func (sess clientSession) CisRoutingClientSession() (*cisroutingv1.RoutingV1, error) {
	if sess.cisRoutingErr != nil {
		return sess.cisRoutingClient, sess.cisRoutingErr
	}
	return sess.cisRoutingClient.Clone(), nil
}

// CIS WAF Group
func (sess clientSession) CisWAFGroupClientSession() (*ciswafgroupv1.WafRuleGroupsApiV1, error) {
	if sess.cisWAFGroupErr != nil {
		return sess.cisWAFGroupClient, sess.cisWAFGroupErr
	}
	return sess.cisWAFGroupClient.Clone(), nil
}

// CIS Cache service
func (sess clientSession) CisCacheClientSession() (*ciscachev1.CachingApiV1, error) {
	if sess.cisCacheErr != nil {
		return sess.cisCacheClient, sess.cisCacheErr
	}
	return sess.cisCacheClient.Clone(), nil
}

// CIS Zone Settings
func (sess clientSession) CisCustomPageClientSession() (*ciscustompagev1.CustomPagesV1, error) {
	if sess.cisCustomPageErr != nil {
		return sess.cisCustomPageClient, sess.cisCustomPageErr
	}
	return sess.cisCustomPageClient.Clone(), nil
}

// CIS Firewall access rule
func (sess clientSession) CisAccessRuleClientSession() (*cisaccessrulev1.ZoneFirewallAccessRulesV1, error) {
	if sess.cisAccessRuleErr != nil {
		return sess.cisAccessRuleClient, sess.cisAccessRuleErr
	}
	return sess.cisAccessRuleClient.Clone(), nil
}

// CIS User Agent Blocking rule
func (sess clientSession) CisUARuleClientSession() (*cisuarulev1.UserAgentBlockingRulesV1, error) {
	if sess.cisUARuleErr != nil {
		return sess.cisUARuleClient, sess.cisUARuleErr
	}
	return sess.cisUARuleClient.Clone(), nil
}

// CIS Firewall Lockdown rule
func (sess clientSession) CisLockdownClientSession() (*cislockdownv1.ZoneLockdownV1, error) {
	if sess.cisLockdownErr != nil {
		return sess.cisLockdownClient, sess.cisLockdownErr
	}
	return sess.cisLockdownClient.Clone(), nil
}

// CIS Range app rule
func (sess clientSession) CisRangeAppClientSession() (*cisrangeappv1.RangeApplicationsV1, error) {
	if sess.cisRangeAppErr != nil {
		return sess.cisRangeAppClient, sess.cisRangeAppErr
	}
	return sess.cisRangeAppClient.Clone(), nil
}

// CIS WAF Rule
func (sess clientSession) CisWAFRuleClientSession() (*ciswafrulev1.WafRulesApiV1, error) {
	if sess.cisWAFRuleErr != nil {
		return sess.cisWAFRuleClient, sess.cisWAFRuleErr
	}
	return sess.cisWAFRuleClient.Clone(), nil
}

// IAM Identity Session
func (sess clientSession) IAMIdentityV1API() (*iamidentity.IamIdentityV1, error) {
	return sess.iamIdentityAPI, sess.iamIdentityErr
}

// ResourceMAanger Session
func (sess clientSession) ResourceManagerV2API() (*resourcemanager.ResourceManagerV2, error) {
	return sess.resourceManagerAPI, sess.resourceManagerErr
}

func (session clientSession) EnterpriseManagementV1() (*enterprisemanagementv1.EnterpriseManagementV1, error) {
	return session.enterpriseManagementClient, session.enterpriseManagementClientErr
}

// ResourceController Session
func (sess clientSession) ResourceControllerV2API() (*resourcecontroller.ResourceControllerV2, error) {
	return sess.resourceControllerAPI, sess.resourceControllerErr
}

// SecretsManager Session
func (session clientSession) SecretsManagerV1() (*secretsmanagerv1.SecretsManagerV1, error) {
	return session.secretsManagerClient, session.secretsManagerClientErr
}

// Satellite Link
func (session clientSession) SatellitLinkClientSession() (*satellitelinkv1.SatelliteLinkV1, error) {
	return session.satelliteLinkClient, session.satelliteLinkClientErr
}

var cloudEndpoint = "cloud.ibm.com"

// Session to the Satellite client
func (sess clientSession) SatelliteClientSession() (*kubernetesserviceapiv1.KubernetesServiceApiV1, error) {
	return sess.satelliteClient, sess.satelliteClientErr
}

// CIS Filters
func (sess clientSession) CisFiltersSession() (*cisfiltersv1.FiltersV1, error) {
	if sess.cisFiltersErr != nil {
		return sess.cisFiltersClient, sess.cisFiltersErr
	}
	return sess.cisFiltersClient.Clone(), nil
}

// Activity Tracker API
func (session clientSession) AtrackerV1() (*atrackerv1.AtrackerV1, error) {
	return session.atrackerClient, session.atrackerClientErr
}

// ClientSession configures and returns a fully initialized ClientSession
func (c *Config) ClientSession() (interface{}, error) {
	sess, err := newSession(c)
	if err != nil {
		return nil, err
	}
	log.Printf("[INFO] Configured Region: %s\n", c.Region)
	session := clientSession{
		session: sess,
	}

	if sess.BluemixSession == nil {
		//Can be nil only  if bluemix_api_key is not provided
		log.Println("Skipping Bluemix Clients configuration")
		session.bluemixSessionErr = errEmptyBluemixCredentials
		session.accountConfigErr = errEmptyBluemixCredentials
		session.accountV1ConfigErr = errEmptyBluemixCredentials
		session.csConfigErr = errEmptyBluemixCredentials
		session.csv2ConfigErr = errEmptyBluemixCredentials
		session.containerRegistryClientErr = errEmptyBluemixCredentials
		session.kpErr = errEmptyBluemixCredentials
		session.pushServiceClientErr = errEmptyBluemixCredentials
		session.appConfigurationClientErr = errEmptyBluemixCredentials
		session.kmsErr = errEmptyBluemixCredentials
		session.cfConfigErr = errEmptyBluemixCredentials
		session.cisConfigErr = errEmptyBluemixCredentials
		session.functionConfigErr = errEmptyBluemixCredentials
		session.globalSearchConfigErr = errEmptyBluemixCredentials
		session.globalTaggingConfigErr = errEmptyBluemixCredentials
		session.globalTaggingConfigErrV1 = errEmptyBluemixCredentials
		session.hpcsEndpointErr = errEmptyBluemixCredentials
		session.iamUUMConfigErrV2 = errEmptyBluemixCredentials
		session.icdConfigErr = errEmptyBluemixCredentials
		session.resourceCatalogConfigErr = errEmptyBluemixCredentials
		session.resourceManagerErr = errEmptyBluemixCredentials
		session.resourceManagementConfigErrv2 = errEmptyBluemixCredentials
		session.resourceControllerConfigErr = errEmptyBluemixCredentials
		session.resourceControllerConfigErrv2 = errEmptyBluemixCredentials
		session.enterpriseManagementClientErr = errEmptyBluemixCredentials
		session.resourceControllerErr = errEmptyBluemixCredentials
		session.catalogManagementClientErr = errEmptyBluemixCredentials
		session.powerConfigErr = errEmptyBluemixCredentials
		session.ibmpiConfigErr = errEmptyBluemixCredentials
		session.userManagementErr = errEmptyBluemixCredentials
		session.certManagementErr = errEmptyBluemixCredentials
		session.vpcErr = errEmptyBluemixCredentials
		session.apigatewayErr = errEmptyBluemixCredentials
		session.pDNSErr = errEmptyBluemixCredentials
		session.bmxUserFetchErr = errEmptyBluemixCredentials
		session.directlinkErr = errEmptyBluemixCredentials
		session.dlProviderErr = errEmptyBluemixCredentials
		session.cosConfigErr = errEmptyBluemixCredentials
		session.transitgatewayErr = errEmptyBluemixCredentials
		session.functionIAMNamespaceErr = errEmptyBluemixCredentials
		session.cisDNSErr = errEmptyBluemixCredentials
		session.cisDNSBulkErr = errEmptyBluemixCredentials
		session.cisGLBPoolErr = errEmptyBluemixCredentials
		session.cisGLBErr = errEmptyBluemixCredentials
		session.cisGLBHealthCheckErr = errEmptyBluemixCredentials
		session.cisIPErr = errEmptyBluemixCredentials
		session.cisZonesErr = errEmptyBluemixCredentials
		session.cisRLErr = errEmptyBluemixCredentials
		session.cisPageRuleErr = errEmptyBluemixCredentials
		session.cisEdgeFunctionErr = errEmptyBluemixCredentials
		session.cisSSLErr = errEmptyBluemixCredentials
		session.cisWAFPackageErr = errEmptyBluemixCredentials
		session.cisDomainSettingsErr = errEmptyBluemixCredentials
		session.cisRoutingErr = errEmptyBluemixCredentials
		session.cisWAFGroupErr = errEmptyBluemixCredentials
		session.cisCacheErr = errEmptyBluemixCredentials
		session.cisCustomPageErr = errEmptyBluemixCredentials
		session.cisAccessRuleErr = errEmptyBluemixCredentials
		session.cisUARuleErr = errEmptyBluemixCredentials
		session.cisLockdownErr = errEmptyBluemixCredentials
		session.cisRangeAppErr = errEmptyBluemixCredentials
		session.cisWAFRuleErr = errEmptyBluemixCredentials
		session.iamIdentityErr = errEmptyBluemixCredentials
		session.secretsManagerClientErr = errEmptyBluemixCredentials
		session.cisFiltersErr = errEmptyBluemixCredentials
		session.schematicsClientErr = errEmptyBluemixCredentials
		session.satelliteClientErr = errEmptyBluemixCredentials
		session.iamPolicyManagementErr = errEmptyBluemixCredentials
		session.satelliteLinkClientErr = errEmptyBluemixCredentials

		return session, nil
	}

	if sess.BluemixSession.Config.BluemixAPIKey != "" {
		err = authenticateAPIKey(sess.BluemixSession)
		if err != nil {
			for count := c.RetryCount; count >= 0; count-- {
				if err == nil || !isRetryable(err) {
					break
				}
				time.Sleep(c.RetryDelay)
				log.Printf("Retrying IAM Authentication %d", count)
				err = authenticateAPIKey(sess.BluemixSession)
			}
			if err != nil {
				session.bmxUserFetchErr = fmt.Errorf("Error occured while fetching auth key for account user details: %q", err)
				session.functionConfigErr = fmt.Errorf("Error occured while fetching auth key for function: %q", err)
				session.powerConfigErr = fmt.Errorf("Error occured while fetching the auth key for power iaas: %q", err)
				session.ibmpiConfigErr = fmt.Errorf("Error occured while fetching the auth key for power iaas: %q", err)
			}
		}
		err = authenticateCF(sess.BluemixSession)
		if err != nil {
			for count := c.RetryCount; count >= 0; count-- {
				if err == nil || !isRetryable(err) {
					break
				}
				time.Sleep(c.RetryDelay)
				log.Printf("Retrying CF Authentication %d", count)
				err = authenticateCF(sess.BluemixSession)
			}
			if err != nil {
				session.functionConfigErr = fmt.Errorf("Error occured while fetching auth key for function: %q", err)
			}
		}
	}

	if sess.BluemixSession.Config.IAMAccessToken != "" && sess.BluemixSession.Config.BluemixAPIKey == "" {
		err := refreshToken(sess.BluemixSession)
		if err != nil {
			for count := c.RetryCount; count >= 0; count-- {
				if err == nil || !isRetryable(err) {
					break
				}
				time.Sleep(c.RetryDelay)
				log.Printf("Retrying refresh token %d", count)
				err = refreshToken(sess.BluemixSession)
			}
			if err != nil {
				return nil, fmt.Errorf("Error occured while refreshing the token: %q", err)
			}
		}

	}
	userConfig, err := fetchUserDetails(sess.BluemixSession, c.RetryCount, c.RetryDelay)
	if err != nil {
		session.bmxUserFetchErr = fmt.Errorf("Error occured while fetching account user details: %q", err)
	}
	session.bmxUserDetails = userConfig

	if sess.SoftLayerSession != nil && sess.SoftLayerSession.IAMToken != "" {
		sess.SoftLayerSession.IAMToken = sess.BluemixSession.Config.IAMAccessToken
		sess.SoftLayerSession.IAMRefreshToken = sess.BluemixSession.Config.IAMRefreshToken
	}

	session.functionClient, session.functionConfigErr = FunctionClient(sess.BluemixSession.Config)

	BluemixRegion = sess.BluemixSession.Config.Region

	accv1API, err := accountv1.New(sess.BluemixSession)
	if err != nil {
		session.accountV1ConfigErr = fmt.Errorf("Error occured while configuring Bluemix Accountv1 Service: %q", err)
	}
	session.bmxAccountv1ServiceAPI = accv1API

	accAPI, err := accountv2.New(sess.BluemixSession)
	if err != nil {
		session.accountConfigErr = fmt.Errorf("Error occured while configuring  Account Service: %q", err)
	}
	session.bmxAccountServiceAPI = accAPI

	cfAPI, err := mccpv2.New(sess.BluemixSession)
	if err != nil {
		session.cfConfigErr = fmt.Errorf("Error occured while configuring MCCP service: %q", err)
	}
	session.cfServiceAPI = cfAPI

	clusterAPI, err := containerv1.New(sess.BluemixSession)
	if err != nil {
		session.csConfigErr = fmt.Errorf("Error occured while configuring Container Service for K8s cluster: %q", err)
	}
	session.csServiceAPI = clusterAPI

	v2clusterAPI, err := containerv2.New(sess.BluemixSession)
	if err != nil {
		session.csv2ConfigErr = fmt.Errorf("Error occured while configuring vpc Container Service for K8s cluster: %q", err)
	}
	session.csv2ServiceAPI = v2clusterAPI

	hpcsAPI, err := hpcs.New(sess.BluemixSession)
	if err != nil {
		session.hpcsEndpointErr = fmt.Errorf("Error occured while configuring hpcs Endpoint: %q", err)
	}
	session.hpcsEndpointAPI = hpcsAPI

	kpurl := contructEndpoint(fmt.Sprintf("%s.kms", c.Region), cloudEndpoint)
	if c.Visibility == "private" || c.Visibility == "public-and-private" {
		kpurl = contructEndpoint(fmt.Sprintf("private.%s.kms", c.Region), cloudEndpoint)
	}
	var options kp.ClientConfig
	if c.BluemixAPIKey != "" {
		options = kp.ClientConfig{
			BaseURL: envFallBack([]string{"IBMCLOUD_KP_API_ENDPOINT"}, kpurl),
			APIKey:  sess.BluemixSession.Config.BluemixAPIKey, //pragma: allowlist secret
			// InstanceID:    "42fET57nnadurKXzXAedFLOhGqETfIGYxOmQXkFgkJV9",
			Verbose: kp.VerboseFailOnly,
		}

	} else {
		options = kp.ClientConfig{
			BaseURL:       envFallBack([]string{"IBMCLOUD_KP_API_ENDPOINT"}, kpurl),
			Authorization: sess.BluemixSession.Config.IAMAccessToken,
			// InstanceID:    "42fET57nnadurKXzXAedFLOhGqETfIGYxOmQXkFgkJV9",
			Verbose: kp.VerboseFailOnly,
		}
	}
	kpAPIclient, err := kp.New(options, kp.DefaultTransport())
	if err != nil {
		session.kpErr = fmt.Errorf("Error occured while configuring Key Protect Service: %q", err)
	}
	session.kpAPI = kpAPIclient

	kmsurl := contructEndpoint(fmt.Sprintf("%s.kms", c.Region), cloudEndpoint)
	if c.Visibility == "private" || c.Visibility == "public-and-private" {
		kmsurl = contructEndpoint(fmt.Sprintf("private.%s.kms", c.Region), cloudEndpoint)
	}
	var kmsOptions kp.ClientConfig
	if c.BluemixAPIKey != "" {
		kmsOptions = kp.ClientConfig{
			BaseURL: envFallBack([]string{"IBMCLOUD_KP_API_ENDPOINT"}, kmsurl),
			APIKey:  sess.BluemixSession.Config.BluemixAPIKey, //pragma: allowlist secret
			// InstanceID:    "5af62d5d-5d90-4b84-bbcd-90d2123ae6c8",
			Verbose: kp.VerboseFailOnly,
		}

	} else {
		kmsOptions = kp.ClientConfig{
			BaseURL:       envFallBack([]string{"IBMCLOUD_KP_API_ENDPOINT"}, kmsurl),
			Authorization: sess.BluemixSession.Config.IAMAccessToken,
			// InstanceID:    "5af62d5d-5d90-4b84-bbcd-90d2123ae6c8",
			Verbose: kp.VerboseFailOnly,
		}
	}
	kmsAPIclient, err := kp.New(kmsOptions, DefaultTransport())
	if err != nil {
		session.kmsErr = fmt.Errorf("Error occured while configuring key Service: %q", err)
	}
	session.kmsAPI = kmsAPIclient

	var authenticator core.Authenticator

	if c.BluemixAPIKey != "" {
		iamURL := iamidentity.DefaultServiceURL
		if c.Visibility == "private" || c.Visibility == "public-and-private" {
			if c.Region == "us-south" || c.Region == "us-east" {
				iamURL = contructEndpoint(fmt.Sprintf("private.%s.iam", c.Region), cloudEndpoint)
			} else {
				iamURL = contructEndpoint("private.iam", cloudEndpoint)
			}
		}
		authenticator = &core.IamAuthenticator{
			ApiKey: c.BluemixAPIKey,
			URL:    envFallBack([]string{"IBMCLOUD_IAM_API_ENDPOINT"}, iamURL) + "/identity/token",
		}
	} else if strings.HasPrefix(sess.BluemixSession.Config.IAMAccessToken, "Bearer") {
		authenticator = &core.BearerTokenAuthenticator{
			BearerToken: sess.BluemixSession.Config.IAMAccessToken[7:],
		}
	} else {
		authenticator = &core.BearerTokenAuthenticator{
			BearerToken: sess.BluemixSession.Config.IAMAccessToken,
		}
	}

	appIDEndpoint := fmt.Sprintf("https://%s.appid.cloud.ibm.com", c.Region)
	appIDClientOptions := &appid.AppIDManagementV4Options{
		Authenticator: authenticator,
		URL:           envFallBack([]string{"IBMCLOUD_APPID_MANAGEMENT_API_ENDPOINT"}, appIDEndpoint),
	}

	appIDClient, err := appid.NewAppIDManagementV4(appIDClientOptions)

	if err != nil {
		session.appidErr = fmt.Errorf("error occured while configuring AppID service: #{err}")
	}

	if appIDClient != nil {
		appIDClient.EnableRetries(c.RetryCount, c.RetryDelay)
	}

	session.appidAPI = appIDClient

	// Construct an "options" struct for creating the service client.
	catalogManagementURL := "https://cm.globalcatalog.cloud.ibm.com/api/v1-beta"
	if c.Visibility == "private" {
		session.catalogManagementClientErr = fmt.Errorf("Catalog Management resource doesnot support private endpoints")
	}
	catalogManagementClientOptions := &catalogmanagementv1.CatalogManagementV1Options{
		URL:           envFallBack([]string{"IBMCLOUD_CATALOG_MANAGEMENT_API_ENDPOINT"}, catalogManagementURL),
		Authenticator: authenticator,
	}

	// Construct an "options" struct for creating the atracker service client.
	var atrackerClientURL string
	if c.Visibility == "private" || c.Visibility == "public-and-private" {
		atrackerClientURL, err = atrackerv1.GetServiceURLForRegion("private." + c.Region)
		if err != nil && c.Visibility == "public-and-private" {
			atrackerClientURL, err = atrackerv1.GetServiceURLForRegion(c.Region)
		}
	} else {
		atrackerClientURL, err = atrackerv1.GetServiceURLForRegion(c.Region)
	}
	if err != nil {
		atrackerClientURL = atrackerv1.DefaultServiceURL
	}
	atrackerClientOptions := &atrackerv1.AtrackerV1Options{
		Authenticator: authenticator,
		URL:           envFallBack([]string{"IBMCLOUD_ATRACKER_API_ENDPOINT"}, atrackerClientURL),
	}

	// Construct the service client.
	session.atrackerClient, err = atrackerv1.NewAtrackerV1(atrackerClientOptions)
	if err == nil {
		// Enable retries for API calls
		session.atrackerClient.Service.EnableRetries(c.RetryCount, c.RetryDelay)
		// Add custom header for analytics
		session.atrackerClient.SetDefaultHeaders(gohttp.Header{
			"X-Original-User-Agent": {fmt.Sprintf("terraform-provider-ibm/%s", version.Version)},
		})
	} else {
		session.atrackerClientErr = fmt.Errorf("Error occurred while configuring Activity Tracker API service: %q", err)
	}

	// Construct the service client.
	session.catalogManagementClient, err = catalogmanagementv1.NewCatalogManagementV1(catalogManagementClientOptions)
	if err == nil {
		// Enable retries for API calls
		session.catalogManagementClient.Service.EnableRetries(c.RetryCount, c.RetryDelay)
		// Add custom header for analytics
		session.catalogManagementClient.SetDefaultHeaders(gohttp.Header{
			"X-Original-User-Agent": {fmt.Sprintf("terraform-provider-ibm/%s", version.Version)},
		})
	} else {
		session.catalogManagementClientErr = fmt.Errorf("Error occurred while configuring Catalog Management API service: %q", err)
	}
	schematicsEndpoint := "https://schematics.cloud.ibm.com"
	if c.Visibility == "private" || c.Visibility == "public-and-private" {
		if c.Region == "us-south" || c.Region == "us-east" {
			schematicsEndpoint = contructEndpoint("private-us.schematics", cloudEndpoint)
		} else if c.Region == "eu-gb" || c.Region == "eu-de" {
			schematicsEndpoint = contructEndpoint("private-eu.schematics", cloudEndpoint)
		} else {
			schematicsEndpoint = "https://schematics.cloud.ibm.com"
		}
	}
	schematicsClientOptions := &schematicsv1.SchematicsV1Options{
		Authenticator: authenticator,
		URL:           envFallBack([]string{"IBMCLOUD_SCHEMATICS_API_ENDPOINT"}, schematicsEndpoint),
	}

	// Construct the service client.
	schematicsClient, err := schematicsv1.NewSchematicsV1(schematicsClientOptions)
	// Enable retries for API calls
	if schematicsClient != nil && schematicsClient.Service != nil {
		schematicsClient.Service.EnableRetries(c.RetryCount, c.RetryDelay)
		if err != nil {
			session.schematicsClientErr = fmt.Errorf("Error occurred while configuring Schematics Service API service: %q", err)
		}
	}
	session.schematicsClient = schematicsClient

	vpcurl := contructEndpoint(fmt.Sprintf("%s.iaas", c.Region), fmt.Sprintf("%s/v1", cloudEndpoint))
	if c.Visibility == "private" {
		if c.Region == "us-south" || c.Region == "us-east" {
			vpcurl = contructEndpoint(fmt.Sprintf("%s.private.iaas", c.Region), fmt.Sprintf("%s/v1", cloudEndpoint))
		} else {
			session.vpcErr = fmt.Errorf("VPC supports private endpoints only in us-south and us-east")
		}
	}
	if c.Visibility == "public-and-private" {
		if c.Region == "us-south" || c.Region == "us-east" {
			vpcurl = contructEndpoint(fmt.Sprintf("%s.private.iaas", c.Region), fmt.Sprintf("%s/v1", cloudEndpoint))
		}
		vpcurl = contructEndpoint(fmt.Sprintf("%s.iaas", c.Region), fmt.Sprintf("%s/v1", cloudEndpoint))
	}
	vpcoptions := &vpc.VpcV1Options{
		URL:           envFallBack([]string{"IBMCLOUD_IS_NG_API_ENDPOINT"}, vpcurl),
		Authenticator: authenticator,
	}
	vpcclient, err := vpc.NewVpcV1(vpcoptions)
	if err != nil {
		session.vpcErr = fmt.Errorf("Error occured while configuring vpc service: %q", err)
	}
	if vpcclient != nil && vpcclient.Service != nil {
		vpcclient.Service.EnableRetries(c.RetryCount, c.RetryDelay)
	}
	session.vpcAPI = vpcclient

	pnurl := fmt.Sprintf("https://%s.imfpush.cloud.ibm.com/imfpush/v1", c.Region)
	if c.Visibility == "private" {
		session.pushServiceClientErr = fmt.Errorf("Push Notifications Service API doesnot support private endpoints")
	}
	pushNotificationOptions := &pushservicev1.PushServiceV1Options{
		URL:           envFallBack([]string{"IBMCLOUD_PUSH_API_ENDPOINT"}, pnurl),
		Authenticator: authenticator,
	}
	pnclient, err := pushservicev1.NewPushServiceV1(pushNotificationOptions)
	if pnclient != nil {
		// Enable retries for API calls
		pnclient.EnableRetries(c.RetryCount, c.RetryDelay)
		session.pushServiceClient = pnclient
	} else {
		session.pushServiceClientErr = fmt.Errorf("Error occured while configuring push notification service: %q", err)
	}
	if c.Visibility == "private" {
		session.appConfigurationClientErr = fmt.Errorf("App Configuration Service API doesnot support private endpoints")
	}
	appConfigurationClientOptions := &appconfigurationv1.AppConfigurationV1Options{
		Authenticator: authenticator,
	}
	appConfigClient, err := appconfigurationv1.NewAppConfigurationV1(appConfigurationClientOptions)
	if appConfigClient != nil {
		// Enable retries for API calls
		appConfigClient.Service.EnableRetries(c.RetryCount, c.RetryDelay)
		session.appConfigurationClient = appConfigClient
	} else {
		session.appConfigurationClientErr = fmt.Errorf("Error occurred while configuring App Configuration service: %q", err)
	}
	// Construct an "options" struct for creating the service client.
	containerRegistryClientURL, err := containerregistryv1.GetServiceURLForRegion(c.Region)
	if err != nil {
		containerRegistryClientURL = containerregistryv1.DefaultServiceURL
	}
	if c.Visibility == "private" || c.Visibility == "public-and-private" {
		containerRegistryClientURL, err = GetPrivateServiceURLForRegion(c.Region)
		if err != nil {
			containerRegistryClientURL, _ = GetPrivateServiceURLForRegion("us-south")
		}
	}
	containerRegistryClientOptions := &containerregistryv1.ContainerRegistryV1Options{
		Authenticator: authenticator,
		URL:           envFallBack([]string{"IBMCLOUD_CR_API_ENDPOINT"}, containerRegistryClientURL),
		Account:       core.StringPtr(userConfig.userAccount),
	}

	// Construct the service client.
	session.containerRegistryClient, err = containerregistryv1.NewContainerRegistryV1(containerRegistryClientOptions)
	if err == nil {
		// Enable retries for API calls
		session.containerRegistryClient.Service.EnableRetries(c.RetryCount, c.RetryDelay)
		// Add custom header for analytics
		session.containerRegistryClient.SetDefaultHeaders(gohttp.Header{
			"X-Original-User-Agent": {fmt.Sprintf("terraform-provider-ibm/%s", version.Version)},
		})
	} else {
		session.containerRegistryClientErr = fmt.Errorf("Error occurred while configuring IBM Cloud Container Registry API service: %q", err)
	}

	//cosconfigurl := fmt.Sprintf("https://%s.iaas.cloud.ibm.com/v1", c.Region)
	cosconfigoptions := &cosconfig.ResourceConfigurationV1Options{
		Authenticator: authenticator,
		URL:           envFallBack([]string{"IBMCLOUD_COS_CONFIG_ENDPOINT"}, "https://config.cloud-object-storage.cloud.ibm.com/v1"),
	}
	cosconfigclient, err := cosconfig.NewResourceConfigurationV1(cosconfigoptions)
	if err != nil {
		session.cosConfigErr = fmt.Errorf("Error occured while configuring COS config service: %q", err)
	}
	session.cosConfigAPI = cosconfigclient

	cisAPI, err := cisv1.New(sess.BluemixSession)
	if err != nil {
		session.cisConfigErr = fmt.Errorf("Error occured while configuring Cloud Internet Services: %q", err)
	}
	session.cisServiceAPI = cisAPI

	globalSearchAPI, err := globalsearchv2.New(sess.BluemixSession)
	if err != nil {
		session.globalSearchConfigErr = fmt.Errorf("Error occured while configuring Global Search: %q", err)
	}
	session.globalSearchServiceAPI = globalSearchAPI

	globalTaggingAPI, err := globaltaggingv3.New(sess.BluemixSession)
	if err != nil {
		session.globalTaggingConfigErr = fmt.Errorf("Error occured while configuring Global Tagging: %q", err)
	}
	session.globalTaggingServiceAPI = globalTaggingAPI

	globalTaggingEndpoint := "https://tags.global-search-tagging.cloud.ibm.com"
	if c.Visibility == "private" || c.Visibility == "public-and-private" {
		var globalTaggingRegion string
		if c.Region != "us-south" && c.Region != "us-east" {
			globalTaggingRegion = "us-south"
		} else {
			globalTaggingRegion = c.Region
		}
		globalTaggingEndpoint = contructEndpoint(fmt.Sprintf("tags.private.%s", globalTaggingRegion), fmt.Sprintf("global-search-tagging.%s", cloudEndpoint))
	}

	globalTaggingV1Options := &globaltaggingv1.GlobalTaggingV1Options{
		URL:           envFallBack([]string{"IBMCLOUD_GT_API_ENDPOINT"}, globalTaggingEndpoint),
		Authenticator: authenticator,
	}

	globalTaggingAPIV1, err := globaltaggingv1.NewGlobalTaggingV1(globalTaggingV1Options)
	if err != nil {
		session.globalTaggingConfigErrV1 = fmt.Errorf("Error occured while configuring Global Tagging: %q", err)
	}
	if globalTaggingAPIV1 != nil {
		session.globalTaggingServiceAPIV1 = *globalTaggingAPIV1
		session.globalTaggingServiceAPIV1.Service.EnableRetries(c.RetryCount, c.RetryDelay)
	}

	iamuumv2, err := iamuumv2.New(sess.BluemixSession)
	if err != nil {
		session.iamUUMConfigErrV2 = fmt.Errorf("Error occured while configuring Bluemix IAMUUM Service: %q", err)
	}
	session.iamUUMServiceAPIV2 = iamuumv2

	icdAPI, err := icdv4.New(sess.BluemixSession)
	if err != nil {
		session.icdConfigErr = fmt.Errorf("Error occured while configuring IBM Cloud Database Services: %q", err)
	}
	session.icdServiceAPI = icdAPI

	resourceCatalogAPI, err := catalog.New(sess.BluemixSession)
	if err != nil {
		session.resourceCatalogConfigErr = fmt.Errorf("Error occured while configuring Resource Catalog service: %q", err)
	}
	session.resourceCatalogServiceAPI = resourceCatalogAPI

	resourceManagementAPIv2, err := managementv2.New(sess.BluemixSession)
	if err != nil {
		session.resourceManagementConfigErrv2 = fmt.Errorf("Error occured while configuring Resource Management service: %q", err)
	}
	session.resourceManagementServiceAPIv2 = resourceManagementAPIv2

	resourceControllerAPI, err := controller.New(sess.BluemixSession)
	if err != nil {
		session.resourceControllerConfigErr = fmt.Errorf("Error occured while configuring Resource Controller service: %q", err)
	}
	session.resourceControllerServiceAPI = resourceControllerAPI

	ResourceControllerAPIv2, err := controllerv2.New(sess.BluemixSession)
	if err != nil {
		session.resourceControllerConfigErrv2 = fmt.Errorf("Error occured while configuring Resource Controller v2 service: %q", err)
	}
	session.resourceControllerServiceAPIv2 = ResourceControllerAPIv2

	userManagementAPI, err := usermanagementv2.New(sess.BluemixSession)
	if err != nil {
		session.userManagementErr = fmt.Errorf("Error occured while configuring user management service: %q", err)
	}
	session.userManagementAPI = userManagementAPI
	certManagementAPI, err := certificatemanager.New(sess.BluemixSession)
	if err != nil {
		session.certManagementErr = fmt.Errorf("Error occured while configuring Certificate manager service: %q", err)
	}
	session.certManagementAPI = certManagementAPI

	namespaceFunction, err := functions.New(sess.BluemixSession)
	if err != nil {
		session.functionIAMNamespaceErr = fmt.Errorf("Error occured while configuring Cloud Funciton Service : %q", err)
	}
	session.functionIAMNamespaceAPI = namespaceFunction

	apicurl := contructEndpoint(fmt.Sprintf("api.%s.apigw", c.Region), fmt.Sprintf("%s/controller", cloudEndpoint))
	if c.Visibility == "private" || c.Visibility == "public-and-private" {
		apicurl = contructEndpoint(fmt.Sprintf("api.private.%s.apigw", c.Region), fmt.Sprintf("%s/controller", cloudEndpoint))
	}
	APIGatewayControllerAPIV1Options := &apigateway.ApiGatewayControllerApiV1Options{
		URL:           envFallBack([]string{"IBMCLOUD_API_GATEWAY_ENDPOINT"}, apicurl),
		Authenticator: &core.NoAuthAuthenticator{},
	}
	apigatewayAPI, err := apigateway.NewApiGatewayControllerApiV1(APIGatewayControllerAPIV1Options)
	if err != nil {
		session.apigatewayErr = fmt.Errorf("Error occured while configuring  APIGateway service: %q", err)
	}
	session.apigatewayAPI = apigatewayAPI

	ibmpisession, err := ibmpisession.New(sess.BluemixSession.Config.IAMAccessToken, c.Region, false, 90000000000, session.bmxUserDetails.userAccount, c.Zone)
	if err != nil {
		session.ibmpiConfigErr = err
		return nil, err
	}

	session.ibmpiSession = ibmpisession

	pdnsURL := dns.DefaultServiceURL
	if c.Visibility == "private" || c.Visibility == "public-and-private" {
		pdnsURL = contructEndpoint("api.private.dns-svcs", fmt.Sprintf("%s/v1", cloudEndpoint))
	}
	dnsOptions := &dns.DnsSvcsV1Options{
		URL:           envFallBack([]string{"IBMCLOUD_PRIVATE_DNS_API_ENDPOINT"}, pdnsURL),
		Authenticator: authenticator,
	}

	session.pDNSClient, session.pDNSErr = dns.NewDnsSvcsV1(dnsOptions)
	if session.pDNSErr != nil {
		session.pDNSErr = fmt.Errorf("Error occured while configuring PrivateDNS Service: %s", session.pDNSErr)
	}
	if session.pDNSClient != nil && session.pDNSClient.Service != nil {
		session.pDNSClient.Service.EnableRetries(c.RetryCount, c.RetryDelay)
	}

	ver := time.Now().Format("2006-01-02")

	dlURL := dl.DefaultServiceURL
	if c.Visibility == "private" || c.Visibility == "public-and-private" {
		dlURL = contructEndpoint("private.directlink", fmt.Sprintf("%s/v1", cloudEndpoint))
	}
	directlinkOptions := &dl.DirectLinkV1Options{
		URL:           envFallBack([]string{"IBMCLOUD_DL_API_ENDPOINT"}, dlURL),
		Authenticator: authenticator,
		Version:       &ver,
	}

	session.directlinkAPI, session.directlinkErr = dl.NewDirectLinkV1(directlinkOptions)
	if session.directlinkErr != nil {
		session.directlinkErr = fmt.Errorf("Error occured while configuring Direct Link Service: %s", session.directlinkErr)
	}
	if session.directlinkAPI != nil && session.directlinkAPI.Service != nil {
		session.directlinkAPI.Service.EnableRetries(c.RetryCount, c.RetryDelay)
	}

	//Direct link provider
	dlproviderURL := dlProviderV2.DefaultServiceURL
	if c.Visibility == "private" || c.Visibility == "public-and-private" {
		dlproviderURL = contructEndpoint("private.directlink", fmt.Sprintf("%s/provider/v2", cloudEndpoint))
	}
	directLinkProviderV2Options := &dlProviderV2.DirectLinkProviderV2Options{
		URL:           envFallBack([]string{"IBMCLOUD_DL_PROVIDER_API_ENDPOINT"}, dlproviderURL),
		Authenticator: authenticator,
		Version:       &ver,
	}

	session.dlProviderAPI, session.dlProviderErr = dlProviderV2.NewDirectLinkProviderV2(directLinkProviderV2Options)
	if session.dlProviderErr != nil {
		session.dlProviderErr = fmt.Errorf("Error occured while configuring Direct Link Provider Service: %s", session.dlProviderErr)
	}
	if session.dlProviderAPI != nil && session.dlProviderAPI.Service != nil {
		session.dlProviderAPI.Service.EnableRetries(c.RetryCount, c.RetryDelay)
	}

	tgURL := tg.DefaultServiceURL
	if c.Visibility == "private" || c.Visibility == "public-and-private" {
		tgURL = contructEndpoint("private.transit", fmt.Sprintf("%s/v1", cloudEndpoint))
	}
	transitgatewayOptions := &tg.TransitGatewayApisV1Options{
		URL:           envFallBack([]string{"IBMCLOUD_TG_API_ENDPOINT"}, tgURL),
		Authenticator: authenticator,
		Version:       CreateVersionDate(),
	}

	session.transitgatewayAPI, session.transitgatewayErr = tg.NewTransitGatewayApisV1(transitgatewayOptions)
	if session.transitgatewayErr != nil {
		session.transitgatewayErr = fmt.Errorf("Error occured while configuring Transit Gateway Service: %s", session.transitgatewayErr)
	}
	if session.transitgatewayAPI != nil && session.transitgatewayAPI.Service != nil {
		session.transitgatewayAPI.Service.EnableRetries(c.RetryCount, c.RetryDelay)
	}

	// CIS Service instances starts here.
	cisURL := contructEndpoint("api.cis", cloudEndpoint)
	if c.Visibility == "private" {
		// cisURL = contructEndpoint("api.private.cis", cloudEndpoint)
		session.cisZonesErr = fmt.Errorf("CIS Service doesnt support private endpoints.")
		session.cisDNSBulkErr = fmt.Errorf("CIS Service doesnt support private endpoints.")
		session.cisGLBPoolErr = fmt.Errorf("CIS Service doesnt support private endpoints.")
		session.cisGLBErr = fmt.Errorf("CIS Service doesnt support private endpoints.")
		session.cisGLBHealthCheckErr = fmt.Errorf("CIS Service doesnt support private endpoints.")
		session.cisIPErr = fmt.Errorf("CIS Service doesnt support private endpoints.")
		session.cisRLErr = fmt.Errorf("CIS Service doesnt support private endpoints.")
		session.cisPageRuleErr = fmt.Errorf("CIS Service doesnt support private endpoints.")
		session.cisEdgeFunctionErr = fmt.Errorf("CIS Service doesnt support private endpoints.")
		session.cisSSLErr = fmt.Errorf("CIS Service doesnt support private endpoints.")
		session.cisWAFPackageErr = fmt.Errorf("CIS Service doesnt support private endpoints.")
		session.cisDomainSettingsErr = fmt.Errorf("CIS Service doesnt support private endpoints.")
		session.cisRoutingErr = fmt.Errorf("CIS Service doesnt support private endpoints.")
		session.cisWAFGroupErr = fmt.Errorf("CIS Service doesnt support private endpoints.")
		session.cisCacheErr = fmt.Errorf("CIS Service doesnt support private endpoints.")
		session.cisCustomPageErr = fmt.Errorf("CIS Service doesnt support private endpoints.")
		session.cisAccessRuleErr = fmt.Errorf("CIS Service doesnt support private endpoints.")
		session.cisUARuleErr = fmt.Errorf("CIS Service doesnt support private endpoints.")
		session.cisLockdownErr = fmt.Errorf("CIS Service doesnt support private endpoints.")
		session.cisRangeAppErr = fmt.Errorf("CIS Service doesnt support private endpoints.")
		session.cisWAFRuleErr = fmt.Errorf("CIS Service doesnt support private endpoints.")
		session.cisFiltersErr = fmt.Errorf("CIS Service doesnt support private endpoints.")
	}
	cisEndPoint := envFallBack([]string{"IBMCLOUD_CIS_API_ENDPOINT"}, cisURL)

	// IBM Network CIS Zones service
	cisZonesV1Opt := &ciszonesv1.ZonesV1Options{
		URL:           cisEndPoint,
		Crn:           core.StringPtr(""),
		Authenticator: authenticator,
	}
	session.cisZonesV1Client, session.cisZonesErr = ciszonesv1.NewZonesV1(cisZonesV1Opt)
	if session.cisZonesErr != nil {
		session.cisZonesErr = fmt.Errorf(
			"Error occured while configuring CIS Zones service: %s",
			session.cisZonesErr)
	}
	if session.cisZonesV1Client != nil && session.cisZonesV1Client.Service != nil {
		session.cisZonesV1Client.Service.EnableRetries(c.RetryCount, c.RetryDelay)
	}

	// IBM Network CIS DNS Record service
	cisDNSRecordsOpt := &cisdnsrecordsv1.DnsRecordsV1Options{
		URL:            cisEndPoint,
		Crn:            core.StringPtr(""),
		ZoneIdentifier: core.StringPtr(""),
		Authenticator:  authenticator,
	}
	session.cisDNSRecordsClient, session.cisDNSErr = cisdnsrecordsv1.NewDnsRecordsV1(cisDNSRecordsOpt)
	if session.cisDNSErr != nil {
		session.cisDNSErr = fmt.Errorf("Error occured while configuring CIS DNS Service: %s", session.cisDNSErr)
	}
	if session.cisDNSRecordsClient != nil && session.cisDNSRecordsClient.Service != nil {
		session.cisDNSRecordsClient.Service.EnableRetries(c.RetryCount, c.RetryDelay)
	}

	// IBM Network CIS DNS Record bulk service
	cisDNSRecordBulkOpt := &cisdnsbulkv1.DnsRecordBulkV1Options{
		URL:            cisEndPoint,
		Crn:            core.StringPtr(""),
		ZoneIdentifier: core.StringPtr(""),
		Authenticator:  authenticator,
	}
	session.cisDNSRecordBulkClient, session.cisDNSBulkErr = cisdnsbulkv1.NewDnsRecordBulkV1(cisDNSRecordBulkOpt)
	if session.cisDNSBulkErr != nil {
		session.cisDNSBulkErr = fmt.Errorf(
			"Error occured while configuration CIS DNS bulk service : %s",
			session.cisDNSBulkErr)
	}
	if session.cisDNSRecordBulkClient != nil && session.cisDNSRecordBulkClient.Service != nil {
		session.cisDNSRecordBulkClient.Service.EnableRetries(c.RetryCount, c.RetryDelay)
	}

	// IBM Network CIS Global load balancer pool
	cisGLBPoolOpt := &cisglbpoolv0.GlobalLoadBalancerPoolsV0Options{
		URL:           cisEndPoint,
		Crn:           core.StringPtr(""),
		Authenticator: authenticator,
	}
	session.cisGLBPoolClient, session.cisGLBPoolErr =
		cisglbpoolv0.NewGlobalLoadBalancerPoolsV0(cisGLBPoolOpt)
	if session.cisGLBPoolErr != nil {
		session.cisGLBPoolErr =
			fmt.Errorf("Error occured while configuring CIS GLB Pool service: %s",
				session.cisGLBPoolErr)
	}
	if session.cisGLBPoolClient != nil && session.cisGLBPoolClient.Service != nil {
		session.cisGLBPoolClient.Service.EnableRetries(c.RetryCount, c.RetryDelay)
	}

	// IBM Network CIS Global load balancer
	cisGLBOpt := &cisglbv1.GlobalLoadBalancerV1Options{
		URL:            cisEndPoint,
		Authenticator:  authenticator,
		Crn:            core.StringPtr(""),
		ZoneIdentifier: core.StringPtr(""),
	}
	session.cisGLBClient, session.cisGLBErr = cisglbv1.NewGlobalLoadBalancerV1(cisGLBOpt)
	if session.cisGLBErr != nil {
		session.cisGLBErr =
			fmt.Errorf("Error occured while configuring CIS GLB service: %s",
				session.cisGLBErr)
	}
	if session.cisGLBClient != nil && session.cisGLBClient.Service != nil {
		session.cisGLBClient.Service.EnableRetries(c.RetryCount, c.RetryDelay)
	}

	// IBM Network CIS Global load balancer health check/monitor
	cisGLBHealthCheckOpt := &cisglbhealthcheckv1.GlobalLoadBalancerMonitorV1Options{
		URL:           cisEndPoint,
		Crn:           core.StringPtr(""),
		Authenticator: authenticator,
	}
	session.cisGLBHealthCheckClient, session.cisGLBHealthCheckErr =
		cisglbhealthcheckv1.NewGlobalLoadBalancerMonitorV1(cisGLBHealthCheckOpt)
	if session.cisGLBHealthCheckErr != nil {
		session.cisGLBHealthCheckErr =
			fmt.Errorf("Error occured while configuring CIS GLB Health Check service: %s",
				session.cisGLBHealthCheckErr)
	}
	if session.cisGLBHealthCheckClient != nil && session.cisGLBHealthCheckClient.Service != nil {
		session.cisGLBHealthCheckClient.Service.EnableRetries(c.RetryCount, c.RetryDelay)
	}

	// IBM Network CIS IP
	cisIPOpt := &cisipv1.CisIpApiV1Options{
		URL:           cisEndPoint,
		Authenticator: authenticator,
	}
	session.cisIPClient, session.cisIPErr = cisipv1.NewCisIpApiV1(cisIPOpt)
	if session.cisIPErr != nil {
		session.cisIPErr = fmt.Errorf("Error occured while configuring CIS IP service: %s",
			session.cisIPErr)
	}
	if session.cisIPClient != nil && session.cisIPClient.Service != nil {
		session.cisIPClient.Service.EnableRetries(c.RetryCount, c.RetryDelay)
	}

	// IBM Network CIS Zone Rate Limit
	cisRLOpt := &cisratelimitv1.ZoneRateLimitsV1Options{
		URL:            cisEndPoint,
		Crn:            core.StringPtr(""),
		ZoneIdentifier: core.StringPtr(""),
		Authenticator:  authenticator,
	}
	session.cisRLClient, session.cisRLErr = cisratelimitv1.NewZoneRateLimitsV1(cisRLOpt)
	if session.cisRLErr != nil {
		session.cisRLErr = fmt.Errorf(
			"Error occured while cofiguring CIS Zone Rate Limit service: %s",
			session.cisRLErr)
	}
	if session.cisRLClient != nil && session.cisRLClient.Service != nil {
		session.cisRLClient.Service.EnableRetries(c.RetryCount, c.RetryDelay)
	}

	// IBM Network CIS Page Rules
	cisPageRuleOpt := &cispagerulev1.PageRuleApiV1Options{
		URL:           cisEndPoint,
		Crn:           core.StringPtr(""),
		ZoneID:        core.StringPtr(""),
		Authenticator: authenticator,
	}
	session.cisPageRuleClient, session.cisPageRuleErr = cispagerulev1.NewPageRuleApiV1(cisPageRuleOpt)
	if session.cisPageRuleErr != nil {
		session.cisPageRuleErr = fmt.Errorf(
			"Error occured while cofiguring CIS Page Rule service: %s",
			session.cisPageRuleErr)
	}
	if session.cisPageRuleClient != nil && session.cisPageRuleClient.Service != nil {
		session.cisPageRuleClient.Service.EnableRetries(c.RetryCount, c.RetryDelay)
	}

	// IBM Network CIS Edge Function
	cisEdgeFunctionOpt := &cisedgefunctionv1.EdgeFunctionsApiV1Options{
		URL:            cisEndPoint,
		Crn:            core.StringPtr(""),
		ZoneIdentifier: core.StringPtr(""),
		Authenticator:  authenticator,
	}
	session.cisEdgeFunctionClient, session.cisEdgeFunctionErr =
		cisedgefunctionv1.NewEdgeFunctionsApiV1(cisEdgeFunctionOpt)
	if session.cisEdgeFunctionErr != nil {
		session.cisEdgeFunctionErr =
			fmt.Errorf("Error occured while configuring CIS Edge Function service: %s",
				session.cisEdgeFunctionErr)
	}
	if session.cisEdgeFunctionClient != nil && session.cisEdgeFunctionClient.Service != nil {
		session.cisEdgeFunctionClient.Service.EnableRetries(c.RetryCount, c.RetryDelay)
	}

	// IBM Network CIS SSL certificate
	cisSSLOpt := &cissslv1.SslCertificateApiV1Options{
		URL:            cisEndPoint,
		Crn:            core.StringPtr(""),
		ZoneIdentifier: core.StringPtr(""),
		Authenticator:  authenticator,
	}

	session.cisSSLClient, session.cisSSLErr = cissslv1.NewSslCertificateApiV1(cisSSLOpt)
	if session.cisSSLErr != nil {
		session.cisSSLErr =
			fmt.Errorf("Error occured while configuring CIS SSL certificate service: %s",
				session.cisSSLErr)
	}
	if session.cisSSLClient != nil && session.cisSSLClient.Service != nil {
		session.cisSSLClient.Service.EnableRetries(c.RetryCount, c.RetryDelay)
	}

	// IBM Network CIS WAF Package
	cisWAFPackageOpt := &ciswafpackagev1.WafRulePackagesApiV1Options{
		URL:           cisEndPoint,
		Crn:           core.StringPtr(""),
		ZoneID:        core.StringPtr(""),
		Authenticator: authenticator,
	}
	session.cisWAFPackageClient, session.cisWAFPackageErr =
		ciswafpackagev1.NewWafRulePackagesApiV1(cisWAFPackageOpt)
	if session.cisWAFPackageErr != nil {
		session.cisWAFPackageErr =
			fmt.Errorf("Error occured while configuration CIS WAF Package service: %s",
				session.cisWAFPackageErr)
	}
	if session.cisWAFPackageClient != nil && session.cisWAFPackageClient.Service != nil {
		session.cisWAFPackageClient.Service.EnableRetries(c.RetryCount, c.RetryDelay)
	}

	// IBM Network CIS Domain settings
	cisDomainSettingsOpt := &cisdomainsettingsv1.ZonesSettingsV1Options{
		URL:            cisEndPoint,
		Crn:            core.StringPtr(""),
		ZoneIdentifier: core.StringPtr(""),
		Authenticator:  authenticator,
	}
	session.cisDomainSettingsClient, session.cisDomainSettingsErr =
		cisdomainsettingsv1.NewZonesSettingsV1(cisDomainSettingsOpt)
	if session.cisDomainSettingsErr != nil {
		session.cisDomainSettingsErr =
			fmt.Errorf("Error occured while configuring CIS Domain Settings service: %s",
				session.cisDomainSettingsErr)
	}
	if session.cisDomainSettingsClient != nil && session.cisDomainSettingsClient.Service != nil {
		session.cisDomainSettingsClient.Service.EnableRetries(c.RetryCount, c.RetryDelay)
	}

	// IBM Network CIS Routing
	cisRoutingOpt := &cisroutingv1.RoutingV1Options{
		URL:            cisEndPoint,
		Crn:            core.StringPtr(""),
		ZoneIdentifier: core.StringPtr(""),
		Authenticator:  authenticator,
	}
	session.cisRoutingClient, session.cisRoutingErr =
		cisroutingv1.NewRoutingV1(cisRoutingOpt)
	if session.cisRoutingErr != nil {
		session.cisRoutingErr =
			fmt.Errorf("Error occured while configuring CIS Routing service: %s",
				session.cisRoutingErr)
	}
	if session.cisRoutingClient != nil && session.cisRoutingClient.Service != nil {
		session.cisRoutingClient.Service.EnableRetries(c.RetryCount, c.RetryDelay)
	}

	// IBM Network CIS WAF Group
	cisWAFGroupOpt := &ciswafgroupv1.WafRuleGroupsApiV1Options{
		URL:           cisEndPoint,
		Crn:           core.StringPtr(""),
		ZoneID:        core.StringPtr(""),
		Authenticator: authenticator,
	}
	session.cisWAFGroupClient, session.cisWAFGroupErr =
		ciswafgroupv1.NewWafRuleGroupsApiV1(cisWAFGroupOpt)
	if session.cisWAFGroupErr != nil {
		session.cisWAFGroupErr =
			fmt.Errorf("Error occured while configuring CIS WAF Group service: %s",
				session.cisWAFGroupErr)
	}
	if session.cisWAFGroupClient != nil && session.cisWAFGroupClient.Service != nil {
		session.cisWAFGroupClient.Service.EnableRetries(c.RetryCount, c.RetryDelay)
	}

	// IBM Network CIS Cache service
	cisCacheOpt := &ciscachev1.CachingApiV1Options{
		URL:           cisEndPoint,
		Crn:           core.StringPtr(""),
		ZoneID:        core.StringPtr(""),
		Authenticator: authenticator,
	}
	session.cisCacheClient, session.cisCacheErr =
		ciscachev1.NewCachingApiV1(cisCacheOpt)
	if session.cisCacheErr != nil {
		session.cisCacheErr =
			fmt.Errorf("Error occured while configuring CIS Caching service: %s",
				session.cisCacheErr)
	}
	if session.cisCacheClient != nil && session.cisCacheClient.Service != nil {
		session.cisCacheClient.Service.EnableRetries(c.RetryCount, c.RetryDelay)
	}

	// IBM Network CIS Custom pages service
	cisCustomPageOpt := &ciscustompagev1.CustomPagesV1Options{
		URL:            cisEndPoint,
		Crn:            core.StringPtr(""),
		ZoneIdentifier: core.StringPtr(""),
		Authenticator:  authenticator,
	}

	session.cisCustomPageClient, session.cisCustomPageErr =
		ciscustompagev1.NewCustomPagesV1(cisCustomPageOpt)
	if session.cisCustomPageErr != nil {
		session.cisCustomPageErr =
			fmt.Errorf("Error occured while configuring CIS Custom Pages service: %s",
				session.cisCustomPageErr)
	}
	if session.cisCustomPageClient != nil && session.cisCustomPageClient.Service != nil {
		session.cisCustomPageClient.Service.EnableRetries(c.RetryCount, c.RetryDelay)
	}

	// IBM Network CIS Firewall Access rule
	cisAccessRuleOpt := &cisaccessrulev1.ZoneFirewallAccessRulesV1Options{
		URL:            cisEndPoint,
		Crn:            core.StringPtr(""),
		ZoneIdentifier: core.StringPtr(""),
		Authenticator:  authenticator,
	}
	session.cisAccessRuleClient, session.cisAccessRuleErr =
		cisaccessrulev1.NewZoneFirewallAccessRulesV1(cisAccessRuleOpt)
	if session.cisAccessRuleErr != nil {
		session.cisAccessRuleErr =
			fmt.Errorf("Error occured while configuring CIS Firewall Access Rule service: %s",
				session.cisAccessRuleErr)
	}
	if session.cisAccessRuleClient != nil && session.cisAccessRuleClient.Service != nil {
		session.cisAccessRuleClient.Service.EnableRetries(c.RetryCount, c.RetryDelay)
	}

	// IBM Network CIS Firewall User Agent Blocking rule
	cisUARuleOpt := &cisuarulev1.UserAgentBlockingRulesV1Options{
		URL:            cisEndPoint,
		Crn:            core.StringPtr(""),
		ZoneIdentifier: core.StringPtr(""),
		Authenticator:  authenticator,
	}
	session.cisUARuleClient, session.cisUARuleErr =
		cisuarulev1.NewUserAgentBlockingRulesV1(cisUARuleOpt)
	if session.cisUARuleErr != nil {
		session.cisUARuleErr =
			fmt.Errorf("Error occured while configuring CIS Firewall User Agent Blocking Rule service: %s",
				session.cisUARuleErr)
	}
	if session.cisUARuleClient != nil && session.cisUARuleClient.Service != nil {
		session.cisUARuleClient.Service.EnableRetries(c.RetryCount, c.RetryDelay)
	}

	// IBM Network CIS Firewall Lockdown rule
	cisLockdownOpt := &cislockdownv1.ZoneLockdownV1Options{
		URL:            cisEndPoint,
		Crn:            core.StringPtr(""),
		ZoneIdentifier: core.StringPtr(""),
		Authenticator:  authenticator,
	}
	session.cisLockdownClient, session.cisLockdownErr =
		cislockdownv1.NewZoneLockdownV1(cisLockdownOpt)
	if session.cisLockdownErr != nil {
		session.cisLockdownErr =
			fmt.Errorf("Error occured while configuring CIS Firewall Lockdown Rule service: %s",
				session.cisLockdownErr)
	}
	if session.cisLockdownClient != nil && session.cisLockdownClient.Service != nil {
		session.cisLockdownClient.Service.EnableRetries(c.RetryCount, c.RetryDelay)
	}

	// IBM Network CIS Range Application rule
	cisRangeAppOpt := &cisrangeappv1.RangeApplicationsV1Options{
		URL:            cisEndPoint,
		Crn:            core.StringPtr(""),
		ZoneIdentifier: core.StringPtr(""),
		Authenticator:  authenticator,
	}
	session.cisRangeAppClient, session.cisRangeAppErr =
		cisrangeappv1.NewRangeApplicationsV1(cisRangeAppOpt)
	if session.cisRangeAppErr != nil {
		session.cisRangeAppErr =
			fmt.Errorf("Error occured while configuring CIS Range Application rule service: %s",
				session.cisRangeAppErr)
	}
	if session.cisRangeAppClient != nil && session.cisRangeAppClient.Service != nil {
		session.cisRangeAppClient.Service.EnableRetries(c.RetryCount, c.RetryDelay)
	}

	// IBM Network CIS WAF Rule Service
	cisWAFRuleOpt := &ciswafrulev1.WafRulesApiV1Options{
		URL:           cisEndPoint,
		Crn:           core.StringPtr(""),
		ZoneID:        core.StringPtr(""),
		Authenticator: authenticator,
	}
	session.cisWAFRuleClient, session.cisWAFRuleErr =
		ciswafrulev1.NewWafRulesApiV1(cisWAFRuleOpt)
	if session.cisWAFRuleErr != nil {
		session.cisWAFRuleErr = fmt.Errorf(
			"Error occured while configuring CIS WAF Rules service: %s",
			session.cisWAFRuleErr)
	}
	if session.cisWAFRuleClient != nil && session.cisWAFRuleClient.Service != nil {
		session.cisWAFRuleClient.Service.EnableRetries(c.RetryCount, c.RetryDelay)
	}

	// IBM Network CIS Filters
	cisFiltersOpt := &cisfiltersv1.FiltersV1Options{
		URL:           cisEndPoint,
		Authenticator: authenticator,
	}
	session.cisFiltersClient, session.cisFiltersErr = cisfiltersv1.NewFiltersV1(cisFiltersOpt)
	if session.cisFiltersErr != nil {
		session.cisFiltersErr =
			fmt.Errorf("Error occured while configuring CIS Filters : %s",
				session.cisFiltersErr)
	}
	if session.cisFiltersClient != nil && session.cisFiltersClient.Service != nil {
		session.cisFiltersClient.Service.EnableRetries(c.RetryCount, c.RetryDelay)
	}

	// iamIdenityURL := fmt.Sprintf("https://%s.iam.cloud.ibm.com/v1", c.Region)
	iamURL := iamidentity.DefaultServiceURL
	if c.Visibility == "private" || c.Visibility == "public-and-private" {
		if c.Region == "us-south" || c.Region == "us-east" {
			iamURL = contructEndpoint(fmt.Sprintf("private.%s.iam", c.Region), cloudEndpoint)
		} else {
			iamURL = contructEndpoint("private.iam", cloudEndpoint)
		}
	}
	iamIdentityOptions := &iamidentity.IamIdentityV1Options{
		Authenticator: authenticator,
		URL:           envFallBack([]string{"IBMCLOUD_IAM_API_ENDPOINT"}, iamURL),
	}
	iamIdentityClient, err := iamidentity.NewIamIdentityV1(iamIdentityOptions)
	if err != nil {
		session.iamIdentityErr = fmt.Errorf("Error occured while configuring IAM Identity service: %q", err)
	}
	if iamIdentityClient != nil && iamIdentityClient.Service != nil {
		iamIdentityClient.Service.EnableRetries(c.RetryCount, c.RetryDelay)
	}
	session.iamIdentityAPI = iamIdentityClient

	iamPolicyManagementURL := iampolicymanagement.DefaultServiceURL
	if c.Visibility == "private" || c.Visibility == "public-and-private" {
		if c.Region == "us-south" || c.Region == "us-east" {
			iamPolicyManagementURL = contructEndpoint(fmt.Sprintf("private.%s.iam", c.Region), cloudEndpoint)
		} else {
			iamPolicyManagementURL = contructEndpoint("private.iam", cloudEndpoint)
		}
	}
	iamPolicyManagementOptions := &iampolicymanagement.IamPolicyManagementV1Options{
		Authenticator: authenticator,
		URL:           envFallBack([]string{"IBMCLOUD_IAM_API_ENDPOINT"}, iamPolicyManagementURL),
	}
	iamPolicyManagementClient, err := iampolicymanagement.NewIamPolicyManagementV1(iamPolicyManagementOptions)
	if err != nil {
		session.iamPolicyManagementErr = fmt.Errorf("Error occured while configuring IAM Policy Management service: %q", err)
	}
	if iamPolicyManagementClient != nil && iamPolicyManagementClient.Service != nil {
		iamPolicyManagementClient.Service.EnableRetries(c.RetryCount, c.RetryDelay)
	}
	session.iamPolicyManagementAPI = iamPolicyManagementClient

	rmURL := resourcemanager.DefaultServiceURL
	if c.Visibility == "private" {
		if c.Region == "us-south" || c.Region == "us-east" {
			rmURL = contructEndpoint(fmt.Sprintf("private.%s.resource-controller", c.Region), fmt.Sprintf("%s/v2", cloudEndpoint))
		} else {
			fmt.Println("Private Endpint supports only us-south and us-east region specific endpoint")
			rmURL = contructEndpoint("private.us-south.resource-controller", fmt.Sprintf("%s/v2", cloudEndpoint))
		}
	}
	if c.Visibility == "public-and-private" {
		if c.Region == "us-south" || c.Region == "us-east" {
			rmURL = contructEndpoint(fmt.Sprintf("private.%s.resource-controller", c.Region), fmt.Sprintf("%s/v2", cloudEndpoint))
		} else {
			rmURL = resourcemanager.DefaultServiceURL
		}
	}
	resourceManagerOptions := &resourcemanager.ResourceManagerV2Options{
		Authenticator: authenticator,
		URL:           envFallBack([]string{"IBMCLOUD_RESOURCE_MANAGEMENT_API_ENDPOINT"}, rmURL),
	}
	resourceManagerClient, err := resourcemanager.NewResourceManagerV2(resourceManagerOptions)
	if err != nil {
		session.resourceManagerErr = fmt.Errorf("Error occured while configuring Resource Manager service: %q", err)
	}
	if resourceManagerClient != nil {
		resourceManagerClient.EnableRetries(c.RetryCount, c.RetryDelay)
	}
	session.resourceManagerAPI = resourceManagerClient

	ibmCloudShellClientOptions := &ibmcloudshellv1.IBMCloudShellV1Options{
		Authenticator: authenticator,
	}
	session.ibmCloudShellClient, err = ibmcloudshellv1.NewIBMCloudShellV1(ibmCloudShellClientOptions)
	if err == nil {
		session.ibmCloudShellClient.Service.EnableRetries(c.RetryCount, c.RetryDelay)
		session.ibmCloudShellClient.SetDefaultHeaders(gohttp.Header{
			"X-Original-User-Agent": {fmt.Sprintf("terraform-provider-ibm/%s", version.Version)},
		})
	} else {
		session.ibmCloudShellClientErr = fmt.Errorf("Error occurred while configuring IBM Cloud Shell service: %q", err)
	}

	enterpriseURL := enterprisemanagementv1.DefaultServiceURL
	if c.Visibility == "private" {
		if c.Region == "us-south" || c.Region == "us-east" || c.Region == "eu-fr" {
			enterpriseURL = contructEndpoint(fmt.Sprintf("private.%s.enterprise", c.Region), fmt.Sprintf("%s/v1", cloudEndpoint))
		} else {
			fmt.Println("Private Endpint supports only us-south and us-east region specific endpoint")
			enterpriseURL = contructEndpoint("private.us-south.enterprise", fmt.Sprintf("%s/v1", cloudEndpoint))
		}
	}
	if c.Visibility == "public-and-private" {
		if c.Region == "us-south" || c.Region == "us-east" || c.Region == "eu-fr" {
			enterpriseURL = contructEndpoint(fmt.Sprintf("private.%s.enterprise", c.Region),
				fmt.Sprintf("%s/v1", cloudEndpoint))
		} else {
			enterpriseURL = enterprisemanagementv1.DefaultServiceURL
		}
	}
	enterpriseManagementClientOptions := &enterprisemanagementv1.EnterpriseManagementV1Options{
		Authenticator: authenticator,
		URL:           envFallBack([]string{"IBMCLOUD_ENTERPRISE_API_ENDPOINT"}, enterpriseURL),
	}
	enterpriseManagementClient, err := enterprisemanagementv1.NewEnterpriseManagementV1(enterpriseManagementClientOptions)
	if err == nil {
		enterpriseManagementClient.EnableRetries(c.RetryCount, c.RetryDelay)
	} else {
		session.enterpriseManagementClientErr = fmt.Errorf("Error occurred while configuring IBM Cloud Enterprise Management API service: %q", err)
	}
	session.enterpriseManagementClient = enterpriseManagementClient

	// resource controller API
	rcURL := resourcecontroller.DefaultServiceURL
	if c.Visibility == "private" {
		if c.Region == "us-south" || c.Region == "us-east" {
			rcURL = contructEndpoint(fmt.Sprintf("private.%s.resource-controller", c.Region), cloudEndpoint)
		} else {
			fmt.Println("Private Endpint supports only us-south and us-east region specific endpoint")
			rcURL = contructEndpoint("private.us-south.resource-controller", cloudEndpoint)
		}
	}
	if c.Visibility == "public-and-private" {
		if c.Region == "us-south" || c.Region == "us-east" {
			rcURL = contructEndpoint(fmt.Sprintf("private.%s.resource-controller", c.Region), cloudEndpoint)
		} else {
			rcURL = resourcecontroller.DefaultServiceURL
		}
	}
	resourceControllerOptions := &resourcecontroller.ResourceControllerV2Options{
		Authenticator: authenticator,
		URL:           envFallBack([]string{"IBMCLOUD_RESOURCE_CONTROLLER_API_ENDPOINT"}, rcURL),
	}
	resourceControllerClient, err := resourcecontroller.NewResourceControllerV2(resourceControllerOptions)
	if err != nil {
		session.resourceControllerErr = fmt.Errorf("Error occured while configuring Resource Controller service: %q", err)
	}
	if resourceControllerClient != nil {
		resourceControllerClient.EnableRetries(c.RetryCount, c.RetryDelay)
	}
	session.resourceControllerAPI = resourceControllerClient
	// var authenticator2 *core.BearerTokenAuthenticator
	// Construct an "options" struct for creating the service client.
	secretsManagerClientOptions := &secretsmanagerv1.SecretsManagerV1Options{
		Authenticator: authenticator,
	}

	/// Construct the service client.
	session.secretsManagerClient, err = secretsmanagerv1.NewSecretsManagerV1(secretsManagerClientOptions)
	if err == nil {
		// Enable retries for API calls
		session.secretsManagerClient.Service.EnableRetries(c.RetryCount, c.RetryDelay)
		// Add custom header for analytics
		session.secretsManagerClient.SetDefaultHeaders(gohttp.Header{
			"X-Original-User-Agent": {fmt.Sprintf("terraform-provider-ibm/%s", version.Version)},
		})
	} else {
		session.secretsManagerClientErr = fmt.Errorf("Error occurred while configuring IBM Cloud Secrets Manager API service: %q", err)
	}

	containerEndpoint := kubernetesserviceapiv1.DefaultServiceURL
	if c.Visibility == "private" || c.Visibility == "public-and-private" {
		containerEndpoint = contructEndpoint(fmt.Sprintf("private.%s.containers", c.Region), fmt.Sprintf("%s/global", cloudEndpoint))
	}

	kubernetesServiceV1Options := &kubernetesserviceapiv1.KubernetesServiceApiV1Options{
		URL:           envFallBack([]string{"IBMCLOUD_SATELLITE_API_ENDPOINT"}, containerEndpoint),
		Authenticator: authenticator,
	}

	session.satelliteClient, err = kubernetesserviceapiv1.NewKubernetesServiceApiV1(kubernetesServiceV1Options)
	if err != nil {
		session.satelliteClientErr = fmt.Errorf("Error occured while configuring satellite client: %q", err)
	}
	// Enable retries for API calls
	session.satelliteClient.Service.EnableRetries(c.RetryCount, c.RetryDelay)

	// Construct an "options" struct for creating the service client.
	satelliteLinkEndpoint := satellitelinkv1.DefaultServiceURL
	if c.Visibility == "private" || c.Visibility == "public-and-private" {
		satelliteLinkEndpoint = contructEndpoint("private.api.link.satellite", cloudEndpoint)
	}

	satelliteLinkClientOptions := &satellitelinkv1.SatelliteLinkV1Options{
		URL:           envFallBack([]string{"IBMCLOUD_SATELLITE_LINK_API_ENDPOINT"}, satelliteLinkEndpoint),
		Authenticator: authenticator,
	}

	session.satelliteLinkClient, err = satellitelinkv1.NewSatelliteLinkV1(satelliteLinkClientOptions)
	if err == nil {
		// Enable retries for API calls
		session.satelliteLinkClient.Service.EnableRetries(c.RetryCount, c.RetryDelay)
		// Add custom header for analytics
		session.satelliteLinkClient.SetDefaultHeaders(gohttp.Header{
			"X-Original-User-Agent": {fmt.Sprintf("terraform-provider-ibm/%s", version.Version)},
		})
	} else {
		session.satelliteLinkClientErr = fmt.Errorf("Error occurred while configuring Satellite Link service: %q", err)
	}

	return session, nil
}

// CreateVersionDate requires mandatory version attribute. Any date from 2019-12-13 up to the currentdate may be provided. Specify the current date to request the latest version.
func CreateVersionDate() *string {
	version := time.Now().Format("2006-01-02")
	return &version
}

func newSession(c *Config) (*Session, error) {
	ibmSession := &Session{}

	softlayerSession := &slsession.Session{
		Endpoint:  c.SoftLayerEndpointURL,
		Timeout:   c.SoftLayerTimeout,
		UserName:  c.SoftLayerUserName,
		APIKey:    c.SoftLayerAPIKey,
		Debug:     os.Getenv("TF_LOG") != "",
		Retries:   c.RetryCount,
		RetryWait: c.RetryDelay,
	}

	if c.IAMToken != "" {
		log.Println("Configuring SoftLayer Session with token")
		softlayerSession.IAMToken = c.IAMToken
		softlayerSession.IAMRefreshToken = c.IAMRefreshToken
	}
	if c.SoftLayerAPIKey != "" && c.SoftLayerUserName != "" {
		log.Println("Configuring SoftLayer Session with API key")
		softlayerSession.APIKey = c.SoftLayerAPIKey
		softlayerSession.UserName = c.SoftLayerUserName
	}
	softlayerSession.AppendUserAgent(fmt.Sprintf("terraform-provider-ibm/%s", version.Version))
	ibmSession.SoftLayerSession = softlayerSession

	if (c.IAMToken != "" && c.IAMRefreshToken == "") || (c.IAMToken == "" && c.IAMRefreshToken != "") {
		return nil, fmt.Errorf("iam_token and iam_refresh_token must be provided")
	}

	if c.IAMToken != "" && c.IAMRefreshToken != "" {
		log.Println("Configuring IBM Cloud Session with token")
		var sess *bxsession.Session
		bmxConfig := &bluemix.Config{
			IAMAccessToken:  c.IAMToken,
			IAMRefreshToken: c.IAMRefreshToken,
			//Comment out debug mode for v0.12
			//Debug:         os.Getenv("TF_LOG") != "",
			HTTPTimeout:   c.BluemixTimeout,
			Region:        c.Region,
			ResourceGroup: c.ResourceGroup,
			RetryDelay:    &c.RetryDelay,
			MaxRetries:    &c.RetryCount,
			Visibility:    c.Visibility,
		}
		sess, err := bxsession.New(bmxConfig)
		if err != nil {
			return nil, err
		}
		ibmSession.BluemixSession = sess
	}

	if c.BluemixAPIKey != "" {
		log.Println("Configuring IBM Cloud Session with API key")
		var sess *bxsession.Session
		bmxConfig := &bluemix.Config{
			BluemixAPIKey: c.BluemixAPIKey,
			//Comment out debug mode for v0.12
			//Debug:         os.Getenv("TF_LOG") != "",
			HTTPTimeout:   c.BluemixTimeout,
			Region:        c.Region,
			ResourceGroup: c.ResourceGroup,
			RetryDelay:    &c.RetryDelay,
			MaxRetries:    &c.RetryCount,
			Visibility:    c.Visibility,
			//PowerServiceInstance: c.PowerServiceInstance,
		}
		sess, err := bxsession.New(bmxConfig)
		if err != nil {
			return nil, err
		}
		ibmSession.BluemixSession = sess
	}

	return ibmSession, nil
}

func authenticateAPIKey(sess *bxsession.Session) error {
	config := sess.Config
	tokenRefresher, err := authentication.NewIAMAuthRepository(config, &rest.Client{
		DefaultHeader: gohttp.Header{
			"User-Agent": []string{http.UserAgent()},
		},
	})
	if err != nil {
		return err
	}
	return tokenRefresher.AuthenticateAPIKey(config.BluemixAPIKey)
}

func authenticateCF(sess *bxsession.Session) error {
	config := sess.Config
	tokenRefresher, err := authentication.NewUAARepository(config, &rest.Client{
		DefaultHeader: gohttp.Header{
			"User-Agent": []string{http.UserAgent()},
		},
	})
	if err != nil {
		return err
	}
	return tokenRefresher.AuthenticateAPIKey(config.BluemixAPIKey)
}

func fetchUserDetails(sess *bxsession.Session, retries int, retryDelay time.Duration) (*UserConfig, error) {
	config := sess.Config
	user := UserConfig{}
	var bluemixToken string

	if strings.HasPrefix(config.IAMAccessToken, "Bearer") {
		bluemixToken = config.IAMAccessToken[7:len(config.IAMAccessToken)]
	} else {
		bluemixToken = config.IAMAccessToken
	}

	token, err := jwt.Parse(bluemixToken, func(token *jwt.Token) (interface{}, error) {
		return "", nil
	})
	//TODO validate with key
	if err != nil && !strings.Contains(err.Error(), "key is of invalid type") {
		if retries > 0 {
			if config.BluemixAPIKey != "" {
				time.Sleep(retryDelay)
				log.Printf("Retrying authentication for user details %d", retries)
				_ = authenticateAPIKey(sess)
				return fetchUserDetails(sess, retries-1, retryDelay)
			}
		}
		return &user, err
	}
	claims := token.Claims.(jwt.MapClaims)
	if email, ok := claims["email"]; ok {
		user.userEmail = email.(string)
	}
	user.userID = claims["id"].(string)
	user.userAccount = claims["account"].(map[string]interface{})["bss"].(string)
	iss := claims["iss"].(string)
	if strings.Contains(iss, "https://iam.cloud.ibm.com") {
		user.cloudName = "bluemix"
	} else {
		user.cloudName = "staging"
	}
	user.cloudType = "public"

	user.generation = 2
	return &user, nil
}

func refreshToken(sess *bxsession.Session) error {
	config := sess.Config
	tokenRefresher, err := authentication.NewIAMAuthRepository(config, &rest.Client{
		DefaultHeader: gohttp.Header{
			"User-Agent": []string{http.UserAgent()},
		},
	})
	if err != nil {
		return err
	}
	_, err = tokenRefresher.RefreshToken()
	return err
}

func envFallBack(envs []string, defaultValue string) string {
	for _, k := range envs {
		if v := os.Getenv(k); v != "" {
			return v
		}
	}
	return defaultValue
}

// DefaultTransport ...
func DefaultTransport() gohttp.RoundTripper {
	transport := &gohttp.Transport{
		Proxy:               gohttp.ProxyFromEnvironment,
		DisableKeepAlives:   true,
		MaxIdleConnsPerHost: -1,
		TLSClientConfig: &tls.Config{
			InsecureSkipVerify: false,
		},
	}
	return transport
}

func isRetryable(err error) bool {
	if bmErr, ok := err.(bmxerror.RequestFailure); ok {
		switch bmErr.StatusCode() {
		case 408, 504, 599, 429, 500, 502, 520, 503:
			return true
		}
	}

	if netErr, ok := err.(net.Error); ok && netErr.Timeout() {
		return true
	}

	if netErr, ok := err.(*net.OpError); ok && netErr.Timeout() {
		return true
	}

	if netErr, ok := err.(net.UnknownNetworkError); ok && netErr.Timeout() {
		return true
	}

	return false
}

func contructEndpoint(subdomain, domain string) string {
	endpoint := fmt.Sprintf("https://%s.%s", subdomain, domain)
	return endpoint
}<|MERGE_RESOLUTION|>--- conflicted
+++ resolved
@@ -307,15 +307,9 @@
 	iamUUMConfigErrV2  error
 	iamUUMServiceAPIV2 iamuumv2.IAMUUMServiceAPIv2
 
-<<<<<<< HEAD
-	iamConfigErr  error
-	iamServiceAPI iamv1.IAMServiceAPI
-
 	ibmCloudShellClient    *ibmcloudshellv1.IBMCloudShellV1
 	ibmCloudShellClientErr error
 
-=======
->>>>>>> 409cca06
 	userManagementErr error
 	userManagementAPI usermanagementv2.UserManagementAPI
 
