// Copyright IBM Corp. 2017, 2021 All Rights Reserved.
// Licensed under the Mozilla Public License v2.0

package ibm

import (
	"crypto/tls"
	"errors"
	"fmt"
	"log"
	"net"
	gohttp "net/http"
	"os"
	"strings"
	"time"

	// Added code for the Power Colo Offering

	apigateway "github.com/IBM/apigateway-go-sdk"
	"github.com/IBM/appconfiguration-go-admin-sdk/appconfigurationv1"
	"github.com/IBM/container-registry-go-sdk/containerregistryv1"
	"github.com/IBM/go-sdk-core/v4/core"
	cosconfig "github.com/IBM/ibm-cos-sdk-go-config/resourceconfigurationv1"
	kp "github.com/IBM/keyprotect-go-client"
	ciscachev1 "github.com/IBM/networking-go-sdk/cachingapiv1"
	cisipv1 "github.com/IBM/networking-go-sdk/cisipapiv1"
	ciscustompagev1 "github.com/IBM/networking-go-sdk/custompagesv1"
	dlProviderV2 "github.com/IBM/networking-go-sdk/directlinkproviderv2"
	dl "github.com/IBM/networking-go-sdk/directlinkv1"
	cisdnsbulkv1 "github.com/IBM/networking-go-sdk/dnsrecordbulkv1"
	cisdnsrecordsv1 "github.com/IBM/networking-go-sdk/dnsrecordsv1"
	dns "github.com/IBM/networking-go-sdk/dnssvcsv1"
	cisedgefunctionv1 "github.com/IBM/networking-go-sdk/edgefunctionsapiv1"
	cisfiltersv1 "github.com/IBM/networking-go-sdk/filtersv1"
	cisglbhealthcheckv1 "github.com/IBM/networking-go-sdk/globalloadbalancermonitorv1"
	cisglbpoolv0 "github.com/IBM/networking-go-sdk/globalloadbalancerpoolsv0"
	cisglbv1 "github.com/IBM/networking-go-sdk/globalloadbalancerv1"
	cispagerulev1 "github.com/IBM/networking-go-sdk/pageruleapiv1"
	cisrangeappv1 "github.com/IBM/networking-go-sdk/rangeapplicationsv1"
	cisroutingv1 "github.com/IBM/networking-go-sdk/routingv1"
	cissslv1 "github.com/IBM/networking-go-sdk/sslcertificateapiv1"
	tg "github.com/IBM/networking-go-sdk/transitgatewayapisv1"
	cisuarulev1 "github.com/IBM/networking-go-sdk/useragentblockingrulesv1"
	ciswafgroupv1 "github.com/IBM/networking-go-sdk/wafrulegroupsapiv1"
	ciswafpackagev1 "github.com/IBM/networking-go-sdk/wafrulepackagesapiv1"
	ciswafrulev1 "github.com/IBM/networking-go-sdk/wafrulesapiv1"
	cisaccessrulev1 "github.com/IBM/networking-go-sdk/zonefirewallaccessrulesv1"
	cislockdownv1 "github.com/IBM/networking-go-sdk/zonelockdownv1"
	cisratelimitv1 "github.com/IBM/networking-go-sdk/zoneratelimitsv1"
	cisdomainsettingsv1 "github.com/IBM/networking-go-sdk/zonessettingsv1"
	ciszonesv1 "github.com/IBM/networking-go-sdk/zonesv1"
	"github.com/IBM/platform-services-go-sdk/catalogmanagementv1"
	"github.com/IBM/platform-services-go-sdk/enterprisemanagementv1"
	"github.com/IBM/platform-services-go-sdk/globaltaggingv1"
	iamidentity "github.com/IBM/platform-services-go-sdk/iamidentityv1"
	iampolicymanagement "github.com/IBM/platform-services-go-sdk/iampolicymanagementv1"
	resourcecontroller "github.com/IBM/platform-services-go-sdk/resourcecontrollerv2"
	resourcemanager "github.com/IBM/platform-services-go-sdk/resourcemanagerv2"
	"github.com/IBM/push-notifications-go-sdk/pushservicev1"
	schematicsv1 "github.com/IBM/schematics-go-sdk/schematicsv1"
	"github.com/IBM/secrets-manager-go-sdk/secretsmanagerv1"
	vpcclassic "github.com/IBM/vpc-go-sdk/vpcclassicv1"
	vpc "github.com/IBM/vpc-go-sdk/vpcv1"
	"github.com/apache/openwhisk-client-go/whisk"
	jwt "github.com/dgrijalva/jwt-go"
	slsession "github.com/softlayer/softlayer-go/session"
	"github.ibm.com/ibmcloud/kubernetesservice-go-sdk/kubernetesserviceapiv1"

	bluemix "github.com/IBM-Cloud/bluemix-go"
	"github.com/IBM-Cloud/bluemix-go/api/account/accountv1"
	"github.com/IBM-Cloud/bluemix-go/api/account/accountv2"
	"github.com/IBM-Cloud/bluemix-go/api/certificatemanager"
	"github.com/IBM-Cloud/bluemix-go/api/cis/cisv1"
	"github.com/IBM-Cloud/bluemix-go/api/container/containerv1"
	"github.com/IBM-Cloud/bluemix-go/api/container/containerv2"
	"github.com/IBM-Cloud/bluemix-go/api/functions"
	"github.com/IBM-Cloud/bluemix-go/api/globalsearch/globalsearchv2"
	"github.com/IBM-Cloud/bluemix-go/api/globaltagging/globaltaggingv3"
	"github.com/IBM-Cloud/bluemix-go/api/hpcs"
	"github.com/IBM-Cloud/bluemix-go/api/iam/iamv1"
	"github.com/IBM-Cloud/bluemix-go/api/iamuum/iamuumv2"
	"github.com/IBM-Cloud/bluemix-go/api/icd/icdv4"
	"github.com/IBM-Cloud/bluemix-go/api/mccp/mccpv2"
	"github.com/IBM-Cloud/bluemix-go/api/resource/resourcev1/catalog"
	"github.com/IBM-Cloud/bluemix-go/api/resource/resourcev1/controller"
	"github.com/IBM-Cloud/bluemix-go/api/resource/resourcev2/controllerv2"
	"github.com/IBM-Cloud/bluemix-go/api/resource/resourcev2/managementv2"
	"github.com/IBM-Cloud/bluemix-go/api/usermanagement/usermanagementv2"
	"github.com/IBM-Cloud/bluemix-go/authentication"
	"github.com/IBM-Cloud/bluemix-go/bmxerror"
	"github.com/IBM-Cloud/bluemix-go/http"
	"github.com/IBM-Cloud/bluemix-go/rest"
	bxsession "github.com/IBM-Cloud/bluemix-go/session"
	ibmpisession "github.com/IBM-Cloud/power-go-client/ibmpisession"
	"github.com/IBM-Cloud/terraform-provider-ibm/version"
)

// RetryAPIDelay - retry api delay
const RetryAPIDelay = 5 * time.Second

//BluemixRegion ...
var BluemixRegion string

var (
	errEmptySoftLayerCredentials = errors.New("iaas_classic_username and iaas_classic_api_key must be provided. Please see the documentation on how to configure them")
	errEmptyBluemixCredentials   = errors.New("ibmcloud_api_key or bluemix_api_key or iam_token and iam_refresh_token must be provided. Please see the documentation on how to configure it")
)

//UserConfig ...
type UserConfig struct {
	userID      string
	userEmail   string
	userAccount string
	cloudName   string `default:"bluemix"`
	cloudType   string `default:"public"`
	generation  int    `default:"2"`
}

//Config stores user provider input
type Config struct {
	//BluemixAPIKey is the Bluemix api key
	BluemixAPIKey string
	//Bluemix region
	Region string
	//Resource group id
	ResourceGroup string
	//Bluemix API timeout
	BluemixTimeout time.Duration

	//Softlayer end point url
	SoftLayerEndpointURL string

	//Softlayer API timeout
	SoftLayerTimeout time.Duration

	// Softlayer User Name
	SoftLayerUserName string

	// Softlayer API Key
	SoftLayerAPIKey string

	//Retry Count for API calls
	//Unexposed in the schema at this point as they are used only during session creation for a few calls
	//When sdk implements it we an expose them for expected behaviour
	//https://github.com/softlayer/softlayer-go/issues/41
	RetryCount int
	//Constant Retry Delay for API calls
	RetryDelay time.Duration

	// FunctionNameSpace ...
	FunctionNameSpace string

	//Riaas End point
	RiaasEndPoint string

	//Generation
	Generation int

	//IAM Token
	IAMToken string

	//IAM Refresh Token
	IAMRefreshToken string

	// PowerService Instance
	PowerServiceInstance string

	// Zone
	Zone       string
	Visibility string
}

//Session stores the information required for communication with the SoftLayer and Bluemix API
type Session struct {
	// SoftLayerSesssion is the the SoftLayer session used to connect to the SoftLayer API
	SoftLayerSession *slsession.Session

	// BluemixSession is the the Bluemix session used to connect to the Bluemix API
	BluemixSession *bxsession.Session
}

// ClientSession ...
type ClientSession interface {
	BluemixSession() (*bxsession.Session, error)
	BluemixAcccountAPI() (accountv2.AccountServiceAPI, error)
	BluemixAcccountv1API() (accountv1.AccountServiceAPI, error)
	BluemixUserDetails() (*UserConfig, error)
	ContainerAPI() (containerv1.ContainerServiceAPI, error)
	VpcContainerAPI() (containerv2.ContainerServiceAPI, error)
	ContainerRegistryV1() (*containerregistryv1.ContainerRegistryV1, error)
	CisAPI() (cisv1.CisServiceAPI, error)
	FunctionClient() (*whisk.Client, error)
	GlobalSearchAPI() (globalsearchv2.GlobalSearchServiceAPI, error)
	GlobalTaggingAPI() (globaltaggingv3.GlobalTaggingServiceAPI, error)
	GlobalTaggingAPIv1() (globaltaggingv1.GlobalTaggingV1, error)
	ICDAPI() (icdv4.ICDServiceAPI, error)
	IAMAPI() (iamv1.IAMServiceAPI, error)
	IAMPolicyManagementV1API() (*iampolicymanagement.IamPolicyManagementV1, error)
	IAMUUMAPIV2() (iamuumv2.IAMUUMServiceAPIv2, error)
	MccpAPI() (mccpv2.MccpServiceAPI, error)
	ResourceCatalogAPI() (catalog.ResourceCatalogAPI, error)
	ResourceManagementAPIv2() (managementv2.ResourceManagementAPIv2, error)
	ResourceControllerAPI() (controller.ResourceControllerAPI, error)
	ResourceControllerAPIV2() (controllerv2.ResourceControllerAPIV2, error)
	SoftLayerSession() *slsession.Session
	IBMPISession() (*ibmpisession.IBMPISession, error)
	UserManagementAPI() (usermanagementv2.UserManagementAPI, error)
	PushServiceV1() (*pushservicev1.PushServiceV1, error)
	AppConfigurationV1() (*appconfigurationv1.AppConfigurationV1, error)
	CertificateManagerAPI() (certificatemanager.CertificateManagerServiceAPI, error)
	keyProtectAPI() (*kp.Client, error)
	keyManagementAPI() (*kp.Client, error)
	VpcClassicV1API() (*vpcclassic.VpcClassicV1, error)
	VpcV1API() (*vpc.VpcV1, error)
	APIGateway() (*apigateway.ApiGatewayControllerApiV1, error)
	PrivateDNSClientSession() (*dns.DnsSvcsV1, error)
	CosConfigV1API() (*cosconfig.ResourceConfigurationV1, error)
	DirectlinkV1API() (*dl.DirectLinkV1, error)
	DirectlinkProviderV2API() (*dlProviderV2.DirectLinkProviderV2, error)
	TransitGatewayV1API() (*tg.TransitGatewayApisV1, error)
	HpcsEndpointAPI() (hpcs.HPCSV2, error)
	FunctionIAMNamespaceAPI() (functions.FunctionServiceAPI, error)
	CisZonesV1ClientSession() (*ciszonesv1.ZonesV1, error)
	CisDNSRecordClientSession() (*cisdnsrecordsv1.DnsRecordsV1, error)
	CisDNSRecordBulkClientSession() (*cisdnsbulkv1.DnsRecordBulkV1, error)
	CisGLBClientSession() (*cisglbv1.GlobalLoadBalancerV1, error)
	CisGLBPoolClientSession() (*cisglbpoolv0.GlobalLoadBalancerPoolsV0, error)
	CisGLBHealthCheckClientSession() (*cisglbhealthcheckv1.GlobalLoadBalancerMonitorV1, error)
	CisIPClientSession() (*cisipv1.CisIpApiV1, error)
	CisPageRuleClientSession() (*cispagerulev1.PageRuleApiV1, error)
	CisRLClientSession() (*cisratelimitv1.ZoneRateLimitsV1, error)
	CisEdgeFunctionClientSession() (*cisedgefunctionv1.EdgeFunctionsApiV1, error)
	CisSSLClientSession() (*cissslv1.SslCertificateApiV1, error)
	CisWAFPackageClientSession() (*ciswafpackagev1.WafRulePackagesApiV1, error)
	CisDomainSettingsClientSession() (*cisdomainsettingsv1.ZonesSettingsV1, error)
	CisRoutingClientSession() (*cisroutingv1.RoutingV1, error)
	CisWAFGroupClientSession() (*ciswafgroupv1.WafRuleGroupsApiV1, error)
	CisCacheClientSession() (*ciscachev1.CachingApiV1, error)
	CisCustomPageClientSession() (*ciscustompagev1.CustomPagesV1, error)
	CisAccessRuleClientSession() (*cisaccessrulev1.ZoneFirewallAccessRulesV1, error)
	CisUARuleClientSession() (*cisuarulev1.UserAgentBlockingRulesV1, error)
	CisLockdownClientSession() (*cislockdownv1.ZoneLockdownV1, error)
	CisRangeAppClientSession() (*cisrangeappv1.RangeApplicationsV1, error)
	CisWAFRuleClientSession() (*ciswafrulev1.WafRulesApiV1, error)
	IAMIdentityV1API() (*iamidentity.IamIdentityV1, error)
	ResourceManagerV2API() (*resourcemanager.ResourceManagerV2, error)
	CatalogManagementV1() (*catalogmanagementv1.CatalogManagementV1, error)
	EnterpriseManagementV1() (*enterprisemanagementv1.EnterpriseManagementV1, error)
	ResourceControllerV2API() (*resourcecontroller.ResourceControllerV2, error)
	SecretsManagerV1() (*secretsmanagerv1.SecretsManagerV1, error)
	SchematicsV1() (*schematicsv1.SchematicsV1, error)
	SatelliteClientSession() (*kubernetesserviceapiv1.KubernetesServiceApiV1, error)
	CisFiltersSession() (*cisfiltersv1.FiltersV1, error)
}

type clientSession struct {
	session *Session

	apigatewayErr error
	apigatewayAPI *apigateway.ApiGatewayControllerApiV1

	accountConfigErr     error
	bmxAccountServiceAPI accountv2.AccountServiceAPI

	accountV1ConfigErr     error
	bmxAccountv1ServiceAPI accountv1.AccountServiceAPI

	bmxUserDetails  *UserConfig
	bmxUserFetchErr error

	csConfigErr  error
	csServiceAPI containerv1.ContainerServiceAPI

	csv2ConfigErr  error
	csv2ServiceAPI containerv2.ContainerServiceAPI

	containerRegistryClientErr error
	containerRegistryClient    *containerregistryv1.ContainerRegistryV1

	certManagementErr error
	certManagementAPI certificatemanager.CertificateManagerServiceAPI

	cfConfigErr  error
	cfServiceAPI mccpv2.MccpServiceAPI

	cisConfigErr  error
	cisServiceAPI cisv1.CisServiceAPI

	functionConfigErr error
	functionClient    *whisk.Client

	globalSearchConfigErr  error
	globalSearchServiceAPI globalsearchv2.GlobalSearchServiceAPI

	globalTaggingConfigErr  error
	globalTaggingServiceAPI globaltaggingv3.GlobalTaggingServiceAPI

	globalTaggingConfigErrV1  error
	globalTaggingServiceAPIV1 globaltaggingv1.GlobalTaggingV1

	iamUUMConfigErrV2  error
	iamUUMServiceAPIV2 iamuumv2.IAMUUMServiceAPIv2

	iamConfigErr  error
	iamServiceAPI iamv1.IAMServiceAPI

	userManagementErr error
	userManagementAPI usermanagementv2.UserManagementAPI

	icdConfigErr  error
	icdServiceAPI icdv4.ICDServiceAPI

	resourceControllerConfigErr  error
	resourceControllerServiceAPI controller.ResourceControllerAPI

	resourceControllerConfigErrv2  error
	resourceControllerServiceAPIv2 controllerv2.ResourceControllerAPIV2

	resourceManagementConfigErrv2  error
	resourceManagementServiceAPIv2 managementv2.ResourceManagementAPIv2

	resourceCatalogConfigErr  error
	resourceCatalogServiceAPI catalog.ResourceCatalogAPI

	powerConfigErr error
	ibmpiConfigErr error
	ibmpiSession   *ibmpisession.IBMPISession

	kpErr error
	kpAPI *kp.API

	kmsErr error
	kmsAPI *kp.API

	hpcsEndpointErr error
	hpcsEndpointAPI hpcs.HPCSV2

	pDNSClient *dns.DnsSvcsV1
	pDNSErr    error

	bluemixSessionErr error

	pushServiceClient    *pushservicev1.PushServiceV1
	pushServiceClientErr error

	appConfigurationClient    *appconfigurationv1.AppConfigurationV1
	appConfigurationClientErr error

	vpcClassicErr error
	vpcClassicAPI *vpcclassic.VpcClassicV1

	vpcErr error
	vpcAPI *vpc.VpcV1

	directlinkAPI *dl.DirectLinkV1
	directlinkErr error
	dlProviderAPI *dlProviderV2.DirectLinkProviderV2
	dlProviderErr error

	cosConfigErr error
	cosConfigAPI *cosconfig.ResourceConfigurationV1

	transitgatewayAPI *tg.TransitGatewayApisV1
	transitgatewayErr error

	functionIAMNamespaceAPI functions.FunctionServiceAPI
	functionIAMNamespaceErr error

	// CIS Zones
	cisZonesErr      error
	cisZonesV1Client *ciszonesv1.ZonesV1

	// CIS dns service options
	cisDNSErr           error
	cisDNSRecordsClient *cisdnsrecordsv1.DnsRecordsV1

	// CIS dns bulk service options
	cisDNSBulkErr          error
	cisDNSRecordBulkClient *cisdnsbulkv1.DnsRecordBulkV1

	// CIS Global Load Balancer Pool service options
	cisGLBPoolErr    error
	cisGLBPoolClient *cisglbpoolv0.GlobalLoadBalancerPoolsV0

	// CIS GLB service options
	cisGLBErr    error
	cisGLBClient *cisglbv1.GlobalLoadBalancerV1

	// CIS GLB health check service options
	cisGLBHealthCheckErr    error
	cisGLBHealthCheckClient *cisglbhealthcheckv1.GlobalLoadBalancerMonitorV1

	// CIS IP service options
	cisIPErr    error
	cisIPClient *cisipv1.CisIpApiV1

	// CIS Zone Rate Limits service options
	cisRLErr    error
	cisRLClient *cisratelimitv1.ZoneRateLimitsV1

	// CIS Page Rules service options
	cisPageRuleErr    error
	cisPageRuleClient *cispagerulev1.PageRuleApiV1

	// CIS Edge Functions service options
	cisEdgeFunctionErr    error
	cisEdgeFunctionClient *cisedgefunctionv1.EdgeFunctionsApiV1

	// CIS SSL certificate service options
	cisSSLErr    error
	cisSSLClient *cissslv1.SslCertificateApiV1

	// CIS WAF Package service options
	cisWAFPackageErr    error
	cisWAFPackageClient *ciswafpackagev1.WafRulePackagesApiV1

	// CIS Zone Setting service options
	cisDomainSettingsErr    error
	cisDomainSettingsClient *cisdomainsettingsv1.ZonesSettingsV1

	// CIS Routing service options
	cisRoutingErr    error
	cisRoutingClient *cisroutingv1.RoutingV1

	// CIS WAF Group service options
	cisWAFGroupErr    error
	cisWAFGroupClient *ciswafgroupv1.WafRuleGroupsApiV1

	// CIS Caching service options
	cisCacheErr    error
	cisCacheClient *ciscachev1.CachingApiV1

	// CIS Custom Pages service options
	cisCustomPageErr    error
	cisCustomPageClient *ciscustompagev1.CustomPagesV1

	// CIS Firewall Access rule service option
	cisAccessRuleErr    error
	cisAccessRuleClient *cisaccessrulev1.ZoneFirewallAccessRulesV1

	// CIS User Agent Blocking Rule service option
	cisUARuleErr    error
	cisUARuleClient *cisuarulev1.UserAgentBlockingRulesV1

	// CIS Firewall Lockdwon Rule service option
	cisLockdownErr    error
	cisLockdownClient *cislockdownv1.ZoneLockdownV1

	// CIS Range app service option
	cisRangeAppErr    error
	cisRangeAppClient *cisrangeappv1.RangeApplicationsV1

	// CIS WAF rule service options
	cisWAFRuleErr    error
	cisWAFRuleClient *ciswafrulev1.WafRulesApiV1
	//IAM Identity Option
	iamIdentityErr error
	iamIdentityAPI *iamidentity.IamIdentityV1

	//Resource Manager Option
	resourceManagerErr error
	resourceManagerAPI *resourcemanager.ResourceManagerV2

	//Catalog Management Option
	catalogManagementClient    *catalogmanagementv1.CatalogManagementV1
	catalogManagementClientErr error

	enterpriseManagementClient    *enterprisemanagementv1.EnterpriseManagementV1
	enterpriseManagementClientErr error

	//Resource Controller Option
	resourceControllerErr   error
	resourceControllerAPI   *resourcecontroller.ResourceControllerV2
	secretsManagerClient    *secretsmanagerv1.SecretsManagerV1
	secretsManagerClientErr error

	// Schematics service options
	schematicsClient    *schematicsv1.SchematicsV1
	schematicsClientErr error

	//Satellite service
	satelliteClient    *kubernetesserviceapiv1.KubernetesServiceApiV1
	satelliteClientErr error

	//IAM Policy Management
	iamPolicyManagementErr error
	iamPolicyManagementAPI *iampolicymanagement.IamPolicyManagementV1

	// CIS Filters options
	cisFiltersClient *cisfiltersv1.FiltersV1
	cisFiltersErr    error
}

func (session clientSession) CatalogManagementV1() (*catalogmanagementv1.CatalogManagementV1, error) {
	return session.catalogManagementClient, session.catalogManagementClientErr
}

// BluemixAcccountAPI ...
func (sess clientSession) BluemixAcccountAPI() (accountv2.AccountServiceAPI, error) {
	return sess.bmxAccountServiceAPI, sess.accountConfigErr
}

// BluemixAcccountAPI ...
func (sess clientSession) BluemixAcccountv1API() (accountv1.AccountServiceAPI, error) {
	return sess.bmxAccountv1ServiceAPI, sess.accountV1ConfigErr
}

// BluemixSession to provide the Bluemix Session
func (sess clientSession) BluemixSession() (*bxsession.Session, error) {
	return sess.session.BluemixSession, sess.bluemixSessionErr
}

// BluemixUserDetails ...
func (sess clientSession) BluemixUserDetails() (*UserConfig, error) {
	return sess.bmxUserDetails, sess.bmxUserFetchErr
}

// ContainerAPI provides Container Service APIs ...
func (sess clientSession) ContainerAPI() (containerv1.ContainerServiceAPI, error) {
	return sess.csServiceAPI, sess.csConfigErr
}

// VpcContainerAPI provides v2Container Service APIs ...
func (sess clientSession) VpcContainerAPI() (containerv2.ContainerServiceAPI, error) {
	return sess.csv2ServiceAPI, sess.csv2ConfigErr
}

// ContainerRegistryV1 provides Container Registry Service APIs ...
func (session clientSession) ContainerRegistryV1() (*containerregistryv1.ContainerRegistryV1, error) {
	return session.containerRegistryClient, session.containerRegistryClientErr
}

// SchematicsAPI provides schematics Service APIs ...
func (sess clientSession) SchematicsV1() (*schematicsv1.SchematicsV1, error) {
	return sess.schematicsClient, sess.schematicsClientErr
}

// CisAPI provides Cloud Internet Services APIs ...
func (sess clientSession) CisAPI() (cisv1.CisServiceAPI, error) {
	return sess.cisServiceAPI, sess.cisConfigErr
}

// FunctionClient ...
func (sess clientSession) FunctionClient() (*whisk.Client, error) {
	return sess.functionClient, sess.functionConfigErr
}

// GlobalSearchAPI provides Global Search  APIs ...
func (sess clientSession) GlobalSearchAPI() (globalsearchv2.GlobalSearchServiceAPI, error) {
	return sess.globalSearchServiceAPI, sess.globalSearchConfigErr
}

// GlobalTaggingAPI provides Global Search  APIs ...
func (sess clientSession) GlobalTaggingAPI() (globaltaggingv3.GlobalTaggingServiceAPI, error) {
	return sess.globalTaggingServiceAPI, sess.globalTaggingConfigErr
}

// GlobalTaggingAPIV1 provides Platform-go Global Tagging  APIs ...
func (sess clientSession) GlobalTaggingAPIv1() (globaltaggingv1.GlobalTaggingV1, error) {
	return sess.globalTaggingServiceAPIV1, sess.globalTaggingConfigErrV1
}

// HpcsEndpointAPI provides Hpcs Endpoint generator APIs ...
func (sess clientSession) HpcsEndpointAPI() (hpcs.HPCSV2, error) {
	return sess.hpcsEndpointAPI, sess.hpcsEndpointErr
}

// IAMAPI provides IAM PAP APIs ...
func (sess clientSession) IAMAPI() (iamv1.IAMServiceAPI, error) {
	return sess.iamServiceAPI, sess.iamConfigErr
}

// UserManagementAPI provides User management APIs ...
func (sess clientSession) UserManagementAPI() (usermanagementv2.UserManagementAPI, error) {
	return sess.userManagementAPI, sess.userManagementErr
}

// IAM Policy Management
func (sess clientSession) IAMPolicyManagementV1API() (*iampolicymanagement.IamPolicyManagementV1, error) {
	return sess.iamPolicyManagementAPI, sess.iamPolicyManagementErr
}

// IAMUUMAPIV2 provides IAM UUM APIs ...
func (sess clientSession) IAMUUMAPIV2() (iamuumv2.IAMUUMServiceAPIv2, error) {
	return sess.iamUUMServiceAPIV2, sess.iamUUMConfigErrV2
}

// IcdAPI provides IBM Cloud Databases APIs ...
func (sess clientSession) ICDAPI() (icdv4.ICDServiceAPI, error) {
	return sess.icdServiceAPI, sess.icdConfigErr
}

// MccpAPI provides Multi Cloud Controller Proxy APIs ...
func (sess clientSession) MccpAPI() (mccpv2.MccpServiceAPI, error) {
	return sess.cfServiceAPI, sess.cfConfigErr
}

// ResourceCatalogAPI ...
func (sess clientSession) ResourceCatalogAPI() (catalog.ResourceCatalogAPI, error) {
	return sess.resourceCatalogServiceAPI, sess.resourceCatalogConfigErr
}

// ResourceManagementAPIv2 ...
func (sess clientSession) ResourceManagementAPIv2() (managementv2.ResourceManagementAPIv2, error) {
	return sess.resourceManagementServiceAPIv2, sess.resourceManagementConfigErrv2
}

// ResourceControllerAPI ...
func (sess clientSession) ResourceControllerAPI() (controller.ResourceControllerAPI, error) {
	return sess.resourceControllerServiceAPI, sess.resourceControllerConfigErr
}

// ResourceControllerAPIv2 ...
func (sess clientSession) ResourceControllerAPIV2() (controllerv2.ResourceControllerAPIV2, error) {
	return sess.resourceControllerServiceAPIv2, sess.resourceControllerConfigErrv2
}

// SoftLayerSession providers SoftLayer Session
func (sess clientSession) SoftLayerSession() *slsession.Session {
	return sess.session.SoftLayerSession
}

// CertManagementAPI provides Certificate  management APIs ...
func (sess clientSession) CertificateManagerAPI() (certificatemanager.CertificateManagerServiceAPI, error) {
	return sess.certManagementAPI, sess.certManagementErr
}

//apigatewayAPI provides API Gateway APIs
func (sess clientSession) APIGateway() (*apigateway.ApiGatewayControllerApiV1, error) {
	return sess.apigatewayAPI, sess.apigatewayErr
}

func (session clientSession) PushServiceV1() (*pushservicev1.PushServiceV1, error) {
	return session.pushServiceClient, session.pushServiceClientErr
}

func (session clientSession) AppConfigurationV1() (*appconfigurationv1.AppConfigurationV1, error) {
	return session.appConfigurationClient, session.appConfigurationClientErr
}

func (sess clientSession) keyProtectAPI() (*kp.Client, error) {
	return sess.kpAPI, sess.kpErr
}

func (sess clientSession) keyManagementAPI() (*kp.Client, error) {
	return sess.kmsAPI, sess.kmsErr
}

func (sess clientSession) VpcClassicV1API() (*vpcclassic.VpcClassicV1, error) {
	return sess.vpcClassicAPI, sess.vpcClassicErr
}

func (sess clientSession) VpcV1API() (*vpc.VpcV1, error) {
	return sess.vpcAPI, sess.vpcErr
}

func (sess clientSession) DirectlinkV1API() (*dl.DirectLinkV1, error) {
	return sess.directlinkAPI, sess.directlinkErr
}
func (sess clientSession) DirectlinkProviderV2API() (*dlProviderV2.DirectLinkProviderV2, error) {
	return sess.dlProviderAPI, sess.dlProviderErr
}
func (sess clientSession) CosConfigV1API() (*cosconfig.ResourceConfigurationV1, error) {
	return sess.cosConfigAPI, sess.cosConfigErr
}

func (sess clientSession) TransitGatewayV1API() (*tg.TransitGatewayApisV1, error) {
	return sess.transitgatewayAPI, sess.transitgatewayErr
}

// Session to the Power Colo Service

func (sess clientSession) IBMPISession() (*ibmpisession.IBMPISession, error) {
	return sess.ibmpiSession, sess.powerConfigErr
}

// Private DNS Service

func (sess clientSession) PrivateDNSClientSession() (*dns.DnsSvcsV1, error) {
	return sess.pDNSClient, sess.pDNSErr
}

// Session to the Namespace cloud function

func (sess clientSession) FunctionIAMNamespaceAPI() (functions.FunctionServiceAPI, error) {
	return sess.functionIAMNamespaceAPI, sess.functionIAMNamespaceErr
}

// CIS Zones Service
func (sess clientSession) CisZonesV1ClientSession() (*ciszonesv1.ZonesV1, error) {
	if sess.cisZonesErr != nil {
		return sess.cisZonesV1Client, sess.cisZonesErr
	}
	return sess.cisZonesV1Client.Clone(), nil
}

// CIS DNS Service
func (sess clientSession) CisDNSRecordClientSession() (*cisdnsrecordsv1.DnsRecordsV1, error) {
	if sess.cisDNSErr != nil {
		return sess.cisDNSRecordsClient, sess.cisDNSErr
	}
	return sess.cisDNSRecordsClient.Clone(), nil
}

// CIS DNS Bulk Service
func (sess clientSession) CisDNSRecordBulkClientSession() (*cisdnsbulkv1.DnsRecordBulkV1, error) {
	if sess.cisDNSBulkErr != nil {
		return sess.cisDNSRecordBulkClient, sess.cisDNSBulkErr
	}
	return sess.cisDNSRecordBulkClient.Clone(), nil
}

// CIS GLB Pool
func (sess clientSession) CisGLBPoolClientSession() (*cisglbpoolv0.GlobalLoadBalancerPoolsV0, error) {
	if sess.cisGLBPoolErr != nil {
		return sess.cisGLBPoolClient, sess.cisGLBPoolErr
	}
	return sess.cisGLBPoolClient.Clone(), nil
}

// CIS GLB
func (sess clientSession) CisGLBClientSession() (*cisglbv1.GlobalLoadBalancerV1, error) {
	if sess.cisGLBErr != nil {
		return sess.cisGLBClient, sess.cisGLBErr
	}
	return sess.cisGLBClient.Clone(), nil
}

// CIS GLB Health Check/Monitor
func (sess clientSession) CisGLBHealthCheckClientSession() (*cisglbhealthcheckv1.GlobalLoadBalancerMonitorV1, error) {
	if sess.cisGLBHealthCheckErr != nil {
		return sess.cisGLBHealthCheckClient, sess.cisGLBHealthCheckErr
	}
	return sess.cisGLBHealthCheckClient.Clone(), nil
}

// CIS Zone Rate Limits
func (sess clientSession) CisRLClientSession() (*cisratelimitv1.ZoneRateLimitsV1, error) {
	if sess.cisRLErr != nil {
		return sess.cisRLClient, sess.cisRLErr
	}
	return sess.cisRLClient.Clone(), nil
}

// CIS IP
func (sess clientSession) CisIPClientSession() (*cisipv1.CisIpApiV1, error) {
	if sess.cisIPErr != nil {
		return sess.cisIPClient, sess.cisIPErr
	}
	return sess.cisIPClient.Clone(), nil
}

// CIS Page Rules
func (sess clientSession) CisPageRuleClientSession() (*cispagerulev1.PageRuleApiV1, error) {
	if sess.cisPageRuleErr != nil {
		return sess.cisPageRuleClient, sess.cisPageRuleErr
	}
	return sess.cisPageRuleClient.Clone(), nil
}

// CIS Edge Function
func (sess clientSession) CisEdgeFunctionClientSession() (*cisedgefunctionv1.EdgeFunctionsApiV1, error) {
	if sess.cisEdgeFunctionErr != nil {
		return sess.cisEdgeFunctionClient, sess.cisEdgeFunctionErr
	}
	return sess.cisEdgeFunctionClient.Clone(), nil
}

// CIS SSL certificate
func (sess clientSession) CisSSLClientSession() (*cissslv1.SslCertificateApiV1, error) {
	if sess.cisSSLErr != nil {
		return sess.cisSSLClient, sess.cisSSLErr
	}
	return sess.cisSSLClient.Clone(), nil
}

// CIS WAF Packages
func (sess clientSession) CisWAFPackageClientSession() (*ciswafpackagev1.WafRulePackagesApiV1, error) {
	if sess.cisWAFPackageErr != nil {
		return sess.cisWAFPackageClient, sess.cisWAFPackageErr
	}
	return sess.cisWAFPackageClient.Clone(), nil
}

// CIS Zone Settings
func (sess clientSession) CisDomainSettingsClientSession() (*cisdomainsettingsv1.ZonesSettingsV1, error) {
	if sess.cisDomainSettingsErr != nil {
		return sess.cisDomainSettingsClient, sess.cisDomainSettingsErr
	}
	return sess.cisDomainSettingsClient.Clone(), nil
}

// CIS Routing
func (sess clientSession) CisRoutingClientSession() (*cisroutingv1.RoutingV1, error) {
	if sess.cisRoutingErr != nil {
		return sess.cisRoutingClient, sess.cisRoutingErr
	}
	return sess.cisRoutingClient.Clone(), nil
}

// CIS WAF Group
func (sess clientSession) CisWAFGroupClientSession() (*ciswafgroupv1.WafRuleGroupsApiV1, error) {
	if sess.cisWAFGroupErr != nil {
		return sess.cisWAFGroupClient, sess.cisWAFGroupErr
	}
	return sess.cisWAFGroupClient.Clone(), nil
}

// CIS Cache service
func (sess clientSession) CisCacheClientSession() (*ciscachev1.CachingApiV1, error) {
	if sess.cisCacheErr != nil {
		return sess.cisCacheClient, sess.cisCacheErr
	}
	return sess.cisCacheClient.Clone(), nil
}

// CIS Zone Settings
func (sess clientSession) CisCustomPageClientSession() (*ciscustompagev1.CustomPagesV1, error) {
	if sess.cisCustomPageErr != nil {
		return sess.cisCustomPageClient, sess.cisCustomPageErr
	}
	return sess.cisCustomPageClient.Clone(), nil
}

// CIS Firewall access rule
func (sess clientSession) CisAccessRuleClientSession() (*cisaccessrulev1.ZoneFirewallAccessRulesV1, error) {
	if sess.cisAccessRuleErr != nil {
		return sess.cisAccessRuleClient, sess.cisAccessRuleErr
	}
	return sess.cisAccessRuleClient.Clone(), nil
}

// CIS User Agent Blocking rule
func (sess clientSession) CisUARuleClientSession() (*cisuarulev1.UserAgentBlockingRulesV1, error) {
	if sess.cisUARuleErr != nil {
		return sess.cisUARuleClient, sess.cisUARuleErr
	}
	return sess.cisUARuleClient.Clone(), nil
}

// CIS Firewall Lockdown rule
func (sess clientSession) CisLockdownClientSession() (*cislockdownv1.ZoneLockdownV1, error) {
	if sess.cisLockdownErr != nil {
		return sess.cisLockdownClient, sess.cisLockdownErr
	}
	return sess.cisLockdownClient.Clone(), nil
}

// CIS Range app rule
func (sess clientSession) CisRangeAppClientSession() (*cisrangeappv1.RangeApplicationsV1, error) {
	if sess.cisRangeAppErr != nil {
		return sess.cisRangeAppClient, sess.cisRangeAppErr
	}
	return sess.cisRangeAppClient.Clone(), nil
}

// CIS WAF Rule
func (sess clientSession) CisWAFRuleClientSession() (*ciswafrulev1.WafRulesApiV1, error) {
	if sess.cisWAFRuleErr != nil {
		return sess.cisWAFRuleClient, sess.cisWAFRuleErr
	}
	return sess.cisWAFRuleClient.Clone(), nil
}

// IAM Identity Session
func (sess clientSession) IAMIdentityV1API() (*iamidentity.IamIdentityV1, error) {
	return sess.iamIdentityAPI, sess.iamIdentityErr
}

// ResourceMAanger Session
func (sess clientSession) ResourceManagerV2API() (*resourcemanager.ResourceManagerV2, error) {
	return sess.resourceManagerAPI, sess.resourceManagerErr
}

func (session clientSession) EnterpriseManagementV1() (*enterprisemanagementv1.EnterpriseManagementV1, error) {
	return session.enterpriseManagementClient, session.enterpriseManagementClientErr
}

// ResourceController Session
func (sess clientSession) ResourceControllerV2API() (*resourcecontroller.ResourceControllerV2, error) {
	return sess.resourceControllerAPI, sess.resourceControllerErr
}

// SecretsManager Session
func (session clientSession) SecretsManagerV1() (*secretsmanagerv1.SecretsManagerV1, error) {
	return session.secretsManagerClient, session.secretsManagerClientErr
}

var cloudEndpoint = "cloud.ibm.com"

// Session to the Satellite client
func (sess clientSession) SatelliteClientSession() (*kubernetesserviceapiv1.KubernetesServiceApiV1, error) {
	return sess.satelliteClient, sess.satelliteClientErr
}

// CIS Filters
func (sess clientSession) CisFiltersSession() (*cisfiltersv1.FiltersV1, error) {
	if sess.cisFiltersErr != nil {
		return sess.cisFiltersClient, sess.cisFiltersErr
	}
	return sess.cisFiltersClient.Clone(), nil
}

// ClientSession configures and returns a fully initialized ClientSession
func (c *Config) ClientSession() (interface{}, error) {
	sess, err := newSession(c)
	if err != nil {
		return nil, err
	}
	log.Printf("[INFO] Configured Region: %s\n", c.Region)
	session := clientSession{
		session: sess,
	}

	if sess.BluemixSession == nil {
		//Can be nil only  if bluemix_api_key is not provided
		log.Println("Skipping Bluemix Clients configuration")
		session.bluemixSessionErr = errEmptyBluemixCredentials
		session.accountConfigErr = errEmptyBluemixCredentials
		session.accountV1ConfigErr = errEmptyBluemixCredentials
		session.csConfigErr = errEmptyBluemixCredentials
		session.csv2ConfigErr = errEmptyBluemixCredentials
		session.containerRegistryClientErr = errEmptyBluemixCredentials
		session.kpErr = errEmptyBluemixCredentials
		session.pushServiceClientErr = errEmptyBluemixCredentials
		session.appConfigurationClientErr = errEmptyBluemixCredentials
		session.kmsErr = errEmptyBluemixCredentials
		session.cfConfigErr = errEmptyBluemixCredentials
		session.cisConfigErr = errEmptyBluemixCredentials
		session.functionConfigErr = errEmptyBluemixCredentials
		session.globalSearchConfigErr = errEmptyBluemixCredentials
		session.globalTaggingConfigErr = errEmptyBluemixCredentials
		session.globalTaggingConfigErrV1 = errEmptyBluemixCredentials
		session.hpcsEndpointErr = errEmptyBluemixCredentials
		session.iamConfigErr = errEmptyBluemixCredentials
		session.iamUUMConfigErrV2 = errEmptyBluemixCredentials
		session.icdConfigErr = errEmptyBluemixCredentials
		session.resourceCatalogConfigErr = errEmptyBluemixCredentials
		session.resourceManagerErr = errEmptyBluemixCredentials
		session.resourceManagementConfigErrv2 = errEmptyBluemixCredentials
		session.resourceControllerConfigErr = errEmptyBluemixCredentials
		session.resourceControllerConfigErrv2 = errEmptyBluemixCredentials
		session.enterpriseManagementClientErr = errEmptyBluemixCredentials
		session.resourceControllerErr = errEmptyBluemixCredentials
		session.catalogManagementClientErr = errEmptyBluemixCredentials
		session.powerConfigErr = errEmptyBluemixCredentials
		session.ibmpiConfigErr = errEmptyBluemixCredentials
		session.userManagementErr = errEmptyBluemixCredentials
		session.certManagementErr = errEmptyBluemixCredentials
		session.vpcClassicErr = errEmptyBluemixCredentials
		session.vpcErr = errEmptyBluemixCredentials
		session.apigatewayErr = errEmptyBluemixCredentials
		session.pDNSErr = errEmptyBluemixCredentials
		session.bmxUserFetchErr = errEmptyBluemixCredentials
		session.directlinkErr = errEmptyBluemixCredentials
		session.dlProviderErr = errEmptyBluemixCredentials
		session.cosConfigErr = errEmptyBluemixCredentials
		session.transitgatewayErr = errEmptyBluemixCredentials
		session.functionIAMNamespaceErr = errEmptyBluemixCredentials
		session.cisDNSErr = errEmptyBluemixCredentials
		session.cisDNSBulkErr = errEmptyBluemixCredentials
		session.cisGLBPoolErr = errEmptyBluemixCredentials
		session.cisGLBErr = errEmptyBluemixCredentials
		session.cisGLBHealthCheckErr = errEmptyBluemixCredentials
		session.cisIPErr = errEmptyBluemixCredentials
		session.cisZonesErr = errEmptyBluemixCredentials
		session.cisRLErr = errEmptyBluemixCredentials
		session.cisPageRuleErr = errEmptyBluemixCredentials
		session.cisEdgeFunctionErr = errEmptyBluemixCredentials
		session.cisSSLErr = errEmptyBluemixCredentials
		session.cisWAFPackageErr = errEmptyBluemixCredentials
		session.cisDomainSettingsErr = errEmptyBluemixCredentials
		session.cisRoutingErr = errEmptyBluemixCredentials
		session.cisWAFGroupErr = errEmptyBluemixCredentials
		session.cisCacheErr = errEmptyBluemixCredentials
		session.cisCustomPageErr = errEmptyBluemixCredentials
		session.cisAccessRuleErr = errEmptyBluemixCredentials
		session.cisUARuleErr = errEmptyBluemixCredentials
		session.cisLockdownErr = errEmptyBluemixCredentials
		session.cisRangeAppErr = errEmptyBluemixCredentials
		session.cisWAFRuleErr = errEmptyBluemixCredentials
		session.iamIdentityErr = errEmptyBluemixCredentials
		session.secretsManagerClientErr = errEmptyBluemixCredentials
<<<<<<< HEAD
		session.cisFiltersErr = errEmptyBluemixCredentials
=======
		session.schematicsClientErr = errEmptyBluemixCredentials
		session.satelliteClientErr = errEmptyBluemixCredentials
		session.iamPolicyManagementErr = errEmptyBluemixCredentials
>>>>>>> d7bcdde5

		return session, nil
	}

	if sess.BluemixSession.Config.BluemixAPIKey != "" {
		err = authenticateAPIKey(sess.BluemixSession)
		if err != nil {
			for count := c.RetryCount; count >= 0; count-- {
				if err == nil || !isRetryable(err) {
					break
				}
				time.Sleep(c.RetryDelay)
				log.Printf("Retrying IAM Authentication %d", count)
				err = authenticateAPIKey(sess.BluemixSession)
			}
			if err != nil {
				session.bmxUserFetchErr = fmt.Errorf("Error occured while fetching auth key for account user details: %q", err)
				session.functionConfigErr = fmt.Errorf("Error occured while fetching auth key for function: %q", err)
				session.powerConfigErr = fmt.Errorf("Error occured while fetching the auth key for power iaas: %q", err)
				session.ibmpiConfigErr = fmt.Errorf("Error occured while fetching the auth key for power iaas: %q", err)
			}
		}
		err = authenticateCF(sess.BluemixSession)
		if err != nil {
			for count := c.RetryCount; count >= 0; count-- {
				if err == nil || !isRetryable(err) {
					break
				}
				time.Sleep(c.RetryDelay)
				log.Printf("Retrying CF Authentication %d", count)
				err = authenticateCF(sess.BluemixSession)
			}
			if err != nil {
				session.functionConfigErr = fmt.Errorf("Error occured while fetching auth key for function: %q", err)
			}
		}
	}

	if sess.BluemixSession.Config.IAMAccessToken != "" && sess.BluemixSession.Config.BluemixAPIKey == "" {
		err := refreshToken(sess.BluemixSession)
		if err != nil {
			for count := c.RetryCount; count >= 0; count-- {
				if err == nil || !isRetryable(err) {
					break
				}
				time.Sleep(c.RetryDelay)
				log.Printf("Retrying refresh token %d", count)
				err = refreshToken(sess.BluemixSession)
			}
			if err != nil {
				return nil, fmt.Errorf("Error occured while refreshing the token: %q", err)
			}
		}

	}
	userConfig, err := fetchUserDetails(sess.BluemixSession, c.RetryCount, c.RetryDelay)
	if err != nil {
		session.bmxUserFetchErr = fmt.Errorf("Error occured while fetching account user details: %q", err)
	}
	session.bmxUserDetails = userConfig

	if sess.SoftLayerSession != nil && sess.SoftLayerSession.IAMToken != "" {
		sess.SoftLayerSession.IAMToken = sess.BluemixSession.Config.IAMAccessToken
		sess.SoftLayerSession.IAMRefreshToken = sess.BluemixSession.Config.IAMRefreshToken
	}

	session.functionClient, session.functionConfigErr = FunctionClient(sess.BluemixSession.Config)

	BluemixRegion = sess.BluemixSession.Config.Region

	accv1API, err := accountv1.New(sess.BluemixSession)
	if err != nil {
		session.accountV1ConfigErr = fmt.Errorf("Error occured while configuring Bluemix Accountv1 Service: %q", err)
	}
	session.bmxAccountv1ServiceAPI = accv1API

	accAPI, err := accountv2.New(sess.BluemixSession)
	if err != nil {
		session.accountConfigErr = fmt.Errorf("Error occured while configuring  Account Service: %q", err)
	}
	session.bmxAccountServiceAPI = accAPI

	cfAPI, err := mccpv2.New(sess.BluemixSession)
	if err != nil {
		session.cfConfigErr = fmt.Errorf("Error occured while configuring MCCP service: %q", err)
	}
	session.cfServiceAPI = cfAPI

	clusterAPI, err := containerv1.New(sess.BluemixSession)
	if err != nil {
		session.csConfigErr = fmt.Errorf("Error occured while configuring Container Service for K8s cluster: %q", err)
	}
	session.csServiceAPI = clusterAPI

	v2clusterAPI, err := containerv2.New(sess.BluemixSession)
	if err != nil {
		session.csv2ConfigErr = fmt.Errorf("Error occured while configuring vpc Container Service for K8s cluster: %q", err)
	}
	session.csv2ServiceAPI = v2clusterAPI

	hpcsAPI, err := hpcs.New(sess.BluemixSession)
	if err != nil {
		session.hpcsEndpointErr = fmt.Errorf("Error occured while configuring hpcs Endpoint: %q", err)
	}
	session.hpcsEndpointAPI = hpcsAPI

	kpurl := contructEndpoint(fmt.Sprintf("%s.kms", c.Region), cloudEndpoint)
	if c.Visibility == "private" || c.Visibility == "public-and-private" {
		kpurl = contructEndpoint(fmt.Sprintf("private.%s.kms", c.Region), cloudEndpoint)
	}
	var options kp.ClientConfig
	if c.BluemixAPIKey != "" {
		options = kp.ClientConfig{
			BaseURL: envFallBack([]string{"IBMCLOUD_KP_API_ENDPOINT"}, kpurl),
			APIKey:  sess.BluemixSession.Config.BluemixAPIKey, //pragma: allowlist secret
			// InstanceID:    "42fET57nnadurKXzXAedFLOhGqETfIGYxOmQXkFgkJV9",
			Verbose: kp.VerboseFailOnly,
		}

	} else {
		options = kp.ClientConfig{
			BaseURL:       envFallBack([]string{"IBMCLOUD_KP_API_ENDPOINT"}, kpurl),
			Authorization: sess.BluemixSession.Config.IAMAccessToken,
			// InstanceID:    "42fET57nnadurKXzXAedFLOhGqETfIGYxOmQXkFgkJV9",
			Verbose: kp.VerboseFailOnly,
		}
	}
	kpAPIclient, err := kp.New(options, kp.DefaultTransport())
	if err != nil {
		session.kpErr = fmt.Errorf("Error occured while configuring Key Protect Service: %q", err)
	}
	session.kpAPI = kpAPIclient

	kmsurl := contructEndpoint(fmt.Sprintf("%s.kms", c.Region), cloudEndpoint)
	if c.Visibility == "private" || c.Visibility == "public-and-private" {
		kmsurl = contructEndpoint(fmt.Sprintf("private.%s.kms", c.Region), cloudEndpoint)
	}
	var kmsOptions kp.ClientConfig
	if c.BluemixAPIKey != "" {
		kmsOptions = kp.ClientConfig{
			BaseURL: envFallBack([]string{"IBMCLOUD_KP_API_ENDPOINT"}, kmsurl),
			APIKey:  sess.BluemixSession.Config.BluemixAPIKey, //pragma: allowlist secret
			// InstanceID:    "5af62d5d-5d90-4b84-bbcd-90d2123ae6c8",
			Verbose: kp.VerboseFailOnly,
		}

	} else {
		kmsOptions = kp.ClientConfig{
			BaseURL:       envFallBack([]string{"IBMCLOUD_KP_API_ENDPOINT"}, kmsurl),
			Authorization: sess.BluemixSession.Config.IAMAccessToken,
			// InstanceID:    "5af62d5d-5d90-4b84-bbcd-90d2123ae6c8",
			Verbose: kp.VerboseFailOnly,
		}
	}
	kmsAPIclient, err := kp.New(kmsOptions, DefaultTransport())
	if err != nil {
		session.kmsErr = fmt.Errorf("Error occured while configuring key Service: %q", err)
	}
	session.kmsAPI = kmsAPIclient

	var authenticator core.Authenticator

	if c.BluemixAPIKey != "" {
		authenticator = &core.IamAuthenticator{
			ApiKey: c.BluemixAPIKey,
			URL:    envFallBack([]string{"IBMCLOUD_IAM_API_ENDPOINT"}, "https://iam.cloud.ibm.com") + "/identity/token",
		}
	} else if strings.HasPrefix(sess.BluemixSession.Config.IAMAccessToken, "Bearer") {
		authenticator = &core.BearerTokenAuthenticator{
			BearerToken: sess.BluemixSession.Config.IAMAccessToken[7:],
		}
	} else {
		authenticator = &core.BearerTokenAuthenticator{
			BearerToken: sess.BluemixSession.Config.IAMAccessToken,
		}
	}

	// Construct an "options" struct for creating the service client.
	catalogManagementURL := "https://cm.globalcatalog.cloud.ibm.com/api/v1-beta"
	if c.Visibility == "private" {
		session.catalogManagementClientErr = fmt.Errorf("Catalog Management resource doesnot support private endpoints")
	}
	catalogManagementClientOptions := &catalogmanagementv1.CatalogManagementV1Options{
		URL:           envFallBack([]string{"IBMCLOUD_CATALOG_MANAGEMENT_API_ENDPOINT"}, catalogManagementURL),
		Authenticator: authenticator,
	}

	// Construct the service client.
	session.catalogManagementClient, err = catalogmanagementv1.NewCatalogManagementV1(catalogManagementClientOptions)
	if err == nil {
		// Enable retries for API calls
		session.catalogManagementClient.Service.EnableRetries(c.RetryCount, c.RetryDelay)
		// Add custom header for analytics
		session.catalogManagementClient.SetDefaultHeaders(gohttp.Header{
			"X-Original-User-Agent": {fmt.Sprintf("terraform-provider-ibm/%s", version.Version)},
		})
	} else {
		session.catalogManagementClientErr = fmt.Errorf("Error occurred while configuring Catalog Management API service: %q", err)
	}
	schematicsEndpoint := "https://schematics.cloud.ibm.com"
	if c.Visibility == "private" || c.Visibility == "public-and-private" {
		if c.Region == "us-south" || c.Region == "us-east" {
			schematicsEndpoint = contructEndpoint("private-us.schematics", cloudEndpoint)
		} else if c.Region == "eu-gb" || c.Region == "eu-de" {
			schematicsEndpoint = contructEndpoint("private-eu.schematics", cloudEndpoint)
		} else {
			schematicsEndpoint = "https://schematics.cloud.ibm.com"
		}
	}
	schematicsClientOptions := &schematicsv1.SchematicsV1Options{
		Authenticator: authenticator,
		URL:           envFallBack([]string{"IBMCLOUD_SCHEMATICS_API_ENDPOINT"}, schematicsEndpoint),
	}

	// Construct the service client.
	schematicsClient, err := schematicsv1.NewSchematicsV1(schematicsClientOptions)
	// Enable retries for API calls
	if schematicsClient != nil && schematicsClient.Service != nil {
		schematicsClient.Service.EnableRetries(c.RetryCount, c.RetryDelay)
		if err != nil {
			session.schematicsClientErr = fmt.Errorf("Error occurred while configuring Schematics Service API service: %q", err)
		}
	}
	session.schematicsClient = schematicsClient

	vpcclassicurl := contructEndpoint(fmt.Sprintf("%s.iaas", c.Region), fmt.Sprintf("%s/v1", cloudEndpoint))
	if c.Visibility == "private" {
		if c.Region == "us-south" || c.Region == "us-east" {
			vpcclassicurl = contructEndpoint(fmt.Sprintf("%s.private.iaas", c.Region), fmt.Sprintf("%s/v1", cloudEndpoint))
		} else {
			session.vpcClassicErr = fmt.Errorf("VPC Classic supports private endpoints only in us-south and us-east")
		}
	}
	if c.Visibility == "public-and-private" {
		if c.Region == "us-south" || c.Region == "us-east" {
			vpcclassicurl = contructEndpoint(fmt.Sprintf("%s.private.iaas", c.Region), fmt.Sprintf("%s/v1", cloudEndpoint))
		} else {
			vpcclassicurl = contructEndpoint(fmt.Sprintf("%s.iaas", c.Region), fmt.Sprintf("%s/v1", cloudEndpoint))
		}
	}
	vpcclassicoptions := &vpcclassic.VpcClassicV1Options{
		URL:           envFallBack([]string{"IBMCLOUD_IS_API_ENDPOINT"}, vpcclassicurl),
		Authenticator: authenticator,
	}
	vpcclassicclient, err := vpcclassic.NewVpcClassicV1(vpcclassicoptions)
	if err != nil {
		session.vpcErr = fmt.Errorf("Error occured while configuring vpc classic service: %q", err)
	}
	if vpcclassicclient != nil && vpcclassicclient.Service != nil {
		vpcclassicclient.Service.EnableRetries(c.RetryCount, c.RetryDelay)
	}

	session.vpcClassicAPI = vpcclassicclient

	vpcurl := contructEndpoint(fmt.Sprintf("%s.iaas", c.Region), fmt.Sprintf("%s/v1", cloudEndpoint))
	if c.Visibility == "private" {
		if c.Region == "us-south" || c.Region == "us-east" {
			vpcurl = contructEndpoint(fmt.Sprintf("%s.private.iaas", c.Region), fmt.Sprintf("%s/v1", cloudEndpoint))
		} else {
			session.vpcErr = fmt.Errorf("VPC supports private endpoints only in us-south and us-east")
		}
	}
	if c.Visibility == "public-and-private" {
		if c.Region == "us-south" || c.Region == "us-east" {
			vpcurl = contructEndpoint(fmt.Sprintf("%s.private.iaas", c.Region), fmt.Sprintf("%s/v1", cloudEndpoint))
		}
		vpcurl = contructEndpoint(fmt.Sprintf("%s.iaas", c.Region), fmt.Sprintf("%s/v1", cloudEndpoint))
	}
	vpcoptions := &vpc.VpcV1Options{
		URL:           envFallBack([]string{"IBMCLOUD_IS_NG_API_ENDPOINT"}, vpcurl),
		Authenticator: authenticator,
	}
	vpcclient, err := vpc.NewVpcV1(vpcoptions)
	if err != nil {
		session.vpcErr = fmt.Errorf("Error occured while configuring vpc service: %q", err)
	}
	if vpcclient != nil && vpcclient.Service != nil {
		vpcclient.Service.EnableRetries(c.RetryCount, c.RetryDelay)
	}
	session.vpcAPI = vpcclient

	pnurl := fmt.Sprintf("https://%s.imfpush.cloud.ibm.com/imfpush/v1", c.Region)
	if c.Visibility == "private" {
		session.pushServiceClientErr = fmt.Errorf("Push Notifications Service API doesnot support private endpoints")
	}
	pushNotificationOptions := &pushservicev1.PushServiceV1Options{
		URL:           envFallBack([]string{"IBMCLOUD_PUSH_API_ENDPOINT"}, pnurl),
		Authenticator: authenticator,
	}
	pnclient, err := pushservicev1.NewPushServiceV1(pushNotificationOptions)
	if pnclient != nil {
		// Enable retries for API calls
		pnclient.EnableRetries(c.RetryCount, c.RetryDelay)
		session.pushServiceClient = pnclient
	} else {
		session.pushServiceClientErr = fmt.Errorf("Error occured while configuring push notification service: %q", err)
	}
	if c.Visibility == "private" {
		session.appConfigurationClientErr = fmt.Errorf("App Configuration Service API doesnot support private endpoints")
	}
	appConfigurationClientOptions := &appconfigurationv1.AppConfigurationV1Options{
		Authenticator: authenticator,
	}
	appConfigClient, err := appconfigurationv1.NewAppConfigurationV1(appConfigurationClientOptions)
	if appConfigClient != nil {
		// Enable retries for API calls
		appConfigClient.Service.EnableRetries(c.RetryCount, c.RetryDelay)
		session.appConfigurationClient = appConfigClient
	} else {
		session.appConfigurationClientErr = fmt.Errorf("Error occurred while configuring App Configuration service: %q", err)
	}
	// Construct an "options" struct for creating the service client.
	containerRegistryClientURL, err := containerregistryv1.GetServiceURLForRegion(c.Region)
	if err != nil {
		containerRegistryClientURL = containerregistryv1.DefaultServiceURL
	}
	if c.Visibility == "private" || c.Visibility == "public-and-private" {
		containerRegistryClientURL, err = GetPrivateServiceURLForRegion(c.Region)
		if err != nil {
			containerRegistryClientURL, _ = GetPrivateServiceURLForRegion("us-south")
		}
	}
	containerRegistryClientOptions := &containerregistryv1.ContainerRegistryV1Options{
		Authenticator: authenticator,
		URL:           envFallBack([]string{"IBMCLOUD_CR_API_ENDPOINT"}, containerRegistryClientURL),
		Account:       core.StringPtr(userConfig.userAccount),
	}

	// Construct the service client.
	session.containerRegistryClient, err = containerregistryv1.NewContainerRegistryV1(containerRegistryClientOptions)
	if err == nil {
		// Enable retries for API calls
		session.containerRegistryClient.Service.EnableRetries(c.RetryCount, c.RetryDelay)
		// Add custom header for analytics
		session.containerRegistryClient.SetDefaultHeaders(gohttp.Header{
			"X-Original-User-Agent": {fmt.Sprintf("terraform-provider-ibm/%s", version.Version)},
		})
	} else {
		session.containerRegistryClientErr = fmt.Errorf("Error occurred while configuring IBM Cloud Container Registry API service: %q", err)
	}

	//cosconfigurl := fmt.Sprintf("https://%s.iaas.cloud.ibm.com/v1", c.Region)
	cosconfigoptions := &cosconfig.ResourceConfigurationV1Options{
		Authenticator: authenticator,
		URL:           envFallBack([]string{"IBMCLOUD_COS_CONFIG_ENDPOINT"}, "https://config.cloud-object-storage.cloud.ibm.com/v1"),
	}
	cosconfigclient, err := cosconfig.NewResourceConfigurationV1(cosconfigoptions)
	if err != nil {
		session.cosConfigErr = fmt.Errorf("Error occured while configuring COS config service: %q", err)
	}
	session.cosConfigAPI = cosconfigclient

	cisAPI, err := cisv1.New(sess.BluemixSession)
	if err != nil {
		session.cisConfigErr = fmt.Errorf("Error occured while configuring Cloud Internet Services: %q", err)
	}
	session.cisServiceAPI = cisAPI

	globalSearchAPI, err := globalsearchv2.New(sess.BluemixSession)
	if err != nil {
		session.globalSearchConfigErr = fmt.Errorf("Error occured while configuring Global Search: %q", err)
	}
	session.globalSearchServiceAPI = globalSearchAPI

	globalTaggingAPI, err := globaltaggingv3.New(sess.BluemixSession)
	if err != nil {
		session.globalTaggingConfigErr = fmt.Errorf("Error occured while configuring Global Tagging: %q", err)
	}
	session.globalTaggingServiceAPI = globalTaggingAPI

	globalTaggingEndpoint := "https://tags.global-search-tagging.cloud.ibm.com"
	if c.Visibility == "private" || c.Visibility == "public-and-private" {
		var globalTaggingRegion string
		if c.Region != "us-south" && c.Region != "us-east" {
			globalTaggingRegion = "us-south"
		} else {
			globalTaggingRegion = c.Region
		}
		globalTaggingEndpoint = contructEndpoint(fmt.Sprintf("tags.private.%s", globalTaggingRegion), fmt.Sprintf("global-search-tagging.%s", cloudEndpoint))
	}

	globalTaggingV1Options := &globaltaggingv1.GlobalTaggingV1Options{
		URL:           envFallBack([]string{"IBMCLOUD_GT_API_ENDPOINT"}, globalTaggingEndpoint),
		Authenticator: authenticator,
	}

	globalTaggingAPIV1, err := globaltaggingv1.NewGlobalTaggingV1(globalTaggingV1Options)
	if err != nil {
		session.globalTaggingConfigErrV1 = fmt.Errorf("Error occured while configuring Global Tagging: %q", err)
	}
	if globalTaggingAPIV1 != nil {
		session.globalTaggingServiceAPIV1 = *globalTaggingAPIV1
		session.globalTaggingServiceAPIV1.Service.EnableRetries(c.RetryCount, c.RetryDelay)
	}

	iam, err := iamv1.New(sess.BluemixSession)
	if err != nil {
		session.iamConfigErr = fmt.Errorf("Error occured while configuring Bluemix IAM Service: %q", err)
	}
	session.iamServiceAPI = iam

	iamuumv2, err := iamuumv2.New(sess.BluemixSession)
	if err != nil {
		session.iamUUMConfigErrV2 = fmt.Errorf("Error occured while configuring Bluemix IAMUUM Service: %q", err)
	}
	session.iamUUMServiceAPIV2 = iamuumv2

	icdAPI, err := icdv4.New(sess.BluemixSession)
	if err != nil {
		session.icdConfigErr = fmt.Errorf("Error occured while configuring IBM Cloud Database Services: %q", err)
	}
	session.icdServiceAPI = icdAPI

	resourceCatalogAPI, err := catalog.New(sess.BluemixSession)
	if err != nil {
		session.resourceCatalogConfigErr = fmt.Errorf("Error occured while configuring Resource Catalog service: %q", err)
	}
	session.resourceCatalogServiceAPI = resourceCatalogAPI

	resourceManagementAPIv2, err := managementv2.New(sess.BluemixSession)
	if err != nil {
		session.resourceManagementConfigErrv2 = fmt.Errorf("Error occured while configuring Resource Management service: %q", err)
	}
	session.resourceManagementServiceAPIv2 = resourceManagementAPIv2

	resourceControllerAPI, err := controller.New(sess.BluemixSession)
	if err != nil {
		session.resourceControllerConfigErr = fmt.Errorf("Error occured while configuring Resource Controller service: %q", err)
	}
	session.resourceControllerServiceAPI = resourceControllerAPI

	ResourceControllerAPIv2, err := controllerv2.New(sess.BluemixSession)
	if err != nil {
		session.resourceControllerConfigErrv2 = fmt.Errorf("Error occured while configuring Resource Controller v2 service: %q", err)
	}
	session.resourceControllerServiceAPIv2 = ResourceControllerAPIv2

	userManagementAPI, err := usermanagementv2.New(sess.BluemixSession)
	if err != nil {
		session.userManagementErr = fmt.Errorf("Error occured while configuring user management service: %q", err)
	}
	session.userManagementAPI = userManagementAPI
	certManagementAPI, err := certificatemanager.New(sess.BluemixSession)
	if err != nil {
		session.certManagementErr = fmt.Errorf("Error occured while configuring Certificate manager service: %q", err)
	}
	session.certManagementAPI = certManagementAPI

	namespaceFunction, err := functions.New(sess.BluemixSession)
	if err != nil {
		session.functionIAMNamespaceErr = fmt.Errorf("Error occured while configuring Cloud Funciton Service : %q", err)
	}
	session.functionIAMNamespaceAPI = namespaceFunction

	apicurl := contructEndpoint(fmt.Sprintf("api.%s.apigw", c.Region), fmt.Sprintf("%s/controller", cloudEndpoint))
	if c.Visibility == "private" || c.Visibility == "public-and-private" {
		apicurl = contructEndpoint(fmt.Sprintf("api.private.%s.apigw", c.Region), fmt.Sprintf("%s/controller", cloudEndpoint))
	}
	APIGatewayControllerAPIV1Options := &apigateway.ApiGatewayControllerApiV1Options{
		URL:           envFallBack([]string{"IBMCLOUD_API_GATEWAY_ENDPOINT"}, apicurl),
		Authenticator: &core.NoAuthAuthenticator{},
	}
	apigatewayAPI, err := apigateway.NewApiGatewayControllerApiV1(APIGatewayControllerAPIV1Options)
	if err != nil {
		session.apigatewayErr = fmt.Errorf("Error occured while configuring  APIGateway service: %q", err)
	}
	session.apigatewayAPI = apigatewayAPI

	ibmpisession, err := ibmpisession.New(sess.BluemixSession.Config.IAMAccessToken, c.Region, false, 90000000000, session.bmxUserDetails.userAccount, c.Zone)
	if err != nil {
		session.ibmpiConfigErr = err
		return nil, err
	}

	session.ibmpiSession = ibmpisession

	pdnsURL := dns.DefaultServiceURL
	if c.Visibility == "private" || c.Visibility == "public-and-private" {
		pdnsURL = contructEndpoint("api.private.dns-svcs", fmt.Sprintf("%s/v1", cloudEndpoint))
	}
	dnsOptions := &dns.DnsSvcsV1Options{
		URL:           envFallBack([]string{"IBMCLOUD_PRIVATE_DNS_API_ENDPOINT"}, pdnsURL),
		Authenticator: authenticator,
	}

	session.pDNSClient, session.pDNSErr = dns.NewDnsSvcsV1(dnsOptions)
	if session.pDNSErr != nil {
		session.pDNSErr = fmt.Errorf("Error occured while configuring PrivateDNS Service: %s", session.pDNSErr)
	}
	if session.pDNSClient != nil && session.pDNSClient.Service != nil {
		session.pDNSClient.Service.EnableRetries(c.RetryCount, c.RetryDelay)
	}

	ver := time.Now().Format("2006-01-02")

	dlURL := dl.DefaultServiceURL
	if c.Visibility == "private" || c.Visibility == "public-and-private" {
		dlURL = contructEndpoint("private.directlink", fmt.Sprintf("%s/v1", cloudEndpoint))
	}
	directlinkOptions := &dl.DirectLinkV1Options{
		URL:           envFallBack([]string{"IBMCLOUD_DL_API_ENDPOINT"}, dlURL),
		Authenticator: authenticator,
		Version:       &ver,
	}

	session.directlinkAPI, session.directlinkErr = dl.NewDirectLinkV1(directlinkOptions)
	if session.directlinkErr != nil {
		session.directlinkErr = fmt.Errorf("Error occured while configuring Direct Link Service: %s", session.directlinkErr)
	}
	if session.directlinkAPI != nil && session.directlinkAPI.Service != nil {
		session.directlinkAPI.Service.EnableRetries(c.RetryCount, c.RetryDelay)
	}

	//Direct link provider
	dlproviderURL := dlProviderV2.DefaultServiceURL
	if c.Visibility == "private" || c.Visibility == "public-and-private" {
		dlproviderURL = contructEndpoint("private.directlink", fmt.Sprintf("%s/provider/v2", cloudEndpoint))
	}
	directLinkProviderV2Options := &dlProviderV2.DirectLinkProviderV2Options{
		URL:           envFallBack([]string{"IBMCLOUD_DL_PROVIDER_API_ENDPOINT"}, dlproviderURL),
		Authenticator: authenticator,
		Version:       &ver,
	}

	session.dlProviderAPI, session.dlProviderErr = dlProviderV2.NewDirectLinkProviderV2(directLinkProviderV2Options)
	if session.dlProviderErr != nil {
		session.dlProviderErr = fmt.Errorf("Error occured while configuring Direct Link Provider Service: %s", session.dlProviderErr)
	}
	if session.dlProviderAPI != nil && session.dlProviderAPI.Service != nil {
		session.dlProviderAPI.Service.EnableRetries(c.RetryCount, c.RetryDelay)
	}

	tgURL := tg.DefaultServiceURL
	if c.Visibility == "private" || c.Visibility == "public-and-private" {
		tgURL = contructEndpoint("private.transit", fmt.Sprintf("%s/v1", cloudEndpoint))
	}
	transitgatewayOptions := &tg.TransitGatewayApisV1Options{
		URL:           envFallBack([]string{"IBMCLOUD_TG_API_ENDPOINT"}, tgURL),
		Authenticator: authenticator,
		Version:       CreateVersionDate(),
	}

	session.transitgatewayAPI, session.transitgatewayErr = tg.NewTransitGatewayApisV1(transitgatewayOptions)
	if session.transitgatewayErr != nil {
		session.transitgatewayErr = fmt.Errorf("Error occured while configuring Transit Gateway Service: %s", session.transitgatewayErr)
	}
	if session.transitgatewayAPI != nil && session.transitgatewayAPI.Service != nil {
		session.transitgatewayAPI.Service.EnableRetries(c.RetryCount, c.RetryDelay)
	}

	// CIS Service instances starts here.
	cisURL := contructEndpoint("api.cis", cloudEndpoint)
	if c.Visibility == "private" {
		// cisURL = contructEndpoint("api.private.cis", cloudEndpoint)
		session.cisZonesErr = fmt.Errorf("CIS Service doesnt support private endpoints.")
		session.cisDNSBulkErr = fmt.Errorf("CIS Service doesnt support private endpoints.")
		session.cisGLBPoolErr = fmt.Errorf("CIS Service doesnt support private endpoints.")
		session.cisGLBErr = fmt.Errorf("CIS Service doesnt support private endpoints.")
		session.cisGLBHealthCheckErr = fmt.Errorf("CIS Service doesnt support private endpoints.")
		session.cisIPErr = fmt.Errorf("CIS Service doesnt support private endpoints.")
		session.cisRLErr = fmt.Errorf("CIS Service doesnt support private endpoints.")
		session.cisPageRuleErr = fmt.Errorf("CIS Service doesnt support private endpoints.")
		session.cisEdgeFunctionErr = fmt.Errorf("CIS Service doesnt support private endpoints.")
		session.cisSSLErr = fmt.Errorf("CIS Service doesnt support private endpoints.")
		session.cisWAFPackageErr = fmt.Errorf("CIS Service doesnt support private endpoints.")
		session.cisDomainSettingsErr = fmt.Errorf("CIS Service doesnt support private endpoints.")
		session.cisRoutingErr = fmt.Errorf("CIS Service doesnt support private endpoints.")
		session.cisWAFGroupErr = fmt.Errorf("CIS Service doesnt support private endpoints.")
		session.cisCacheErr = fmt.Errorf("CIS Service doesnt support private endpoints.")
		session.cisCustomPageErr = fmt.Errorf("CIS Service doesnt support private endpoints.")
		session.cisAccessRuleErr = fmt.Errorf("CIS Service doesnt support private endpoints.")
		session.cisUARuleErr = fmt.Errorf("CIS Service doesnt support private endpoints.")
		session.cisLockdownErr = fmt.Errorf("CIS Service doesnt support private endpoints.")
		session.cisRangeAppErr = fmt.Errorf("CIS Service doesnt support private endpoints.")
		session.cisWAFRuleErr = fmt.Errorf("CIS Service doesnt support private endpoints.")
		session.cisFiltersErr = fmt.Errorf("CIS Service doesnt support private endpoints.")
	}
	cisEndPoint := envFallBack([]string{"IBMCLOUD_CIS_API_ENDPOINT"}, cisURL)

	// IBM Network CIS Zones service
	cisZonesV1Opt := &ciszonesv1.ZonesV1Options{
		URL:           cisEndPoint,
		Crn:           core.StringPtr(""),
		Authenticator: authenticator,
	}
	session.cisZonesV1Client, session.cisZonesErr = ciszonesv1.NewZonesV1(cisZonesV1Opt)
	if session.cisZonesErr != nil {
		session.cisZonesErr = fmt.Errorf(
			"Error occured while configuring CIS Zones service: %s",
			session.cisZonesErr)
	}
	if session.cisZonesV1Client != nil && session.cisZonesV1Client.Service != nil {
		session.cisZonesV1Client.Service.EnableRetries(c.RetryCount, c.RetryDelay)
	}

	// IBM Network CIS DNS Record service
	cisDNSRecordsOpt := &cisdnsrecordsv1.DnsRecordsV1Options{
		URL:            cisEndPoint,
		Crn:            core.StringPtr(""),
		ZoneIdentifier: core.StringPtr(""),
		Authenticator:  authenticator,
	}
	session.cisDNSRecordsClient, session.cisDNSErr = cisdnsrecordsv1.NewDnsRecordsV1(cisDNSRecordsOpt)
	if session.cisDNSErr != nil {
		session.cisDNSErr = fmt.Errorf("Error occured while configuring CIS DNS Service: %s", session.cisDNSErr)
	}
	if session.cisDNSRecordsClient != nil && session.cisDNSRecordsClient.Service != nil {
		session.cisDNSRecordsClient.Service.EnableRetries(c.RetryCount, c.RetryDelay)
	}

	// IBM Network CIS DNS Record bulk service
	cisDNSRecordBulkOpt := &cisdnsbulkv1.DnsRecordBulkV1Options{
		URL:            cisEndPoint,
		Crn:            core.StringPtr(""),
		ZoneIdentifier: core.StringPtr(""),
		Authenticator:  authenticator,
	}
	session.cisDNSRecordBulkClient, session.cisDNSBulkErr = cisdnsbulkv1.NewDnsRecordBulkV1(cisDNSRecordBulkOpt)
	if session.cisDNSBulkErr != nil {
		session.cisDNSBulkErr = fmt.Errorf(
			"Error occured while configuration CIS DNS bulk service : %s",
			session.cisDNSBulkErr)
	}
	if session.cisDNSRecordBulkClient != nil && session.cisDNSRecordBulkClient.Service != nil {
		session.cisDNSRecordBulkClient.Service.EnableRetries(c.RetryCount, c.RetryDelay)
	}

	// IBM Network CIS Global load balancer pool
	cisGLBPoolOpt := &cisglbpoolv0.GlobalLoadBalancerPoolsV0Options{
		URL:           cisEndPoint,
		Crn:           core.StringPtr(""),
		Authenticator: authenticator,
	}
	session.cisGLBPoolClient, session.cisGLBPoolErr =
		cisglbpoolv0.NewGlobalLoadBalancerPoolsV0(cisGLBPoolOpt)
	if session.cisGLBPoolErr != nil {
		session.cisGLBPoolErr =
			fmt.Errorf("Error occured while configuring CIS GLB Pool service: %s",
				session.cisGLBPoolErr)
	}
	if session.cisGLBPoolClient != nil && session.cisGLBPoolClient.Service != nil {
		session.cisGLBPoolClient.Service.EnableRetries(c.RetryCount, c.RetryDelay)
	}

	// IBM Network CIS Global load balancer
	cisGLBOpt := &cisglbv1.GlobalLoadBalancerV1Options{
		URL:            cisEndPoint,
		Authenticator:  authenticator,
		Crn:            core.StringPtr(""),
		ZoneIdentifier: core.StringPtr(""),
	}
	session.cisGLBClient, session.cisGLBErr = cisglbv1.NewGlobalLoadBalancerV1(cisGLBOpt)
	if session.cisGLBErr != nil {
		session.cisGLBErr =
			fmt.Errorf("Error occured while configuring CIS GLB service: %s",
				session.cisGLBErr)
	}
	if session.cisGLBClient != nil && session.cisGLBClient.Service != nil {
		session.cisGLBClient.Service.EnableRetries(c.RetryCount, c.RetryDelay)
	}

	// IBM Network CIS Global load balancer health check/monitor
	cisGLBHealthCheckOpt := &cisglbhealthcheckv1.GlobalLoadBalancerMonitorV1Options{
		URL:           cisEndPoint,
		Crn:           core.StringPtr(""),
		Authenticator: authenticator,
	}
	session.cisGLBHealthCheckClient, session.cisGLBHealthCheckErr =
		cisglbhealthcheckv1.NewGlobalLoadBalancerMonitorV1(cisGLBHealthCheckOpt)
	if session.cisGLBHealthCheckErr != nil {
		session.cisGLBHealthCheckErr =
			fmt.Errorf("Error occured while configuring CIS GLB Health Check service: %s",
				session.cisGLBHealthCheckErr)
	}
	if session.cisGLBHealthCheckClient != nil && session.cisGLBHealthCheckClient.Service != nil {
		session.cisGLBHealthCheckClient.Service.EnableRetries(c.RetryCount, c.RetryDelay)
	}

	// IBM Network CIS IP
	cisIPOpt := &cisipv1.CisIpApiV1Options{
		URL:           cisEndPoint,
		Authenticator: authenticator,
	}
	session.cisIPClient, session.cisIPErr = cisipv1.NewCisIpApiV1(cisIPOpt)
	if session.cisIPErr != nil {
		session.cisIPErr = fmt.Errorf("Error occured while configuring CIS IP service: %s",
			session.cisIPErr)
	}
	if session.cisIPClient != nil && session.cisIPClient.Service != nil {
		session.cisIPClient.Service.EnableRetries(c.RetryCount, c.RetryDelay)
	}

	// IBM Network CIS Zone Rate Limit
	cisRLOpt := &cisratelimitv1.ZoneRateLimitsV1Options{
		URL:            cisEndPoint,
		Crn:            core.StringPtr(""),
		ZoneIdentifier: core.StringPtr(""),
		Authenticator:  authenticator,
	}
	session.cisRLClient, session.cisRLErr = cisratelimitv1.NewZoneRateLimitsV1(cisRLOpt)
	if session.cisRLErr != nil {
		session.cisRLErr = fmt.Errorf(
			"Error occured while cofiguring CIS Zone Rate Limit service: %s",
			session.cisRLErr)
	}
	if session.cisRLClient != nil && session.cisRLClient.Service != nil {
		session.cisRLClient.Service.EnableRetries(c.RetryCount, c.RetryDelay)
	}

	// IBM Network CIS Page Rules
	cisPageRuleOpt := &cispagerulev1.PageRuleApiV1Options{
		URL:           cisEndPoint,
		Crn:           core.StringPtr(""),
		ZoneID:        core.StringPtr(""),
		Authenticator: authenticator,
	}
	session.cisPageRuleClient, session.cisPageRuleErr = cispagerulev1.NewPageRuleApiV1(cisPageRuleOpt)
	if session.cisPageRuleErr != nil {
		session.cisPageRuleErr = fmt.Errorf(
			"Error occured while cofiguring CIS Page Rule service: %s",
			session.cisPageRuleErr)
	}
	if session.cisPageRuleClient != nil && session.cisPageRuleClient.Service != nil {
		session.cisPageRuleClient.Service.EnableRetries(c.RetryCount, c.RetryDelay)
	}

	// IBM Network CIS Edge Function
	cisEdgeFunctionOpt := &cisedgefunctionv1.EdgeFunctionsApiV1Options{
		URL:            cisEndPoint,
		Crn:            core.StringPtr(""),
		ZoneIdentifier: core.StringPtr(""),
		Authenticator:  authenticator,
	}
	session.cisEdgeFunctionClient, session.cisEdgeFunctionErr =
		cisedgefunctionv1.NewEdgeFunctionsApiV1(cisEdgeFunctionOpt)
	if session.cisEdgeFunctionErr != nil {
		session.cisEdgeFunctionErr =
			fmt.Errorf("Error occured while configuring CIS Edge Function service: %s",
				session.cisEdgeFunctionErr)
	}
	if session.cisEdgeFunctionClient != nil && session.cisEdgeFunctionClient.Service != nil {
		session.cisEdgeFunctionClient.Service.EnableRetries(c.RetryCount, c.RetryDelay)
	}

	// IBM Network CIS SSL certificate
	cisSSLOpt := &cissslv1.SslCertificateApiV1Options{
		URL:            cisEndPoint,
		Crn:            core.StringPtr(""),
		ZoneIdentifier: core.StringPtr(""),
		Authenticator:  authenticator,
	}

	session.cisSSLClient, session.cisSSLErr = cissslv1.NewSslCertificateApiV1(cisSSLOpt)
	if session.cisSSLErr != nil {
		session.cisSSLErr =
			fmt.Errorf("Error occured while configuring CIS SSL certificate service: %s",
				session.cisSSLErr)
	}
	if session.cisSSLClient != nil && session.cisSSLClient.Service != nil {
		session.cisSSLClient.Service.EnableRetries(c.RetryCount, c.RetryDelay)
	}

	// IBM Network CIS WAF Package
	cisWAFPackageOpt := &ciswafpackagev1.WafRulePackagesApiV1Options{
		URL:           cisEndPoint,
		Crn:           core.StringPtr(""),
		ZoneID:        core.StringPtr(""),
		Authenticator: authenticator,
	}
	session.cisWAFPackageClient, session.cisWAFPackageErr =
		ciswafpackagev1.NewWafRulePackagesApiV1(cisWAFPackageOpt)
	if session.cisWAFPackageErr != nil {
		session.cisWAFPackageErr =
			fmt.Errorf("Error occured while configuration CIS WAF Package service: %s",
				session.cisWAFPackageErr)
	}
	if session.cisWAFPackageClient != nil && session.cisWAFPackageClient.Service != nil {
		session.cisWAFPackageClient.Service.EnableRetries(c.RetryCount, c.RetryDelay)
	}

	// IBM Network CIS Domain settings
	cisDomainSettingsOpt := &cisdomainsettingsv1.ZonesSettingsV1Options{
		URL:            cisEndPoint,
		Crn:            core.StringPtr(""),
		ZoneIdentifier: core.StringPtr(""),
		Authenticator:  authenticator,
	}
	session.cisDomainSettingsClient, session.cisDomainSettingsErr =
		cisdomainsettingsv1.NewZonesSettingsV1(cisDomainSettingsOpt)
	if session.cisDomainSettingsErr != nil {
		session.cisDomainSettingsErr =
			fmt.Errorf("Error occured while configuring CIS Domain Settings service: %s",
				session.cisDomainSettingsErr)
	}
	if session.cisDomainSettingsClient != nil && session.cisDomainSettingsClient.Service != nil {
		session.cisDomainSettingsClient.Service.EnableRetries(c.RetryCount, c.RetryDelay)
	}

	// IBM Network CIS Routing
	cisRoutingOpt := &cisroutingv1.RoutingV1Options{
		URL:            cisEndPoint,
		Crn:            core.StringPtr(""),
		ZoneIdentifier: core.StringPtr(""),
		Authenticator:  authenticator,
	}
	session.cisRoutingClient, session.cisRoutingErr =
		cisroutingv1.NewRoutingV1(cisRoutingOpt)
	if session.cisRoutingErr != nil {
		session.cisRoutingErr =
			fmt.Errorf("Error occured while configuring CIS Routing service: %s",
				session.cisRoutingErr)
	}
	if session.cisRoutingClient != nil && session.cisRoutingClient.Service != nil {
		session.cisRoutingClient.Service.EnableRetries(c.RetryCount, c.RetryDelay)
	}

	// IBM Network CIS WAF Group
	cisWAFGroupOpt := &ciswafgroupv1.WafRuleGroupsApiV1Options{
		URL:           cisEndPoint,
		Crn:           core.StringPtr(""),
		ZoneID:        core.StringPtr(""),
		Authenticator: authenticator,
	}
	session.cisWAFGroupClient, session.cisWAFGroupErr =
		ciswafgroupv1.NewWafRuleGroupsApiV1(cisWAFGroupOpt)
	if session.cisWAFGroupErr != nil {
		session.cisWAFGroupErr =
			fmt.Errorf("Error occured while configuring CIS WAF Group service: %s",
				session.cisWAFGroupErr)
	}
	if session.cisWAFGroupClient != nil && session.cisWAFGroupClient.Service != nil {
		session.cisWAFGroupClient.Service.EnableRetries(c.RetryCount, c.RetryDelay)
	}

	// IBM Network CIS Cache service
	cisCacheOpt := &ciscachev1.CachingApiV1Options{
		URL:           cisEndPoint,
		Crn:           core.StringPtr(""),
		ZoneID:        core.StringPtr(""),
		Authenticator: authenticator,
	}
	session.cisCacheClient, session.cisCacheErr =
		ciscachev1.NewCachingApiV1(cisCacheOpt)
	if session.cisCacheErr != nil {
		session.cisCacheErr =
			fmt.Errorf("Error occured while configuring CIS Caching service: %s",
				session.cisCacheErr)
	}
	if session.cisCacheClient != nil && session.cisCacheClient.Service != nil {
		session.cisCacheClient.Service.EnableRetries(c.RetryCount, c.RetryDelay)
	}

	// IBM Network CIS Custom pages service
	cisCustomPageOpt := &ciscustompagev1.CustomPagesV1Options{
		URL:            cisEndPoint,
		Crn:            core.StringPtr(""),
		ZoneIdentifier: core.StringPtr(""),
		Authenticator:  authenticator,
	}

	session.cisCustomPageClient, session.cisCustomPageErr =
		ciscustompagev1.NewCustomPagesV1(cisCustomPageOpt)
	if session.cisCustomPageErr != nil {
		session.cisCustomPageErr =
			fmt.Errorf("Error occured while configuring CIS Custom Pages service: %s",
				session.cisCustomPageErr)
	}
	if session.cisCustomPageClient != nil && session.cisCustomPageClient.Service != nil {
		session.cisCustomPageClient.Service.EnableRetries(c.RetryCount, c.RetryDelay)
	}

	// IBM Network CIS Firewall Access rule
	cisAccessRuleOpt := &cisaccessrulev1.ZoneFirewallAccessRulesV1Options{
		URL:            cisEndPoint,
		Crn:            core.StringPtr(""),
		ZoneIdentifier: core.StringPtr(""),
		Authenticator:  authenticator,
	}
	session.cisAccessRuleClient, session.cisAccessRuleErr =
		cisaccessrulev1.NewZoneFirewallAccessRulesV1(cisAccessRuleOpt)
	if session.cisAccessRuleErr != nil {
		session.cisAccessRuleErr =
			fmt.Errorf("Error occured while configuring CIS Firewall Access Rule service: %s",
				session.cisAccessRuleErr)
	}
	if session.cisAccessRuleClient != nil && session.cisAccessRuleClient.Service != nil {
		session.cisAccessRuleClient.Service.EnableRetries(c.RetryCount, c.RetryDelay)
	}

	// IBM Network CIS Firewall User Agent Blocking rule
	cisUARuleOpt := &cisuarulev1.UserAgentBlockingRulesV1Options{
		URL:            cisEndPoint,
		Crn:            core.StringPtr(""),
		ZoneIdentifier: core.StringPtr(""),
		Authenticator:  authenticator,
	}
	session.cisUARuleClient, session.cisUARuleErr =
		cisuarulev1.NewUserAgentBlockingRulesV1(cisUARuleOpt)
	if session.cisUARuleErr != nil {
		session.cisUARuleErr =
			fmt.Errorf("Error occured while configuring CIS Firewall User Agent Blocking Rule service: %s",
				session.cisUARuleErr)
	}
	if session.cisUARuleClient != nil && session.cisUARuleClient.Service != nil {
		session.cisUARuleClient.Service.EnableRetries(c.RetryCount, c.RetryDelay)
	}

	// IBM Network CIS Firewall Lockdown rule
	cisLockdownOpt := &cislockdownv1.ZoneLockdownV1Options{
		URL:            cisEndPoint,
		Crn:            core.StringPtr(""),
		ZoneIdentifier: core.StringPtr(""),
		Authenticator:  authenticator,
	}
	session.cisLockdownClient, session.cisLockdownErr =
		cislockdownv1.NewZoneLockdownV1(cisLockdownOpt)
	if session.cisLockdownErr != nil {
		session.cisLockdownErr =
			fmt.Errorf("Error occured while configuring CIS Firewall Lockdown Rule service: %s",
				session.cisLockdownErr)
	}
	if session.cisLockdownClient != nil && session.cisLockdownClient.Service != nil {
		session.cisLockdownClient.Service.EnableRetries(c.RetryCount, c.RetryDelay)
	}

	// IBM Network CIS Range Application rule
	cisRangeAppOpt := &cisrangeappv1.RangeApplicationsV1Options{
		URL:            cisEndPoint,
		Crn:            core.StringPtr(""),
		ZoneIdentifier: core.StringPtr(""),
		Authenticator:  authenticator,
	}
	session.cisRangeAppClient, session.cisRangeAppErr =
		cisrangeappv1.NewRangeApplicationsV1(cisRangeAppOpt)
	if session.cisRangeAppErr != nil {
		session.cisRangeAppErr =
			fmt.Errorf("Error occured while configuring CIS Range Application rule service: %s",
				session.cisRangeAppErr)
	}
	if session.cisRangeAppClient != nil && session.cisRangeAppClient.Service != nil {
		session.cisRangeAppClient.Service.EnableRetries(c.RetryCount, c.RetryDelay)
	}

	// IBM Network CIS WAF Rule Service
	cisWAFRuleOpt := &ciswafrulev1.WafRulesApiV1Options{
		URL:           cisEndPoint,
		Crn:           core.StringPtr(""),
		ZoneID:        core.StringPtr(""),
		Authenticator: authenticator,
	}
	session.cisWAFRuleClient, session.cisWAFRuleErr =
		ciswafrulev1.NewWafRulesApiV1(cisWAFRuleOpt)
	if session.cisWAFRuleErr != nil {
		session.cisWAFRuleErr = fmt.Errorf(
			"Error occured while configuring CIS WAF Rules service: %s",
			session.cisWAFRuleErr)
	}
	if session.cisWAFRuleClient != nil && session.cisWAFRuleClient.Service != nil {
		session.cisWAFRuleClient.Service.EnableRetries(c.RetryCount, c.RetryDelay)
	}

	// IBM Network CIS Filters
	cisFiltersOpt := &cisfiltersv1.FiltersV1Options{
		URL:           cisEndPoint,
		Authenticator: authenticator,
	}
	session.cisFiltersClient, session.cisFiltersErr = cisfiltersv1.NewFiltersV1(cisFiltersOpt)
	if session.cisFiltersErr != nil {
		session.cisFiltersErr =
			fmt.Errorf("Error occured while configuring CIS Filters : %s",
				session.cisFiltersErr)
	}
	if session.cisFiltersClient != nil && session.cisFiltersClient.Service != nil {
		session.cisFiltersClient.Service.EnableRetries(c.RetryCount, c.RetryDelay)
	}

	// iamIdenityURL := fmt.Sprintf("https://%s.iam.cloud.ibm.com/v1", c.Region)
	iamURL := iamidentity.DefaultServiceURL
	if c.Visibility == "private" || c.Visibility == "public-and-private" {
		if c.Region == "us-south" || c.Region == "us-east" {
			iamURL = contructEndpoint(fmt.Sprintf("private.%s.iam", c.Region), cloudEndpoint)
		} else {
			iamURL = contructEndpoint("private.iam", cloudEndpoint)
		}
	}
	iamIdentityOptions := &iamidentity.IamIdentityV1Options{
		Authenticator: authenticator,
		URL:           envFallBack([]string{"IBMCLOUD_IAM_API_ENDPOINT"}, iamURL),
	}
	iamIdentityClient, err := iamidentity.NewIamIdentityV1(iamIdentityOptions)
	if err != nil {
		session.iamIdentityErr = fmt.Errorf("Error occured while configuring IAM Identity service: %q", err)
	}
	if iamIdentityClient != nil && iamIdentityClient.Service != nil {
		iamIdentityClient.Service.EnableRetries(c.RetryCount, c.RetryDelay)
	}
	session.iamIdentityAPI = iamIdentityClient

	iamPolicyManagementURL := iampolicymanagement.DefaultServiceURL
	if c.Visibility == "private" || c.Visibility == "public-and-private" {
		if c.Region == "us-south" || c.Region == "us-east" {
			iamPolicyManagementURL = contructEndpoint(fmt.Sprintf("private.%s.iam", c.Region), cloudEndpoint)
		} else {
			iamPolicyManagementURL = contructEndpoint("private.iam", cloudEndpoint)
		}
	}
	iamPolicyManagementOptions := &iampolicymanagement.IamPolicyManagementV1Options{
		Authenticator: authenticator,
		URL:           envFallBack([]string{"IBMCLOUD_IAM_API_ENDPOINT"}, iamPolicyManagementURL),
	}
	iamPolicyManagementClient, err := iampolicymanagement.NewIamPolicyManagementV1(iamPolicyManagementOptions)
	if err != nil {
		session.iamPolicyManagementErr = fmt.Errorf("Error occured while configuring IAM Policy Management service: %q", err)
	}
	if iamPolicyManagementClient != nil && iamPolicyManagementClient.Service != nil {
		iamPolicyManagementClient.Service.EnableRetries(c.RetryCount, c.RetryDelay)
	}
	session.iamPolicyManagementAPI = iamPolicyManagementClient

	rmURL := resourcemanager.DefaultServiceURL
	if c.Visibility == "private" {
		if c.Region == "us-south" || c.Region == "us-east" {
			rmURL = contructEndpoint(fmt.Sprintf("private.%s.resource-controller", c.Region), fmt.Sprintf("%s/v2", cloudEndpoint))
		} else {
			fmt.Println("Private Endpint supports only us-south and us-east region specific endpoint")
			rmURL = contructEndpoint("private.us-south.resource-controller", fmt.Sprintf("%s/v2", cloudEndpoint))
		}
	}
	if c.Visibility == "public-and-private" {
		if c.Region == "us-south" || c.Region == "us-east" {
			rmURL = contructEndpoint(fmt.Sprintf("private.%s.resource-controller", c.Region), fmt.Sprintf("%s/v2", cloudEndpoint))
		} else {
			rmURL = resourcemanager.DefaultServiceURL
		}
	}
	resourceManagerOptions := &resourcemanager.ResourceManagerV2Options{
		Authenticator: authenticator,
		URL:           envFallBack([]string{"IBMCLOUD_RESOURCE_MANAGEMENT_API_ENDPOINT"}, rmURL),
	}
	resourceManagerClient, err := resourcemanager.NewResourceManagerV2(resourceManagerOptions)
	if err != nil {
		session.resourceManagerErr = fmt.Errorf("Error occured while configuring Resource Manager service: %q", err)
	}
	if resourceManagerClient != nil {
		resourceManagerClient.EnableRetries(c.RetryCount, c.RetryDelay)
	}
	session.resourceManagerAPI = resourceManagerClient

	enterpriseURL := enterprisemanagementv1.DefaultServiceURL
	if c.Visibility == "private" {
		if c.Region == "us-south" || c.Region == "us-east" || c.Region == "eu-fr" {
			enterpriseURL = contructEndpoint(fmt.Sprintf("private.%s.enterprise", c.Region), fmt.Sprintf("%s/v1", cloudEndpoint))
		} else {
			fmt.Println("Private Endpint supports only us-south and us-east region specific endpoint")
			enterpriseURL = contructEndpoint("private.us-south.enterprise", fmt.Sprintf("%s/v1", cloudEndpoint))
		}
	}
	if c.Visibility == "public-and-private" {
		if c.Region == "us-south" || c.Region == "us-east" || c.Region == "eu-fr" {
			enterpriseURL = contructEndpoint(fmt.Sprintf("private.%s.enterprise", c.Region),
				fmt.Sprintf("%s/v1", cloudEndpoint))
		} else {
			enterpriseURL = enterprisemanagementv1.DefaultServiceURL
		}
	}
	enterpriseManagementClientOptions := &enterprisemanagementv1.EnterpriseManagementV1Options{
		Authenticator: authenticator,
		URL:           envFallBack([]string{"IBMCLOUD_ENTERPRISE_API_ENDPOINT"}, enterpriseURL),
	}
	enterpriseManagementClient, err := enterprisemanagementv1.NewEnterpriseManagementV1(enterpriseManagementClientOptions)
	if err == nil {
		enterpriseManagementClient.EnableRetries(c.RetryCount, c.RetryDelay)
	} else {
		session.enterpriseManagementClientErr = fmt.Errorf("Error occurred while configuring IBM Cloud Enterprise Management API service: %q", err)
	}
	session.enterpriseManagementClient = enterpriseManagementClient

	// resource controller API
	rcURL := resourcecontroller.DefaultServiceURL
	if c.Visibility == "private" {
		if c.Region == "us-south" || c.Region == "us-east" {
			rcURL = contructEndpoint(fmt.Sprintf("private.%s.resource-controller", c.Region), cloudEndpoint)
		} else {
			fmt.Println("Private Endpint supports only us-south and us-east region specific endpoint")
			rcURL = contructEndpoint("private.us-south.resource-controller", cloudEndpoint)
		}
	}
	if c.Visibility == "public-and-private" {
		if c.Region == "us-south" || c.Region == "us-east" {
			rcURL = contructEndpoint(fmt.Sprintf("private.%s.resource-controller", c.Region), cloudEndpoint)
		} else {
			rcURL = resourcecontroller.DefaultServiceURL
		}
	}
	resourceControllerOptions := &resourcecontroller.ResourceControllerV2Options{
		Authenticator: authenticator,
		URL:           envFallBack([]string{"IBMCLOUD_RESOURCE_CONTROLLER_API_ENDPOINT"}, rcURL),
	}
	resourceControllerClient, err := resourcecontroller.NewResourceControllerV2(resourceControllerOptions)
	if err != nil {
		session.resourceControllerErr = fmt.Errorf("Error occured while configuring Resource Controller service: %q", err)
	}
	if resourceControllerClient != nil {
		resourceControllerClient.EnableRetries(c.RetryCount, c.RetryDelay)
	}
	session.resourceControllerAPI = resourceControllerClient
	// var authenticator2 *core.BearerTokenAuthenticator
	// Construct an "options" struct for creating the service client.
	secretsManagerClientOptions := &secretsmanagerv1.SecretsManagerV1Options{
		Authenticator: authenticator,
	}

	/// Construct the service client.
	session.secretsManagerClient, err = secretsmanagerv1.NewSecretsManagerV1(secretsManagerClientOptions)
	if err == nil {
		// Enable retries for API calls
		session.secretsManagerClient.Service.EnableRetries(c.RetryCount, c.RetryDelay)
		// Add custom header for analytics
		session.secretsManagerClient.SetDefaultHeaders(gohttp.Header{
			"X-Original-User-Agent": {fmt.Sprintf("terraform-provider-ibm/%s", version.Version)},
		})
	} else {
		session.secretsManagerClientErr = fmt.Errorf("Error occurred while configuring IBM Cloud Secrets Manager API service: %q", err)
	}

	containerEndpoint := kubernetesserviceapiv1.DefaultServiceURL
	if c.Visibility == "private" || c.Visibility == "public-and-private" {
		containerEndpoint = contructEndpoint(fmt.Sprintf("private.%s.containers", c.Region), fmt.Sprintf("%s/global", cloudEndpoint))
	}

	kubernetesServiceV1Options := &kubernetesserviceapiv1.KubernetesServiceApiV1Options{
		URL:           envFallBack([]string{"IBMCLOUD_SATELLITE_API_ENDPOINT"}, containerEndpoint),
		Authenticator: authenticator,
	}

	session.satelliteClient, err = kubernetesserviceapiv1.NewKubernetesServiceApiV1(kubernetesServiceV1Options)
	if err != nil {
		session.satelliteClientErr = fmt.Errorf("Error occured while configuring satellite client: %q", err)
	}
	// Enable retries for API calls
	session.satelliteClient.Service.EnableRetries(c.RetryCount, c.RetryDelay)

	return session, nil
}

// CreateVersionDate requires mandatory version attribute. Any date from 2019-12-13 up to the currentdate may be provided. Specify the current date to request the latest version.
func CreateVersionDate() *string {
	version := time.Now().Format("2006-01-02")
	return &version
}

func newSession(c *Config) (*Session, error) {
	ibmSession := &Session{}

	softlayerSession := &slsession.Session{
		Endpoint:  c.SoftLayerEndpointURL,
		Timeout:   c.SoftLayerTimeout,
		UserName:  c.SoftLayerUserName,
		APIKey:    c.SoftLayerAPIKey,
		Debug:     os.Getenv("TF_LOG") != "",
		Retries:   c.RetryCount,
		RetryWait: c.RetryDelay,
	}

	if c.IAMToken != "" {
		log.Println("Configuring SoftLayer Session with token")
		softlayerSession.IAMToken = c.IAMToken
		softlayerSession.IAMRefreshToken = c.IAMRefreshToken
	}
	if c.SoftLayerAPIKey != "" && c.SoftLayerUserName != "" {
		log.Println("Configuring SoftLayer Session with API key")
		softlayerSession.APIKey = c.SoftLayerAPIKey
		softlayerSession.UserName = c.SoftLayerUserName
	}
	softlayerSession.AppendUserAgent(fmt.Sprintf("terraform-provider-ibm/%s", version.Version))
	ibmSession.SoftLayerSession = softlayerSession

	if (c.IAMToken != "" && c.IAMRefreshToken == "") || (c.IAMToken == "" && c.IAMRefreshToken != "") {
		return nil, fmt.Errorf("iam_token and iam_refresh_token must be provided")
	}

	if c.IAMToken != "" && c.IAMRefreshToken != "" {
		log.Println("Configuring IBM Cloud Session with token")
		var sess *bxsession.Session
		bmxConfig := &bluemix.Config{
			IAMAccessToken:  c.IAMToken,
			IAMRefreshToken: c.IAMRefreshToken,
			//Comment out debug mode for v0.12
			//Debug:         os.Getenv("TF_LOG") != "",
			HTTPTimeout:   c.BluemixTimeout,
			Region:        c.Region,
			ResourceGroup: c.ResourceGroup,
			RetryDelay:    &c.RetryDelay,
			MaxRetries:    &c.RetryCount,
			Visibility:    c.Visibility,
		}
		sess, err := bxsession.New(bmxConfig)
		if err != nil {
			return nil, err
		}
		ibmSession.BluemixSession = sess
	}

	if c.BluemixAPIKey != "" {
		log.Println("Configuring IBM Cloud Session with API key")
		var sess *bxsession.Session
		bmxConfig := &bluemix.Config{
			BluemixAPIKey: c.BluemixAPIKey,
			//Comment out debug mode for v0.12
			//Debug:         os.Getenv("TF_LOG") != "",
			HTTPTimeout:   c.BluemixTimeout,
			Region:        c.Region,
			ResourceGroup: c.ResourceGroup,
			RetryDelay:    &c.RetryDelay,
			MaxRetries:    &c.RetryCount,
			Visibility:    c.Visibility,
			//PowerServiceInstance: c.PowerServiceInstance,
		}
		sess, err := bxsession.New(bmxConfig)
		if err != nil {
			return nil, err
		}
		ibmSession.BluemixSession = sess
	}

	return ibmSession, nil
}

func authenticateAPIKey(sess *bxsession.Session) error {
	config := sess.Config
	tokenRefresher, err := authentication.NewIAMAuthRepository(config, &rest.Client{
		DefaultHeader: gohttp.Header{
			"User-Agent": []string{http.UserAgent()},
		},
	})
	if err != nil {
		return err
	}
	return tokenRefresher.AuthenticateAPIKey(config.BluemixAPIKey)
}

func authenticateCF(sess *bxsession.Session) error {
	config := sess.Config
	tokenRefresher, err := authentication.NewUAARepository(config, &rest.Client{
		DefaultHeader: gohttp.Header{
			"User-Agent": []string{http.UserAgent()},
		},
	})
	if err != nil {
		return err
	}
	return tokenRefresher.AuthenticateAPIKey(config.BluemixAPIKey)
}

func fetchUserDetails(sess *bxsession.Session, retries int, retryDelay time.Duration) (*UserConfig, error) {
	config := sess.Config
	user := UserConfig{}
	var bluemixToken string

	if strings.HasPrefix(config.IAMAccessToken, "Bearer") {
		bluemixToken = config.IAMAccessToken[7:len(config.IAMAccessToken)]
	} else {
		bluemixToken = config.IAMAccessToken
	}

	token, err := jwt.Parse(bluemixToken, func(token *jwt.Token) (interface{}, error) {
		return "", nil
	})
	//TODO validate with key
	if err != nil && !strings.Contains(err.Error(), "key is of invalid type") {
		if retries > 0 {
			if config.BluemixAPIKey != "" {
				time.Sleep(retryDelay)
				log.Printf("Retrying authentication for user details %d", retries)
				_ = authenticateAPIKey(sess)
				return fetchUserDetails(sess, retries-1, retryDelay)
			}
		}
		return &user, err
	}
	claims := token.Claims.(jwt.MapClaims)
	if email, ok := claims["email"]; ok {
		user.userEmail = email.(string)
	}
	user.userID = claims["id"].(string)
	user.userAccount = claims["account"].(map[string]interface{})["bss"].(string)
	iss := claims["iss"].(string)
	if strings.Contains(iss, "https://iam.cloud.ibm.com") {
		user.cloudName = "bluemix"
	} else {
		user.cloudName = "staging"
	}
	user.cloudType = "public"

	user.generation = 2
	return &user, nil
}

func refreshToken(sess *bxsession.Session) error {
	config := sess.Config
	tokenRefresher, err := authentication.NewIAMAuthRepository(config, &rest.Client{
		DefaultHeader: gohttp.Header{
			"User-Agent": []string{http.UserAgent()},
		},
	})
	if err != nil {
		return err
	}
	_, err = tokenRefresher.RefreshToken()
	return err
}

func envFallBack(envs []string, defaultValue string) string {
	for _, k := range envs {
		if v := os.Getenv(k); v != "" {
			return v
		}
	}
	return defaultValue
}

// DefaultTransport ...
func DefaultTransport() gohttp.RoundTripper {
	transport := &gohttp.Transport{
		Proxy:               gohttp.ProxyFromEnvironment,
		DisableKeepAlives:   true,
		MaxIdleConnsPerHost: -1,
		TLSClientConfig: &tls.Config{
			InsecureSkipVerify: false,
		},
	}
	return transport
}

func isRetryable(err error) bool {
	if bmErr, ok := err.(bmxerror.RequestFailure); ok {
		switch bmErr.StatusCode() {
		case 408, 504, 599, 429, 500, 502, 520, 503:
			return true
		}
	}

	if netErr, ok := err.(net.Error); ok && netErr.Timeout() {
		return true
	}

	if netErr, ok := err.(*net.OpError); ok && netErr.Timeout() {
		return true
	}

	if netErr, ok := err.(net.UnknownNetworkError); ok && netErr.Timeout() {
		return true
	}

	return false
}

func contructEndpoint(subdomain, domain string) string {
	endpoint := fmt.Sprintf("https://%s.%s", subdomain, domain)
	return endpoint
}<|MERGE_RESOLUTION|>--- conflicted
+++ resolved
@@ -981,13 +981,10 @@
 		session.cisWAFRuleErr = errEmptyBluemixCredentials
 		session.iamIdentityErr = errEmptyBluemixCredentials
 		session.secretsManagerClientErr = errEmptyBluemixCredentials
-<<<<<<< HEAD
 		session.cisFiltersErr = errEmptyBluemixCredentials
-=======
 		session.schematicsClientErr = errEmptyBluemixCredentials
 		session.satelliteClientErr = errEmptyBluemixCredentials
 		session.iamPolicyManagementErr = errEmptyBluemixCredentials
->>>>>>> d7bcdde5
 
 		return session, nil
 	}
