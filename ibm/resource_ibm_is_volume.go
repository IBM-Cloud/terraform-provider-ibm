// Copyright IBM Corp. 2017, 2021 All Rights Reserved.
// Licensed under the Mozilla Public License v2.0

package ibm

import (
	"context"
	"fmt"
	"log"
	"os"
	"time"

	"github.com/IBM/vpc-go-sdk/vpcclassicv1"
	"github.com/IBM/vpc-go-sdk/vpcv1"
	"github.com/hashicorp/terraform-plugin-sdk/v2/helper/customdiff"
	"github.com/hashicorp/terraform-plugin-sdk/v2/helper/resource"
	"github.com/hashicorp/terraform-plugin-sdk/v2/helper/schema"
)

const (
<<<<<<< HEAD
	isVolumeName                 = "name"
	isVolumeProfileName          = "profile"
	isVolumeZone                 = "zone"
	isVolumeEncryptionKey        = "encryption_key"
	isVolumeCapacity             = "capacity"
	isVolumeIops                 = "iops"
	isVolumeCrn                  = "crn"
	isVolumeTags                 = "tags"
	isVolumeStatus               = "status"
	isVolumeStatusReasons        = "status_reasons"
	isVolumeStatusReasonsCode    = "code"
	isVolumeStatusReasonsMessage = "message"
	isVolumeDeleting             = "deleting"
	isVolumeDeleted              = "done"
	isVolumeProvisioning         = "provisioning"
	isVolumeProvisioningDone     = "done"
	isVolumeResourceGroup        = "resource_group"
=======
	isVolumeName               = "name"
	isVolumeProfileName        = "profile"
	isVolumeZone               = "zone"
	isVolumeEncryptionKey      = "encryption_key"
	isVolumeCapacity           = "capacity"
	isVolumeIops               = "iops"
	isVolumeCrn                = "crn"
	isVolumeTags               = "tags"
	isVolumeStatus             = "status"
	isVolumeDeleting           = "deleting"
	isVolumeDeleted            = "done"
	isVolumeProvisioning       = "provisioning"
	isVolumeProvisioningDone   = "done"
	isVolumeResourceGroup      = "resource_group"
	isVolumeSourceSnapshot     = "source_snapshot"
	isVolumeDeleteAllSnapshots = "delete_all_snapshots"
>>>>>>> 3c317a6d
)

func resourceIBMISVolume() *schema.Resource {
	return &schema.Resource{
		Create:   resourceIBMISVolumeCreate,
		Read:     resourceIBMISVolumeRead,
		Update:   resourceIBMISVolumeUpdate,
		Delete:   resourceIBMISVolumeDelete,
		Exists:   resourceIBMISVolumeExists,
		Importer: &schema.ResourceImporter{},

		Timeouts: &schema.ResourceTimeout{
			Create: schema.DefaultTimeout(10 * time.Minute),
			Delete: schema.DefaultTimeout(10 * time.Minute),
		},

		CustomizeDiff: customdiff.Sequence(
			func(_ context.Context, diff *schema.ResourceDiff, v interface{}) error {
				return resourceTagsCustomizeDiff(diff)
			},
		),

		Schema: map[string]*schema.Schema{

			isVolumeName: {
				Type:         schema.TypeString,
				Required:     true,
				ValidateFunc: InvokeValidator("ibm_is_volume", isVolumeName),
				Description:  "Volume name",
			},

			isVolumeProfileName: {
				Type:        schema.TypeString,
				Required:    true,
				ForceNew:    true,
				Description: "Volume profile name",
			},

			isVolumeZone: {
				Type:        schema.TypeString,
				Required:    true,
				ForceNew:    true,
				Description: "Zone name",
			},

			isVolumeEncryptionKey: {
				Type:        schema.TypeString,
				Optional:    true,
				Computed:    true,
				ForceNew:    true,
				Description: "Volume encryption key info",
			},

			isVolumeCapacity: {
				Type:        schema.TypeInt,
				Optional:    true,
				Default:     100,
				ForceNew:    true,
				Description: "Vloume capacity value",
			},
			isVolumeResourceGroup: {
				Type:        schema.TypeString,
				Optional:    true,
				Computed:    true,
				ForceNew:    true,
				Description: "Resource group name",
			},
			isVolumeIops: {
				Type:        schema.TypeInt,
				Optional:    true,
				Computed:    true,
				ForceNew:    true,
				Description: "IOPS value for the Volume",
			},
			isVolumeCrn: {
				Type:        schema.TypeString,
				Computed:    true,
				Description: "CRN value for the volume instance",
			},
			isVolumeStatus: {
				Type:        schema.TypeString,
				Computed:    true,
				Description: "Volume status",
			},
<<<<<<< HEAD

			isVolumeStatusReasons: {
				Type:     schema.TypeList,
				Computed: true,
				Elem: &schema.Resource{
					Schema: map[string]*schema.Schema{
						isVolumeStatusReasonsCode: {
							Type:        schema.TypeString,
							Computed:    true,
							Description: "A snake case string succinctly identifying the status reason",
						},

						isVolumeStatusReasonsMessage: {
							Type:        schema.TypeString,
							Computed:    true,
							Description: "An explanation of the status reason",
						},
					},
				},
			},

=======
			isVolumeSourceSnapshot: {
				Type:        schema.TypeString,
				Computed:    true,
				Description: "Identifier of the snapshot from which this volume was cloned",
			},
			isVolumeDeleteAllSnapshots: {
				Type:        schema.TypeBool,
				Optional:    true,
				Description: "Deletes all snapshots created from this volume",
			},
>>>>>>> 3c317a6d
			isVolumeTags: {
				Type:        schema.TypeSet,
				Optional:    true,
				Computed:    true,
				Elem:        &schema.Schema{Type: schema.TypeString, ValidateFunc: InvokeValidator("ibm_is_volume", "tag")},
				Set:         resourceIBMVPCHash,
				Description: "Tags for the volume instance",
			},

			ResourceControllerURL: {
				Type:        schema.TypeString,
				Computed:    true,
				Description: "The URL of the IBM Cloud dashboard that can be used to explore and view details about this instance",
			},

			ResourceName: {
				Type:        schema.TypeString,
				Computed:    true,
				Description: "The name of the resource",
			},

			ResourceCRN: {
				Type:        schema.TypeString,
				Computed:    true,
				Description: "The crn of the resource",
			},

			ResourceStatus: {
				Type:        schema.TypeString,
				Computed:    true,
				Description: "The status of the resource",
			},

			ResourceGroupName: {
				Type:        schema.TypeString,
				Computed:    true,
				Description: "The resource group name in which resource is provisioned",
			},
		},
	}
}

func resourceIBMISVolumeValidator() *ResourceValidator {

	validateSchema := make([]ValidateSchema, 1)
	validateSchema = append(validateSchema,
		ValidateSchema{
			Identifier:                 isVolumeName,
			ValidateFunctionIdentifier: ValidateRegexpLen,
			Type:                       TypeString,
			Required:                   true,
			Regexp:                     `^([a-z]|[a-z][-a-z0-9]*[a-z0-9])$`,
			MinValueLength:             1,
			MaxValueLength:             63})

	validateSchema = append(validateSchema,
		ValidateSchema{
			Identifier:                 "tag",
			ValidateFunctionIdentifier: ValidateRegexpLen,
			Type:                       TypeString,
			Optional:                   true,
			Regexp:                     `^[A-Za-z0-9:_ .-]+$`,
			MinValueLength:             1,
			MaxValueLength:             128})

	ibmISVolumeResourceValidator := ResourceValidator{ResourceName: "ibm_is_volume", Schema: validateSchema}
	return &ibmISVolumeResourceValidator
}

func resourceIBMISVolumeCreate(d *schema.ResourceData, meta interface{}) error {
	userDetails, err := meta.(ClientSession).BluemixUserDetails()
	if err != nil {
		return err
	}

	volName := d.Get(isVolumeName).(string)
	profile := d.Get(isVolumeProfileName).(string)
	zone := d.Get(isVolumeZone).(string)
	var volCapacity int64
	if capacity, ok := d.GetOk(isVolumeCapacity); ok {
		volCapacity = int64(capacity.(int))
	} else {
		volCapacity = 100
	}
	if userDetails.generation == 1 {
		err := classicVolCreate(d, meta, volName, profile, zone, volCapacity)
		if err != nil {
			return err
		}
	} else {
		err := volCreate(d, meta, volName, profile, zone, volCapacity)
		if err != nil {
			return err
		}
	}
	return resourceIBMISVolumeRead(d, meta)
}

func classicVolCreate(d *schema.ResourceData, meta interface{}, volName, profile, zone string, volCapacity int64) error {
	sess, err := classicVpcClient(meta)
	if err != nil {
		return err
	}
	options := &vpcclassicv1.CreateVolumeOptions{
		VolumePrototype: &vpcclassicv1.VolumePrototype{
			Name:     &volName,
			Capacity: &volCapacity,
			Zone: &vpcclassicv1.ZoneIdentity{
				Name: &zone,
			},
			Profile: &vpcclassicv1.VolumeProfileIdentity{
				Name: &profile,
			},
		},
	}
	volTemplate := options.VolumePrototype.(*vpcclassicv1.VolumePrototype)

	if key, ok := d.GetOk(isVolumeEncryptionKey); ok {
		encryptionKey := key.(string)
		volTemplate.EncryptionKey = &vpcclassicv1.EncryptionKeyIdentity{
			CRN: &encryptionKey,
		}
	}

	if rgrp, ok := d.GetOk(isVolumeResourceGroup); ok {
		rg := rgrp.(string)
		volTemplate.ResourceGroup = &vpcclassicv1.ResourceGroupIdentity{
			ID: &rg,
		}
	}

	if i, ok := d.GetOk(isVolumeIops); ok {
		iops := int64(i.(int))
		volTemplate.Iops = &iops
	}

	vol, response, err := sess.CreateVolume(options)
	if err != nil {
		return fmt.Errorf("[DEBUG] Create volume err %s\n%s", err, response)
	}
	d.SetId(*vol.ID)
	log.Printf("[INFO] Volume : %s", *vol.ID)
	_, err = isWaitForClassicVolumeAvailable(sess, d.Id(), d.Timeout(schema.TimeoutCreate))
	if err != nil {
		return err
	}
	v := os.Getenv("IC_ENV_TAGS")
	if _, ok := d.GetOk(isVolumeTags); ok || v != "" {
		oldList, newList := d.GetChange(isVolumeTags)
		err = UpdateTagsUsingCRN(oldList, newList, meta, *vol.CRN)
		if err != nil {
			log.Printf(
				"Error on create of resource vpc volume (%s) tags: %s", d.Id(), err)
		}
	}
	return nil
}

func volCreate(d *schema.ResourceData, meta interface{}, volName, profile, zone string, volCapacity int64) error {
	sess, err := vpcClient(meta)
	if err != nil {
		return err
	}
	options := &vpcv1.CreateVolumeOptions{
		VolumePrototype: &vpcv1.VolumePrototype{
			Name:     &volName,
			Capacity: &volCapacity,
			Zone: &vpcv1.ZoneIdentity{
				Name: &zone,
			},
			Profile: &vpcv1.VolumeProfileIdentity{
				Name: &profile,
			},
		},
	}
	volTemplate := options.VolumePrototype.(*vpcv1.VolumePrototype)

	if key, ok := d.GetOk(isVolumeEncryptionKey); ok {
		encryptionKey := key.(string)
		volTemplate.EncryptionKey = &vpcv1.EncryptionKeyIdentity{
			CRN: &encryptionKey,
		}
	}

	if rgrp, ok := d.GetOk(isVolumeResourceGroup); ok {
		rg := rgrp.(string)
		volTemplate.ResourceGroup = &vpcv1.ResourceGroupIdentity{
			ID: &rg,
		}
	}

	if i, ok := d.GetOk(isVolumeIops); ok {
		iops := int64(i.(int))
		volTemplate.Iops = &iops
	}

	vol, response, err := sess.CreateVolume(options)
	if err != nil {
		return fmt.Errorf("[DEBUG] Create volume err %s\n%s", err, response)
	}
	d.SetId(*vol.ID)
	log.Printf("[INFO] Volume : %s", *vol.ID)
	_, err = isWaitForVolumeAvailable(sess, d.Id(), d.Timeout(schema.TimeoutCreate))
	if err != nil {
		return err
	}
	v := os.Getenv("IC_ENV_TAGS")
	if _, ok := d.GetOk(isVolumeTags); ok || v != "" {
		oldList, newList := d.GetChange(isVolumeTags)
		err = UpdateTagsUsingCRN(oldList, newList, meta, *vol.CRN)
		if err != nil {
			log.Printf(
				"Error on create of resource vpc volume (%s) tags: %s", d.Id(), err)
		}
	}
	return nil
}

func resourceIBMISVolumeRead(d *schema.ResourceData, meta interface{}) error {
	userDetails, err := meta.(ClientSession).BluemixUserDetails()
	if err != nil {
		return err
	}

	id := d.Id()
	if userDetails.generation == 1 {
		err := classicVolGet(d, meta, id)
		if err != nil {
			return err
		}
	} else {
		err := volGet(d, meta, id)
		if err != nil {
			return err
		}
	}
	return nil
}

func classicVolGet(d *schema.ResourceData, meta interface{}, id string) error {
	sess, err := classicVpcClient(meta)
	if err != nil {
		return err
	}
	options := &vpcclassicv1.GetVolumeOptions{
		ID: &id,
	}
	vol, response, err := sess.GetVolume(options)
	if err != nil {
		if response != nil && response.StatusCode == 404 {
			d.SetId("")
			return nil
		}
		return fmt.Errorf("Error Getting Volume (%s): %s\n%s", id, err, response)
	}
	d.SetId(*vol.ID)
	d.Set(isVolumeName, *vol.Name)
	d.Set(isVolumeProfileName, *vol.Profile.Name)
	d.Set(isVolumeZone, *vol.Zone.Name)
	if vol.EncryptionKey != nil {
		d.Set(isVolumeEncryptionKey, *vol.EncryptionKey.CRN)
	}
	d.Set(isVolumeIops, *vol.Iops)
	d.Set(isVolumeCapacity, *vol.Capacity)
	d.Set(isVolumeCrn, *vol.CRN)
	d.Set(isVolumeStatus, *vol.Status)
	tags, err := GetTagsUsingCRN(meta, *vol.CRN)
	if err != nil {
		log.Printf(
			"Error on get of resource vpc volume (%s) tags: %s", d.Id(), err)
	}
	d.Set(isVolumeTags, tags)
	controller, err := getBaseController(meta)
	if err != nil {
		return err
	}
	d.Set(ResourceControllerURL, controller+"/vpc/storage/storageVolumes")
	d.Set(ResourceName, *vol.Name)
	d.Set(ResourceCRN, *vol.CRN)
	d.Set(ResourceStatus, *vol.Status)
	if vol.ResourceGroup != nil {
		d.Set(ResourceGroupName, *vol.ResourceGroup.ID)
		d.Set(isVolumeResourceGroup, *vol.ResourceGroup.ID)
	}
	return nil
}

func volGet(d *schema.ResourceData, meta interface{}, id string) error {
	sess, err := vpcClient(meta)
	if err != nil {
		return err
	}
	options := &vpcv1.GetVolumeOptions{
		ID: &id,
	}
	vol, response, err := sess.GetVolume(options)
	if err != nil {
		if response != nil && response.StatusCode == 404 {
			d.SetId("")
			return nil
		}
		return fmt.Errorf("Error Getting Volume (%s): %s\n%s", id, err, response)
	}
	d.SetId(*vol.ID)
	d.Set(isVolumeName, *vol.Name)
	d.Set(isVolumeProfileName, *vol.Profile.Name)
	d.Set(isVolumeZone, *vol.Zone.Name)
	if vol.EncryptionKey != nil {
		d.Set(isVolumeEncryptionKey, vol.EncryptionKey.CRN)
	}
	d.Set(isVolumeIops, *vol.Iops)
	d.Set(isVolumeCapacity, *vol.Capacity)
	d.Set(isVolumeCrn, *vol.CRN)
	d.Set(isVolumeSourceSnapshot, *vol.SourceSnapshot.ID)
	d.Set(isVolumeStatus, *vol.Status)
	//set the status reasons
	if vol.StatusReasons != nil {
		statusReasonsList := make([]map[string]interface{}, 0)
		for _, sr := range vol.StatusReasons {
			currentSR := map[string]interface{}{}
			if sr.Code != nil && sr.Message != nil {
				currentSR[isVolumeStatusReasonsCode] = *sr.Code
				currentSR[isVolumeStatusReasonsMessage] = *sr.Message
				statusReasonsList = append(statusReasonsList, currentSR)
			}
		}
		d.Set(isVolumeStatusReasons, statusReasonsList)
	}
	tags, err := GetTagsUsingCRN(meta, *vol.CRN)
	if err != nil {
		log.Printf(
			"Error on get of resource vpc volume (%s) tags: %s", d.Id(), err)
	}
	d.Set(isVolumeTags, tags)
	controller, err := getBaseController(meta)
	if err != nil {
		return err
	}
	d.Set(ResourceControllerURL, controller+"/vpc-ext/storage/storageVolumes")
	d.Set(ResourceName, *vol.Name)
	d.Set(ResourceCRN, *vol.CRN)
	d.Set(ResourceStatus, *vol.Status)
	if vol.ResourceGroup != nil {
		d.Set(ResourceGroupName, *vol.ResourceGroup.Name)
		d.Set(isVolumeResourceGroup, *vol.ResourceGroup.ID)
	}
	return nil
}

func resourceIBMISVolumeUpdate(d *schema.ResourceData, meta interface{}) error {
	userDetails, err := meta.(ClientSession).BluemixUserDetails()
	if err != nil {
		return err
	}

	id := d.Id()
	name := ""
	hasChanged := false
	delete := false

	if delete_all_snapshots, ok := d.GetOk(isVolumeDeleteAllSnapshots); ok && delete_all_snapshots.(bool) {
		delete = true
	}

	if d.HasChange(isVolumeName) {
		name = d.Get(isVolumeName).(string)
		hasChanged = true
	}

	if userDetails.generation == 1 {
		err := classicVolUpdate(d, meta, id, name, hasChanged)
		if err != nil {
			return err
		}
	} else {
		err := volUpdate(d, meta, id, name, hasChanged, delete)
		if err != nil {
			return err
		}
	}
	return resourceIBMISVolumeRead(d, meta)
}

func classicVolUpdate(d *schema.ResourceData, meta interface{}, id, name string, hasChanged bool) error {
	sess, err := classicVpcClient(meta)
	if err != nil {
		return err
	}
	if d.HasChange(isVolumeTags) {
		options := &vpcclassicv1.GetVolumeOptions{
			ID: &id,
		}
		vol, response, err := sess.GetVolume(options)
		if err != nil {
			return fmt.Errorf("Error getting Volume : %s\n%s", err, response)
		}
		oldList, newList := d.GetChange(isVolumeTags)
		err = UpdateTagsUsingCRN(oldList, newList, meta, *vol.CRN)
		if err != nil {
			log.Printf(
				"Error on update of resource vpc volume (%s) tags: %s", id, err)
		}
	}
	if hasChanged {
		options := &vpcclassicv1.UpdateVolumeOptions{
			ID: &id,
		}
		volumePatchModel := &vpcclassicv1.VolumePatch{
			Name: &name,
		}
		volumePatch, err := volumePatchModel.AsPatch()
		if err != nil {
			return fmt.Errorf("Error calling asPatch for VolumePatch: %s", err)
		}
		options.VolumePatch = volumePatch
		_, response, err := sess.UpdateVolume(options)
		if err != nil {
			return fmt.Errorf("Error updating vpc volume: %s\n%s", err, response)
		}
	}
	return nil
}

func volUpdate(d *schema.ResourceData, meta interface{}, id, name string, hasChanged, delete bool) error {
	sess, err := vpcClient(meta)
	if err != nil {
		return err
	}
	if delete {
		deleteAllSnapshots(sess, id)
	}

	if d.HasChange(isVolumeTags) {
		options := &vpcv1.GetVolumeOptions{
			ID: &id,
		}
		vol, response, err := sess.GetVolume(options)
		if err != nil {
			return fmt.Errorf("Error getting Volume : %s\n%s", err, response)
		}
		oldList, newList := d.GetChange(isVolumeTags)
		err = UpdateTagsUsingCRN(oldList, newList, meta, *vol.CRN)
		if err != nil {
			log.Printf(
				"Error on update of resource vpc volume (%s) tags: %s", id, err)
		}
	}
	if hasChanged {
		options := &vpcv1.UpdateVolumeOptions{
			ID: &id,
		}
		volumePatchModel := &vpcv1.VolumePatch{
			Name: &name,
		}
		volumePatch, err := volumePatchModel.AsPatch()
		if err != nil {
			return fmt.Errorf("Error calling asPatch for VolumePatch: %s", err)
		}
		options.VolumePatch = volumePatch
		_, response, err := sess.UpdateVolume(options)
		if err != nil {
			return fmt.Errorf("Error updating vpc volume: %s\n%s", err, response)
		}
	}
	return nil
}

func resourceIBMISVolumeDelete(d *schema.ResourceData, meta interface{}) error {
	userDetails, err := meta.(ClientSession).BluemixUserDetails()
	if err != nil {
		return err
	}
	id := d.Id()
	if userDetails.generation == 1 {
		err := classicVolDelete(d, meta, id)
		if err != nil {
			return err
		}
	} else {
		err := volDelete(d, meta, id)
		if err != nil {
			return err
		}
	}
	return nil
}

func classicVolDelete(d *schema.ResourceData, meta interface{}, id string) error {
	sess, err := classicVpcClient(meta)
	if err != nil {
		return err
	}

	getvoloptions := &vpcclassicv1.GetVolumeOptions{
		ID: &id,
	}
	_, response, err := sess.GetVolume(getvoloptions)
	if err != nil {
		if response != nil && response.StatusCode == 404 {
			return nil
		}
		return fmt.Errorf("Error Getting Volume (%s): %s\n%s", id, err, response)
	}

	options := &vpcclassicv1.DeleteVolumeOptions{
		ID: &id,
	}
	response, err = sess.DeleteVolume(options)
	if err != nil {
		return fmt.Errorf("Error Deleting Volume : %s\n%s", err, response)
	}
	_, err = isWaitForClassicVolumeDeleted(sess, id, d.Timeout(schema.TimeoutDelete))
	if err != nil {
		return err
	}
	d.SetId("")
	return nil
}

func volDelete(d *schema.ResourceData, meta interface{}, id string) error {
	sess, err := vpcClient(meta)
	if err != nil {
		return err
	}

	getvoloptions := &vpcv1.GetVolumeOptions{
		ID: &id,
	}
	_, response, err := sess.GetVolume(getvoloptions)
	if err != nil {
		if response != nil && response.StatusCode == 404 {
			return nil
		}
		return fmt.Errorf("Error Getting Volume (%s): %s\n%s", id, err, response)
	}

	options := &vpcv1.DeleteVolumeOptions{
		ID: &id,
	}
	response, err = sess.DeleteVolume(options)
	if err != nil {
		return fmt.Errorf("Error Deleting Volume : %s\n%s", err, response)
	}
	_, err = isWaitForVolumeDeleted(sess, id, d.Timeout(schema.TimeoutDelete))
	if err != nil {
		return err
	}
	d.SetId("")
	return nil
}

func isWaitForClassicVolumeDeleted(vol *vpcclassicv1.VpcClassicV1, id string, timeout time.Duration) (interface{}, error) {
	log.Printf("Waiting for  (%s) to be deleted.", id)

	stateConf := &resource.StateChangeConf{
		Pending:    []string{"retry", isVolumeDeleting},
		Target:     []string{"done", ""},
		Refresh:    isClassicVolumeDeleteRefreshFunc(vol, id),
		Timeout:    timeout,
		Delay:      10 * time.Second,
		MinTimeout: 10 * time.Second,
	}

	return stateConf.WaitForState()
}

func isClassicVolumeDeleteRefreshFunc(vol *vpcclassicv1.VpcClassicV1, id string) resource.StateRefreshFunc {
	return func() (interface{}, string, error) {
		volgetoptions := &vpcclassicv1.GetVolumeOptions{
			ID: &id,
		}
		vol, response, err := vol.GetVolume(volgetoptions)
		if err != nil {
			if response != nil && response.StatusCode == 404 {
				return vol, isVolumeDeleted, nil
			}
			return vol, "", fmt.Errorf("Error Getting Volume: %s\n%s", err, response)
		}
		return vol, isVolumeDeleting, err
	}
}

func isWaitForVolumeDeleted(vol *vpcv1.VpcV1, id string, timeout time.Duration) (interface{}, error) {
	log.Printf("Waiting for  (%s) to be deleted.", id)

	stateConf := &resource.StateChangeConf{
		Pending:    []string{"retry", isVolumeDeleting},
		Target:     []string{"done", ""},
		Refresh:    isVolumeDeleteRefreshFunc(vol, id),
		Timeout:    timeout,
		Delay:      10 * time.Second,
		MinTimeout: 10 * time.Second,
	}

	return stateConf.WaitForState()
}

func isVolumeDeleteRefreshFunc(vol *vpcv1.VpcV1, id string) resource.StateRefreshFunc {
	return func() (interface{}, string, error) {
		volgetoptions := &vpcv1.GetVolumeOptions{
			ID: &id,
		}
		vol, response, err := vol.GetVolume(volgetoptions)
		if err != nil {
			if response != nil && response.StatusCode == 404 {
				return vol, isVolumeDeleted, nil
			}
			return vol, "", fmt.Errorf("Error Getting Volume: %s\n%s", err, response)
		}
		return vol, isVolumeDeleting, err
	}
}

func resourceIBMISVolumeExists(d *schema.ResourceData, meta interface{}) (bool, error) {
	userDetails, err := meta.(ClientSession).BluemixUserDetails()
	if err != nil {
		return false, err
	}
	id := d.Id()

	if userDetails.generation == 1 {
		exists, err := classicVolExists(d, meta, id)
		return exists, err
	} else {
		exists, err := volExists(d, meta, id)
		return exists, err
	}
}

func classicVolExists(d *schema.ResourceData, meta interface{}, id string) (bool, error) {
	sess, err := classicVpcClient(meta)
	if err != nil {
		return false, err
	}
	options := &vpcclassicv1.GetVolumeOptions{
		ID: &id,
	}
	_, response, err := sess.GetVolume(options)
	if err != nil {
		if response != nil && response.StatusCode == 404 {
			return false, nil
		}
		return false, fmt.Errorf("Error getting Volume: %s\n%s", err, response)
	}
	return true, nil
}

func volExists(d *schema.ResourceData, meta interface{}, id string) (bool, error) {
	sess, err := vpcClient(meta)
	if err != nil {
		return false, err
	}
	options := &vpcv1.GetVolumeOptions{
		ID: &id,
	}
	_, response, err := sess.GetVolume(options)
	if err != nil {
		if response != nil && response.StatusCode == 404 {
			return false, nil
		}
		return false, fmt.Errorf("Error getting Volume: %s\n%s", err, response)
	}
	return true, nil
}

func isWaitForClassicVolumeAvailable(client *vpcclassicv1.VpcClassicV1, id string, timeout time.Duration) (interface{}, error) {
	log.Printf("Waiting for Volume (%s) to be available.", id)

	stateConf := &resource.StateChangeConf{
		Pending:    []string{"retry", isVolumeProvisioning},
		Target:     []string{isVolumeProvisioningDone, ""},
		Refresh:    isClassicVolumeRefreshFunc(client, id),
		Timeout:    timeout,
		Delay:      10 * time.Second,
		MinTimeout: 10 * time.Second,
	}

	return stateConf.WaitForState()
}

func isClassicVolumeRefreshFunc(client *vpcclassicv1.VpcClassicV1, id string) resource.StateRefreshFunc {
	return func() (interface{}, string, error) {
		volgetoptions := &vpcclassicv1.GetVolumeOptions{
			ID: &id,
		}
		vol, response, err := client.GetVolume(volgetoptions)
		if err != nil {
			return nil, "", fmt.Errorf("Error Getting volume: %s\n%s", err, response)
		}

		if *vol.Status == "available" {
			return vol, isVolumeProvisioningDone, nil
		}

		return vol, isVolumeProvisioning, nil
	}
}

func isWaitForVolumeAvailable(client *vpcv1.VpcV1, id string, timeout time.Duration) (interface{}, error) {
	log.Printf("Waiting for Volume (%s) to be available.", id)

	stateConf := &resource.StateChangeConf{
		Pending:    []string{"retry", isVolumeProvisioning},
		Target:     []string{isVolumeProvisioningDone, ""},
		Refresh:    isVolumeRefreshFunc(client, id),
		Timeout:    timeout,
		Delay:      10 * time.Second,
		MinTimeout: 10 * time.Second,
	}

	return stateConf.WaitForState()
}

func isVolumeRefreshFunc(client *vpcv1.VpcV1, id string) resource.StateRefreshFunc {
	return func() (interface{}, string, error) {
		volgetoptions := &vpcv1.GetVolumeOptions{
			ID: &id,
		}
		vol, response, err := client.GetVolume(volgetoptions)
		if err != nil {
			return nil, "", fmt.Errorf("Error Getting volume: %s\n%s", err, response)
		}

		if *vol.Status == "available" {
			return vol, isVolumeProvisioningDone, nil
		}

		return vol, isVolumeProvisioning, nil
	}
}

func deleteAllSnapshots(sess *vpcv1.VpcV1, id string) error {
	delete_all_snapshots := new(vpcv1.DeleteSnapshotsOptions)
	delete_all_snapshots.SourceVolumeID = &id
	response, err := sess.DeleteSnapshots(delete_all_snapshots)
	if err != nil {
		return fmt.Errorf("Error deleting snapshots from volume %s\n%s", err, response)
	}
	return nil
}<|MERGE_RESOLUTION|>--- conflicted
+++ resolved
@@ -18,7 +18,6 @@
 )
 
 const (
-<<<<<<< HEAD
 	isVolumeName                 = "name"
 	isVolumeProfileName          = "profile"
 	isVolumeZone                 = "zone"
@@ -36,24 +35,8 @@
 	isVolumeProvisioning         = "provisioning"
 	isVolumeProvisioningDone     = "done"
 	isVolumeResourceGroup        = "resource_group"
-=======
-	isVolumeName               = "name"
-	isVolumeProfileName        = "profile"
-	isVolumeZone               = "zone"
-	isVolumeEncryptionKey      = "encryption_key"
-	isVolumeCapacity           = "capacity"
-	isVolumeIops               = "iops"
-	isVolumeCrn                = "crn"
-	isVolumeTags               = "tags"
-	isVolumeStatus             = "status"
-	isVolumeDeleting           = "deleting"
-	isVolumeDeleted            = "done"
-	isVolumeProvisioning       = "provisioning"
-	isVolumeProvisioningDone   = "done"
-	isVolumeResourceGroup      = "resource_group"
-	isVolumeSourceSnapshot     = "source_snapshot"
-	isVolumeDeleteAllSnapshots = "delete_all_snapshots"
->>>>>>> 3c317a6d
+	isVolumeSourceSnapshot       = "source_snapshot"
+	isVolumeDeleteAllSnapshots   = "delete_all_snapshots"
 )
 
 func resourceIBMISVolume() *schema.Resource {
@@ -138,7 +121,6 @@
 				Computed:    true,
 				Description: "Volume status",
 			},
-<<<<<<< HEAD
 
 			isVolumeStatusReasons: {
 				Type:     schema.TypeList,
@@ -160,7 +142,6 @@
 				},
 			},
 
-=======
 			isVolumeSourceSnapshot: {
 				Type:        schema.TypeString,
 				Computed:    true,
@@ -171,7 +152,6 @@
 				Optional:    true,
 				Description: "Deletes all snapshots created from this volume",
 			},
->>>>>>> 3c317a6d
 			isVolumeTags: {
 				Type:        schema.TypeSet,
 				Optional:    true,
