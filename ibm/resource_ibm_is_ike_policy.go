--- conflicted
+++ resolved
@@ -44,34 +44,22 @@
 			isIKEAuthenticationAlg: {
 				Type:         schema.TypeString,
 				Required:     true,
-<<<<<<< HEAD
 				ValidateFunc: InvokeValidator("ibm_is_ike_policy", isIKEAuthenticationAlg),
-=======
-				ValidateFunc: validateAllowedStringValue([]string{"md5", "sha1", "sha256"}),
 				Description:  "Authentication algorithm type",
->>>>>>> 492b55ce
 			},
 
 			isIKEEncryptionAlg: {
 				Type:         schema.TypeString,
 				Required:     true,
-<<<<<<< HEAD
 				ValidateFunc: InvokeValidator("ibm_is_ike_policy", isIKEEncryptionAlg),
-=======
-				ValidateFunc: validateAllowedStringValue([]string{"3des", "aes128", "aes256"}),
 				Description:  "Encryption alogorithm type",
->>>>>>> 492b55ce
 			},
 
 			isIKEDhGroup: {
 				Type:         schema.TypeInt,
 				Required:     true,
-<<<<<<< HEAD
 				ValidateFunc: InvokeValidator("ibm_is_ike_policy", isIKEDhGroup),
-=======
-				ValidateFunc: validateAllowedIntValue([]int{2, 5, 14}),
 				Description:  "IKE DH group",
->>>>>>> 492b55ce
 			},
 
 			isIKEResourceGroup: {
@@ -93,12 +81,8 @@
 			isIKEVERSION: {
 				Type:         schema.TypeInt,
 				Optional:     true,
-<<<<<<< HEAD
 				ValidateFunc: InvokeValidator("ibm_is_ike_policy", isIKEVERSION),
-=======
-				ValidateFunc: validateAllowedIntValue([]int{1, 2}),
 				Description:  "IKE version",
->>>>>>> 492b55ce
 			},
 
 			isIKENegotiationMode: {
