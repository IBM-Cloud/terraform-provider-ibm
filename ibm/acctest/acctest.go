// Copyright IBM Corp. 2017, 2021 All Rights Reserved.
// Licensed under the Mozilla Public License v2.0

package acctest

import (
	"context"
	"fmt"
	"os"
	"strconv"
	"strings"
	"sync"
	"testing"

	"github.com/IBM-Cloud/terraform-provider-ibm/ibm/provider"
	"github.com/hashicorp/terraform-plugin-sdk/v2/helper/schema"
	terraformsdk "github.com/hashicorp/terraform-plugin-sdk/v2/terraform"
)

<<<<<<< HEAD
var AccountId string
var AppIDTenantID string
var AppIDTestUserEmail string
var CfOrganization string
var CfSpace string
var CisDomainStatic string
var CisDomainTest string
var CisInstance string
var CisResourceGroup string
var CloudShellAccountID string
var CosCRN string
var Ibmid1 string
var Ibmid2 string
var IAMUser string
var Datacenter string
var MachineType string
var trustedMachineType string
var PublicVlanID string
var PrivateVlanID string
var PrivateSubnetID string
var PublicSubnetID string
var SubnetID string
var LbaasDatacenter string
var LbaasSubnetId string
var LbListerenerCertificateInstance string
var IpsecDatacenter string
var Customersubnetid string
var Customerpeerip string
var DedicatedHostName string
var DedicatedHostID string
var KubeVersion string
var KubeUpdateVersion string
var Zone string
var ZonePrivateVlan string
var ZonePublicVlan string
var ZoneUpdatePrivateVlan string
var ZoneUpdatePublicVlan string
var CsRegion string
var ExtendedHardwareTesting bool
var err error
var placementGroupName string
var CertCRN string
var UpdatedCertCRN string
var RegionName string
var ISZoneName string
var ISZoneName2 string
var ISCIDR string
var ISCIDR2 string
var ISAddressPrefixCIDR string
var InstanceName string
var InstanceProfileName string
var InstanceProfileNameUpdate string
var IsBareMetalServerProfileName string
var IsBareMetalServerImage string
var DedicatedHostProfileName string
var DedicatedHostGroupID string
var InstanceDiskProfileName string
var DedicatedHostGroupFamily string
var DedicatedHostGroupClass string
var VolumeProfileName string
var ISRouteDestination string
var ISRouteNextHop string
var WorkspaceID string
var TemplateID string
var ActionID string
var JobID string
var RepoURL string
var RepoBranch string
var imageName string
var functionNamespace string
var HpcsInstanceID string
var SecretsManagerInstanceID string
var SecretsManagerSecretType string
var SecretsManagerSecretID string
var HpcsAdmin1 string
var HpcsToken1 string
var HpcsAdmin2 string
var HpcsToken2 string
var HpcsRootKeyCrn string
var RealmName string
var IksSa string
var IksClusterID string
var IksClusterVpcID string
var IksClusterSubnetID string
var IksClusterResourceGroupID string
var IcdDbRegion string
var IcdDbDeploymentId string
var IcdDbBackupId string
var IcdDbTaskId string
var KmsInstanceID string
var CrkID string
var KmsAccountID string
=======
const (
	ProviderName          = "ibm"
	ProviderNameAlternate = "ibmalternate"
)

var (
	AppIDTenantID                   string
	AppIDTestUserEmail              string
	BackupPolicyJobID               string
	BackupPolicyID                  string
	CfOrganization                  string
	CfSpace                         string
	CisDomainStatic                 string
	CisDomainTest                   string
	CisInstance                     string
	CisResourceGroup                string
	CloudShellAccountID             string
	CosCRN                          string
	BucketCRN                       string
	BucketName                      string
	CosName                         string
	Ibmid1                          string
	Ibmid2                          string
	IAMUser                         string
	IAMAccountId                    string
	IAMServiceId                    string
	IAMTrustedProfileID             string
	Datacenter                      string
	MachineType                     string
	trustedMachineType              string
	PublicVlanID                    string
	PrivateVlanID                   string
	PrivateSubnetID                 string
	PublicSubnetID                  string
	SubnetID                        string
	LbaasDatacenter                 string
	LbaasSubnetId                   string
	LbListerenerCertificateInstance string
	IpsecDatacenter                 string
	Customersubnetid                string
	Customerpeerip                  string
	DedicatedHostName               string
	DedicatedHostID                 string
	KubeVersion                     string
	KubeUpdateVersion               string
	Zone                            string
	ZonePrivateVlan                 string
	ZonePublicVlan                  string
	ZoneUpdatePrivateVlan           string
	ZoneUpdatePublicVlan            string
	WorkerPoolSecondaryStorage      string
	CsRegion                        string
	ExtendedHardwareTesting         bool
	err                             error
	placementGroupName              string
	CertCRN                         string
	UpdatedCertCRN                  string
	SecretCRN                       string
	SecretCRN2                      string
	EnterpriseCRN                   string
	InstanceCRN                     string
	SecretGroupID                   string
	RegionName                      string
	ISZoneName                      string
	ISZoneName2                     string
	ISZoneName3                     string
	IsResourceGroupID               string
	ISCIDR                          string
	ISCIDR2                         string
	ISPublicSSHKeyFilePath          string
	ISPrivateSSHKeyFilePath         string
	ISAddressPrefixCIDR             string
	InstanceName                    string
	InstanceProfileName             string
	InstanceProfileNameUpdate       string
	IsBareMetalServerProfileName    string
	IsBareMetalServerImage          string
	DNSInstanceCRN                  string
	DNSZoneID                       string
	DNSInstanceCRN1                 string
	DNSZoneID1                      string
	DedicatedHostProfileName        string
	DedicatedHostGroupID            string
	InstanceDiskProfileName         string
	DedicatedHostGroupFamily        string
	DedicatedHostGroupClass         string
	ShareProfileName                string
	VNIId                           string
	VolumeProfileName               string
	VSIUnattachedBootVolumeID       string
	VSIDataVolumeID                 string
	ISRouteDestination              string
	ISRouteNextHop                  string
	ISSnapshotCRN                   string
	WorkspaceID                     string
	TemplateID                      string
	ActionID                        string
	JobID                           string
	RepoURL                         string
	RepoBranch                      string
	imageName                       string
	functionNamespace               string
	HpcsInstanceID                  string
)

// Secrets Manager
var (
	SecretsManagerInstanceID                                     string
	SecretsManagerInstanceRegion                                 string
	SecretsManagerENInstanceCrn                                  string
	SecretsManagerIamCredentialsConfigurationApiKey              string
	SecretsManagerIamCredentialsSecretServiceId                  string
	SecretsManagerIamCredentialsSecretServiceAccessGroup         string
	SecretsManagerPublicCertificateLetsEncryptEnvironment        string
	SecretsManagerPublicCertificateLetsEncryptPrivateKey         string
	SecretsManagerPublicCertificateCisCrn                        string
	SecretsManagerPublicCertificateClassicInfrastructureUsername string
	SecretsManagerPublicCertificateClassicInfrastructurePassword string
	SecretsManagerPublicCertificateCommonName                    string
	SecretsManagerValidateManualDnsCisZoneId                     string
	SecretsManagerImportedCertificatePathToCertificate           string
	SecretsManagerSecretType                                     string
	SecretsManagerSecretID                                       string
)

var (
	HpcsAdmin1                string
	HpcsToken1                string
	HpcsAdmin2                string
	HpcsToken2                string
	HpcsRootKeyCrn            string
	RealmName                 string
	IksSa                     string
	IksClusterID              string
	IksClusterVpcID           string
	IksClusterSubnetID        string
	IksClusterResourceGroupID string
	IcdDbDeploymentId         string
	IcdDbBackupId             string
	IcdDbTaskId               string
	KmsInstanceID             string
	CrkID                     string
	KmsAccountID              string
	BaasEncryptionkeyCRN      string
)

// for snapshot encryption
var (
	IsKMSInstanceId string
	IsKMSKeyName    string
)
>>>>>>> 2e8ac03a

// For Power Colo

var (
	Pi_image                        string
	Pi_sap_image                    string
	Pi_image_bucket_name            string
	Pi_image_bucket_file_name       string
	Pi_image_bucket_access_key      string
	Pi_image_bucket_secret_key      string
	Pi_image_bucket_region          string
	Pi_key_name                     string
	Pi_volume_name                  string
	Pi_volume_id                    string
	Pi_replication_volume_name      string
	Pi_volume_onboarding_source_crn string
	Pi_auxiliary_volume_name        string
	Pi_volume_group_name            string
	Pi_volume_group_id              string
	Pi_volume_onboarding_id         string
	Pi_network_name                 string
	Pi_cloud_instance_id            string
	Pi_instance_name                string
	Pi_dhcp_id                      string
	PiCloudConnectionName           string
	PiSAPProfileID                  string
	Pi_placement_group_name         string
	Pi_spp_placement_group_id       string
	PiStoragePool                   string
	PiStorageType                   string
	Pi_shared_processor_pool_id     string
)

var (
	Pi_capture_storage_image_path       string
	Pi_capture_cloud_storage_access_key string
	Pi_capture_cloud_storage_secret_key string
)

var ISDelegegatedVPC string

// For Image

var (
	IsImageName             string
	IsImage                 string
	IsImageEncryptedDataKey string
	IsImageEncryptionKey    string
	IsWinImage              string
	IsCosBucketName         string
	IsCosBucketCRN          string
	Image_cos_url           string
	Image_cos_url_encrypted string
	Image_operating_system  string
)

// Transit Gateway Power Virtual Server
var Tg_power_vs_network_id string

// Transit Gateway cross account
var (
	Tg_cross_network_account_id      string
	Tg_cross_network_account_api_key string
	Tg_cross_network_id              string
)

// Enterprise Management
var Account_to_be_imported string

// Billing Snapshot Configuration
var Cos_bucket string
var Cos_location string
var Cos_bucket_update string
var Cos_location_update string
var Cos_reports_folder string
var Snapshot_date_from string
var Snapshot_date_to string
var Snapshot_month string

// Secuity and Complinace Center
var (
	SccApiEndpoint            string
	SccProviderTypeAttributes string
	SccReportID               string
	SccInstanceID             string
)

// ROKS Cluster
var ClusterName string

// Satellite instance
var (
	Satellite_location_id          string
	Satellite_Resource_instance_id string
)

// Dedicated host
var HostPoolID string

// Continuous Delivery
var (
	CdResourceGroupName              string
	CdAppConfigInstanceName          string
	CdKeyProtectInstanceName         string
	CdSecretsManagerInstanceName     string
	CdSlackChannelName               string
	CdSlackTeamName                  string
	CdSlackWebhook                   string
	CdJiraProjectKey                 string
	CdJiraApiUrl                     string
	CdJiraUsername                   string
	CdJiraApiToken                   string
	CdSaucelabsAccessKey             string
	CdSaucelabsUsername              string
	CdBitbucketRepoUrl               string
	CdGithubConsolidatedRepoUrl      string
	CdGitlabRepoUrl                  string
	CdHostedGitRepoUrl               string
	CdEventNotificationsInstanceName string
)

// VPN Server
var (
	ISCertificateCrn string
	ISClientCaCrn    string
)

// COS Replication Bucket
var IBM_AccountID_REPL string

// Atracker
var (
	IesApiKey    string
	IngestionKey string
	COSApiKey    string
)

// For Code Engine
var (
	CeResourceGroupID   string
	CeProjectId         string
	CeServiceInstanceID string
	CeResourceKeyID     string
	CeDomainMappingName string
	CeTLSCert           string
	CeTLSKey            string
)

// Satellite tests
var (
	SatelliteSSHPubKey string
)

// for IAM Identity
var IamIdentityAssignmentTargetAccountId string

// Projects
var ProjectsConfigApiKey string

func init() {
	testlogger := os.Getenv("TF_LOG")
	if testlogger != "" {
		os.Setenv("IBMCLOUD_BLUEMIX_GO_TRACE", "true")
	}

	IamIdentityAssignmentTargetAccountId = os.Getenv("IAM_IDENTITY_ASSIGNMENT_TARGET_ACCOUNT")

	ProjectsConfigApiKey = os.Getenv("IBM_PROJECTS_CONFIG_APIKEY")
	if ProjectsConfigApiKey == "" {
		fmt.Println("[WARN] Set the environment variable IBM_PROJECTS_CONFIG_APIKEY for testing IBM Projects Config resources, the tests will fail if this is not set")
	}

	AppIDTenantID = os.Getenv("IBM_APPID_TENANT_ID")
	if AppIDTenantID == "" {
		fmt.Println("[WARN] Set the environment variable IBM_APPID_TENANT_ID for testing AppID resources, AppID tests will fail if this is not set")
	}

	AppIDTestUserEmail = os.Getenv("IBM_APPID_TEST_USER_EMAIL")
	if AppIDTestUserEmail == "" {
		fmt.Println("[WARN] Set the environment variable IBM_APPID_TEST_USER_EMAIL for testing AppID user resources, the tests will fail if this is not set")
	}

	CfOrganization = os.Getenv("IBM_ORG")
	if CfOrganization == "" {
		fmt.Println("[WARN] Set the environment variable IBM_ORG for testing ibm_org  resource Some tests for that resource will fail if this is not set correctly")
	}
	CfSpace = os.Getenv("IBM_SPACE")
	if CfSpace == "" {
		fmt.Println("[WARN] Set the environment variable IBM_SPACE for testing ibm_space  resource Some tests for that resource will fail if this is not set correctly")
	}
	Ibmid1 = os.Getenv("IBM_ID1")
	if Ibmid1 == "" {
		fmt.Println("[WARN] Set the environment variable IBM_ID1 for testing ibm_space resource Some tests for that resource will fail if this is not set correctly")
	}

	Ibmid2 = os.Getenv("IBM_ID2")
	if Ibmid2 == "" {
		fmt.Println("[WARN] Set the environment variable IBM_ID2 for testing ibm_space resource Some tests for that resource will fail if this is not set correctly")
	}

	IAMUser = os.Getenv("IBM_IAMUSER")
	if IAMUser == "" {
		fmt.Println("[WARN] Set the environment variable IBM_IAMUSER for testing ibm_iam_user_policy resource Some tests for that resource will fail if this is not set correctly")
	}

	IAMAccountId = os.Getenv("IBM_IAMACCOUNTID")
	if IAMAccountId == "" {
		fmt.Println("[WARN] Set the environment variable IBM_IAMACCOUNTID for testing ibm_iam_trusted_profile resource Some tests for that resource will fail if this is not set correctly")
	}

	IAMServiceId = os.Getenv("IBM_IAM_SERVICE_ID")
	if IAMAccountId == "" {
		fmt.Println("[WARN] Set the environment variable IBM_IAM_SERVICE_ID for testing ibm_iam_trusted_profile_identity resource Some tests for that resource will fail if this is not set correctly")
	}

	IAMTrustedProfileID = os.Getenv("IBM_IAM_TRUSTED_PROFILE_ID")
	if IAMTrustedProfileID == "" {
		fmt.Println("[WARN] Set the environment variable IBM_IAM_TRUSTED_PROFILE_ID for testing ibm_iam_trusted_profile_identity resource Some tests for that resource will fail if this is not set correctly")
	}

	Datacenter = os.Getenv("IBM_DATACENTER")
	if Datacenter == "" {
		Datacenter = "par01"
		fmt.Println("[WARN] Set the environment variable IBM_DATACENTER for testing ibm_container_cluster resource else it is set to default value 'par01'")
	}
	MachineType = os.Getenv("IBM_MACHINE_TYPE")
	if MachineType == "" {
		MachineType = "b3c.4x16"
		fmt.Println("[WARN] Set the environment variable IBM_MACHINE_TYPE for testing ibm_container_cluster resource else it is set to default value 'b3c.4x16'")
	}

	CertCRN = os.Getenv("IBM_CERT_CRN")
	if CertCRN == "" {
		CertCRN = "crn:v1:bluemix:public:cloudcerts:us-south:a/52b2e14f385aca5da781baa1b9c28e53:6efac0c2-b955-49ca-939d-d7bc0cb8132f:certificate:e786b0ea2af8b5435603803ec2ff8118"
		fmt.Println("[WARN] Set the environment variable IBM_CERT_CRN for testing ibm_container_alb_cert or ibm_container_ingress_secret_tls resource else it is set to default value")
	}

	UpdatedCertCRN = os.Getenv("IBM_UPDATE_CERT_CRN")
	if UpdatedCertCRN == "" {
		UpdatedCertCRN = "crn:v1:bluemix:public:cloudcerts:eu-de:a/e9021a4d06e9b108b4a221a3cec47e3d:77e527aa-65b2-4cb3-969b-7e8714174346:certificate:1bf3d0c2b7764402dde25744218e6cba"
		fmt.Println("[WARN] Set the environment variable IBM_UPDATE_CERT_CRN for testing ibm_container_alb_cert or ibm_container_ingress_secret_tls resource else it is set to default value")
	}

	SecretCRN = os.Getenv("IBM_SECRET_CRN")
	if SecretCRN == "" {
		SecretCRN = "crn:v1:bluemix:public:secrets-manager:us-south:a/52b2e14f385aca5da781baa1b9c28e53:6efac0c2-b955-49ca-939d-d7bc0cb8132f:secret:e786b0ea2af8b5435603803ec2ff8118"
		fmt.Println("[WARN] Set the environment variable IBM_SECRET_CRN for testing ibm_container_ingress_secret_opaque resource else it is set to default value")
	}

	SecretCRN2 = os.Getenv("IBM_SECRET_CRN_2")
	if SecretCRN2 == "" {
		SecretCRN2 = "crn:v1:bluemix:public:secrets-manager:eu-de:a/e9021a4d06e9b108b4a221a3cec47e3d:77e527aa-65b2-4cb3-969b-7e8714174346:secret:1bf3d0c2b7764402dde25744218e6cba"
		fmt.Println("[WARN] Set the environment variable IBM_SECRET_CRN_2 for testing ibm_container_ingress_secret_opaque resource else it is set to default value")
	}

	InstanceCRN = os.Getenv("IBM_INGRESS_INSTANCE_CRN")
	if InstanceCRN == "" {
		fmt.Println("[WARN] Set the environment variable IBM_INGRESS_INSTANCE_CRN for testing ibm_container_ingress_instance resource. Some tests for that resource will fail if this is not set correctly")
	}

	SecretGroupID = os.Getenv("IBM_INGRESS_INSTANCE_SECRET_GROUP_ID")
	if SecretGroupID == "" {
		fmt.Println("[WARN] Set the environment variable IBM_INGRESS_INSTANCE_SECRET_GROUP_ID for testing ibm_container_ingress_instance resource. Some tests for that resource will fail if this is not set correctly")
	}

	CsRegion = os.Getenv("IBM_CONTAINER_REGION")
	if CsRegion == "" {
		CsRegion = "eu-de"
		fmt.Println("[WARN] Set the environment variable IBM_CONTAINER_REGION for testing ibm_container resources else it is set to default value 'eu-de'")
	}

	CisInstance = os.Getenv("IBM_CIS_INSTANCE")
	if CisInstance == "" {
		CisInstance = ""
		fmt.Println("[WARN] Set the environment variable IBM_CIS_INSTANCE with a VALID CIS Instance NAME for testing ibm_cis resources on staging/test")
	}
	CisDomainStatic = os.Getenv("IBM_CIS_DOMAIN_STATIC")
	if CisDomainStatic == "" {
		CisDomainStatic = ""
		fmt.Println("[WARN] Set the environment variable IBM_CIS_DOMAIN_STATIC with the Domain name registered with the CIS instance on test/staging. Domain must be predefined in CIS to avoid CIS billing costs due to domain delete/create")
	}

	CisDomainTest = os.Getenv("IBM_CIS_DOMAIN_TEST")
	if CisDomainTest == "" {
		CisDomainTest = ""
		fmt.Println("[WARN] Set the environment variable IBM_CIS_DOMAIN_TEST with a VALID Domain name for testing the one time create and delete of a domain in CIS. Note each create/delete will trigger a monthly billing instance. Only to be run in staging/test")
	}

	CisResourceGroup = os.Getenv("IBM_CIS_RESOURCE_GROUP")
	if CisResourceGroup == "" {
		CisResourceGroup = ""
		fmt.Println("[WARN] Set the environment variable IBM_CIS_RESOURCE_GROUP with the resource group for the CIS Instance ")
	}

	CosCRN = os.Getenv("IBM_COS_CRN")
	if CosCRN == "" {
		CosCRN = ""
		fmt.Println("[WARN] Set the environment variable IBM_COS_CRN with a VALID COS instance CRN for testing ibm_cos_* resources")
	}
	BucketCRN = os.Getenv("IBM_COS_Bucket_CRN")
	if BucketCRN == "" {
		BucketCRN = ""
		fmt.Println("[WARN] Set the environment variable IBM_COS_Bucket_CRN with a VALID BUCKET CRN for testing ibm_cos_bucket* resources")
	}
	BucketName = os.Getenv("IBM_COS_BUCKET_NAME")
	if BucketName == "" {
		BucketName = ""
		fmt.Println("[WARN] Set the environment variable IBM_COS_BUCKET_NAME with a VALID BUCKET Name for testing ibm_cos_bucket* resources")
	}

	CosName = os.Getenv("IBM_COS_NAME")
	if CosName == "" {
		CosName = ""
		fmt.Println("[WARN] Set the environment variable IBM_COS_NAME with a VALID COS instance name for testing resources with cos deps")
	}

	trustedMachineType = os.Getenv("IBM_TRUSTED_MACHINE_TYPE")
	if trustedMachineType == "" {
		trustedMachineType = "mb1c.16x64"
		fmt.Println("[WARN] Set the environment variable IBM_TRUSTED_MACHINE_TYPE for testing ibm_container_cluster resource else it is set to default value 'mb1c.16x64'")
	}

	ExtendedHardwareTesting, err = strconv.ParseBool(os.Getenv("IBM_BM_EXTENDED_HW_TESTING"))
	if err != nil {
		ExtendedHardwareTesting = false
		fmt.Println("[WARN] Set the environment variable IBM_BM_EXTENDED_HW_TESTING to true/false for testing ibm_compute_bare_metal resource else it is set to default value 'false'")
	}

	PublicVlanID = os.Getenv("IBM_PUBLIC_VLAN_ID")
	if PublicVlanID == "" {
		PublicVlanID = "2393319"
		fmt.Println("[WARN] Set the environment variable IBM_PUBLIC_VLAN_ID for testing ibm_container_cluster resource else it is set to default value '2393319'")
	}

	PrivateVlanID = os.Getenv("IBM_PRIVATE_VLAN_ID")
	if PrivateVlanID == "" {
		PrivateVlanID = "2393321"
		fmt.Println("[WARN] Set the environment variable IBM_PRIVATE_VLAN_ID for testing ibm_container_cluster resource else it is set to default value '2393321'")
	}

	KubeVersion = os.Getenv("IBM_KUBE_VERSION")
	if KubeVersion == "" {
		KubeVersion = "1.18"
		fmt.Println("[WARN] Set the environment variable IBM_KUBE_VERSION for testing ibm_container_cluster resource else it is set to default value '1.18.14'")
	}

	KubeUpdateVersion = os.Getenv("IBM_KUBE_UPDATE_VERSION")
	if KubeUpdateVersion == "" {
		KubeUpdateVersion = "1.19"
		fmt.Println("[WARN] Set the environment variable IBM_KUBE_UPDATE_VERSION for testing ibm_container_cluster resource else it is set to default value '1.19.6'")
	}

	PrivateSubnetID = os.Getenv("IBM_PRIVATE_SUBNET_ID")
	if PrivateSubnetID == "" {
		PrivateSubnetID = "1636107"
		fmt.Println("[WARN] Set the environment variable IBM_PRIVATE_SUBNET_ID for testing ibm_container_cluster resource else it is set to default value '1636107'")
	}

	PublicSubnetID = os.Getenv("IBM_PUBLIC_SUBNET_ID")
	if PublicSubnetID == "" {
		PublicSubnetID = "1165645"
		fmt.Println("[WARN] Set the environment variable IBM_PUBLIC_SUBNET_ID for testing ibm_container_cluster resource else it is set to default value '1165645'")
	}

	SubnetID = os.Getenv("IBM_SUBNET_ID")
	if SubnetID == "" {
		SubnetID = "1165645"
		fmt.Println("[WARN] Set the environment variable IBM_SUBNET_ID for testing ibm_container_cluster resource else it is set to default value '1165645'")
	}

	IpsecDatacenter = os.Getenv("IBM_IPSEC_DATACENTER")
	if IpsecDatacenter == "" {
		IpsecDatacenter = "tok02"
		fmt.Println("[INFO] Set the environment variable IBM_IPSEC_DATACENTER for testing ibm_ipsec_vpn resource else it is set to default value 'tok02'")
	}

	Customersubnetid = os.Getenv("IBM_IPSEC_CUSTOMER_SUBNET_ID")
	if Customersubnetid == "" {
		Customersubnetid = "123456"
		fmt.Println("[INFO] Set the environment variable IBM_IPSEC_CUSTOMER_SUBNET_ID for testing ibm_ipsec_vpn resource else it is set to default value '123456'")
	}

	Customerpeerip = os.Getenv("IBM_IPSEC_CUSTOMER_PEER_IP")
	if Customerpeerip == "" {
		Customerpeerip = "192.168.0.1"
		fmt.Println("[INFO] Set the environment variable IBM_IPSEC_CUSTOMER_PEER_IP for testing ibm_ipsec_vpn resource else it is set to default value '192.168.0.1'")
	}

	LbaasDatacenter = os.Getenv("IBM_LBAAS_DATACENTER")
	if LbaasDatacenter == "" {
		LbaasDatacenter = "dal13"
		fmt.Println("[WARN] Set the environment variable IBM_LBAAS_DATACENTER for testing ibm_lbaas resource else it is set to default value 'dal13'")
	}

	LbaasSubnetId = os.Getenv("IBM_LBAAS_SUBNETID")
	if LbaasSubnetId == "" {
		LbaasSubnetId = "2144241"
		fmt.Println("[WARN] Set the environment variable IBM_LBAAS_SUBNETID for testing ibm_lbaas resource else it is set to default value '2144241'")
	}
	LbListerenerCertificateInstance = os.Getenv("IBM_LB_LISTENER_CERTIFICATE_INSTANCE")
	if LbListerenerCertificateInstance == "" {
		LbListerenerCertificateInstance = "crn:v1:staging:public:cloudcerts:us-south:a/2d1bace7b46e4815a81e52c6ffeba5cf:af925157-b125-4db2-b642-adacb8b9c7f5:certificate:c81627a1bf6f766379cc4b98fd2a44ed"
		fmt.Println("[WARN] Set the environment variable IBM_LB_LISTENER_CERTIFICATE_INSTANCE for testing ibm_is_lb_listener resource for https redirect else it is set to default value 'crn:v1:staging:public:cloudcerts:us-south:a/2d1bace7b46e4815a81e52c6ffeba5cf:af925157-b125-4db2-b642-adacb8b9c7f5:certificate:c81627a1bf6f766379cc4b98fd2a44ed'")
	}

	DedicatedHostName = os.Getenv("IBM_DEDICATED_HOSTNAME")
	if DedicatedHostName == "" {
		DedicatedHostName = "terraform-dedicatedhost"
		fmt.Println("[WARN] Set the environment variable IBM_DEDICATED_HOSTNAME for testing ibm_compute_vm_instance resource else it is set to default value 'terraform-dedicatedhost'")
	}

	DedicatedHostID = os.Getenv("IBM_DEDICATED_HOST_ID")
	if DedicatedHostID == "" {
		DedicatedHostID = "30301"
		fmt.Println("[WARN] Set the environment variable IBM_DEDICATED_HOST_ID for testing ibm_compute_vm_instance resource else it is set to default value '30301'")
	}

	Zone = os.Getenv("IBM_WORKER_POOL_ZONE")
	if Zone == "" {
		Zone = "ams03"
		fmt.Println("[WARN] Set the environment variable IBM_WORKER_POOL_ZONE for testing ibm_container_worker_pool_zone_attachment resource else it is set to default value 'ams03'")
	}

	ZonePrivateVlan = os.Getenv("IBM_WORKER_POOL_ZONE_PRIVATE_VLAN")
	if ZonePrivateVlan == "" {
		ZonePrivateVlan = "2538975"
		fmt.Println("[WARN] Set the environment variable IBM_WORKER_POOL_ZONE_PRIVATE_VLAN for testing ibm_container_worker_pool_zone_attachment resource else it is set to default value '2538975'")
	}

	ZonePublicVlan = os.Getenv("IBM_WORKER_POOL_ZONE_PUBLIC_VLAN")
	if ZonePublicVlan == "" {
		ZonePublicVlan = "2538967"
		fmt.Println("[WARN] Set the environment variable IBM_WORKER_POOL_ZONE_PUBLIC_VLAN for testing ibm_container_worker_pool_zone_attachment resource else it is set to default value '2538967'")
	}

	ZoneUpdatePrivateVlan = os.Getenv("IBM_WORKER_POOL_ZONE_UPDATE_PRIVATE_VLAN")
	if ZoneUpdatePrivateVlan == "" {
		ZoneUpdatePrivateVlan = "2388377"
		fmt.Println("[WARN] Set the environment variable IBM_WORKER_POOL_ZONE_UPDATE_PRIVATE_VLAN for testing ibm_container_worker_pool_zone_attachment resource else it is set to default value '2388377'")
	}

	ZoneUpdatePublicVlan = os.Getenv("IBM_WORKER_POOL_ZONE_UPDATE_PUBLIC_VLAN")
	if ZoneUpdatePublicVlan == "" {
		ZoneUpdatePublicVlan = "2388375"
		fmt.Println("[WARN] Set the environment variable IBM_WORKER_POOL_ZONE_UPDATE_PUBLIC_VLAN for testing ibm_container_worker_pool_zone_attachment resource else it is set to default value '2388375'")
	}

	WorkerPoolSecondaryStorage = os.Getenv("IBM_WORKER_POOL_SECONDARY_STORAGE")
	if WorkerPoolSecondaryStorage == "" {
		fmt.Println("[WARN] Set the environment variable IBM_WORKER_POOL_SECONDARY_STORAGE for testing secondary_storage attachment to IKS workerpools")
	}

	placementGroupName = os.Getenv("IBM_PLACEMENT_GROUP_NAME")
	if placementGroupName == "" {
		placementGroupName = "terraform_group"
		fmt.Println("[WARN] Set the environment variable IBM_PLACEMENT_GROUP_NAME for testing ibm_compute_vm_instance resource else it is set to default value 'terraform-group'")
	}

	RegionName = os.Getenv("SL_REGION")
	if RegionName == "" {
		RegionName = "us-south"
		fmt.Println("[INFO] Set the environment variable SL_REGION for testing ibm_is_region datasource else it is set to default value 'us-south'")
	}

	ISZoneName = os.Getenv("SL_ZONE")
	if ISZoneName == "" {
		ISZoneName = "us-south-1"
		fmt.Println("[INFO] Set the environment variable SL_ZONE for testing ibm_is_zone datasource else it is set to default value 'us-south-1'")
	}

	ISZoneName2 = os.Getenv("SL_ZONE_2")
	if ISZoneName2 == "" {
		ISZoneName2 = "us-south-2"
		fmt.Println("[INFO] Set the environment variable SL_ZONE_2 for testing ibm_is_zone datasource else it is set to default value 'us-south-2'")
	}

	ISZoneName3 = os.Getenv("SL_ZONE_3")
	if ISZoneName3 == "" {
		ISZoneName3 = "us-south-3"
		fmt.Println("[INFO] Set the environment variable SL_ZONE_3 for testing ibm_is_zone datasource else it is set to default value 'us-south-3'")
	}

	ISCIDR = os.Getenv("SL_CIDR")
	if ISCIDR == "" {
		ISCIDR = "10.240.0.0/24"
		fmt.Println("[INFO] Set the environment variable SL_CIDR for testing ibm_is_subnet else it is set to default value '10.240.0.0/24'")
	}

	ISCIDR2 = os.Getenv("SL_CIDR_2")
	if ISCIDR2 == "" {
		ISCIDR2 = "10.240.64.0/24"
		fmt.Println("[INFO] Set the environment variable SL_CIDR_2 for testing ibm_is_subnet else it is set to default value '10.240.64.0/24'")
	}

<<<<<<< HEAD
	AccountId = os.Getenv("IS_ACCOUNT_ID")
	if AccountId == "" {
		AccountId = "fee82deba12e4c0fb69c3b09d1f12345"
		fmt.Println("[INFO] Set the environment variable IS_ACCOUNT_ID for testing private_path_service_gateway_account_policy else it is set to default value 'fee82deba12e4c0fb69c3b09d1f12345'")
	}

	ISAddressPrefixCIDR = os.Getenv("SL_ADDRESS_PREFIX_CIDR")
	if ISAddressPrefixCIDR == "" {
		ISAddressPrefixCIDR = "10.120.0.0/24"
		fmt.Println("[INFO] Set the environment variable SL_ADDRESS_PREFIX_CIDR for testing ibm_is_vpc_address_prefix else it is set to default value '10.120.0.0/24'")
=======
	ISCIDR2 = os.Getenv("SL_CIDR_2")
	if ISCIDR2 == "" {
		ISCIDR2 = "10.240.64.0/24"
		fmt.Println("[INFO] Set the environment variable SL_CIDR_2 for testing ibm_is_subnet else it is set to default value '10.240.64.0/24'")
	}

	ISPublicSSHKeyFilePath = os.Getenv("IS_PUBLIC_SSH_KEY_PATH")
	if ISPublicSSHKeyFilePath == "" {
		ISPublicSSHKeyFilePath = "./test-fixtures/.ssh/pkcs8_rsa.pub"
		fmt.Println("[INFO] Set the environment variable SL_CIDR_2 for testing ibm_is_instance datasource else it is set to default value './test-fixtures/.ssh/pkcs8_rsa.pub'")
	}

	ISPrivateSSHKeyFilePath = os.Getenv("IS_PRIVATE_SSH_KEY_PATH")
	if ISPrivateSSHKeyFilePath == "" {
		ISPrivateSSHKeyFilePath = "./test-fixtures/.ssh/pkcs8_rsa"
		fmt.Println("[INFO] Set the environment variable IS_PRIVATE_SSH_KEY_PATH for testing ibm_is_instance datasource else it is set to default value './test-fixtures/.ssh/pkcs8_rsa'")
	}

	IsResourceGroupID = os.Getenv("SL_RESOURCE_GROUP_ID")
	if IsResourceGroupID == "" {
		IsResourceGroupID = "c01d34dff4364763476834c990398zz8"
		fmt.Println("[INFO] Set the environment variable SL_RESOURCE_GROUP_ID for testing with different resource group id else it is set to default value 'c01d34dff4364763476834c990398zz8'")
>>>>>>> 2e8ac03a
	}

	IsImage = os.Getenv("IS_IMAGE")
	if IsImage == "" {
		// IsImage = "fc538f61-7dd6-4408-978c-c6b85b69fe76" // for classic infrastructure
		IsImage = "r006-907911a7-0ffe-467e-8821-3cc9a0d82a39" // for next gen infrastructure ibm-centos-7-9-minimal-amd64-10 image
		fmt.Println("[INFO] Set the environment variable IS_IMAGE for testing ibm_is_instance, ibm_is_floating_ip else it is set to default value 'r006-907911a7-0ffe-467e-8821-3cc9a0d82a39'")
	}

	IsWinImage = os.Getenv("IS_WIN_IMAGE")
	if IsWinImage == "" {
		// IsWinImage = "a7a0626c-f97e-4180-afbe-0331ec62f32a" // classic windows machine: ibm-windows-server-2012-full-standard-amd64-1
		IsWinImage = "r006-d2e0d0e9-0a4f-4c45-afd7-cab787030776" // next gen windows machine: ibm-windows-server-2022-full-standard-amd64-8
		fmt.Println("[INFO] Set the environment variable IS_WIN_IMAGE for testing ibm_is_instance data source else it is set to default value 'r006-d2e0d0e9-0a4f-4c45-afd7-cab787030776'")
	}

	IsCosBucketName = os.Getenv("IS_COS_BUCKET_NAME")
	if IsCosBucketName == "" {
		IsCosBucketName = "test-bucket"
		fmt.Println("[INFO] Set the environment variable IS_COS_BUCKET_NAME for testing ibm_is_image_export_job else it is set to default value 'bucket-27200-lwx4cfvcue'")
	}

	IsCosBucketCRN = os.Getenv("IS_COS_BUCKET_CRN")
	if IsCosBucketCRN == "" {
		IsCosBucketCRN = "crn:v1:bluemix:public:cloud-object-storage:global:a/XXXXXXXX:XXXXX-XXXX-XXXX-XXXX-XXXX:bucket:test-bucket"
		fmt.Println("[INFO] Set the environment variable IS_COS_BUCKET_CRN for testing ibm_is_image_export_job else it is set to default value 'bucket-27200-lwx4cfvcue'")
	}

	InstanceName = os.Getenv("IS_INSTANCE_NAME")
	if InstanceName == "" {
		InstanceName = "placement-check-ins" // for next gen infrastructure
		fmt.Println("[INFO] Set the environment variable IS_INSTANCE_NAME for testing ibm_is_instance resource else it is set to default value 'instance-01'")
	}

	BackupPolicyJobID = os.Getenv("IS_BACKUP_POLICY_JOB_ID")
	if BackupPolicyJobID == "" {
		fmt.Println("[INFO] Set the environment variable IS_BACKUP_POLICY_JOB_ID for testing ibm_is_backup_policy_job datasource")
	}

	BackupPolicyID = os.Getenv("IS_BACKUP_POLICY_ID")
	if BackupPolicyID == "" {
		fmt.Println("[INFO] Set the environment variable IS_BACKUP_POLICY_ID for testing ibm_is_backup_policy_jobs datasource")
	}

	BaasEncryptionkeyCRN = os.Getenv("IS_REMOTE_CP_BAAS_ENCRYPTION_KEY_CRN")
	if BaasEncryptionkeyCRN == "" {
		BaasEncryptionkeyCRN = "crn:v1:bluemix:public:kms:us-south:a/dffc98a0f1f0f95f6613b3b752286b87:e4a29d1a-2ef0-42a6-8fd2-350deb1c647e:key:5437653b-c4b1-447f-9646-b2a2a4cd6179"
		fmt.Println("[INFO] Set the environment variable IS_REMOTE_CP_BAAS_ENCRYPTION_KEY_CRN for testing remote_copies_policy with Baas plans, else it is set to default value, 'crn:v1:bluemix:public:kms:us-south:a/dffc98a0f1f0f95f6613b3b752286b87:e4a29d1a-2ef0-42a6-8fd2-350deb1c647e:key:5437653b-c4b1-447f-9646-b2a2a4cd6179'")
	}

	InstanceProfileName = os.Getenv("SL_INSTANCE_PROFILE")
	if InstanceProfileName == "" {
		// InstanceProfileName = "bc1-2x8" // for classic infrastructure
		InstanceProfileName = "cx2-2x4" // for next gen infrastructure
		fmt.Println("[INFO] Set the environment variable SL_INSTANCE_PROFILE for testing ibm_is_instance resource else it is set to default value 'cx2-2x4'")
	}

	IsKMSInstanceId = os.Getenv("SL_KMS_INSTANCE_ID")
	if IsKMSInstanceId == "" {
		IsKMSInstanceId = "30222bb5-1c6d-3834-8d78-ae6348cf8z61" // kms instance id
		fmt.Println("[INFO] Set the environment variable SL_KMS_INSTANCE_ID for testing ibm_kms_key resource else it is set to default value '30222bb5-1c6d-3834-8d78-ae6348cf8z61'")
	}

	IsKMSKeyName = os.Getenv("SL_KMS_KEY_NAME")
	if IsKMSKeyName == "" {
		IsKMSKeyName = "tfp-test-key" // kms instance key name
		fmt.Println("[INFO] Set the environment variable SL_KMS_KEY_NAME for testing ibm_kms_key resource else it is set to default value 'tfp-test-key'")
	}

	InstanceProfileNameUpdate = os.Getenv("SL_INSTANCE_PROFILE_UPDATE")
	if InstanceProfileNameUpdate == "" {
		InstanceProfileNameUpdate = "cx2-4x8"
		fmt.Println("[INFO] Set the environment variable SL_INSTANCE_PROFILE_UPDATE for testing ibm_is_instance resource else it is set to default value 'cx2-4x8'")
	}

	IsBareMetalServerProfileName = os.Getenv("IS_BARE_METAL_SERVER_PROFILE")
	if IsBareMetalServerProfileName == "" {
		IsBareMetalServerProfileName = "bx2-metal-192x768" // for next gen infrastructure
		fmt.Println("[INFO] Set the environment variable IS_BARE_METAL_SERVER_PROFILE for testing ibm_is_bare_metal_server resource else it is set to default value 'bx2-metal-192x768'")
	}

	IsBareMetalServerImage = os.Getenv("IS_BARE_METAL_SERVER_IMAGE")
	if IsBareMetalServerImage == "" {
		IsBareMetalServerImage = "r006-2d1f36b0-df65-4570-82eb-df7ae5f778b1" // for next gen infrastructure
		fmt.Println("[INFO] Set the environment variable IsBareMetalServerImage for testing ibm_is_bare_metal_server resource else it is set to default value 'r006-2d1f36b0-df65-4570-82eb-df7ae5f778b1'")
	}

	DNSInstanceCRN = os.Getenv("IS_DNS_INSTANCE_CRN")
	if DNSInstanceCRN == "" {
		DNSInstanceCRN = "crn:v1:bluemix:public:dns-svcs:global:a/7f75c7b025e54bc5635f754b2f888665:fa78ce08-a161-4703-98e5-35ed2bfe0e7c::" // for next gen infrastructure
		fmt.Println("[INFO] Set the environment variable IS_DNS_INSTANCE_CRN for testing ibm_is_lb resource else it is set to default value 'crn:v1:staging:public:dns-svcs:global:a/efe5afc483594adaa8325e2b4d1290df:82df2e3c-53a5-43c6-89ce-dcf78be18668::'")
	}

	DNSInstanceCRN1 = os.Getenv("IS_DNS_INSTANCE_CRN1")
	if DNSInstanceCRN1 == "" {
		DNSInstanceCRN1 = "crn:v1:bluemix:public:dns-svcs:global:a/7f75c7b025e54bc5635f754b2f888665:fa78ce08-a161-4703-98e5-35ed2bfe0e7c::" // for next gen infrastructure
		fmt.Println("[INFO] Set the environment variable IS_DNS_INSTANCE_CRN1 for testing ibm_is_lb resource else it is set to default value 'crn:v1:staging:public:dns-svcs:global:a/efe5afc483594adaa8325e2b4d1290df:599ae4aa-c554-4a88-8bb2-b199b9a3c046::'")
	}

	DNSZoneID = os.Getenv("IS_DNS_ZONE_ID")
	if DNSZoneID == "" {
		DNSZoneID = "9519a5f8-8827-426b-8623-22226affcb7e" // for next gen infrastructure
		fmt.Println("[INFO] Set the environment variable IS_DNS_ZONE_ID for testing ibm_is_lb resource else it is set to default value 'dd501d1d-490b-4bb4-a05d-a31954a1c59e'")
	}

	DNSZoneID1 = os.Getenv("IS_DNS_ZONE_ID_1")
	if DNSZoneID1 == "" {
		DNSZoneID1 = "c4cdfb45-c21e-4ae3-88da-c9f64ad91d22" // for next gen infrastructure
		fmt.Println("[INFO] Set the environment variable IS_DNS_ZONE_ID_1 for testing ibm_is_lb resource else it is set to default value 'b1def78d-51b3-4ea5-a746-1b64c992fcab'")
	}

	DedicatedHostName = os.Getenv("IS_DEDICATED_HOST_NAME")
	if DedicatedHostName == "" {
		DedicatedHostName = "tf-dhost-01" // for next gen infrastructure
		fmt.Println("[INFO] Set the environment variable IS_DEDICATED_HOST_NAME for testing ibm_is_instance resource else it is set to default value 'tf-dhost-01'")
	}

	DedicatedHostGroupID = os.Getenv("IS_DEDICATED_HOST_GROUP_ID")
	if DedicatedHostGroupID == "" {
		DedicatedHostGroupID = "0717-9104e7b5-77ad-44ad-9eaa-091e6b6efce1" // for next gen infrastructure
		fmt.Println("[INFO] Set the environment variable IS_DEDICATED_HOST_GROUP_ID for testing ibm_is_instance resource else it is set to default value '0717-9104e7b5-77ad-44ad-9eaa-091e6b6efce1'")
	}

	DedicatedHostProfileName = os.Getenv("IS_DEDICATED_HOST_PROFILE")
	if DedicatedHostProfileName == "" {
		DedicatedHostProfileName = "bx2d-host-152x608" // for next gen infrastructure
		fmt.Println("[INFO] Set the environment variable IS_DEDICATED_HOST_PROFILE for testing ibm_is_instance resource else it is set to default value 'bx2d-host-152x608'")
	}

	DedicatedHostGroupClass = os.Getenv("IS_DEDICATED_HOST_GROUP_CLASS")
	if DedicatedHostGroupClass == "" {
		DedicatedHostGroupClass = "bx2d" // for next gen infrastructure
		fmt.Println("[INFO] Set the environment variable IS_DEDICATED_HOST_GROUP_CLASS for testing ibm_is_instance resource else it is set to default value 'bx2d'")
	}

	DedicatedHostGroupFamily = os.Getenv("IS_DEDICATED_HOST_GROUP_FAMILY")
	if DedicatedHostGroupFamily == "" {
		DedicatedHostGroupFamily = "balanced" // for next gen infrastructure
		fmt.Println("[INFO] Set the environment variable IS_DEDICATED_HOST_GROUP_FAMILY for testing ibm_is_instance resource else it is set to default value 'balanced'")
	}

	InstanceDiskProfileName = os.Getenv("IS_INSTANCE_DISK_PROFILE")
	if InstanceDiskProfileName == "" {
		// InstanceProfileName = "bc1-2x8" // for classic infrastructure
		InstanceDiskProfileName = "bx2d-16x64" // for next gen infrastructure
		fmt.Println("[INFO] Set the environment variable SL_INSTANCE_PROFILE for testing ibm_is_instance resource else it is set to default value 'bx2d-16x64'")
	}

	ShareProfileName = os.Getenv("IS_SHARE_PROFILE")
	if ShareProfileName == "" {
		ShareProfileName = "dp2" // for next gen infrastructure
		fmt.Println("[INFO] Set the environment variable IS_SHARE_PROFILE for testing ibm_is_instance resource else it is set to default value 'tier-3iops'")
	}

	VolumeProfileName = os.Getenv("IS_VOLUME_PROFILE")
	if VolumeProfileName == "" {
		VolumeProfileName = "general-purpose"
		fmt.Println("[INFO] Set the environment variable IS_VOLUME_PROFILE for testing ibm_is_volume_profile else it is set to default value 'general-purpose'")
	}

	VNIId = os.Getenv("IS_VIRTUAL_NETWORK_INTERFACE")
	if VNIId == "" {
		VNIId = "c93dc4c6-e85a-4da2-9ea6-f24576256122"
		fmt.Println("[INFO] Set the environment variable IS_VIRTUAL_NETWORK_INTERFACE for testing ibm_is_virtual_network_interface else it is set to default value 'c93dc4c6-e85a-4da2-9ea6-f24576256122'")
	}

	VSIUnattachedBootVolumeID = os.Getenv("IS_VSI_UNATTACHED_BOOT_VOLUME_ID")
	if VSIUnattachedBootVolumeID == "" {
		VSIUnattachedBootVolumeID = "r006-1cbe9f0a-7101-4d25-ae72-2a2d725e530e"
		fmt.Println("[INFO] Set the environment variable IS_UNATTACHED_BOOT_VOLUME_NAME for testing ibm_is_image else it is set to default value 'r006-1cbe9f0a-7101-4d25-ae72-2a2d725e530e'")
	}
	VSIDataVolumeID = os.Getenv("IS_VSI_DATA_VOLUME_ID")
	if VSIDataVolumeID == "" {
		VSIDataVolumeID = "r006-1cbe9f0a-7101-4d25-ae72-2a2d725e530e"
		fmt.Println("[INFO] Set the environment variable IS_VSI_DATA_VOLUME_ID for testing ibm_is_image else it is set to default value 'r006-1cbe9f0a-7101-4d25-ae72-2a2d725e530e'")
	}

	ISRouteNextHop = os.Getenv("SL_ROUTE_NEXTHOP")
	if ISRouteNextHop == "" {
		ISRouteNextHop = "10.240.0.0"
		fmt.Println("[INFO] Set the environment variable SL_ROUTE_NEXTHOP else it is set to default value '10.0.0.4'")
	}

	ISSnapshotCRN = os.Getenv("IS_SNAPSHOT_CRN")
	if ISSnapshotCRN == "" {
		ISSnapshotCRN = "crn:v1:bluemix:public:is:ca-tor:a/xxxxxxxx::snapshot:xxxx-xxxxc-xxx-xxxx-xxxx-xxxxxxxxxx"
		fmt.Println("[INFO] Set the environment variable ISSnapshotCRN for ibm_is_snapshot resource else it is set to default value 'crn:v1:bluemix:public:is:ca-tor:a/xxxxxxxx::snapshot:xxxx-xxxxc-xxx-xxxx-xxxx-xxxxxxxxxx'")
	}

	IcdDbDeploymentId = os.Getenv("ICD_DB_DEPLOYMENT_ID")
	if IcdDbDeploymentId == "" {
		IcdDbDeploymentId = "crn:v1:bluemix:public:databases-for-redis:au-syd:a/40ddc34a953a8c02f10987b59085b60e:5042afe1-72c2-4231-89cc-c949e5d56251::"
		fmt.Println("[INFO] Set the environment variable ICD_DB_DEPLOYMENT_ID for testing ibm_cloud_databases else it is set to default value 'crn:v1:bluemix:public:databases-for-redis:au-syd:a/40ddc34a953a8c02f10987b59085b60e:5042afe1-72c2-4231-89cc-c949e5d56251::'")
	}

	IcdDbBackupId = os.Getenv("ICD_DB_BACKUP_ID")
	if IcdDbBackupId == "" {
		IcdDbBackupId = "crn:v1:bluemix:public:databases-for-redis:au-syd:a/40ddc34a953a8c02f10987b59085b60e:5042afe1-72c2-4231-89cc-c949e5d56251:backup:0d862fdb-4faa-42e5-aecb-5057f4d399c3"
		fmt.Println("[INFO] Set the environment variable ICD_DB_BACKUP_ID for testing ibm_cloud_databases else it is set to default value 'crn:v1:bluemix:public:databases-for-redis:au-syd:a/40ddc34a953a8c02f10987b59085b60e:5042afe1-72c2-4231-89cc-c949e5d56251:backup:0d862fdb-4faa-42e5-aecb-5057f4d399c3'")
	}

	IcdDbTaskId = os.Getenv("ICD_DB_TASK_ID")
	if IcdDbTaskId == "" {
		IcdDbTaskId = "crn:v1:bluemix:public:databases-for-redis:au-syd:a/40ddc34a953a8c02f10987b59085b60e:367b0a22-05bb-41e3-a1ed-ded1ff0889e5:task:882013a6-2751-4df7-a77a-98d258638704"
		fmt.Println("[INFO] Set the environment variable ICD_DB_TASK_ID for testing ibm_cloud_databases else it is set to default value 'crn:v1:bluemix:public:databases-for-redis:au-syd:a/40ddc34a953a8c02f10987b59085b60e:367b0a22-05bb-41e3-a1ed-ded1ff0889e5:task:882013a6-2751-4df7-a77a-98d258638704'")
	}
	// Added for Power Colo Testing
	Pi_image = os.Getenv("PI_IMAGE")
	if Pi_image == "" {
		Pi_image = "c93dc4c6-e85a-4da2-9ea6-f24576256122"
		fmt.Println("[INFO] Set the environment variable PI_IMAGE for testing ibm_pi_image resource else it is set to default value '7200-03-03'")
	}
	Pi_sap_image = os.Getenv("PI_SAP_IMAGE")
	if Pi_sap_image == "" {
		Pi_sap_image = "2e29d6d2-e5ed-4ff8-8fad-64e4be90e023"
		fmt.Println("[INFO] Set the environment variable PI_SAP_IMAGE for testing ibm_pi_image resource else it is set to default value 'Linux-RHEL-SAP-8-2'")
	}
	Pi_image_bucket_name = os.Getenv("PI_IMAGE_BUCKET_NAME")
	if Pi_image_bucket_name == "" {
		Pi_image_bucket_name = "images-public-bucket"
		fmt.Println("[INFO] Set the environment variable PI_IMAGE_BUCKET_NAME for testing ibm_pi_image resource else it is set to default value 'images-public-bucket'")
	}
	Pi_image_bucket_file_name = os.Getenv("PI_IMAGE_BUCKET_FILE_NAME")
	if Pi_image_bucket_file_name == "" {
		Pi_image_bucket_file_name = "rhel.ova.gz"
		fmt.Println("[INFO] Set the environment variable PI_IMAGE_BUCKET_FILE_NAME for testing ibm_pi_image resource else it is set to default value 'rhel.ova.gz'")
	}
	Pi_image_bucket_access_key = os.Getenv("PI_IMAGE_BUCKET_ACCESS_KEY")
	if Pi_image_bucket_access_key == "" {
		Pi_image_bucket_access_key = "images-bucket-access-key"
		fmt.Println("[INFO] Set the environment variable PI_IMAGE_BUCKET_ACCESS_KEY for testing ibm_pi_image_export resource else it is set to default value 'images-bucket-access-key'")
	}

	Pi_image_bucket_secret_key = os.Getenv("PI_IMAGE_BUCKET_SECRET_KEY")
	if Pi_image_bucket_secret_key == "" {
		Pi_image_bucket_secret_key = "images-bucket-secret-key"
		fmt.Println("[INFO] Set the environment variable PI_IMAGE_BUCKET_SECRET_KEY for testing ibm_pi_image_export resource else it is set to default value 'PI_IMAGE_BUCKET_SECRET_KEY'")
	}

	Pi_image_bucket_region = os.Getenv("PI_IMAGE_BUCKET_REGION")
	if Pi_image_bucket_region == "" {
		Pi_image_bucket_region = "us-east"
		fmt.Println("[INFO] Set the environment variable PI_IMAGE_BUCKET_REGION for testing ibm_pi_image_export resource else it is set to default value 'us-east'")
	}

	Pi_key_name = os.Getenv("PI_KEY_NAME")
	if Pi_key_name == "" {
		Pi_key_name = "terraform-test-power"
		fmt.Println("[INFO] Set the environment variable PI_KEY_NAME for testing ibm_pi_key_name resource else it is set to default value 'terraform-test-power'")
	}

	Pi_network_name = os.Getenv("PI_NETWORK_NAME")
	if Pi_network_name == "" {
		Pi_network_name = "terraform-test-power"
		fmt.Println("[INFO] Set the environment variable PI_NETWORK_NAME for testing ibm_pi_network_name resource else it is set to default value 'terraform-test-power'")
	}

	Pi_volume_name = os.Getenv("PI_VOLUME_NAME")
	if Pi_volume_name == "" {
		Pi_volume_name = "terraform-test-power"
		fmt.Println("[INFO] Set the environment variable PI_VOLUME_NAME for testing ibm_pi_network_name resource else it is set to default value 'terraform-test-power'")
	}

	Pi_volume_id = os.Getenv("PI_VOLUME_ID")
	if Pi_volume_id == "" {
		Pi_volume_id = "terraform-test-power"
		fmt.Println("[INFO] Set the environment variable PI_VOLUME_ID for testing ibm_pi_volume_flash_copy_mappings resource else it is set to default value 'terraform-test-power'")
	}

	Pi_replication_volume_name = os.Getenv("PI_REPLICATION_VOLUME_NAME")
	if Pi_replication_volume_name == "" {
		Pi_replication_volume_name = "terraform-test-power"
		fmt.Println("[INFO] Set the environment variable PI_REPLICATION_VOLUME_NAME for testing ibm_pi_volume resource else it is set to default value 'terraform-test-power'")
	}

	Pi_volume_onboarding_source_crn = os.Getenv("PI_VOLUME_ONBARDING_SOURCE_CRN")
	if Pi_volume_onboarding_source_crn == "" {
		Pi_volume_onboarding_source_crn = "terraform-test-power"
		fmt.Println("[INFO] Set the environment variable PI_VOLUME_ONBARDING_SOURCE_CRN for testing ibm_pi_volume_onboarding resource else it is set to default value 'terraform-test-power'")
	}

	Pi_auxiliary_volume_name = os.Getenv("PI_AUXILIARY_VOLUME_NAME")
	if Pi_auxiliary_volume_name == "" {
		Pi_auxiliary_volume_name = "terraform-test-power"
		fmt.Println("[INFO] Set the environment variable PI_AUXILIARY_VOLUME_NAME for testing ibm_pi_volume_onboarding resource else it is set to default value 'terraform-test-power'")
	}

	Pi_volume_group_name = os.Getenv("PI_VOLUME_GROUP_NAME")
	if Pi_volume_group_name == "" {
		Pi_volume_group_name = "terraform-test-power"
		fmt.Println("[INFO] Set the environment variable PI_VOLUME_GROUP_NAME for testing ibm_pi_volume_group resource else it is set to default value 'terraform-test-power'")
	}

	Pi_volume_group_id = os.Getenv("PI_VOLUME_GROUP_ID")
	if Pi_volume_group_id == "" {
		Pi_volume_group_id = "terraform-test-power"
		fmt.Println("[INFO] Set the environment variable PI_VOLUME_GROUP_ID for testing ibm_pi_volume_group_storage_details data source else it is set to default value 'terraform-test-power'")
	}

	Pi_volume_onboarding_id = os.Getenv("PI_VOLUME_ONBOARDING_ID")
	if Pi_volume_onboarding_id == "" {
		Pi_volume_onboarding_id = "terraform-test-power"
		fmt.Println("[INFO] Set the environment variable PI_VOLUME_ONBOARDING_ID for testing ibm_pi_volume_onboarding resource else it is set to default value 'terraform-test-power'")
	}

	Pi_cloud_instance_id = os.Getenv("PI_CLOUDINSTANCE_ID")
	if Pi_cloud_instance_id == "" {
		Pi_cloud_instance_id = "fd3454a3-14d8-4eb0-b075-acf3da5cd324"
		fmt.Println("[INFO] Set the environment variable PI_CLOUDINSTANCE_ID for testing ibm_pi_image resource else it is set to default value 'd16705bd-7f1a-48c9-9e0e-1c17b71e7331'")
	}

	Pi_instance_name = os.Getenv("PI_PVM_INSTANCE_NAME")
	if Pi_instance_name == "" {
		Pi_instance_name = "terraform-test-power"
		fmt.Println("[INFO] Set the environment variable PI_PVM_INSTANCE_ID for testing Pi_instance_name resource else it is set to default value 'terraform-test-power'")
	}

	Pi_dhcp_id = os.Getenv("PI_DHCP_ID")
	if Pi_dhcp_id == "" {
		Pi_dhcp_id = "terraform-test-power"
		fmt.Println("[INFO] Set the environment variable PI_DHCP_ID for testing ibm_pi_dhcp resource else it is set to default value 'terraform-test-power'")
	}

	PiCloudConnectionName = os.Getenv("PI_CLOUD_CONNECTION_NAME")
	if PiCloudConnectionName == "" {
		PiCloudConnectionName = "terraform-test-power"
		fmt.Println("[INFO] Set the environment variable PI_CLOUD_CONNECTION_NAME for testing ibm_pi_cloud_connection resource else it is set to default value 'terraform-test-power'")
	}

	PiSAPProfileID = os.Getenv("PI_SAP_PROFILE_ID")
	if PiSAPProfileID == "" {
		PiSAPProfileID = "terraform-test-power"
		fmt.Println("[INFO] Set the environment variable PI_SAP_PROFILE_ID for testing ibm_pi_sap_profile resource else it is set to default value 'terraform-test-power'")
	}

	Pi_placement_group_name = os.Getenv("PI_PLACEMENT_GROUP_NAME")
	if Pi_placement_group_name == "" {
		Pi_placement_group_name = "tf-pi-placement-group"
		fmt.Println("[WARN] Set the environment variable PI_PLACEMENT_GROUP_NAME for testing ibm_pi_placement_group resource else it is set to default value 'tf-pi-placement-group'")
	}
	Pi_spp_placement_group_id = os.Getenv("PI_SPP_PLACEMENT_GROUP_ID")
	if Pi_spp_placement_group_id == "" {
		Pi_spp_placement_group_id = "tf-pi-spp-placement-group"
		fmt.Println("[WARN] Set the environment variable PI_SPP_PLACEMENT_GROUP_ID for testing ibm_pi_spp_placement_group resource else it is set to default value 'tf-pi-spp-placement-group'")
	}
	PiStoragePool = os.Getenv("PI_STORAGE_POOL")
	if PiStoragePool == "" {
		PiStoragePool = "terraform-test-power"
		fmt.Println("[INFO] Set the environment variable PI_STORAGE_POOL for testing ibm_pi_storage_pool_capacity else it is set to default value 'terraform-test-power'")
	}
	PiStorageType = os.Getenv("PI_STORAGE_TYPE")
	if PiStorageType == "" {
		PiStorageType = "terraform-test-power"
		fmt.Println("[INFO] Set the environment variable PI_STORAGE_TYPE for testing ibm_pi_storage_type_capacity else it is set to default value 'terraform-test-power'")
	}
	// Added for resource capture instance testing
	Pi_capture_storage_image_path = os.Getenv("PI_CAPTURE_STORAGE_IMAGE_PATH")
	if Pi_capture_storage_image_path == "" {
		Pi_capture_storage_image_path = "bucket-test"
		fmt.Println("[INFO] Set the environment variable PI_CAPTURE_STORAGE_IMAGE_PATH for testing Pi_capture_storage_image_path resource else it is set to default value 'terraform-test-power'")
	}

	Pi_capture_cloud_storage_access_key = os.Getenv("PI_CAPTURE_CLOUD_STORAGE_ACCESS_KEY")
	if Pi_capture_cloud_storage_access_key == "" {
		Pi_capture_cloud_storage_access_key = "terraform-test-power"
		fmt.Println("[INFO] Set the environment variable PI_CAPTURE_CLOUD_STORAGE_ACCESS_KEY for testing Pi_capture_cloud_storage_access_key resource else it is set to default value 'terraform-test-power'")
	}

	Pi_capture_cloud_storage_secret_key = os.Getenv("PI_CAPTURE_CLOUD_STORAGE_SECRET_KEY")
	if Pi_capture_cloud_storage_secret_key == "" {
		Pi_capture_cloud_storage_secret_key = "terraform-test-power"
		fmt.Println("[INFO] Set the environment variable PI_CAPTURE_CLOUD_STORAGE_SECRET_KEY for testing Pi_capture_cloud_storage_secret_key resource else it is set to default value 'terraform-test-power'")
	}

	Pi_shared_processor_pool_id = os.Getenv("PI_SHARED_PROCESSOR_POOL_ID")
	if Pi_shared_processor_pool_id == "" {
		Pi_shared_processor_pool_id = "tf-pi-shared-processor-pool"
		fmt.Println("[WARN] Set the environment variable PI_SHARED_PROCESSOR_POOL_ID for testing ibm_pi_shared_processor_pool resource else it is set to default value 'tf-pi-shared-processor-pool'")
	}

	WorkspaceID = os.Getenv("SCHEMATICS_WORKSPACE_ID")
	if WorkspaceID == "" {
		WorkspaceID = "us-south.workspace.tf-acc-test-schematics-state-test.392cd99f"
		fmt.Println("[INFO] Set the environment variable SCHEMATICS_WORKSPACE_ID for testing schematics resources else it is set to default value")
	}
	TemplateID = os.Getenv("SCHEMATICS_TEMPLATE_ID")
	if TemplateID == "" {
		TemplateID = "c8d52331-056f-40"
		fmt.Println("[INFO] Set the environment variable SCHEMATICS_TEMPLATE_ID for testing schematics resources else it is set to default value")
	}
	ActionID = os.Getenv("SCHEMATICS_ACTION_ID")
	if ActionID == "" {
		ActionID = "us-east.ACTION.action_pm.a4ffeec3"
		fmt.Println("[INFO] Set the environment variable SCHEMATICS_ACTION_ID for testing schematics resources else it is set to default value")
	}
	JobID = os.Getenv("SCHEMATICS_JOB_ID")
	if JobID == "" {
		JobID = "us-east.ACTION.action_pm.a4ffeec3"
		fmt.Println("[INFO] Set the environment variable SCHEMATICS_JOB_ID for testing schematics resources else it is set to default value")
	}
	RepoURL = os.Getenv("SCHEMATICS_REPO_URL")
	if RepoURL == "" {
		fmt.Println("[INFO] Set the environment variable SCHEMATICS_REPO_URL for testing schematics resources else tests will fail if this is not set correctly")
	}
	RepoBranch = os.Getenv("SCHEMATICS_REPO_BRANCH")
	if RepoBranch == "" {
		fmt.Println("[INFO] Set the environment variable SCHEMATICS_REPO_BRANCH for testing schematics resources else tests will fail if this is not set correctly")
	}
	// Added for resource image testing
	Image_cos_url = os.Getenv("IMAGE_COS_URL")
	if Image_cos_url == "" {
		Image_cos_url = "cos://us-south/cosbucket-vpc-image-gen2/rhel-guest-image-7.0-20140930.0.x86_64.qcow2"
		fmt.Println("[WARN] Set the environment variable IMAGE_COS_URL with a VALID COS Image SQL URL for testing ibm_is_image resources on staging/test")
	}

	ISDelegegatedVPC = os.Getenv("IS_DELEGATED_VPC")
	if ISDelegegatedVPC == "" {
		ISDelegegatedVPC = "tfp-test-vpc-hub-false-del"
		fmt.Println("[WARN] Set the environment variable IS_DELEGATED_VPC with a VALID created vpc name for testing ibm_is_vpc data source on staging/test")
	}
	// Added for resource image testing
	Image_cos_url_encrypted = os.Getenv("IMAGE_COS_URL_ENCRYPTED")
	if Image_cos_url_encrypted == "" {
		Image_cos_url_encrypted = "cos://us-south/cosbucket-vpc-image-gen2/rhel-guest-image-7.0-encrypted.qcow2"
		fmt.Println("[WARN] Set the environment variable IMAGE_COS_URL_ENCRYPTED with a VALID COS Image SQL URL for testing ibm_is_image resources on staging/test")
	}
	Image_operating_system = os.Getenv("IMAGE_OPERATING_SYSTEM")
	if Image_operating_system == "" {
		Image_operating_system = "red-7-amd64"
		fmt.Println("[WARN] Set the environment variable IMAGE_OPERATING_SYSTEM with a VALID Operating system for testing ibm_is_image resources on staging/test")
	}

	IsImageName = os.Getenv("IS_IMAGE_NAME")
	if IsImageName == "" {
		// IsImageName = "ibm-ubuntu-18-04-2-minimal-amd64-1" // for classic infrastructure
		IsImageName = "ibm-ubuntu-22-04-1-minimal-amd64-4" // for next gen infrastructure
		fmt.Println("[INFO] Set the environment variable IS_IMAGE_NAME for testing data source ibm_is_image else it is set to default value `ibm-ubuntu-18-04-1-minimal-amd64-2`")
	}
	IsImageEncryptedDataKey = os.Getenv("IS_IMAGE_ENCRYPTED_DATA_KEY")
	if IsImageEncryptedDataKey == "" {
		IsImageEncryptedDataKey = "eyJjaXBoZXJ0ZXh0IjoidElsZnRjUXB5L0krSGJsMlVIK2ZxZ1FGK1diR3loV1dPRFk9IiwiaXYiOiJ3SlhSVklsSHUzMzFqUEY0IiwidmVyc2lvbiI6IjQuMC4wIiwiaGFuZGxlIjoiZjM2YTA2NGUtY2E2My00NmU0LThlNjAtYmJiMzEyNTY5YzM1In0="
		fmt.Println("[INFO] Set the environment variable IS_IMAGE_ENCRYPTED_DATA_KEY for testing resource ibm_is_image else it is set to default value")
	}
	IsImageEncryptionKey = os.Getenv("IS_IMAGE_ENCRYPTION_KEY")
	if IsImageEncryptionKey == "" {
		IsImageEncryptionKey = "crn:v1:bluemix:public:kms:us-south:a/52b2e14f385aca5da781baa1b9c28e53:21d9f13d-5895-49a1-9e80-b4aff69dfc1f:key:f36a064e-ca63-46e4-8e60-bbb312569c35"
		fmt.Println("[INFO] Set the environment variable IS_IMAGE_ENCRYPTION_KEY for testing resource ibm_is_image else it is set to default value")
	}

	functionNamespace = os.Getenv("IBM_FUNCTION_NAMESPACE")
	if functionNamespace == "" {
		fmt.Println("[INFO] Set the environment variable IBM_FUNCTION_NAMESPACE for testing ibm_function_package, ibm_function_action, ibm_function_rule, ibm_function_trigger resource else  tests will fail if this is not set correctly")
	}

	HpcsInstanceID = os.Getenv("HPCS_INSTANCE_ID")
	if HpcsInstanceID == "" {
		HpcsInstanceID = "5af62d5d-5d90-4b84-bbcd-90d2123ae6c8"
		fmt.Println("[INFO] Set the environment variable HPCS_INSTANCE_ID for testing data_source_ibm_kms_key_test else it is set to default value")
	}

	SecretsManagerInstanceID = os.Getenv("SECRETS_MANAGER_INSTANCE_ID")
	if SecretsManagerInstanceID == "" {
		// SecretsManagerInstanceID = "5af62d5d-5d90-4b84-bbcd-90d2123ae6c8"
		fmt.Println("[INFO] Set the environment variable SECRETS_MANAGER_INSTANCE_ID for testing Secrets Manager's tests else tests will fail if this is not set correctly")
	}

	SecretsManagerInstanceRegion = os.Getenv("SECRETS_MANAGER_INSTANCE_REGION")
	if SecretsManagerInstanceRegion == "" {
		fmt.Println("[INFO] Set the environment variable SECRETS_MANAGER_INSTANCE_REGION for testing Secrets Manager's tests else tests will fail if this is not set correctly")
	}

	SecretsManagerENInstanceCrn = os.Getenv("SECRETS_MANAGER_EN_INSTANCE_CRN")
	if SecretsManagerENInstanceCrn == "" {
		fmt.Println("[INFO] Set the environment variable SECRETS_MANAGER_EN_INSTANCE_CRN for testing Event Notifications for Secrets Manager tests else tests will fail if this is not set correctly")
	}

	SecretsManagerIamCredentialsConfigurationApiKey = os.Getenv("SECRETS_MANAGER_IAM_CREDENTIALS_CONFIGURATION_API_KEY")
	if SecretsManagerENInstanceCrn == "" {
		fmt.Println("[INFO] Set the environment variable SECRETS_MANAGER_EN_INSTANCE_CRN for testing IAM Credentials secret's tests else tests will assume that IAM Credentials engine is already configured and fail if not set correctly")
	}

	SecretsManagerIamCredentialsSecretServiceId = os.Getenv("SECRETS_MANAGER_IAM_CREDENTIALS_SECRET_SERVICE_ID")
	SecretsManagerIamCredentialsSecretServiceAccessGroup = os.Getenv("SECRETS_MANAGER_IAM_CREDENTIALS_SECRET_ACCESS_GROUP")
	if SecretsManagerIamCredentialsSecretServiceId == "" && SecretsManagerIamCredentialsSecretServiceAccessGroup == "" {
		fmt.Println("[INFO] Set the environment variable SECRETS_MANAGER_IAM_CREDENTIALS_SECRET_SERVICE_ID or SECRETS_MANAGER_IAM_CREDENTIALS_SECRET_ACCESS_GROUP for testing IAM Credentials secret's tests, else tests fail if not set correctly")
	}

	SecretsManagerPublicCertificateLetsEncryptEnvironment = os.Getenv("SECRETS_MANAGER_PUBLIC_CERTIFICATE_LETS_ENCRYPT_ENVIRONMENT")
	if SecretsManagerPublicCertificateLetsEncryptEnvironment == "" {
		SecretsManagerPublicCertificateLetsEncryptEnvironment = "production"
		fmt.Println("[INFO] Set the environment variable SECRETS_MANAGER_PUBLIC_CERTIFICATE_LETS_ENCRYPT_ENVIRONMENT for testing public certificate's tests, else it is set to default value ('production'). For public certificate's tests, tests will fail if this is not set correctly")
	}

	SecretsManagerPublicCertificateLetsEncryptPrivateKey = os.Getenv("SECRETS_MANAGER_PUBLIC_CERTIFICATE_LETS_ENCRYPT_PRIVATE_KEY")
	if SecretsManagerPublicCertificateLetsEncryptPrivateKey == "" {
		fmt.Println("[INFO] Set the environment variable SECRETS_MANAGER_PUBLIC_CERTIFICATE_LETS_ENCRYPT_PRIVATE_KEY for testing public certificate's tests, else tests fail if not set correctly")
	}

	SecretsManagerPublicCertificateCommonName = os.Getenv("SECRETS_MANAGER_PUBLIC_CERTIFICATE_COMMON_NAME")
	if SecretsManagerPublicCertificateCommonName == "" {
		fmt.Println("[INFO] Set the environment variable SECRETS_MANAGER_PUBLIC_CERTIFICATE_COMMON_NAME for testing public certificate's tests, else tests fail if not set correctly")
	}

	SecretsManagerValidateManualDnsCisZoneId = os.Getenv("SECRETS_MANAGER_VALIDATE_MANUAL_DNS_CIS_ZONE_ID")
	if SecretsManagerValidateManualDnsCisZoneId == "" {
		fmt.Println("[INFO] Set the environment variable SECRETS_MANAGER_VALIDATE_MANUAL_DNS_CIS_ZONE_ID for testing validate manual dns' test, else tests fail if not set correctly")
	}

	SecretsManagerPublicCertificateCisCrn = os.Getenv("SECRETS_MANAGER_PUBLIC_CERTIFICATE_CIS_CRN")
	if SecretsManagerPublicCertificateCisCrn == "" {
		fmt.Println("[INFO] Set the environment variable SECRETS_MANAGER_PUBLIC_CERTIFICATE_CIS_CRN for testing public certificate's tests, else tests fail if not set correctly")
	}

	SecretsManagerPublicCertificateClassicInfrastructureUsername = os.Getenv("SECRETS_MANAGER_PUBLIC_CLASSIC_INFRASTRUCTURE_USERNAME")
	if SecretsManagerPublicCertificateClassicInfrastructureUsername == "" {
		fmt.Println("[INFO] Set the environment variable SECRETS_MANAGER_PUBLIC_CLASSIC_INFRASTRUCTURE_USERNAME for testing public certificate's tests, else tests fail if not set correctly")
	}

	SecretsManagerPublicCertificateClassicInfrastructurePassword = os.Getenv("SECRETS_MANAGER_PUBLIC_CLASSIC_INFRASTRUCTURE_PASSWORD")
	if SecretsManagerPublicCertificateClassicInfrastructurePassword == "" {
		fmt.Println("[INFO] Set the environment variable SECRETS_MANAGER_PUBLIC_CLASSIC_INFRASTRUCTURE_PASSWORD for testing public certificate's tests, else tests fail if not set correctly")
	}

	SecretsManagerImportedCertificatePathToCertificate = os.Getenv("SECRETS_MANAGER_IMPORTED_CERTIFICATE_PATH_TO_CERTIFICATE")
	if SecretsManagerImportedCertificatePathToCertificate == "" {
		fmt.Println("[INFO] Set the environment variable SECRETS_MANAGER_IMPORTED_CERTIFICATE_PATH_TO_CERTIFICATE for testing imported certificate's tests, else tests fail if not set correctly")
	}

	SecretsManagerSecretType = os.Getenv("SECRETS_MANAGER_SECRET_TYPE")
	if SecretsManagerSecretType == "" {
		SecretsManagerSecretType = "username_password"
		fmt.Println("[INFO] Set the environment variable SECRETS_MANAGER_SECRET_TYPE for testing data_source_ibm_secrets_manager_secrets_test, else it is set to default value. For data_source_ibm_secrets_manager_secret_test, tests will fail if this is not set correctly")
	}

	SecretsManagerSecretID = os.Getenv("SECRETS_MANAGER_SECRET_ID")
	if SecretsManagerSecretID == "" {
		// SecretsManagerSecretID = "644f4a69-0d17-198f-3b58-23f2746c706d"
		fmt.Println("[WARN] Set the environment variable SECRETS_MANAGER_SECRET_ID for testing data_source_ibm_secrets_manager_secret_test else tests will fail if this is not set correctly")
	}

	Tg_cross_network_account_api_key = os.Getenv("IBM_TG_CROSS_ACCOUNT_API_KEY")
	if Tg_cross_network_account_api_key == "" {
		fmt.Println("[INFO] Set the environment variable IBM_TG_CROSS_ACCOUNT_API_KEY for testing ibm_tg_connection resource else  tests will fail if this is not set correctly")
	}
	Tg_cross_network_account_id = os.Getenv("IBM_TG_CROSS_ACCOUNT_ID")
	if Tg_cross_network_account_id == "" {
		fmt.Println("[INFO] Set the environment variable IBM_TG_CROSS_ACCOUNT_ID for testing ibm_tg_connection resource else  tests will fail if this is not set correctly")
	}
	Tg_cross_network_id = os.Getenv("IBM_TG_CROSS_NETWORK_ID")
	if Tg_cross_network_id == "" {
		fmt.Println("[INFO] Set the environment variable IBM_TG_CROSS_NETWORK_ID for testing ibm_tg_connection resource else  tests will fail if this is not set correctly")
	}
	Tg_power_vs_network_id = os.Getenv("IBM_TG_POWER_VS_NETWORK_ID")
	if Tg_power_vs_network_id == "" {
		fmt.Println("[INFO] Set the environment variable IBM_TG_POWER_VS_NETWORK_ID for testing ibm_tg_connection resource else tests will fail if this is not set correctly")
	}
	Account_to_be_imported = os.Getenv("ACCOUNT_TO_BE_IMPORTED")
	if Account_to_be_imported == "" {
		fmt.Println("[INFO] Set the environment variable ACCOUNT_TO_BE_IMPORTED for testing import enterprise account resource else  tests will fail if this is not set correctly")
	}
	Cos_bucket = os.Getenv("COS_BUCKET")
	if Cos_bucket == "" {
		fmt.Println("[INFO] Set the environment variable COS_BUCKET for testing CRUD operations on billing snapshot configuration APIs")
	}
	Cos_location = os.Getenv("COS_LOCATION")
	if Cos_location == "" {
		fmt.Println("[INFO] Set the environment variable COS_LOCATION for testing CRUD operations on billing snapshot configuration APIs")
	}
	Cos_bucket_update = os.Getenv("COS_BUCKET_UPDATE")
	if Cos_bucket_update == "" {
		fmt.Println("[INFO] Set the environment variable COS_BUCKET_UPDATE for testing update operation on billing snapshot configuration API")
	}
	Cos_location_update = os.Getenv("COS_LOCATION_UPDATE")
	if Cos_location_update == "" {
		fmt.Println("[INFO] Set the environment variable COS_LOCATION_UPDATE for testing update operation on billing snapshot configuration API")
	}
	Cos_reports_folder = os.Getenv("COS_REPORTS_FOLDER")
	if Cos_reports_folder == "" {
		fmt.Println("[INFO] Set the environment variable COS_REPORTS_FOLDER for testing CRUD operations on billing snapshot configuration APIs")
	}
	Snapshot_date_from = os.Getenv("SNAPSHOT_DATE_FROM")
	if Snapshot_date_from == "" {
		fmt.Println("[INFO] Set the environment variable SNAPSHOT_DATE_FROM for testing CRUD operations on billing snapshot configuration APIs")
	}
	Snapshot_date_to = os.Getenv("SNAPSHOT_DATE_TO")
	if Snapshot_date_to == "" {
		fmt.Println("[INFO] Set the environment variable SNAPSHOT_DATE_TO for testing CRUD operations on billing snapshot configuration APIs")
	}
	Snapshot_month = os.Getenv("SNAPSHOT_MONTH")
	if Snapshot_month == "" {
		fmt.Println("[INFO] Set the environment variable SNAPSHOT_MONTH for testing CRUD operations on billing snapshot configuration APIs")
	}
	HpcsAdmin1 = os.Getenv("IBM_HPCS_ADMIN1")
	if HpcsAdmin1 == "" {
		fmt.Println("[WARN] Set the environment variable IBM_HPCS_ADMIN1 with a VALID HPCS Admin Key1 Path")
	}
	HpcsToken1 = os.Getenv("IBM_HPCS_TOKEN1")
	if HpcsToken1 == "" {
		fmt.Println("[WARN] Set the environment variable IBM_HPCS_TOKEN1 with a VALID token for HPCS Admin Key1")
	}
	HpcsAdmin2 = os.Getenv("IBM_HPCS_ADMIN2")
	if HpcsAdmin2 == "" {
		fmt.Println("[WARN] Set the environment variable IBM_HPCS_ADMIN2 with a VALID HPCS Admin Key2 Path")
	}
	RealmName = os.Getenv("IBM_IAM_REALM_NAME")
	if RealmName == "" {
		fmt.Println("[WARN] Set the environment variable IBM_IAM_REALM_NAME with a VALID realm name for iam trusted profile claim rule")
	}

	IksSa = os.Getenv("IBM_IAM_IKS_SA")
	if IksSa == "" {
		fmt.Println("[WARN] Set the environment variable IBM_IAM_IKS_SA with a VALID realm name for iam trusted profile link")
	}

	HpcsToken2 = os.Getenv("IBM_HPCS_TOKEN2")
	if HpcsToken2 == "" {
		fmt.Println("[WARN] Set the environment variable IBM_HPCS_TOKEN2 with a VALID token for HPCS Admin Key2")
	}
	HpcsRootKeyCrn = os.Getenv("IBM_HPCS_ROOTKEY_CRN")
	if HpcsRootKeyCrn == "" {
		fmt.Println("[WARN] Set the environment variable IBM_HPCS_ROOTKEY_CRN with a VALID CRN for a root key created in the HPCS instance")
	}

	CloudShellAccountID = os.Getenv("IBM_CLOUD_SHELL_ACCOUNT_ID")
	if CloudShellAccountID == "" {
		fmt.Println("[INFO] Set the environment variable IBM_CLOUD_SHELL_ACCOUNT_ID for ibm-cloud-shell resource or datasource else tests will fail if this is not set correctly")
	}

	IksClusterVpcID = os.Getenv("IBM_CLUSTER_VPC_ID")
	if IksClusterVpcID == "" {
		fmt.Println("[WARN] Set the environment variable IBM_CLUSTER_VPC_ID for testing ibm_container_vpc_alb_create resources, ibm_container_vpc_alb_create tests will fail if this is not set")
	}

	IksClusterSubnetID = os.Getenv("IBM_CLUSTER_VPC_SUBNET_ID")
	if IksClusterSubnetID == "" {
		fmt.Println("[WARN] Set the environment variable IBM_CLUSTER_VPC_SUBNET_ID for testing ibm_container_vpc_alb_create resources, ibm_container_vpc_alb_creates tests will fail if this is not set")
	}

	IksClusterResourceGroupID = os.Getenv("IBM_CLUSTER_VPC_RESOURCE_GROUP_ID")
	if IksClusterResourceGroupID == "" {
		fmt.Println("[WARN] Set the environment variable IBM_CLUSTER_VPC_RESOURCE_GROUP_ID for testing ibm_container_vpc_alb_create resources, ibm_container_vpc_alb_creates tests will fail if this is not set")
	}

	ClusterName = os.Getenv("IBM_CONTAINER_CLUSTER_NAME")
	if ClusterName == "" {
		fmt.Println("[INFO] Set the environment variable IBM_CONTAINER_CLUSTER_NAME for ibm_container_nlb_dns resource or datasource else tests will fail if this is not set correctly")
	}

	Satellite_location_id = os.Getenv("SATELLITE_LOCATION_ID")
	if Satellite_location_id == "" {
		fmt.Println("[INFO] Set the environment variable SATELLITE_LOCATION_ID for ibm_cos_bucket satellite location resource or datasource else tests will fail if this is not set correctly")
	}

	Satellite_Resource_instance_id = os.Getenv("SATELLITE_RESOURCE_INSTANCE_ID")
	if Satellite_Resource_instance_id == "" {
		fmt.Println("[INFO] Set the environment variable SATELLITE_RESOURCE_INSTANCE_ID for ibm_cos_bucket satellite location resource or datasource else tests will fail if this is not set correctly")
	}

	SccInstanceID = os.Getenv("IBMCLOUD_SCC_INSTANCE_ID")
	if SccInstanceID == "" {
		fmt.Println("[WARN] Set the environment variable IBMCLOUD_SCC_INSTANCE_ID with a VALID SCC INSTANCE ID")
	}

	SccApiEndpoint = os.Getenv("IBMCLOUD_SCC_API_ENDPOINT")
	if SccApiEndpoint == "" {
		fmt.Println("[WARN] Set the environment variable IBMCLOUD_SCC_API_ENDPOINT with a VALID SCC API ENDPOINT")
	}

	SccReportID = os.Getenv("IBMCLOUD_SCC_REPORT_ID")
	if SccReportID == "" {
		fmt.Println("[WARN] Set the environment variable IBMCLOUD_SCC_REPORT_ID with a VALID SCC REPORT ID")
	}

	SccProviderTypeAttributes = os.Getenv("IBMCLOUD_SCC_PROVIDER_TYPE_ATTRIBUTES")
	if SccProviderTypeAttributes == "" {
		fmt.Println("[WARN] Set the environment variable IBMCLOUD_SCC_PROVIDER_TYPE_ATTRIBUTES with a VALID SCC PROVIDER TYPE ATTRIBUTE")
	}

	HostPoolID = os.Getenv("IBM_CONTAINER_DEDICATEDHOST_POOL_ID")
	if HostPoolID == "" {
		fmt.Println("[INFO] Set the environment variable IBM_CONTAINER_DEDICATEDHOST_POOL_ID for ibm_container_vpc_cluster resource to test dedicated host functionality")
	}

	KmsInstanceID = os.Getenv("IBM_KMS_INSTANCE_ID")
	if KmsInstanceID == "" {
		fmt.Println("[INFO] Set the environment variable IBM_KMS_INSTANCE_ID for ibm_container_vpc_cluster resource or datasource else tests will fail if this is not set correctly")
	}

	CrkID = os.Getenv("IBM_CRK_ID")
	if CrkID == "" {
		fmt.Println("[INFO] Set the environment variable IBM_CRK_ID for ibm_container_vpc_cluster resource or datasource else tests will fail if this is not set correctly")
	}

	KmsAccountID = os.Getenv("IBM_KMS_ACCOUNT_ID")
	if CrkID == "" {
		fmt.Println("[INFO] Set the environment variable IBM_KMS_ACCOUNT_ID for ibm_container_vpc_cluster resource or datasource else tests will fail if this is not set correctly")
	}

	IksClusterID = os.Getenv("IBM_CLUSTER_ID")
	if IksClusterID == "" {
		fmt.Println("[INFO] Set the environment variable IBM_CLUSTER_ID for ibm_container_vpc_worker_pool resource or datasource else tests will fail if this is not set correctly")
	}

	CdResourceGroupName = os.Getenv("IBM_CD_RESOURCE_GROUP_NAME")
	if CdResourceGroupName == "" {
		fmt.Println("[WARN] Set the environment variable IBM_CD_RESOURCE_GROUP_NAME for testing CD resources, CD tests will fail if this is not set")
	}

	CdAppConfigInstanceName = os.Getenv("IBM_CD_APPCONFIG_INSTANCE_NAME")
	if CdAppConfigInstanceName == "" {
		fmt.Println("[WARN] Set the environment variable IBM_CD_APPCONFIG_INSTANCE_NAME for testing CD resources, CD tests will fail if this is not set")
	}

	CdKeyProtectInstanceName = os.Getenv("IBM_CD_KEYPROTECT_INSTANCE_NAME")
	if CdKeyProtectInstanceName == "" {
		fmt.Println("[WARN] Set the environment variable IBM_CD_KEYPROTECT_INSTANCE_NAME for testing CD resources, CD tests will fail if this is not set")
	}

	CdSecretsManagerInstanceName = os.Getenv("IBM_CD_SECRETSMANAGER_INSTANCE_NAME")
	if CdSecretsManagerInstanceName == "" {
		fmt.Println("[WARN] Set the environment variable IBM_CD_SECRETSMANAGER_INSTANCE_NAME for testing CD resources, CD tests will fail if this is not set")
	}

	CdSlackChannelName = os.Getenv("IBM_CD_SLACK_CHANNEL_NAME")
	if CdSecretsManagerInstanceName == "" {
		fmt.Println("[WARN] Set the environment variable IBM_CD_SLACK_CHANNEL_NAME for testing CD resources, CD tests will fail if this is not set")
	}
	CdSlackTeamName = os.Getenv("IBM_CD_SLACK_TEAM_NAME")
	if CdSecretsManagerInstanceName == "" {
		fmt.Println("[WARN] Set the environment variable IBM_CD_SLACK_TEAM_NAME for testing CD resources, CD tests will fail if this is not set")
	}
	CdSlackWebhook = os.Getenv("IBM_CD_SLACK_WEBHOOK")
	if CdSecretsManagerInstanceName == "" {
		fmt.Println("[WARN] Set the environment variable IBM_CD_SLACK_WEBHOOK for testing CD resources, CD tests will fail if this is not set")
	}

	CdJiraProjectKey = os.Getenv("IBM_CD_JIRA_PROJECT_KEY")
	if CdSecretsManagerInstanceName == "" {
		fmt.Println("[WARN] Set the environment variable IBM_CD_JIRA_PROJECT_KEY for testing CD resources, CD tests will fail if this is not set")
	}
	CdJiraApiUrl = os.Getenv("IBM_CD_JIRA_API_URL")
	if CdSecretsManagerInstanceName == "" {
		fmt.Println("[WARN] Set the environment variable IBM_CD_JIRA_API_URL for testing CD resources, CD tests will fail if this is not set")
	}
	CdJiraUsername = os.Getenv("IBM_CD_JIRA_USERNAME")
	if CdSecretsManagerInstanceName == "" {
		fmt.Println("[WARN] Set the environment variable IBM_CD_JIRA_USERNAME for testing CD resources, CD tests will fail if this is not set")
	}
	CdJiraApiToken = os.Getenv("IBM_CD_JIRA_API_TOKEN")
	if CdSecretsManagerInstanceName == "" {
		fmt.Println("[WARN] Set the environment variable IBM_CD_JIRA_API_TOKEN for testing CD resources, CD tests will fail if this is not set")
	}

	CdSaucelabsAccessKey = os.Getenv("IBM_CD_SAUCELABS_ACCESS_KEY")
	if CdSecretsManagerInstanceName == "" {
		fmt.Println("[WARN] Set the environment variable IBM_CD_SAUCELABS_ACCESS_KEY for testing CD resources, CD tests will fail if this is not set")
	}
	CdSaucelabsUsername = os.Getenv("IBM_CD_SAUCELABS_USERNAME")
	if CdSecretsManagerInstanceName == "" {
		fmt.Println("[WARN] Set the environment variable IBM_CD_SAUCELABS_USERNAME for testing CD resources, CD tests will fail if this is not set")
	}

	CdBitbucketRepoUrl = os.Getenv("IBM_CD_BITBUCKET_REPO_URL")
	if CdBitbucketRepoUrl == "" {
		fmt.Println("[WARN] Set the environment variable IBM_CD_BITBUCKET_REPO_URL for testing CD resources, CD tests will fail if this is not set")
	}

	CdGithubConsolidatedRepoUrl = os.Getenv("IBM_CD_GITHUB_CONSOLIDATED_REPO_URL")
	if CdGithubConsolidatedRepoUrl == "" {
		fmt.Println("[WARN] Set the environment variable IBM_CD_GITHUB_CONSOLIDATED_REPO_URL for testing CD resources, CD tests will fail if this is not set")
	}

	CdGitlabRepoUrl = os.Getenv("IBM_CD_GITLAB_REPO_URL")
	if CdGitlabRepoUrl == "" {
		fmt.Println("[WARN] Set the environment variable IBM_CD_GITLAB_REPO_URL for testing CD resources, CD tests will fail if this is not set")
	}

	CdHostedGitRepoUrl = os.Getenv("IBM_CD_HOSTED_GIT_REPO_URL")
	if CdHostedGitRepoUrl == "" {
		fmt.Println("[WARN] Set the environment variable IBM_CD_HOSTED_GIT_REPO_URL for testing CD resources, CD tests will fail if this is not set")
	}

	CdEventNotificationsInstanceName = os.Getenv("IBM_CD_EVENTNOTIFICATIONS_INSTANCE_NAME")
	if CdEventNotificationsInstanceName == "" {
		fmt.Println("[WARN] Set the environment variable IBM_CD_EVENTNOTIFICATIONS_INSTANCE_NAME for testing CD resources, CD tests will fail if this is not set")
	}

	ISCertificateCrn = os.Getenv("IS_CERTIFICATE_CRN")
	if ISCertificateCrn == "" {
		fmt.Println("[INFO] Set the environment variable IS_CERTIFICATE_CRN for testing ibm_is_vpn_server resource")
	}

	ISClientCaCrn = os.Getenv("IS_CLIENT_CA_CRN")
	if ISClientCaCrn == "" {
		fmt.Println("[INFO] Set the environment variable IS_CLIENT_CA_CRN for testing ibm_is_vpn_server resource")
	}

	IBM_AccountID_REPL = os.Getenv("IBM_AccountID_REPL")
	if IBM_AccountID_REPL == "" {
		fmt.Println("[INFO] Set the environment variable IBM_AccountID_REPL for setting up authorization policy to enable replication feature resource or datasource else tests will fail if this is not set correctly")
	}

	COSApiKey = os.Getenv("COS_API_KEY")
	if COSApiKey == "" {
		COSApiKey = "xxxxxxxxxxxx" // pragma: allowlist secret
		fmt.Println("[WARN] Set the environment variable COS_API_KEY for testing COS targets, the tests will fail if this is not set")
	}

	IngestionKey = os.Getenv("INGESTION_KEY")
	if IngestionKey == "" {
		IngestionKey = "xxxxxxxxxxxx"
		fmt.Println("[WARN] Set the environment variable INGESTION_KEY for testing Logdna targets, the tests will fail if this is not set")
	}

	IesApiKey = os.Getenv("IES_API_KEY")
	if IesApiKey == "" {
		IesApiKey = "xxxxxxxxxxxx" // pragma: allowlist secret
		fmt.Println("[WARN] Set the environment variable IES_API_KEY for testing Event streams targets, the tests will fail if this is not set")
	}

	EnterpriseCRN = os.Getenv("ENTERPRISE_CRN")
	if EnterpriseCRN == "" {
		fmt.Println("[WARN] Set the environment variable ENTERPRISE_CRN for testing enterprise backup policy, the tests will fail if this is not set")
	}

	CeResourceGroupID = os.Getenv("IBM_CODE_ENGINE_RESOURCE_GROUP_ID")
	if CeResourceGroupID == "" {
		CeResourceGroupID = ""
		fmt.Println("[WARN] Set the environment variable IBM_CODE_ENGINE_RESOURCE_GROUP_ID with the resource group for Code Engine")
	}

	CeProjectId = os.Getenv("IBM_CODE_ENGINE_PROJECT_INSTANCE_ID")
	if CeProjectId == "" {
		CeProjectId = ""
		fmt.Println("[WARN] Set the environment variable IBM_CODE_ENGINE_PROJECT_INSTANCE_ID with the ID of a Code Engine project instance")
	}

	CeServiceInstanceID = os.Getenv("IBM_CODE_ENGINE_SERVICE_INSTANCE_ID")
	if CeServiceInstanceID == "" {
		CeServiceInstanceID = ""
		fmt.Println("[WARN] Set the environment variable IBM_CODE_ENGINE_SERVICE_INSTANCE_ID with the ID of a IBM Cloud service instance, e.g. for COS")
	}

	CeResourceKeyID = os.Getenv("IBM_CODE_ENGINE_RESOURCE_KEY_ID")
	if CeResourceKeyID == "" {
		CeResourceKeyID = ""
		fmt.Println("[WARN] Set the environment variable IBM_CODE_ENGINE_RESOURCE_KEY_ID with the ID of a resource key to access a service instance")
	}

	CeDomainMappingName = os.Getenv("IBM_CODE_ENGINE_DOMAIN_MAPPING_NAME")
	if CeDomainMappingName == "" {
		CeDomainMappingName = ""
		fmt.Println("[WARN] Set the environment variable IBM_CODE_ENGINE_DOMAIN_MAPPING_NAME with the name of a domain mapping")
	}

	CeTLSCert = os.Getenv("IBM_CODE_ENGINE_TLS_CERT")
	if CeTLSCert == "" {
		CeTLSCert = ""
		fmt.Println("[WARN] Set the environment variable IBM_CODE_ENGINE_TLS_CERT with the TLS certificate in base64 format")
	}

	CeTLSKey = os.Getenv("IBM_CODE_ENGINE_TLS_KEY")
	if CeTLSKey == "" {
		CeTLSKey = ""
		fmt.Println("[WARN] Set the environment variable IBM_CODE_ENGINE_TLS_KEY with a TLS key in base64 format")
	}

	SatelliteSSHPubKey = os.Getenv("IBM_SATELLITE_SSH_PUB_KEY")
	if SatelliteSSHPubKey == "" {
		fmt.Println("[WARN] Set the environment variable IBM_SATELLITE_SSH_PUB_KEY with a ssh public key or ibm_satellite_* tests may fail")
	}
}

var (
	TestAccProviders map[string]*schema.Provider
	TestAccProvider  *schema.Provider
)

// testAccProviderConfigure ensures Provider is only configured once
//
// The PreCheck(t) function is invoked for every test and this prevents
// extraneous reconfiguration to the same values each time. However, this does
// not prevent reconfiguration that may happen should the address of
// Provider be errantly reused in ProviderFactories.
var testAccProviderConfigure sync.Once

func init() {
	TestAccProvider = provider.Provider()
	TestAccProviders = map[string]*schema.Provider{
		ProviderName: TestAccProvider,
	}
}

func TestProvider(t *testing.T) {
	if err := provider.Provider().InternalValidate(); err != nil {
		t.Fatalf("err: %s", err)
	}
}

func TestProvider_impl(t *testing.T) {
	var _ *schema.Provider = provider.Provider()
}

func TestAccPreCheck(t *testing.T) {
	if v := os.Getenv("IC_API_KEY"); v == "" {
		t.Fatal("IC_API_KEY must be set for acceptance tests")
	}
	if v := os.Getenv("IAAS_CLASSIC_API_KEY"); v == "" {
		t.Fatal("IAAS_CLASSIC_API_KEY must be set for acceptance tests")
	}
	if v := os.Getenv("IAAS_CLASSIC_USERNAME"); v == "" {
		t.Fatal("IAAS_CLASSIC_USERNAME must be set for acceptance tests")
	}

	testAccProviderConfigure.Do(func() {
		diags := TestAccProvider.Configure(context.Background(), terraformsdk.NewResourceConfigRaw(nil))
		if diags.HasError() {
			t.Fatalf("configuring provider: %s", diags[0].Summary)
		}
	})
}

func TestAccPreCheckEnterprise(t *testing.T) {
	if v := os.Getenv("IC_API_KEY"); v == "" {
		t.Fatal("IC_API_KEY must be set for acceptance tests")
	}
}

func TestAccPreCheckAssignmentTargetAccount(t *testing.T) {
	if v := os.Getenv("IAM_IDENTITY_ASSIGNMENT_TARGET_ACCOUNT"); v == "" {
		t.Fatal("IAM_IDENTITY_ASSIGNMENT_TARGET_ACCOUNT must be set for IAM identity assignment tests")
	}
}

func TestAccPreCheckEnterpriseAccountImport(t *testing.T) {
	if v := os.Getenv("IC_API_KEY"); v == "" {
		t.Fatal("IC_API_KEY must be set for acceptance tests")
	}
	if Account_to_be_imported == "" {
		t.Fatal("ACCOUNT_TO_BE_IMPORTED must be set for acceptance tests")
	}
}

func TestAccPreCheckCis(t *testing.T) {
	TestAccPreCheck(t)
	if CisInstance == "" {
		t.Fatal("IBM_CIS_INSTANCE must be set for acceptance tests")
	}
	if CisResourceGroup == "" {
		t.Fatal("IBM_CIS_RESOURCE_GROUP must be set for acceptance tests")
	}
	if CisDomainStatic == "" {
		t.Fatal("IBM_CIS_DOMAIN_STATIC must be set for acceptance tests")
	}
	if CisDomainTest == "" {
		t.Fatal("IBM_CIS_DOMAIN_TEST must be set for acceptance tests")
	}
}

func TestAccPreCheckCloudShell(t *testing.T) {
	TestAccPreCheck(t)
	if CloudShellAccountID == "" {
		t.Fatal("IBM_CLOUD_SHELL_ACCOUNT_ID must be set for acceptance tests")
	}
}

func TestAccPreCheckHPCS(t *testing.T) {
	TestAccPreCheck(t)
	if HpcsAdmin1 == "" {
		t.Fatal("IBM_HPCS_ADMIN1 must be set for acceptance tests")
	}
	if HpcsToken1 == "" {
		t.Fatal("IBM_HPCS_TOKEN1 must be set for acceptance tests")
	}
	if HpcsAdmin2 == "" {
		t.Fatal("IBM_HPCS_ADMIN2 must be set for acceptance tests")
	}
	if HpcsToken2 == "" {
		t.Fatal("IBM_HPCS_TOKEN2 must be set for acceptance tests")
	}
}

func TestAccPreCheckIAMTrustedProfile(t *testing.T) {
	TestAccPreCheck(t)
	if RealmName == "" {
		t.Fatal("IBM_IAM_REALM_NAME must be set for acceptance tests")
	}
	if IksSa == "" {
		t.Fatal("IBM_IAM_IKS_SA must be set for acceptance tests")
	}
}

func TestAccPreCheckCOS(t *testing.T) {
	TestAccPreCheck(t)
	if CosCRN == "" {
		t.Fatal("IBM_COS_CRN must be set for acceptance tests")
	}
}

func TestAccPreCheckImage(t *testing.T) {
	TestAccPreCheck(t)
	if Image_cos_url == "" {
		t.Fatal("IMAGE_COS_URL must be set for acceptance tests")
	}
	if Image_operating_system == "" {
		t.Fatal("IMAGE_OPERATING_SYSTEM must be set for acceptance tests")
	}
}

func TestAccPreCheckEncryptedImage(t *testing.T) {
	TestAccPreCheck(t)
	if Image_cos_url_encrypted == "" {
		t.Fatal("IMAGE_COS_URL_ENCRYPTED must be set for acceptance tests")
	}
	if Image_operating_system == "" {
		t.Fatal("IMAGE_OPERATING_SYSTEM must be set for acceptance tests")
	}
	if IsImageEncryptedDataKey == "" {
		t.Fatal("IS_IMAGE_ENCRYPTED_DATA_KEY must be set for acceptance tests")
	}
	if IsImageEncryptionKey == "" {
		t.Fatal("IS_IMAGE_ENCRYPTION_KEY must be set for acceptance tests")
	}
}

func TestAccPreCheckCodeEngine(t *testing.T) {
	TestAccPreCheck(t)
	if CeResourceGroupID == "" {
		t.Fatal("IBM_CODE_ENGINE_RESOURCE_GROUP_ID must be set for acceptance tests")
	}
	if CeProjectId == "" {
		t.Fatal("IBM_CODE_ENGINE_PROJECT_INSTANCE_ID must be set for acceptance tests")
	}
	if CeServiceInstanceID == "" {
		t.Fatal("IBM_CODE_ENGINE_SERVICE_INSTANCE_ID must be set for acceptance tests")
	}
	if CeResourceKeyID == "" {
		t.Fatal("IBM_CODE_ENGINE_RESOURCE_KEY_ID must be set for acceptance tests")
	}
	if CeDomainMappingName == "" {
		t.Fatal("IBM_CODE_ENGINE_DOMAIN_MAPPING_NAME must be set for acceptance tests")
	}
	if CeTLSCert == "" {
		t.Fatal("IBM_CODE_ENGINE_DOMAIN_MAPPING_TLS_CERT must be set for acceptance tests")
	}
	if CeTLSKey == "" {
		t.Fatal("IBM_CODE_ENGINE_DOMAIN_MAPPING_TLS_KEY must be set for acceptance tests")
	}
}

func TestAccPreCheckUsage(t *testing.T) {
	if v := os.Getenv("IC_API_KEY"); v == "" {
		t.Fatal("IC_API_KEY must be set for acceptance tests")
	}
}

func TestAccPreCheckScc(t *testing.T) {
	TestAccPreCheck(t)
	if SccApiEndpoint == "" {
		t.Fatal("IBMCLOUD_SCC_API_ENDPOINT missing. Set the environment variable IBMCLOUD_SCC_API_ENDPOINT with a VALID endpoint")
	}

	if SccProviderTypeAttributes == "" {
		t.Fatal("IBMCLOUD_SCC_PROVIDER_TYPE_ATTRIBUTES missing. Set the environment variable IBMCLOUD_SCC_PROVIDER_TYPE_ATTRIBUTES with a VALID ATTRIBUTE")
	}

	if SccInstanceID == "" {
		t.Fatal("IBMCLOUD_SCC_INSTANCE_ID missing. Set the environment variable IBMCLOUD_SCC_INSTANCE_ID with a VALID SCC INSTANCE ID")
	}

	if SccReportID == "" {
		t.Fatal("IBMCLOUD_SCC_REPORT_ID missing. Set the environment variable IBMCLOUD_SCC_REPORT_ID with a VALID REPORT_ID")
	}
}

func TestAccPreCheckSatelliteSSH(t *testing.T) {
	TestAccPreCheck(t)
	if SatelliteSSHPubKey == "" {
		t.Fatal("IBM_SATELLITE_SSH_PUB_KEY missing. Set the environment variable IBM_SATELLITE_SSH_PUB_KEY with a VALID ssh public key")
	}
}

func TestAccProviderFactories() map[string]func() (*schema.Provider, error) {
	return map[string]func() (*schema.Provider, error){
		ProviderName:          func() (*schema.Provider, error) { return provider.Provider(), nil },
		ProviderNameAlternate: func() (*schema.Provider, error) { return provider.Provider(), nil },
	}
}

func Region() string {
	region, _ := schema.MultiEnvDefaultFunc([]string{"IC_REGION", "IBMCLOUD_REGION", "BM_REGION", "BLUEMIX_REGION"}, "us-south")()

	return region.(string)
}

func RegionAlternate() string {
	region, _ := schema.MultiEnvDefaultFunc([]string{"IC_REGION_ALTERNATE", "IBMCLOUD_REGION_ALTERNATE"}, "eu-gb")()

	return region.(string)
}

func ConfigAlternateRegionProvider() string {
	return configNamedRegionalProvider(ProviderNameAlternate, RegionAlternate())
}

// ConfigCompose can be called to concatenate multiple strings to build test configurations
func ConfigCompose(config ...string) string {
	var str strings.Builder

	for _, conf := range config {
		str.WriteString(conf)
	}

	return str.String()
}

func configNamedRegionalProvider(providerName string, region string) string {
	return fmt.Sprintf(`
provider %[1]q {
  region = %[2]q
}
`, providerName, region)
}<|MERGE_RESOLUTION|>--- conflicted
+++ resolved
@@ -17,106 +17,13 @@
 	terraformsdk "github.com/hashicorp/terraform-plugin-sdk/v2/terraform"
 )
 
-<<<<<<< HEAD
-var AccountId string
-var AppIDTenantID string
-var AppIDTestUserEmail string
-var CfOrganization string
-var CfSpace string
-var CisDomainStatic string
-var CisDomainTest string
-var CisInstance string
-var CisResourceGroup string
-var CloudShellAccountID string
-var CosCRN string
-var Ibmid1 string
-var Ibmid2 string
-var IAMUser string
-var Datacenter string
-var MachineType string
-var trustedMachineType string
-var PublicVlanID string
-var PrivateVlanID string
-var PrivateSubnetID string
-var PublicSubnetID string
-var SubnetID string
-var LbaasDatacenter string
-var LbaasSubnetId string
-var LbListerenerCertificateInstance string
-var IpsecDatacenter string
-var Customersubnetid string
-var Customerpeerip string
-var DedicatedHostName string
-var DedicatedHostID string
-var KubeVersion string
-var KubeUpdateVersion string
-var Zone string
-var ZonePrivateVlan string
-var ZonePublicVlan string
-var ZoneUpdatePrivateVlan string
-var ZoneUpdatePublicVlan string
-var CsRegion string
-var ExtendedHardwareTesting bool
-var err error
-var placementGroupName string
-var CertCRN string
-var UpdatedCertCRN string
-var RegionName string
-var ISZoneName string
-var ISZoneName2 string
-var ISCIDR string
-var ISCIDR2 string
-var ISAddressPrefixCIDR string
-var InstanceName string
-var InstanceProfileName string
-var InstanceProfileNameUpdate string
-var IsBareMetalServerProfileName string
-var IsBareMetalServerImage string
-var DedicatedHostProfileName string
-var DedicatedHostGroupID string
-var InstanceDiskProfileName string
-var DedicatedHostGroupFamily string
-var DedicatedHostGroupClass string
-var VolumeProfileName string
-var ISRouteDestination string
-var ISRouteNextHop string
-var WorkspaceID string
-var TemplateID string
-var ActionID string
-var JobID string
-var RepoURL string
-var RepoBranch string
-var imageName string
-var functionNamespace string
-var HpcsInstanceID string
-var SecretsManagerInstanceID string
-var SecretsManagerSecretType string
-var SecretsManagerSecretID string
-var HpcsAdmin1 string
-var HpcsToken1 string
-var HpcsAdmin2 string
-var HpcsToken2 string
-var HpcsRootKeyCrn string
-var RealmName string
-var IksSa string
-var IksClusterID string
-var IksClusterVpcID string
-var IksClusterSubnetID string
-var IksClusterResourceGroupID string
-var IcdDbRegion string
-var IcdDbDeploymentId string
-var IcdDbBackupId string
-var IcdDbTaskId string
-var KmsInstanceID string
-var CrkID string
-var KmsAccountID string
-=======
 const (
 	ProviderName          = "ibm"
 	ProviderNameAlternate = "ibmalternate"
 )
 
 var (
+	AccountId                       string
 	AppIDTenantID                   string
 	AppIDTestUserEmail              string
 	BackupPolicyJobID               string
@@ -262,7 +169,6 @@
 	IsKMSInstanceId string
 	IsKMSKeyName    string
 )
->>>>>>> 2e8ac03a
 
 // For Power Colo
 
@@ -757,7 +663,6 @@
 		fmt.Println("[INFO] Set the environment variable SL_CIDR_2 for testing ibm_is_subnet else it is set to default value '10.240.64.0/24'")
 	}
 
-<<<<<<< HEAD
 	AccountId = os.Getenv("IS_ACCOUNT_ID")
 	if AccountId == "" {
 		AccountId = "fee82deba12e4c0fb69c3b09d1f12345"
@@ -768,7 +673,7 @@
 	if ISAddressPrefixCIDR == "" {
 		ISAddressPrefixCIDR = "10.120.0.0/24"
 		fmt.Println("[INFO] Set the environment variable SL_ADDRESS_PREFIX_CIDR for testing ibm_is_vpc_address_prefix else it is set to default value '10.120.0.0/24'")
-=======
+	}
 	ISCIDR2 = os.Getenv("SL_CIDR_2")
 	if ISCIDR2 == "" {
 		ISCIDR2 = "10.240.64.0/24"
@@ -791,7 +696,6 @@
 	if IsResourceGroupID == "" {
 		IsResourceGroupID = "c01d34dff4364763476834c990398zz8"
 		fmt.Println("[INFO] Set the environment variable SL_RESOURCE_GROUP_ID for testing with different resource group id else it is set to default value 'c01d34dff4364763476834c990398zz8'")
->>>>>>> 2e8ac03a
 	}
 
 	IsImage = os.Getenv("IS_IMAGE")
