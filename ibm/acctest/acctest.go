--- conflicted
+++ resolved
@@ -367,8 +367,8 @@
 
 // For VMware as a Service
 var (
-    Vmaas_Directorsite_id string
-    Vmaas_Directorsite_pvdc_id string
+	Vmaas_Directorsite_id      string
+	Vmaas_Directorsite_pvdc_id string
 )
 
 func init() {
@@ -2002,7 +2002,6 @@
 	}
 }
 
-<<<<<<< HEAD
 func TestAccPreCheckCbr(t *testing.T) {
 	TestAccPreCheck(t)
 	IAMAccountId = os.Getenv("IBM_IAMACCOUNTID")
@@ -2012,17 +2011,18 @@
 	cbrEndpoint := os.Getenv("IBMCLOUD_CONTEXT_BASED_RESTRICTIONS_ENDPOINT")
 	if cbrEndpoint == "" {
 		fmt.Println("[WARN] Set the environment variable IBMCLOUD_CONTEXT_BASED_RESTRICTIONS_ENDPOINT for testing cbr related resources. Some tests for that resource will fail if this is not set correctly")
-=======
+	}
+}
+
 func TestAccPreCheckVMwareService(t *testing.T) {
 	if v := os.Getenv("IC_API_KEY"); v == "" {
 		t.Fatal("IC_API_KEY must be set for acceptance tests")
 	}
-	if Vmaas_Directorsite_id == ""{
+	if Vmaas_Directorsite_id == "" {
 		t.Fatal("IBM_VMAAS_DS_ID must be set for acceptance tests")
 	}
-    if Vmaas_Directorsite_pvdc_id == "" {
+	if Vmaas_Directorsite_pvdc_id == "" {
 		t.Fatal("IBM_VMAAS_DS_PVDC_ID must be set for acceptance tests")
->>>>>>> d7787d8b
 	}
 }
 
