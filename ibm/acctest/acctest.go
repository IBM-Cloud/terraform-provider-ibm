// Copyright IBM Corp. 2017, 2021 All Rights Reserved.
// Licensed under the Mozilla Public License v2.0

package acctest

import (
	"fmt"
	"os"
	"strconv"
	"testing"

	"github.com/IBM-Cloud/terraform-provider-ibm/ibm/provider"
	"github.com/hashicorp/terraform-plugin-sdk/v2/helper/schema"
)

var AppIDTenantID string
var AppIDTestUserEmail string
var CfOrganization string
var CfSpace string
var CisDomainStatic string
var CisDomainTest string
var CisInstance string
var CisResourceGroup string
var CloudShellAccountID string
var CosCRN string
var Ibmid1 string
var Ibmid2 string
var IAMUser string
var Datacenter string
var MachineType string
var trustedMachineType string
var PublicVlanID string
var PrivateVlanID string
var PrivateSubnetID string
var PublicSubnetID string
var SubnetID string
var LbaasDatacenter string
var LbaasSubnetId string
var LbListerenerCertificateInstance string
var IpsecDatacenter string
var Customersubnetid string
var Customerpeerip string
var DedicatedHostName string
var DedicatedHostID string
var KubeVersion string
var KubeUpdateVersion string
var Zone string
var ZonePrivateVlan string
var ZonePublicVlan string
var ZoneUpdatePrivateVlan string
var ZoneUpdatePublicVlan string
var CsRegion string
var ExtendedHardwareTesting bool
var err error
var placementGroupName string
var CertCRN string
var UpdatedCertCRN string
var RegionName string
var ISZoneName string
var ISCIDR string
var ISAddressPrefixCIDR string
var InstanceName string
var InstanceProfileName string
var InstanceProfileNameUpdate string
var IsBareMetalServerProfileName string
var IsBareMetalServerImage string
var DedicatedHostProfileName string
var DedicatedHostGroupID string
var InstanceDiskProfileName string
var DedicatedHostGroupFamily string
var DedicatedHostGroupClass string
var VolumeProfileName string
var ISRouteDestination string
var ISRouteNextHop string
var WorkspaceID string
var TemplateID string
var ActionID string
var JobID string
var RepoURL string
var RepoBranch string
var imageName string
var functionNamespace string
var HpcsInstanceID string
var SecretsManagerInstanceID string
var SecretsManagerSecretType string
var SecretsManagerSecretID string
var HpcsAdmin1 string
var HpcsToken1 string
var HpcsAdmin2 string
var HpcsToken2 string
var RealmName string
var IksSa string
var IksClusterID string
var IksClusterVpcID string
var IksClusterSubnetID string
var IksClusterResourceGroupID string
var IcdDbRegion string
var IcdDbDeploymentId string
var IcdDbBackupId string
<<<<<<< HEAD
var IcdDbTaskId string
=======
var KmsInstanceID string
var CrkID string
>>>>>>> e0090612

// For Power Colo

var Pi_image string
var Pi_sap_image string
var Pi_image_bucket_name string
var Pi_image_bucket_file_name string
var Pi_image_bucket_access_key string
var Pi_image_bucket_secret_key string
var Pi_image_bucket_region string
var Pi_key_name string
var Pi_volume_name string
var Pi_network_name string
var Pi_cloud_instance_id string
var Pi_instance_name string
var Pi_dhcp_id string
var PiCloudConnectionName string
var PiSAPProfileID string
var Pi_placement_group_name string
var PiStoragePool string
var PiStorageType string

var Pi_capture_storage_image_path string
var Pi_capture_cloud_storage_access_key string
var Pi_capture_cloud_storage_secret_key string

// For Image

var IsImageName string
var IsImage string
var IsImageEncryptedDataKey string
var IsImageEncryptionKey string
var IsWinImage string
var Image_cos_url string
var Image_cos_url_encrypted string
var Image_operating_system string

// Transit Gateway cross account
var Tg_cross_network_account_id string
var Tg_cross_network_id string

//Enterprise Management
var Account_to_be_imported string

// Secuity and Complinace Center, Governance
var Scc_gov_account_id string
var Scc_resource_group_id string

//Security and Compliance Center, SI
var Scc_si_account string

//Security and Compliance Center, Posture Management
var Scc_posture_scope_id string
var Scc_posture_scan_id string
var Scc_posture_profile_id string
var Scc_posture_group_profile_id string
var Scc_posture_correlation_id string
var Scc_posture_report_setting_id string
var Scc_posture_profile_id_scansummary string
var Scc_posture_scan_id_scansummary string
var Scc_posture_credential_id_scope string
var Scc_posture_credential_id_scope_update string
var Scc_posture_collector_id_scope []string
var Scc_posture_collector_id_scope_update []string

//ROKS Cluster
var ClusterName string

// Satellite instance
var Satellite_location_id string
var Satellite_Resource_instance_id string

//Dedicated host
var HostPoolID string

// Continuous Delivery
var CdResourceGroupID string

func init() {
	testlogger := os.Getenv("TF_LOG")
	if testlogger != "" {
		os.Setenv("IBMCLOUD_BLUEMIX_GO_TRACE", "true")
	}

	AppIDTenantID = os.Getenv("IBM_APPID_TENANT_ID")
	if AppIDTenantID == "" {
		fmt.Println("[WARN] Set the environment variable IBM_APPID_TENANT_ID for testing AppID resources, AppID tests will fail if this is not set")
	}

	AppIDTestUserEmail = os.Getenv("IBM_APPID_TEST_USER_EMAIL")
	if AppIDTestUserEmail == "" {
		fmt.Println("[WARN] Set the environment variable IBM_APPID_TEST_USER_EMAIL for testing AppID user resources, the tests will fail if this is not set")
	}

	CfOrganization = os.Getenv("IBM_ORG")
	if CfOrganization == "" {
		fmt.Println("[WARN] Set the environment variable IBM_ORG for testing ibm_org  resource Some tests for that resource will fail if this is not set correctly")
	}
	CfSpace = os.Getenv("IBM_SPACE")
	if CfSpace == "" {
		fmt.Println("[WARN] Set the environment variable IBM_SPACE for testing ibm_space  resource Some tests for that resource will fail if this is not set correctly")
	}
	Ibmid1 = os.Getenv("IBM_ID1")
	if Ibmid1 == "" {
		fmt.Println("[WARN] Set the environment variable IBM_ID1 for testing ibm_space resource Some tests for that resource will fail if this is not set correctly")
	}

	Ibmid2 = os.Getenv("IBM_ID2")
	if Ibmid2 == "" {
		fmt.Println("[WARN] Set the environment variable IBM_ID2 for testing ibm_space resource Some tests for that resource will fail if this is not set correctly")
	}

	IAMUser = os.Getenv("IBM_IAMUSER")
	if IAMUser == "" {
		fmt.Println("[WARN] Set the environment variable IBM_IAMUSER for testing ibm_iam_user_policy resource Some tests for that resource will fail if this is not set correctly")
	}

	Datacenter = os.Getenv("IBM_DATACENTER")
	if Datacenter == "" {
		Datacenter = "par01"
		fmt.Println("[WARN] Set the environment variable IBM_DATACENTER for testing ibm_container_cluster resource else it is set to default value 'par01'")
	}
	MachineType = os.Getenv("IBM_MACHINE_TYPE")
	if MachineType == "" {
		MachineType = "b3c.4x16"
		fmt.Println("[WARN] Set the environment variable IBM_MACHINE_TYPE for testing ibm_container_cluster resource else it is set to default value 'b3c.4x16'")
	}

	CertCRN = os.Getenv("IBM_CERT_CRN")
	if CertCRN == "" {
		CertCRN = "crn:v1:bluemix:public:cloudcerts:us-south:a/52b2e14f385aca5da781baa1b9c28e53:6efac0c2-b955-49ca-939d-d7bc0cb8132f:certificate:e786b0ea2af8b5435603803ec2ff8118"
		fmt.Println("[WARN] Set the environment variable IBM_CERT_CRN for testing ibm_container_alb_cert resource else it is set to default value")
	}

	UpdatedCertCRN = os.Getenv("IBM_UPDATE_CERT_CRN")
	if UpdatedCertCRN == "" {
		UpdatedCertCRN = "crn:v1:bluemix:public:cloudcerts:eu-de:a/e9021a4d06e9b108b4a221a3cec47e3d:77e527aa-65b2-4cb3-969b-7e8714174346:certificate:1bf3d0c2b7764402dde25744218e6cba"
		fmt.Println("[WARN] Set the environment variable IBM_UPDATE_CERT_CRN for testing ibm_container_alb_cert resource else it is set to default value")
	}

	CsRegion = os.Getenv("IBM_CONTAINER_REGION")
	if CsRegion == "" {
		CsRegion = "eu-de"
		fmt.Println("[WARN] Set the environment variable IBM_CONTAINER_REGION for testing ibm_container resources else it is set to default value 'eu-de'")
	}

	CisInstance = os.Getenv("IBM_CIS_INSTANCE")
	if CisInstance == "" {
		CisInstance = ""
		fmt.Println("[WARN] Set the environment variable IBM_CIS_INSTANCE with a VALID CIS Instance NAME for testing ibm_cis resources on staging/test")
	}
	CisDomainStatic = os.Getenv("IBM_CIS_DOMAIN_STATIC")
	if CisDomainStatic == "" {
		CisDomainStatic = ""
		fmt.Println("[WARN] Set the environment variable IBM_CIS_DOMAIN_STATIC with the Domain name registered with the CIS instance on test/staging. Domain must be predefined in CIS to avoid CIS billing costs due to domain delete/create")
	}

	CisDomainTest = os.Getenv("IBM_CIS_DOMAIN_TEST")
	if CisDomainTest == "" {
		CisDomainTest = ""
		fmt.Println("[WARN] Set the environment variable IBM_CIS_DOMAIN_TEST with a VALID Domain name for testing the one time create and delete of a domain in CIS. Note each create/delete will trigger a monthly billing instance. Only to be run in staging/test")
	}

	CisResourceGroup = os.Getenv("IBM_CIS_RESOURCE_GROUP")
	if CisResourceGroup == "" {
		CisResourceGroup = ""
		fmt.Println("[WARN] Set the environment variable IBM_CIS_RESOURCE_GROUP with the resource group for the CIS Instance ")
	}

	CosCRN = os.Getenv("IBM_COS_CRN")
	if CosCRN == "" {
		CosCRN = ""
		fmt.Println("[WARN] Set the environment variable IBM_COS_CRN with a VALID COS instance CRN for testing ibm_cos_* resources")
	}

	trustedMachineType = os.Getenv("IBM_TRUSTED_MACHINE_TYPE")
	if trustedMachineType == "" {
		trustedMachineType = "mb1c.16x64"
		fmt.Println("[WARN] Set the environment variable IBM_TRUSTED_MACHINE_TYPE for testing ibm_container_cluster resource else it is set to default value 'mb1c.16x64'")
	}

	ExtendedHardwareTesting, err = strconv.ParseBool(os.Getenv("IBM_BM_EXTENDED_HW_TESTING"))
	if err != nil {
		ExtendedHardwareTesting = false
		fmt.Println("[WARN] Set the environment variable IBM_BM_EXTENDED_HW_TESTING to true/false for testing ibm_compute_bare_metal resource else it is set to default value 'false'")
	}

	PublicVlanID = os.Getenv("IBM_PUBLIC_VLAN_ID")
	if PublicVlanID == "" {
		PublicVlanID = "2393319"
		fmt.Println("[WARN] Set the environment variable IBM_PUBLIC_VLAN_ID for testing ibm_container_cluster resource else it is set to default value '2393319'")
	}

	PrivateVlanID = os.Getenv("IBM_PRIVATE_VLAN_ID")
	if PrivateVlanID == "" {
		PrivateVlanID = "2393321"
		fmt.Println("[WARN] Set the environment variable IBM_PRIVATE_VLAN_ID for testing ibm_container_cluster resource else it is set to default value '2393321'")
	}

	KubeVersion = os.Getenv("IBM_KUBE_VERSION")
	if KubeVersion == "" {
		KubeVersion = "1.18"
		fmt.Println("[WARN] Set the environment variable IBM_KUBE_VERSION for testing ibm_container_cluster resource else it is set to default value '1.18.14'")
	}

	KubeUpdateVersion = os.Getenv("IBM_KUBE_UPDATE_VERSION")
	if KubeUpdateVersion == "" {
		KubeUpdateVersion = "1.19"
		fmt.Println("[WARN] Set the environment variable IBM_KUBE_UPDATE_VERSION for testing ibm_container_cluster resource else it is set to default value '1.19.6'")
	}

	PrivateSubnetID = os.Getenv("IBM_PRIVATE_SUBNET_ID")
	if PrivateSubnetID == "" {
		PrivateSubnetID = "1636107"
		fmt.Println("[WARN] Set the environment variable IBM_PRIVATE_SUBNET_ID for testing ibm_container_cluster resource else it is set to default value '1636107'")
	}

	PublicSubnetID = os.Getenv("IBM_PUBLIC_SUBNET_ID")
	if PublicSubnetID == "" {
		PublicSubnetID = "1165645"
		fmt.Println("[WARN] Set the environment variable IBM_PUBLIC_SUBNET_ID for testing ibm_container_cluster resource else it is set to default value '1165645'")
	}

	SubnetID = os.Getenv("IBM_SUBNET_ID")
	if SubnetID == "" {
		SubnetID = "1165645"
		fmt.Println("[WARN] Set the environment variable IBM_SUBNET_ID for testing ibm_container_cluster resource else it is set to default value '1165645'")
	}

	IpsecDatacenter = os.Getenv("IBM_IPSEC_DATACENTER")
	if IpsecDatacenter == "" {
		IpsecDatacenter = "tok02"
		fmt.Println("[INFO] Set the environment variable IBM_IPSEC_DATACENTER for testing ibm_ipsec_vpn resource else it is set to default value 'tok02'")
	}

	Customersubnetid = os.Getenv("IBM_IPSEC_CUSTOMER_SUBNET_ID")
	if Customersubnetid == "" {
		Customersubnetid = "123456"
		fmt.Println("[INFO] Set the environment variable IBM_IPSEC_CUSTOMER_SUBNET_ID for testing ibm_ipsec_vpn resource else it is set to default value '123456'")
	}

	Customerpeerip = os.Getenv("IBM_IPSEC_CUSTOMER_PEER_IP")
	if Customerpeerip == "" {
		Customerpeerip = "192.168.0.1"
		fmt.Println("[INFO] Set the environment variable IBM_IPSEC_CUSTOMER_PEER_IP for testing ibm_ipsec_vpn resource else it is set to default value '192.168.0.1'")
	}

	LbaasDatacenter = os.Getenv("IBM_LBAAS_DATACENTER")
	if LbaasDatacenter == "" {
		LbaasDatacenter = "dal13"
		fmt.Println("[WARN] Set the environment variable IBM_LBAAS_DATACENTER for testing ibm_lbaas resource else it is set to default value 'dal13'")
	}

	LbaasSubnetId = os.Getenv("IBM_LBAAS_SUBNETID")
	if LbaasSubnetId == "" {
		LbaasSubnetId = "2144241"
		fmt.Println("[WARN] Set the environment variable IBM_LBAAS_SUBNETID for testing ibm_lbaas resource else it is set to default value '2144241'")
	}
	LbListerenerCertificateInstance = os.Getenv("IBM_LB_LISTENER_CERTIFICATE_INSTANCE")
	if LbListerenerCertificateInstance == "" {
		LbListerenerCertificateInstance = "crn:v1:staging:public:cloudcerts:us-south:a/2d1bace7b46e4815a81e52c6ffeba5cf:af925157-b125-4db2-b642-adacb8b9c7f5:certificate:c81627a1bf6f766379cc4b98fd2a44ed"
		fmt.Println("[WARN] Set the environment variable IBM_LB_LISTENER_CERTIFICATE_INSTANCE for testing ibm_is_lb_listener resource for https redirect else it is set to default value 'crn:v1:staging:public:cloudcerts:us-south:a/2d1bace7b46e4815a81e52c6ffeba5cf:af925157-b125-4db2-b642-adacb8b9c7f5:certificate:c81627a1bf6f766379cc4b98fd2a44ed'")
	}

	DedicatedHostName = os.Getenv("IBM_DEDICATED_HOSTNAME")
	if DedicatedHostName == "" {
		DedicatedHostName = "terraform-dedicatedhost"
		fmt.Println("[WARN] Set the environment variable IBM_DEDICATED_HOSTNAME for testing ibm_compute_vm_instance resource else it is set to default value 'terraform-dedicatedhost'")
	}

	DedicatedHostID = os.Getenv("IBM_DEDICATED_HOST_ID")
	if DedicatedHostID == "" {
		DedicatedHostID = "30301"
		fmt.Println("[WARN] Set the environment variable IBM_DEDICATED_HOST_ID for testing ibm_compute_vm_instance resource else it is set to default value '30301'")
	}

	Zone = os.Getenv("IBM_WORKER_POOL_ZONE")
	if Zone == "" {
		Zone = "ams03"
		fmt.Println("[WARN] Set the environment variable IBM_WORKER_POOL_ZONE for testing ibm_container_worker_pool_zone_attachment resource else it is set to default value 'ams03'")
	}

	ZonePrivateVlan = os.Getenv("IBM_WORKER_POOL_ZONE_PRIVATE_VLAN")
	if ZonePrivateVlan == "" {
		ZonePrivateVlan = "2538975"
		fmt.Println("[WARN] Set the environment variable IBM_WORKER_POOL_ZONE_PRIVATE_VLAN for testing ibm_container_worker_pool_zone_attachment resource else it is set to default value '2538975'")
	}

	ZonePublicVlan = os.Getenv("IBM_WORKER_POOL_ZONE_PUBLIC_VLAN")
	if ZonePublicVlan == "" {
		ZonePublicVlan = "2538967"
		fmt.Println("[WARN] Set the environment variable IBM_WORKER_POOL_ZONE_PUBLIC_VLAN for testing ibm_container_worker_pool_zone_attachment resource else it is set to default value '2538967'")
	}

	ZoneUpdatePrivateVlan = os.Getenv("IBM_WORKER_POOL_ZONE_UPDATE_PRIVATE_VLAN")
	if ZoneUpdatePrivateVlan == "" {
		ZoneUpdatePrivateVlan = "2388377"
		fmt.Println("[WARN] Set the environment variable IBM_WORKER_POOL_ZONE_UPDATE_PRIVATE_VLAN for testing ibm_container_worker_pool_zone_attachment resource else it is set to default value '2388377'")
	}

	ZoneUpdatePublicVlan = os.Getenv("IBM_WORKER_POOL_ZONE_UPDATE_PUBLIC_VLAN")
	if ZoneUpdatePublicVlan == "" {
		ZoneUpdatePublicVlan = "2388375"
		fmt.Println("[WARN] Set the environment variable IBM_WORKER_POOL_ZONE_UPDATE_PUBLIC_VLAN for testing ibm_container_worker_pool_zone_attachment resource else it is set to default value '2388375'")
	}

	placementGroupName = os.Getenv("IBM_PLACEMENT_GROUP_NAME")
	if placementGroupName == "" {
		placementGroupName = "terraform_group"
		fmt.Println("[WARN] Set the environment variable IBM_PLACEMENT_GROUP_NAME for testing ibm_compute_vm_instance resource else it is set to default value 'terraform-group'")
	}

	RegionName = os.Getenv("SL_REGION")
	if RegionName == "" {
		RegionName = "us-south"
		fmt.Println("[INFO] Set the environment variable SL_REGION for testing ibm_is_region datasource else it is set to default value 'us-south'")
	}

	ISZoneName = os.Getenv("SL_ZONE")
	if ISZoneName == "" {
		ISZoneName = "us-south-1"
		fmt.Println("[INFO] Set the environment variable SL_ZONE for testing ibm_is_zone datasource else it is set to default value 'us-south-1'")
	}

	ISCIDR = os.Getenv("SL_CIDR")
	if ISCIDR == "" {
		ISCIDR = "10.240.0.0/24"
		fmt.Println("[INFO] Set the environment variable SL_CIDR for testing ibm_is_subnet else it is set to default value '10.240.0.0/24'")
	}

	ISAddressPrefixCIDR = os.Getenv("SL_ADDRESS_PREFIX_CIDR")
	if ISAddressPrefixCIDR == "" {
		ISAddressPrefixCIDR = "10.120.0.0/24"
		fmt.Println("[INFO] Set the environment variable SL_ADDRESS_PREFIX_CIDR for testing ibm_is_vpc_address_prefix else it is set to default value '10.120.0.0/24'")
	}

	IsImage = os.Getenv("IS_IMAGE")
	if IsImage == "" {
		//IsImage = "fc538f61-7dd6-4408-978c-c6b85b69fe76" // for classic infrastructure
		IsImage = "r006-13938c0a-89e4-4370-b59b-55cd1402562d" // for next gen infrastructure
		fmt.Println("[INFO] Set the environment variable IS_IMAGE for testing ibm_is_instance, ibm_is_floating_ip else it is set to default value 'r006-ed3f775f-ad7e-4e37-ae62-7199b4988b00'")
	}

	IsWinImage = os.Getenv("IS_WIN_IMAGE")
	if IsWinImage == "" {
		//IsWinImage = "a7a0626c-f97e-4180-afbe-0331ec62f32a" // classic windows machine: ibm-windows-server-2012-full-standard-amd64-1
		IsWinImage = "r006-5f9568ae-792e-47e1-a710-5538b2bdfca7" // next gen windows machine: ibm-windows-server-2012-full-standard-amd64-3
		fmt.Println("[INFO] Set the environment variable IS_WIN_IMAGE for testing ibm_is_instance data source else it is set to default value 'r006-5f9568ae-792e-47e1-a710-5538b2bdfca7'")
	}

	InstanceName = os.Getenv("IS_INSTANCE_NAME")
	if InstanceName == "" {
		InstanceName = "placement-check-ins" // for next gen infrastructure
		fmt.Println("[INFO] Set the environment variable IS_INSTANCE_NAME for testing ibm_is_instance resource else it is set to default value 'instance-01'")
	}

	InstanceProfileName = os.Getenv("SL_INSTANCE_PROFILE")
	if InstanceProfileName == "" {
		//InstanceProfileName = "bc1-2x8" // for classic infrastructure
		InstanceProfileName = "cx2-2x4" // for next gen infrastructure
		fmt.Println("[INFO] Set the environment variable SL_INSTANCE_PROFILE for testing ibm_is_instance resource else it is set to default value 'cx2-2x4'")
	}

	InstanceProfileNameUpdate = os.Getenv("SL_INSTANCE_PROFILE_UPDATE")
	if InstanceProfileNameUpdate == "" {
		InstanceProfileNameUpdate = "cx2-4x8"
		fmt.Println("[INFO] Set the environment variable SL_INSTANCE_PROFILE_UPDATE for testing ibm_is_instance resource else it is set to default value 'cx2-4x8'")
	}

	IsBareMetalServerProfileName = os.Getenv("IS_BARE_METAL_SERVER_PROFILE")
	if IsBareMetalServerProfileName == "" {
		IsBareMetalServerProfileName = "bx2-metal-192x768" // for next gen infrastructure
		fmt.Println("[INFO] Set the environment variable IS_BARE_METAL_SERVER_PROFILE for testing ibm_is_bare_metal_server resource else it is set to default value 'bx2-metal-192x768'")
	}

	IsBareMetalServerImage = os.Getenv("IS_BARE_METAL_SERVER_IMAGE")
	if IsBareMetalServerImage == "" {
		IsBareMetalServerImage = "r006-2d1f36b0-df65-4570-82eb-df7ae5f778b1" // for next gen infrastructure
		fmt.Println("[INFO] Set the environment variable IsBareMetalServerImage for testing ibm_is_bare_metal_server resource else it is set to default value 'r006-2d1f36b0-df65-4570-82eb-df7ae5f778b1'")
	}

	DedicatedHostName = os.Getenv("IS_DEDICATED_HOST_NAME")
	if DedicatedHostName == "" {
		DedicatedHostName = "tf-dhost-01" // for next gen infrastructure
		fmt.Println("[INFO] Set the environment variable IS_DEDICATED_HOST_NAME for testing ibm_is_instance resource else it is set to default value 'tf-dhost-01'")
	}

	DedicatedHostGroupID = os.Getenv("IS_DEDICATED_HOST_GROUP_ID")
	if DedicatedHostGroupID == "" {
		DedicatedHostGroupID = "0717-9104e7b5-77ad-44ad-9eaa-091e6b6efce1" // for next gen infrastructure
		fmt.Println("[INFO] Set the environment variable IS_DEDICATED_HOST_GROUP_ID for testing ibm_is_instance resource else it is set to default value '0717-9104e7b5-77ad-44ad-9eaa-091e6b6efce1'")
	}

	DedicatedHostProfileName = os.Getenv("IS_DEDICATED_HOST_PROFILE")
	if DedicatedHostProfileName == "" {
		DedicatedHostProfileName = "bx2d-host-152x608" // for next gen infrastructure
		fmt.Println("[INFO] Set the environment variable IS_DEDICATED_HOST_PROFILE for testing ibm_is_instance resource else it is set to default value 'bx2d-host-152x608'")
	}

	DedicatedHostGroupClass = os.Getenv("IS_DEDICATED_HOST_GROUP_CLASS")
	if DedicatedHostGroupClass == "" {
		DedicatedHostGroupClass = "bx2d" // for next gen infrastructure
		fmt.Println("[INFO] Set the environment variable IS_DEDICATED_HOST_GROUP_CLASS for testing ibm_is_instance resource else it is set to default value 'bx2d'")
	}

	DedicatedHostGroupFamily = os.Getenv("IS_DEDICATED_HOST_GROUP_FAMILY")
	if DedicatedHostGroupFamily == "" {
		DedicatedHostGroupFamily = "balanced" // for next gen infrastructure
		fmt.Println("[INFO] Set the environment variable IS_DEDICATED_HOST_GROUP_FAMILY for testing ibm_is_instance resource else it is set to default value 'balanced'")
	}

	InstanceDiskProfileName = os.Getenv("IS_INSTANCE_DISK_PROFILE")
	if InstanceDiskProfileName == "" {
		//InstanceProfileName = "bc1-2x8" // for classic infrastructure
		InstanceDiskProfileName = "bx2d-16x64" // for next gen infrastructure
		fmt.Println("[INFO] Set the environment variable SL_INSTANCE_PROFILE for testing ibm_is_instance resource else it is set to default value 'bx2d-16x64'")
	}

	VolumeProfileName = os.Getenv("IS_VOLUME_PROFILE")
	if VolumeProfileName == "" {
		VolumeProfileName = "general-purpose"
		fmt.Println("[INFO] Set the environment variable IS_VOLUME_PROFILE for testing ibm_is_volume_profile else it is set to default value 'general-purpose'")
	}

	ISRouteDestination = os.Getenv("SL_ROUTE_DESTINATION")
	if ISRouteDestination == "" {
		ISRouteDestination = "192.168.4.0/24"
		fmt.Println("[INFO] Set the environment variable SL_ROUTE_DESTINATION for testing ibm_is_vpc_route else it is set to default value '192.168.4.0/24'")
	}

	ISRouteNextHop = os.Getenv("SL_ROUTE_NEXTHOP")
	if ISRouteNextHop == "" {
		ISRouteNextHop = "10.240.0.0"
		fmt.Println("[INFO] Set the environment variable SL_ROUTE_NEXTHOP for testing ibm_is_vpc_route else it is set to default value '10.0.0.4'")
	}

	IcdDbRegion = os.Getenv("ICD_DB_REGION")
	if IcdDbRegion == "" {
		IcdDbRegion = "eu-gb"
		fmt.Println("[INFO] Set the environment variable ICD_DB_REGION for testing ibm_cloud_databases else it is set to default value 'eu-gb'")
	}

	IcdDbDeploymentId = os.Getenv("ICD_DB_DEPLOYMENT_ID")
	if IcdDbDeploymentId == "" {
		IcdDbDeploymentId = "crn:v1:bluemix:public:databases-for-redis:au-syd:a/40ddc34a953a8c02f10987b59085b60e:5042afe1-72c2-4231-89cc-c949e5d56251::"
		fmt.Println("[INFO] Set the environment variable ICD_DB_DEPLOYMENT_ID for testing ibm_cloud_databases else it is set to default value 'crn:v1:bluemix:public:databases-for-redis:au-syd:a/40ddc34a953a8c02f10987b59085b60e:5042afe1-72c2-4231-89cc-c949e5d56251::'")
	}

	IcdDbBackupId = os.Getenv("ICD_DB_BACKUP_ID")
	if IcdDbBackupId == "" {
		IcdDbBackupId = "crn:v1:bluemix:public:databases-for-redis:au-syd:a/40ddc34a953a8c02f10987b59085b60e:5042afe1-72c2-4231-89cc-c949e5d56251:backup:0d862fdb-4faa-42e5-aecb-5057f4d399c3"
		fmt.Println("[INFO] Set the environment variable ICD_DB_BACKUP_ID for testing ibm_cloud_databases else it is set to default value 'crn:v1:bluemix:public:databases-for-redis:au-syd:a/40ddc34a953a8c02f10987b59085b60e:5042afe1-72c2-4231-89cc-c949e5d56251:backup:0d862fdb-4faa-42e5-aecb-5057f4d399c3'")
	}

	IcdDbTaskId = os.Getenv("ICD_DB_TASK_ID")
	if IcdDbTaskId == "" {
		IcdDbTaskId = "crn:v1:bluemix:public:databases-for-redis:au-syd:a/40ddc34a953a8c02f10987b59085b60e:367b0a22-05bb-41e3-a1ed-ded1ff0889e5:task:882013a6-2751-4df7-a77a-98d258638704"
		fmt.Println("[INFO] Set the environment variable ICD_DB_TASK_ID for testing ibm_cloud_databases else it is set to default value 'crn:v1:bluemix:public:databases-for-redis:au-syd:a/40ddc34a953a8c02f10987b59085b60e:367b0a22-05bb-41e3-a1ed-ded1ff0889e5:task:882013a6-2751-4df7-a77a-98d258638704'")
	}
	// Added for Power Colo Testing
	Pi_image = os.Getenv("PI_IMAGE")
	if Pi_image == "" {
		Pi_image = "c93dc4c6-e85a-4da2-9ea6-f24576256122"
		fmt.Println("[INFO] Set the environment variable PI_IMAGE for testing ibm_pi_image resource else it is set to default value '7200-03-03'")
	}
	Pi_sap_image = os.Getenv("PI_SAP_IMAGE")
	if Pi_sap_image == "" {
		Pi_sap_image = "2e29d6d2-e5ed-4ff8-8fad-64e4be90e023"
		fmt.Println("[INFO] Set the environment variable PI_SAP_IMAGE for testing ibm_pi_image resource else it is set to default value 'Linux-RHEL-SAP-8-2'")
	}
	Pi_image_bucket_name = os.Getenv("PI_IMAGE_BUCKET_NAME")
	if Pi_image_bucket_name == "" {
		Pi_image_bucket_name = "images-public-bucket"
		fmt.Println("[INFO] Set the environment variable PI_IMAGE_BUCKET_NAME for testing ibm_pi_image resource else it is set to default value 'images-public-bucket'")
	}
	Pi_image_bucket_file_name = os.Getenv("PI_IMAGE_BUCKET_FILE_NAME")
	if Pi_image_bucket_file_name == "" {
		Pi_image_bucket_file_name = "rhel.ova.gz"
		fmt.Println("[INFO] Set the environment variable PI_IMAGE_BUCKET_FILE_NAME for testing ibm_pi_image resource else it is set to default value 'rhel.ova.gz'")
	}
	Pi_image_bucket_access_key = os.Getenv("PI_IMAGE_BUCKET_ACCESS_KEY")
	if Pi_image_bucket_access_key == "" {
		Pi_image_bucket_access_key = "images-bucket-access-key"
		fmt.Println("[INFO] Set the environment variable PI_IMAGE_BUCKET_ACCESS_KEY for testing ibm_pi_image_export resource else it is set to default value 'images-bucket-access-key'")
	}

	Pi_image_bucket_secret_key = os.Getenv("PI_IMAGE_BUCKET_SECRET_KEY")
	if Pi_image_bucket_secret_key == "" {
		Pi_image_bucket_secret_key = "images-bucket-secret-key"
		fmt.Println("[INFO] Set the environment variable PI_IMAGE_BUCKET_SECRET_KEY for testing ibm_pi_image_export resource else it is set to default value 'PI_IMAGE_BUCKET_SECRET_KEY'")
	}

	Pi_image_bucket_region = os.Getenv("PI_IMAGE_BUCKET_REGION")
	if Pi_image_bucket_region == "" {
		Pi_image_bucket_region = "us-east"
		fmt.Println("[INFO] Set the environment variable PI_IMAGE_BUCKET_REGION for testing ibm_pi_image_export resource else it is set to default value 'us-east'")
	}

	Pi_key_name = os.Getenv("PI_KEY_NAME")
	if Pi_key_name == "" {
		Pi_key_name = "terraform-test-power"
		fmt.Println("[INFO] Set the environment variable PI_KEY_NAME for testing ibm_pi_key_name resource else it is set to default value 'terraform-test-power'")
	}

	Pi_network_name = os.Getenv("PI_NETWORK_NAME")
	if Pi_network_name == "" {
		Pi_network_name = "terraform-test-power"
		fmt.Println("[INFO] Set the environment variable PI_NETWORK_NAME for testing ibm_pi_network_name resource else it is set to default value 'terraform-test-power'")
	}

	Pi_volume_name = os.Getenv("PI_VOLUME_NAME")
	if Pi_volume_name == "" {
		Pi_volume_name = "terraform-test-power"
		fmt.Println("[INFO] Set the environment variable PI_VOLUME_NAME for testing ibm_pi_network_name resource else it is set to default value 'terraform-test-power'")
	}

	Pi_cloud_instance_id = os.Getenv("PI_CLOUDINSTANCE_ID")
	if Pi_cloud_instance_id == "" {
		Pi_cloud_instance_id = "fd3454a3-14d8-4eb0-b075-acf3da5cd324"
		fmt.Println("[INFO] Set the environment variable PI_CLOUDINSTANCE_ID for testing ibm_pi_image resource else it is set to default value 'd16705bd-7f1a-48c9-9e0e-1c17b71e7331'")
	}

	Pi_instance_name = os.Getenv("PI_PVM_INSTANCE_NAME")
	if Pi_instance_name == "" {
		Pi_instance_name = "terraform-test-power"
		fmt.Println("[INFO] Set the environment variable PI_PVM_INSTANCE_ID for testing Pi_instance_name resource else it is set to default value 'terraform-test-power'")
	}

	Pi_dhcp_id = os.Getenv("PI_DHCP_ID")
	if Pi_dhcp_id == "" {
		Pi_dhcp_id = "terraform-test-power"
		fmt.Println("[INFO] Set the environment variable PI_DHCP_ID for testing ibm_pi_dhcp resource else it is set to default value 'terraform-test-power'")
	}

	PiCloudConnectionName = os.Getenv("PI_CLOUD_CONNECTION_NAME")
	if PiCloudConnectionName == "" {
		PiCloudConnectionName = "terraform-test-power"
		fmt.Println("[INFO] Set the environment variable PI_CLOUD_CONNECTION_NAME for testing ibm_pi_cloud_connection resource else it is set to default value 'terraform-test-power'")
	}

	PiSAPProfileID = os.Getenv("PI_SAP_PROFILE_ID")
	if PiSAPProfileID == "" {
		PiSAPProfileID = "terraform-test-power"
		fmt.Println("[INFO] Set the environment variable PI_SAP_PROFILE_ID for testing ibm_pi_sap_profile resource else it is set to default value 'terraform-test-power'")
	}

	Pi_placement_group_name = os.Getenv("PI_PLACEMENT_GROUP_NAME")
	if Pi_placement_group_name == "" {
		Pi_placement_group_name = "tf-pi-placement-group"
		fmt.Println("[WARN] Set the environment variable PI_PLACEMENT_GROUP_NAME for testing ibm_pi_placement_group resource else it is set to default value 'tf-pi-placement-group'")
	}
	PiStoragePool = os.Getenv("PI_STORAGE_POOL")
	if PiStoragePool == "" {
		PiStoragePool = "terraform-test-power"
		fmt.Println("[INFO] Set the environment variable PI_STORAGE_POOL for testing ibm_pi_storage_pool_capacity else it is set to default value 'terraform-test-power'")
	}
	PiStorageType = os.Getenv("PI_STORAGE_TYPE")
	if PiStorageType == "" {
		PiStorageType = "terraform-test-power"
		fmt.Println("[INFO] Set the environment variable PI_STORAGE_TYPE for testing ibm_pi_storage_type_capacity else it is set to default value 'terraform-test-power'")
	}
	// Added for resource capture instance testing
	Pi_capture_storage_image_path = os.Getenv("PI_CAPTURE_STORAGE_IMAGE_PATH")
	if Pi_capture_storage_image_path == "" {
		Pi_capture_storage_image_path = "bucket-test"
		fmt.Println("[INFO] Set the environment variable PI_CAPTURE_STORAGE_IMAGE_PATH for testing Pi_capture_storage_image_path resource else it is set to default value 'terraform-test-power'")
	}

	Pi_capture_cloud_storage_access_key = os.Getenv("PI_CAPTURE_CLOUD_STORAGE_ACCESS_KEY")
	if Pi_capture_cloud_storage_access_key == "" {
		Pi_capture_cloud_storage_access_key = "terraform-test-power"
		fmt.Println("[INFO] Set the environment variable PI_CAPTURE_CLOUD_STORAGE_ACCESS_KEY for testing Pi_capture_cloud_storage_access_key resource else it is set to default value 'terraform-test-power'")
	}

	Pi_capture_cloud_storage_secret_key = os.Getenv("PI_CAPTURE_CLOUD_STORAGE_SECRET_KEY")
	if Pi_capture_cloud_storage_secret_key == "" {
		Pi_capture_cloud_storage_secret_key = "terraform-test-power"
		fmt.Println("[INFO] Set the environment variable PI_CAPTURE_CLOUD_STORAGE_SECRET_KEY for testing Pi_capture_cloud_storage_secret_key resource else it is set to default value 'terraform-test-power'")
	}

	WorkspaceID = os.Getenv("SCHEMATICS_WORKSPACE_ID")
	if WorkspaceID == "" {
		WorkspaceID = "us-south.workspace.tf-acc-test-schematics-state-test.392cd99f"
		fmt.Println("[INFO] Set the environment variable SCHEMATICS_WORKSPACE_ID for testing schematics resources else it is set to default value")
	}
	TemplateID = os.Getenv("SCHEMATICS_TEMPLATE_ID")
	if TemplateID == "" {
		TemplateID = "c8d52331-056f-40"
		fmt.Println("[INFO] Set the environment variable SCHEMATICS_TEMPLATE_ID for testing schematics resources else it is set to default value")
	}
	ActionID = os.Getenv("SCHEMATICS_ACTION_ID")
	if ActionID == "" {
		ActionID = "us-east.ACTION.action_pm.a4ffeec3"
		fmt.Println("[INFO] Set the environment variable SCHEMATICS_ACTION_ID for testing schematics resources else it is set to default value")
	}
	JobID = os.Getenv("SCHEMATICS_JOB_ID")
	if JobID == "" {
		JobID = "us-east.ACTION.action_pm.a4ffeec3"
		fmt.Println("[INFO] Set the environment variable SCHEMATICS_JOB_ID for testing schematics resources else it is set to default value")
	}
	RepoURL = os.Getenv("SCHEMATICS_REPO_URL")
	if RepoURL == "" {
		fmt.Println("[INFO] Set the environment variable SCHEMATICS_REPO_URL for testing schematics resources else tests will fail if this is not set correctly")
	}
	RepoBranch = os.Getenv("SCHEMATICS_REPO_BRANCH")
	if RepoBranch == "" {
		fmt.Println("[INFO] Set the environment variable SCHEMATICS_REPO_BRANCH for testing schematics resources else tests will fail if this is not set correctly")
	}
	// Added for resource image testing
	Image_cos_url = os.Getenv("IMAGE_COS_URL")
	if Image_cos_url == "" {
		Image_cos_url = "cos://us-south/cosbucket-vpc-image-gen2/rhel-guest-image-7.0-20140930.0.x86_64.qcow2"
		fmt.Println("[WARN] Set the environment variable IMAGE_COS_URL with a VALID COS Image SQL URL for testing ibm_is_image resources on staging/test")
	}

	// Added for resource image testing
	Image_cos_url_encrypted = os.Getenv("IMAGE_COS_URL_ENCRYPTED")
	if Image_cos_url_encrypted == "" {
		Image_cos_url_encrypted = "cos://us-south/cosbucket-vpc-image-gen2/rhel-guest-image-7.0-encrypted.qcow2"
		fmt.Println("[WARN] Set the environment variable IMAGE_COS_URL_ENCRYPTED with a VALID COS Image SQL URL for testing ibm_is_image resources on staging/test")
	}
	Image_operating_system = os.Getenv("IMAGE_OPERATING_SYSTEM")
	if Image_operating_system == "" {
		Image_operating_system = "red-7-amd64"
		fmt.Println("[WARN] Set the environment variable IMAGE_OPERATING_SYSTEM with a VALID Operating system for testing ibm_is_image resources on staging/test")
	}

	IsImageName = os.Getenv("IS_IMAGE_NAME")
	if IsImageName == "" {
		//IsImageName = "ibm-ubuntu-18-04-2-minimal-amd64-1" // for classic infrastructure
		IsImageName = "ibm-ubuntu-18-04-1-minimal-amd64-2" // for next gen infrastructure
		fmt.Println("[INFO] Set the environment variable IS_IMAGE_NAME for testing data source ibm_is_image else it is set to default value `ibm-ubuntu-18-04-1-minimal-amd64-2`")
	}
	IsImageEncryptedDataKey = os.Getenv("IS_IMAGE_ENCRYPTED_DATA_KEY")
	if IsImageEncryptedDataKey == "" {
		IsImageEncryptedDataKey = "eyJjaXBoZXJ0ZXh0IjoidElsZnRjUXB5L0krSGJsMlVIK2ZxZ1FGK1diR3loV1dPRFk9IiwiaXYiOiJ3SlhSVklsSHUzMzFqUEY0IiwidmVyc2lvbiI6IjQuMC4wIiwiaGFuZGxlIjoiZjM2YTA2NGUtY2E2My00NmU0LThlNjAtYmJiMzEyNTY5YzM1In0="
		fmt.Println("[INFO] Set the environment variable IS_IMAGE_ENCRYPTED_DATA_KEY for testing resource ibm_is_image else it is set to default value")
	}
	IsImageEncryptionKey = os.Getenv("IS_IMAGE_ENCRYPTION_KEY")
	if IsImageEncryptionKey == "" {
		IsImageEncryptionKey = "crn:v1:bluemix:public:kms:us-south:a/52b2e14f385aca5da781baa1b9c28e53:21d9f13d-5895-49a1-9e80-b4aff69dfc1f:key:f36a064e-ca63-46e4-8e60-bbb312569c35"
		fmt.Println("[INFO] Set the environment variable IS_IMAGE_ENCRYPTION_KEY for testing resource ibm_is_image else it is set to default value")
	}

	functionNamespace = os.Getenv("IBM_FUNCTION_NAMESPACE")
	if functionNamespace == "" {
		fmt.Println("[INFO] Set the environment variable IBM_FUNCTION_NAMESPACE for testing ibm_function_package, ibm_function_action, ibm_function_rule, ibm_function_trigger resource else  tests will fail if this is not set correctly")
	}

	HpcsInstanceID = os.Getenv("HPCS_INSTANCE_ID")
	if HpcsInstanceID == "" {
		HpcsInstanceID = "5af62d5d-5d90-4b84-bbcd-90d2123ae6c8"
		fmt.Println("[INFO] Set the environment variable HPCS_INSTANCE_ID for testing data_source_ibm_kms_key_test else it is set to default value")
	}

	SecretsManagerInstanceID = os.Getenv("SECRETS_MANAGER_INSTANCE_ID")
	if SecretsManagerInstanceID == "" {
		// SecretsManagerInstanceID = "5af62d5d-5d90-4b84-bbcd-90d2123ae6c8"
		fmt.Println("[INFO] Set the environment variable SECRETS_MANAGER_INSTANCE_ID for testing data_source_ibm_secrets_manager_secrets_test else tests will fail if this is not set correctly")
	}

	SecretsManagerSecretType = os.Getenv("SECRETS_MANAGER_SECRET_TYPE")
	if SecretsManagerSecretType == "" {
		SecretsManagerSecretType = "username_password"
		fmt.Println("[INFO] Set the environment variable SECRETS_MANAGER_SECRET_TYPE for testing data_source_ibm_secrets_manager_secrets_test, else it is set to default value. For data_source_ibm_secrets_manager_secret_test, tests will fail if this is not set correctly")
	}

	SecretsManagerSecretID = os.Getenv("SECRETS_MANAGER_SECRET_ID")
	if SecretsManagerSecretID == "" {
		// SecretsManagerSecretID = "644f4a69-0d17-198f-3b58-23f2746c706d"
		fmt.Println("[WARN] Set the environment variable SECRETS_MANAGER_SECRET_ID for testing data_source_ibm_secrets_manager_secret_test else tests will fail if this is not set correctly")
	}

	Tg_cross_network_account_id = os.Getenv("IBM_TG_CROSS_ACCOUNT_ID")
	if Tg_cross_network_account_id == "" {
		fmt.Println("[INFO] Set the environment variable IBM_TG_CROSS_ACCOUNT_ID for testing ibm_tg_connection resource else  tests will fail if this is not set correctly")
	}
	Tg_cross_network_id = os.Getenv("IBM_TG_CROSS_NETWORK_ID")
	if Tg_cross_network_id == "" {
		fmt.Println("[INFO] Set the environment variable IBM_TG_CROSS_NETWORK_ID for testing ibm_tg_connection resource else  tests will fail if this is not set correctly")
	}
	Account_to_be_imported = os.Getenv("ACCOUNT_TO_BE_IMPORTED")
	if Account_to_be_imported == "" {
		fmt.Println("[INFO] Set the environment variable ACCOUNT_TO_BE_IMPORTED for testing import enterprise account resource else  tests will fail if this is not set correctly")
	}
	HpcsAdmin1 = os.Getenv("IBM_HPCS_ADMIN1")
	if HpcsAdmin1 == "" {
		fmt.Println("[WARN] Set the environment variable IBM_HPCS_ADMIN1 with a VALID HPCS Admin Key1 Path")
	}
	HpcsToken1 = os.Getenv("IBM_HPCS_TOKEN1")
	if HpcsToken1 == "" {
		fmt.Println("[WARN] Set the environment variable IBM_HPCS_TOKEN1 with a VALID token for HPCS Admin Key1")
	}
	HpcsAdmin2 = os.Getenv("IBM_HPCS_ADMIN2")
	if HpcsAdmin2 == "" {
		fmt.Println("[WARN] Set the environment variable IBM_HPCS_ADMIN2 with a VALID HPCS Admin Key2 Path")
	}
	RealmName = os.Getenv("IBM_IAM_REALM_NAME")
	if RealmName == "" {
		fmt.Println("[WARN] Set the environment variable IBM_IAM_REALM_NAME with a VALID realm name for iam trusted profile claim rule")
	}

	IksSa = os.Getenv("IBM_IAM_IKS_SA")
	if IksSa == "" {
		fmt.Println("[WARN] Set the environment variable IBM_IAM_IKS_SA with a VALID realm name for iam trusted profile link")
	}

	HpcsToken2 = os.Getenv("IBM_HPCS_TOKEN2")
	if HpcsToken2 == "" {
		fmt.Println("[WARN] Set the environment variable IBM_HPCS_TOKEN2 with a VALID token for HPCS Admin Key2")
	}

	Scc_gov_account_id = os.Getenv("SCC_GOVERNANCE_ACCOUNT_ID")
	if Scc_gov_account_id == "" {
		fmt.Println("[WARN] Set the environment variable SCC_GOVERNANCE_ACCOUNT_ID with a VALID account name")
	}

	Scc_resource_group_id = os.Getenv("IBM_SCC_RESOURCE_GROUP")
	if Scc_resource_group_id == "" {
		fmt.Println("[WARN] Set the environment variable IBM_SCC_RESOURCE_GROUP with a VALID resource group id")
	}

	Scc_si_account = os.Getenv("SCC_SI_ACCOUNT")
	if Scc_si_account == "" {
		fmt.Println("[INFO] Set the environment variable SCC_SI_ACCOUNT for testing SCC SI resources resource else  tests will fail if this is not set correctly")
	}

	Scc_posture_scope_id = os.Getenv("SCC_POSTURE_SCOPE_ID")
	if Scc_posture_scope_id == "" {
		fmt.Println("[INFO] Set the environment variable SCC_POSTURE_SCOPE_ID for testing SCC Posture resources or datasource resource else  tests will fail if this is not set correctly")
	}

	Scc_posture_scan_id = os.Getenv("SCC_POSTURE_SCAN_ID")
	if Scc_posture_scan_id == "" {
		fmt.Println("[INFO] Set the environment variable SCC_POSTURE_SCAN_ID for testing SCC Posture resource or datasource else  tests will fail if this is not set correctly")
	}

	Scc_posture_profile_id = os.Getenv("SCC_POSTURE_PROFILE_ID")
	if Scc_posture_profile_id == "" {
		fmt.Println("[INFO] Set the environment variable SCC_POSTURE_PROFILE_ID for testing SCC Posture resource or datasource else  tests will fail if this is not set correctly")
	}
	Scc_posture_group_profile_id = os.Getenv("SCC_POSTURE_GROUP_PROFILE_ID")
	if Scc_posture_group_profile_id == "" {
		fmt.Println("[INFO] Set the environment variable SCC_POSTURE_GROUP_PROFILE_ID for testing SCC Posture resource or datasource else  tests will fail if this is not set correctly")
	}

	Scc_posture_correlation_id = os.Getenv("SCC_POSTURE_CORRELATION_ID")
	if Scc_posture_correlation_id == "" {
		fmt.Println("[INFO] Set the environment variable SCC_POSTURE_CORRELATION_ID for testing SCC Posture resource or datasource else  tests will fail if this is not set correctly")
	}

	Scc_posture_report_setting_id = os.Getenv("SCC_POSTURE_REPORT_SETTING_ID")
	if Scc_posture_report_setting_id == "" {
		fmt.Println("[INFO] Set the environment variable SCC_POSTURE_REPORT_SETTING_ID for testing SCC Posture resource or datasource else  tests will fail if this is not set correctly")
	}

	Scc_posture_profile_id_scansummary = os.Getenv("SCC_POSTURE_PROFILE_ID_SCANSUMMARY")
	if Scc_posture_profile_id_scansummary == "" {
		fmt.Println("[INFO] Set the environment variable SCC_POSTURE_PROFILE_ID_SCANSUMMARY for testing SCC Posture resource or datasource else  tests will fail if this is not set correctly")
	}

	Scc_posture_scan_id_scansummary = os.Getenv("SCC_POSTURE_SCAN_ID_SCANSUMMARY")
	if Scc_posture_scan_id_scansummary == "" {
		fmt.Println("[INFO] Set the environment variable SCC_POSTURE_SCAN_ID_SCANSUMMARY for testing SCC Posture resource or datasource else  tests will fail if this is not set correctly")
	}

	Scc_posture_credential_id_scope = os.Getenv("SCC_POSTURE_CREDENTIAL_ID_SCOPE")
	if Scc_posture_credential_id_scope == "" {
		fmt.Println("[INFO] Set the environment variable SCC_POSTURE_CREDENTIAL_ID_SCOPE for testing SCC Posture resource or datasource else  tests will fail if this is not set correctly")
	}

	Scc_posture_credential_id_scope_update = os.Getenv("SCC_POSTURE_CREDENTIAL_ID_SCOPE_UPDATE")
	if Scc_posture_credential_id_scope_update == "" {
		fmt.Println("[INFO] Set the environment variable SCC_POSTURE_CREDENTIAL_ID_SCOPE_UPDATE for testing SCC Posture resource or datasource else  tests will fail if this is not set correctly")
	}

	Scc_posture_collector_id_scope = []string{os.Getenv("SCC_POSTURE_COLLECTOR_ID_SCOPE")}
	if os.Getenv("SCC_POSTURE_COLLECTOR_ID_SCOPE") == "" {
		fmt.Println("[INFO] Set the environment variable SCC_POSTURE_COLLECTOR_ID_SCOPE for testing SCC Posture resource or datasource else  tests will fail if this is not set correctly")
	}

	Scc_posture_collector_id_scope_update = []string{os.Getenv("SCC_POSTURE_COLLECTOR_ID_SCOPE_UPDATE")}
	if os.Getenv("SCC_POSTURE_COLLECTOR_ID_SCOPE_UPDATE") == "" {
		fmt.Println("[INFO] Set the environment variable SCC_POSTURE_COLLECTOR_ID_SCOPE_UPDATE for testing SCC Posture resource or datasource else  tests will fail if this is not set correctly")
	}

	CloudShellAccountID = os.Getenv("IBM_CLOUD_SHELL_ACCOUNT_ID")
	if CloudShellAccountID == "" {
		fmt.Println("[INFO] Set the environment variable IBM_CLOUD_SHELL_ACCOUNT_ID for ibm-cloud-shell resource or datasource else tests will fail if this is not set correctly")
	}

	IksClusterVpcID = os.Getenv("IBM_CLUSTER_VPC_ID")
	if IksClusterVpcID == "" {
		fmt.Println("[WARN] Set the environment variable IBM_CLUSTER_VPC_ID for testing ibm_container_vpc_alb_create resources, ibm_container_vpc_alb_create tests will fail if this is not set")
	}

	IksClusterSubnetID = os.Getenv("IBM_CLUSTER_VPC_SUBNET_ID")
	if IksClusterSubnetID == "" {
		fmt.Println("[WARN] Set the environment variable IBM_CLUSTER_VPC_SUBNET_ID for testing ibm_container_vpc_alb_create resources, ibm_container_vpc_alb_creates tests will fail if this is not set")
	}

	IksClusterResourceGroupID = os.Getenv("IBM_CLUSTER_VPC_RESOURCE_GROUP_ID")
	if IksClusterResourceGroupID == "" {
		fmt.Println("[WARN] Set the environment variable IBM_CLUSTER_VPC_RESOURCE_GROUP_ID for testing ibm_container_vpc_alb_create resources, ibm_container_vpc_alb_creates tests will fail if this is not set")
	}

	ClusterName = os.Getenv("IBM_CONTAINER_CLUSTER_NAME")
	if ClusterName == "" {
		fmt.Println("[INFO] Set the environment variable IBM_CONTAINER_CLUSTER_NAME for ibm_container_nlb_dns resource or datasource else tests will fail if this is not set correctly")
	}

	Satellite_location_id = os.Getenv("SATELLITE_LOCATION_ID")
	if Satellite_location_id == "" {
		fmt.Println("[INFO] Set the environment variable SATELLITE_LOCATION_ID for ibm_cos_bucket satellite location resource or datasource else tests will fail if this is not set correctly")
	}

	Satellite_Resource_instance_id = os.Getenv("SATELLITE_RESOURCE_INSTANCE_ID")
	if Satellite_Resource_instance_id == "" {
		fmt.Println("[INFO] Set the environment variable SATELLITE_RESOURCE_INSTANCE_ID for ibm_cos_bucket satellite location resource or datasource else tests will fail if this is not set correctly")
	}

	HostPoolID = os.Getenv("IBM_CONTAINER_DEDICATEDHOST_POOL_ID")
	if HostPoolID == "" {
		fmt.Println("[INFO] Set the environment variable IBM_CONTAINER_DEDICATEDHOST_POOL_ID for ibm_container_vpc_cluster resource to test dedicated host functionality")
	}

	KmsInstanceID = os.Getenv("IBM_KMS_INSTANCE_ID")
	if KmsInstanceID == "" {
		fmt.Println("[INFO] Set the environment variable IBM_KMS_INSTANCE_ID for ibm_container_vpc_cluster resource or datasource else tests will fail if this is not set correctly")
	}

	CrkID = os.Getenv("IBM_CRK_ID")
	if CrkID == "" {
		fmt.Println("[INFO] Set the environment variable IBM_CRK_ID for ibm_container_vpc_cluster resource or datasource else tests will fail if this is not set correctly")
	}

	IksClusterID = os.Getenv("IBM_CLUSTER_ID")
	if IksClusterID == "" {
		fmt.Println("[INFO] Set the environment variable IBM_CLUSTER_ID for ibm_container_vpc_worker_pool resource or datasource else tests will fail if this is not set correctly")
	}

	CdResourceGroupID = os.Getenv("IBM_CD_RESOURCE_GROUP_ID")
	if CdResourceGroupID == "" {
		fmt.Println("[WARN] Set the environment variable IBM_CD_RESOURCE_GROUP_ID for testing CD resources, CD tests will fail if this is not set")
	}
}

var TestAccProviders map[string]*schema.Provider
var TestAccProvider *schema.Provider

func init() {
	TestAccProvider = provider.Provider()
	TestAccProviders = map[string]*schema.Provider{
		"ibm": TestAccProvider,
	}
}

func TestProvider(t *testing.T) {
	if err := provider.Provider().InternalValidate(); err != nil {
		t.Fatalf("err: %s", err)
	}
}

func TestProvider_impl(t *testing.T) {
	var _ *schema.Provider = provider.Provider()
}

func TestAccPreCheck(t *testing.T) {
	if v := os.Getenv("IC_API_KEY"); v == "" {
		t.Fatal("IC_API_KEY must be set for acceptance tests")
	}
	if v := os.Getenv("IAAS_CLASSIC_API_KEY"); v == "" {
		t.Fatal("IAAS_CLASSIC_API_KEY must be set for acceptance tests")
	}
	if v := os.Getenv("IAAS_CLASSIC_USERNAME"); v == "" {
		t.Fatal("IAAS_CLASSIC_USERNAME must be set for acceptance tests")
	}
}

func TestAccPreCheckEnterprise(t *testing.T) {
	if v := os.Getenv("IC_API_KEY"); v == "" {
		t.Fatal("IC_API_KEY must be set for acceptance tests")
	}

}

func TestAccPreCheckEnterpriseAccountImport(t *testing.T) {
	if v := os.Getenv("IC_API_KEY"); v == "" {
		t.Fatal("IC_API_KEY must be set for acceptance tests")
	}
	if Account_to_be_imported == "" {
		t.Fatal("ACCOUNT_TO_BE_IMPORTED must be set for acceptance tests")
	}

}
func TestAccPreCheckCis(t *testing.T) {
	TestAccPreCheck(t)
	if CisInstance == "" {
		t.Fatal("IBM_CIS_INSTANCE must be set for acceptance tests")
	}
	if CisResourceGroup == "" {
		t.Fatal("IBM_CIS_RESOURCE_GROUP must be set for acceptance tests")
	}
	if CisDomainStatic == "" {
		t.Fatal("IBM_CIS_DOMAIN_STATIC must be set for acceptance tests")
	}
	if CisDomainTest == "" {
		t.Fatal("IBM_CIS_DOMAIN_TEST must be set for acceptance tests")
	}
}

func TestAccPreCheckCloudShell(t *testing.T) {
	TestAccPreCheck(t)
	if CloudShellAccountID == "" {
		t.Fatal("IBM_CLOUD_SHELL_ACCOUNT_ID must be set for acceptance tests")
	}
}

func TestAccPreCheckHPCS(t *testing.T) {
	TestAccPreCheck(t)
	if HpcsAdmin1 == "" {
		t.Fatal("IBM_HPCS_ADMIN1 must be set for acceptance tests")
	}
	if HpcsToken1 == "" {
		t.Fatal("IBM_HPCS_TOKEN1 must be set for acceptance tests")
	}
	if HpcsAdmin2 == "" {
		t.Fatal("IBM_HPCS_ADMIN2 must be set for acceptance tests")
	}
	if HpcsToken2 == "" {
		t.Fatal("IBM_HPCS_TOKEN2 must be set for acceptance tests")
	}
}
func TestAccPreCheckIAMTrustedProfile(t *testing.T) {
	TestAccPreCheck(t)
	if RealmName == "" {
		t.Fatal("IBM_IAM_REALM_NAME must be set for acceptance tests")
	}
	if IksSa == "" {
		t.Fatal("IBM_IAM_IKS_SA must be set for acceptance tests")
	}
}

func TestAccPreCheckCOS(t *testing.T) {
	TestAccPreCheck(t)
	if CosCRN == "" {
		t.Fatal("IBM_COS_CRN must be set for acceptance tests")
	}
}

func TestAccPreCheckImage(t *testing.T) {
	TestAccPreCheck(t)
	if Image_cos_url == "" {
		t.Fatal("IMAGE_COS_URL must be set for acceptance tests")
	}
	if Image_operating_system == "" {
		t.Fatal("IMAGE_OPERATING_SYSTEM must be set for acceptance tests")
	}
}
func TestAccPreCheckEncryptedImage(t *testing.T) {
	TestAccPreCheck(t)
	if Image_cos_url_encrypted == "" {
		t.Fatal("IMAGE_COS_URL_ENCRYPTED must be set for acceptance tests")
	}
	if Image_operating_system == "" {
		t.Fatal("IMAGE_OPERATING_SYSTEM must be set for acceptance tests")
	}
	if IsImageEncryptedDataKey == "" {
		t.Fatal("IS_IMAGE_ENCRYPTED_DATA_KEY must be set for acceptance tests")
	}
	if IsImageEncryptionKey == "" {
		t.Fatal("IS_IMAGE_ENCRYPTION_KEY must be set for acceptance tests")
	}
}<|MERGE_RESOLUTION|>--- conflicted
+++ resolved
@@ -97,12 +97,9 @@
 var IcdDbRegion string
 var IcdDbDeploymentId string
 var IcdDbBackupId string
-<<<<<<< HEAD
 var IcdDbTaskId string
-=======
 var KmsInstanceID string
 var CrkID string
->>>>>>> e0090612
 
 // For Power Colo
 
