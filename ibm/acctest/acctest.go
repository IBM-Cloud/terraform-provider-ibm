// Copyright IBM Corp. 2017, 2021 All Rights Reserved.
// Licensed under the Mozilla Public License v2.0

package acctest

import (
	"fmt"
	"os"
	"strconv"
	"testing"

	"github.com/IBM-Cloud/terraform-provider-ibm/ibm/provider"
	"github.com/hashicorp/terraform-plugin-sdk/v2/helper/schema"
)

var AppIDTenantID string
var AppIDTestUserEmail string
var CfOrganization string
var CfSpace string
var CisDomainStatic string
var CisDomainTest string
var CisInstance string
var CisResourceGroup string
var CloudShellAccountID string
var CosCRN string
var Ibmid1 string
var Ibmid2 string
var IAMUser string
var Datacenter string
var MachineType string
var trustedMachineType string
var PublicVlanID string
var PrivateVlanID string
var PrivateSubnetID string
var PublicSubnetID string
var SubnetID string
var LbaasDatacenter string
var LbaasSubnetId string
var LbListerenerCertificateInstance string
var IpsecDatacenter string
var Customersubnetid string
var Customerpeerip string
var DedicatedHostName string
var DedicatedHostID string
var KubeVersion string
var KubeUpdateVersion string
var Zone string
var ZonePrivateVlan string
var ZonePublicVlan string
var ZoneUpdatePrivateVlan string
var ZoneUpdatePublicVlan string
var CsRegion string
var ExtendedHardwareTesting bool
var err error
var placementGroupName string
var CertCRN string
var UpdatedCertCRN string
var RegionName string
var ISZoneName string
var ISCIDR string
var ISAddressPrefixCIDR string
var InstanceName string
var InstanceProfileName string
var InstanceProfileNameUpdate string
var IsBareMetalServerProfileName string
var IsBareMetalServerImage string
var DedicatedHostProfileName string
var DedicatedHostGroupID string
var InstanceDiskProfileName string
var DedicatedHostGroupFamily string
var DedicatedHostGroupClass string
var VolumeProfileName string
var ISRouteDestination string
var ISRouteNextHop string
var WorkspaceID string
var TemplateID string
var ActionID string
var JobID string
var RepoURL string
var RepoBranch string
var imageName string
var functionNamespace string
var HpcsInstanceID string
var SecretsManagerInstanceID string
var SecretsManagerSecretType string
var SecretsManagerSecretID string
var HpcsAdmin1 string
var HpcsToken1 string
var HpcsAdmin2 string
var HpcsToken2 string
var RealmName string
var IksSa string
var IksClusterID string
var IksClusterVpcID string
var IksClusterSubnetID string
var IksClusterResourceGroupID string
var IcdDbRegion string
var IcdDbDeploymentId string
var IcdDbBackupId string
var KmsInstanceID string
var CrkID string

// For Power Colo

var Pi_image string
var Pi_sap_image string
var Pi_image_bucket_name string
var Pi_image_bucket_file_name string
var Pi_image_bucket_access_key string
var Pi_image_bucket_secret_key string
var Pi_image_bucket_region string
var Pi_key_name string
var Pi_volume_name string
var Pi_network_name string
var Pi_cloud_instance_id string
var Pi_instance_name string
var Pi_dhcp_id string
var PiCloudConnectionName string
var PiSAPProfileID string
var Pi_placement_group_name string
var PiStoragePool string
var PiStorageType string

var Pi_capture_storage_image_path string
var Pi_capture_cloud_storage_access_key string
var Pi_capture_cloud_storage_secret_key string

// For Image

var IsImageName string
var IsImage string
var IsImageEncryptedDataKey string
var IsImageEncryptionKey string
var IsWinImage string
var Image_cos_url string
var Image_cos_url_encrypted string
var Image_operating_system string

// Transit Gateway cross account
var Tg_cross_network_account_id string
var Tg_cross_network_id string

//Enterprise Management
var Account_to_be_imported string

// Secuity and Complinace Center, Governance
var Scc_gov_account_id string
var Scc_resource_group_id string

//Security and Compliance Center, SI
var Scc_si_account string

//Security and Compliance Center, Posture Management
var Scc_posture_scope_id string
var Scc_posture_scan_id string
var Scc_posture_profile_id string
var Scc_posture_group_profile_id string
var Scc_posture_correlation_id string
var Scc_posture_report_setting_id string
var Scc_posture_profile_id_scansummary string
var Scc_posture_scan_id_scansummary string
var Scc_posture_credential_id_scope string
var Scc_posture_credential_id_scope_update string
var Scc_posture_collector_id_scope []string
var Scc_posture_collector_id_scope_update []string

//ROKS Cluster
var ClusterName string

<<<<<<< HEAD
// Satellite instance
var Satellite_location_id string
var Satellite_Resource_instance_id string
=======
//Dedicated host
var HostPoolID string
>>>>>>> fc3c5804

func init() {
	testlogger := os.Getenv("TF_LOG")
	if testlogger != "" {
		os.Setenv("IBMCLOUD_BLUEMIX_GO_TRACE", "true")
	}

	AppIDTenantID = os.Getenv("IBM_APPID_TENANT_ID")
	if AppIDTenantID == "" {
		fmt.Println("[WARN] Set the environment variable IBM_APPID_TENANT_ID for testing AppID resources, AppID tests will fail if this is not set")
	}

	AppIDTestUserEmail = os.Getenv("IBM_APPID_TEST_USER_EMAIL")
	if AppIDTestUserEmail == "" {
		fmt.Println("[WARN] Set the environment variable IBM_APPID_TEST_USER_EMAIL for testing AppID user resources, the tests will fail if this is not set")
	}

	CfOrganization = os.Getenv("IBM_ORG")
	if CfOrganization == "" {
		fmt.Println("[WARN] Set the environment variable IBM_ORG for testing ibm_org  resource Some tests for that resource will fail if this is not set correctly")
	}
	CfSpace = os.Getenv("IBM_SPACE")
	if CfSpace == "" {
		fmt.Println("[WARN] Set the environment variable IBM_SPACE for testing ibm_space  resource Some tests for that resource will fail if this is not set correctly")
	}
	Ibmid1 = os.Getenv("IBM_ID1")
	if Ibmid1 == "" {
		fmt.Println("[WARN] Set the environment variable IBM_ID1 for testing ibm_space resource Some tests for that resource will fail if this is not set correctly")
	}

	Ibmid2 = os.Getenv("IBM_ID2")
	if Ibmid2 == "" {
		fmt.Println("[WARN] Set the environment variable IBM_ID2 for testing ibm_space resource Some tests for that resource will fail if this is not set correctly")
	}

	IAMUser = os.Getenv("IBM_IAMUSER")
	if IAMUser == "" {
		fmt.Println("[WARN] Set the environment variable IBM_IAMUSER for testing ibm_iam_user_policy resource Some tests for that resource will fail if this is not set correctly")
	}

	Datacenter = os.Getenv("IBM_DATACENTER")
	if Datacenter == "" {
		Datacenter = "par01"
		fmt.Println("[WARN] Set the environment variable IBM_DATACENTER for testing ibm_container_cluster resource else it is set to default value 'par01'")
	}
	MachineType = os.Getenv("IBM_MACHINE_TYPE")
	if MachineType == "" {
		MachineType = "b3c.4x16"
		fmt.Println("[WARN] Set the environment variable IBM_MACHINE_TYPE for testing ibm_container_cluster resource else it is set to default value 'b3c.4x16'")
	}

	CertCRN = os.Getenv("IBM_CERT_CRN")
	if CertCRN == "" {
		CertCRN = "crn:v1:bluemix:public:cloudcerts:us-south:a/52b2e14f385aca5da781baa1b9c28e53:6efac0c2-b955-49ca-939d-d7bc0cb8132f:certificate:e786b0ea2af8b5435603803ec2ff8118"
		fmt.Println("[WARN] Set the environment variable IBM_CERT_CRN for testing ibm_container_alb_cert resource else it is set to default value")
	}

	UpdatedCertCRN = os.Getenv("IBM_UPDATE_CERT_CRN")
	if UpdatedCertCRN == "" {
		UpdatedCertCRN = "crn:v1:bluemix:public:cloudcerts:eu-de:a/e9021a4d06e9b108b4a221a3cec47e3d:77e527aa-65b2-4cb3-969b-7e8714174346:certificate:1bf3d0c2b7764402dde25744218e6cba"
		fmt.Println("[WARN] Set the environment variable IBM_UPDATE_CERT_CRN for testing ibm_container_alb_cert resource else it is set to default value")
	}

	CsRegion = os.Getenv("IBM_CONTAINER_REGION")
	if CsRegion == "" {
		CsRegion = "eu-de"
		fmt.Println("[WARN] Set the environment variable IBM_CONTAINER_REGION for testing ibm_container resources else it is set to default value 'eu-de'")
	}

	CisInstance = os.Getenv("IBM_CIS_INSTANCE")
	if CisInstance == "" {
		CisInstance = ""
		fmt.Println("[WARN] Set the environment variable IBM_CIS_INSTANCE with a VALID CIS Instance NAME for testing ibm_cis resources on staging/test")
	}
	CisDomainStatic = os.Getenv("IBM_CIS_DOMAIN_STATIC")
	if CisDomainStatic == "" {
		CisDomainStatic = ""
		fmt.Println("[WARN] Set the environment variable IBM_CIS_DOMAIN_STATIC with the Domain name registered with the CIS instance on test/staging. Domain must be predefined in CIS to avoid CIS billing costs due to domain delete/create")
	}

	CisDomainTest = os.Getenv("IBM_CIS_DOMAIN_TEST")
	if CisDomainTest == "" {
		CisDomainTest = ""
		fmt.Println("[WARN] Set the environment variable IBM_CIS_DOMAIN_TEST with a VALID Domain name for testing the one time create and delete of a domain in CIS. Note each create/delete will trigger a monthly billing instance. Only to be run in staging/test")
	}

	CisResourceGroup = os.Getenv("IBM_CIS_RESOURCE_GROUP")
	if CisResourceGroup == "" {
		CisResourceGroup = ""
		fmt.Println("[WARN] Set the environment variable IBM_CIS_RESOURCE_GROUP with the resource group for the CIS Instance ")
	}

	CosCRN = os.Getenv("IBM_COS_CRN")
	if CosCRN == "" {
		CosCRN = ""
		fmt.Println("[WARN] Set the environment variable IBM_COS_CRN with a VALID COS instance CRN for testing ibm_cos_* resources")
	}

	trustedMachineType = os.Getenv("IBM_TRUSTED_MACHINE_TYPE")
	if trustedMachineType == "" {
		trustedMachineType = "mb1c.16x64"
		fmt.Println("[WARN] Set the environment variable IBM_TRUSTED_MACHINE_TYPE for testing ibm_container_cluster resource else it is set to default value 'mb1c.16x64'")
	}

	ExtendedHardwareTesting, err = strconv.ParseBool(os.Getenv("IBM_BM_EXTENDED_HW_TESTING"))
	if err != nil {
		ExtendedHardwareTesting = false
		fmt.Println("[WARN] Set the environment variable IBM_BM_EXTENDED_HW_TESTING to true/false for testing ibm_compute_bare_metal resource else it is set to default value 'false'")
	}

	PublicVlanID = os.Getenv("IBM_PUBLIC_VLAN_ID")
	if PublicVlanID == "" {
		PublicVlanID = "2393319"
		fmt.Println("[WARN] Set the environment variable IBM_PUBLIC_VLAN_ID for testing ibm_container_cluster resource else it is set to default value '2393319'")
	}

	PrivateVlanID = os.Getenv("IBM_PRIVATE_VLAN_ID")
	if PrivateVlanID == "" {
		PrivateVlanID = "2393321"
		fmt.Println("[WARN] Set the environment variable IBM_PRIVATE_VLAN_ID for testing ibm_container_cluster resource else it is set to default value '2393321'")
	}

	KubeVersion = os.Getenv("IBM_KUBE_VERSION")
	if KubeVersion == "" {
		KubeVersion = "1.18"
		fmt.Println("[WARN] Set the environment variable IBM_KUBE_VERSION for testing ibm_container_cluster resource else it is set to default value '1.18.14'")
	}

	KubeUpdateVersion = os.Getenv("IBM_KUBE_UPDATE_VERSION")
	if KubeUpdateVersion == "" {
		KubeUpdateVersion = "1.19"
		fmt.Println("[WARN] Set the environment variable IBM_KUBE_UPDATE_VERSION for testing ibm_container_cluster resource else it is set to default value '1.19.6'")
	}

	PrivateSubnetID = os.Getenv("IBM_PRIVATE_SUBNET_ID")
	if PrivateSubnetID == "" {
		PrivateSubnetID = "1636107"
		fmt.Println("[WARN] Set the environment variable IBM_PRIVATE_SUBNET_ID for testing ibm_container_cluster resource else it is set to default value '1636107'")
	}

	PublicSubnetID = os.Getenv("IBM_PUBLIC_SUBNET_ID")
	if PublicSubnetID == "" {
		PublicSubnetID = "1165645"
		fmt.Println("[WARN] Set the environment variable IBM_PUBLIC_SUBNET_ID for testing ibm_container_cluster resource else it is set to default value '1165645'")
	}

	SubnetID = os.Getenv("IBM_SUBNET_ID")
	if SubnetID == "" {
		SubnetID = "1165645"
		fmt.Println("[WARN] Set the environment variable IBM_SUBNET_ID for testing ibm_container_cluster resource else it is set to default value '1165645'")
	}

	IpsecDatacenter = os.Getenv("IBM_IPSEC_DATACENTER")
	if IpsecDatacenter == "" {
		IpsecDatacenter = "tok02"
		fmt.Println("[INFO] Set the environment variable IBM_IPSEC_DATACENTER for testing ibm_ipsec_vpn resource else it is set to default value 'tok02'")
	}

	Customersubnetid = os.Getenv("IBM_IPSEC_CUSTOMER_SUBNET_ID")
	if Customersubnetid == "" {
		Customersubnetid = "123456"
		fmt.Println("[INFO] Set the environment variable IBM_IPSEC_CUSTOMER_SUBNET_ID for testing ibm_ipsec_vpn resource else it is set to default value '123456'")
	}

	Customerpeerip = os.Getenv("IBM_IPSEC_CUSTOMER_PEER_IP")
	if Customerpeerip == "" {
		Customerpeerip = "192.168.0.1"
		fmt.Println("[INFO] Set the environment variable IBM_IPSEC_CUSTOMER_PEER_IP for testing ibm_ipsec_vpn resource else it is set to default value '192.168.0.1'")
	}

	LbaasDatacenter = os.Getenv("IBM_LBAAS_DATACENTER")
	if LbaasDatacenter == "" {
		LbaasDatacenter = "dal13"
		fmt.Println("[WARN] Set the environment variable IBM_LBAAS_DATACENTER for testing ibm_lbaas resource else it is set to default value 'dal13'")
	}

	LbaasSubnetId = os.Getenv("IBM_LBAAS_SUBNETID")
	if LbaasSubnetId == "" {
		LbaasSubnetId = "2144241"
		fmt.Println("[WARN] Set the environment variable IBM_LBAAS_SUBNETID for testing ibm_lbaas resource else it is set to default value '2144241'")
	}
	LbListerenerCertificateInstance = os.Getenv("IBM_LB_LISTENER_CERTIFICATE_INSTANCE")
	if LbListerenerCertificateInstance == "" {
		LbListerenerCertificateInstance = "crn:v1:staging:public:cloudcerts:us-south:a/2d1bace7b46e4815a81e52c6ffeba5cf:af925157-b125-4db2-b642-adacb8b9c7f5:certificate:c81627a1bf6f766379cc4b98fd2a44ed"
		fmt.Println("[WARN] Set the environment variable IBM_LB_LISTENER_CERTIFICATE_INSTANCE for testing ibm_is_lb_listener resource for https redirect else it is set to default value 'crn:v1:staging:public:cloudcerts:us-south:a/2d1bace7b46e4815a81e52c6ffeba5cf:af925157-b125-4db2-b642-adacb8b9c7f5:certificate:c81627a1bf6f766379cc4b98fd2a44ed'")
	}

	DedicatedHostName = os.Getenv("IBM_DEDICATED_HOSTNAME")
	if DedicatedHostName == "" {
		DedicatedHostName = "terraform-dedicatedhost"
		fmt.Println("[WARN] Set the environment variable IBM_DEDICATED_HOSTNAME for testing ibm_compute_vm_instance resource else it is set to default value 'terraform-dedicatedhost'")
	}

	DedicatedHostID = os.Getenv("IBM_DEDICATED_HOST_ID")
	if DedicatedHostID == "" {
		DedicatedHostID = "30301"
		fmt.Println("[WARN] Set the environment variable IBM_DEDICATED_HOST_ID for testing ibm_compute_vm_instance resource else it is set to default value '30301'")
	}

	Zone = os.Getenv("IBM_WORKER_POOL_ZONE")
	if Zone == "" {
		Zone = "ams03"
		fmt.Println("[WARN] Set the environment variable IBM_WORKER_POOL_ZONE for testing ibm_container_worker_pool_zone_attachment resource else it is set to default value 'ams03'")
	}

	ZonePrivateVlan = os.Getenv("IBM_WORKER_POOL_ZONE_PRIVATE_VLAN")
	if ZonePrivateVlan == "" {
		ZonePrivateVlan = "2538975"
		fmt.Println("[WARN] Set the environment variable IBM_WORKER_POOL_ZONE_PRIVATE_VLAN for testing ibm_container_worker_pool_zone_attachment resource else it is set to default value '2538975'")
	}

	ZonePublicVlan = os.Getenv("IBM_WORKER_POOL_ZONE_PUBLIC_VLAN")
	if ZonePublicVlan == "" {
		ZonePublicVlan = "2538967"
		fmt.Println("[WARN] Set the environment variable IBM_WORKER_POOL_ZONE_PUBLIC_VLAN for testing ibm_container_worker_pool_zone_attachment resource else it is set to default value '2538967'")
	}

	ZoneUpdatePrivateVlan = os.Getenv("IBM_WORKER_POOL_ZONE_UPDATE_PRIVATE_VLAN")
	if ZoneUpdatePrivateVlan == "" {
		ZoneUpdatePrivateVlan = "2388377"
		fmt.Println("[WARN] Set the environment variable IBM_WORKER_POOL_ZONE_UPDATE_PRIVATE_VLAN for testing ibm_container_worker_pool_zone_attachment resource else it is set to default value '2388377'")
	}

	ZoneUpdatePublicVlan = os.Getenv("IBM_WORKER_POOL_ZONE_UPDATE_PUBLIC_VLAN")
	if ZoneUpdatePublicVlan == "" {
		ZoneUpdatePublicVlan = "2388375"
		fmt.Println("[WARN] Set the environment variable IBM_WORKER_POOL_ZONE_UPDATE_PUBLIC_VLAN for testing ibm_container_worker_pool_zone_attachment resource else it is set to default value '2388375'")
	}

	placementGroupName = os.Getenv("IBM_PLACEMENT_GROUP_NAME")
	if placementGroupName == "" {
		placementGroupName = "terraform_group"
		fmt.Println("[WARN] Set the environment variable IBM_PLACEMENT_GROUP_NAME for testing ibm_compute_vm_instance resource else it is set to default value 'terraform-group'")
	}

	RegionName = os.Getenv("SL_REGION")
	if RegionName == "" {
		RegionName = "us-south"
		fmt.Println("[INFO] Set the environment variable SL_REGION for testing ibm_is_region datasource else it is set to default value 'us-south'")
	}

	ISZoneName = os.Getenv("SL_ZONE")
	if ISZoneName == "" {
		ISZoneName = "us-south-1"
		fmt.Println("[INFO] Set the environment variable SL_ZONE for testing ibm_is_zone datasource else it is set to default value 'us-south-1'")
	}

	ISCIDR = os.Getenv("SL_CIDR")
	if ISCIDR == "" {
		ISCIDR = "10.240.0.0/24"
		fmt.Println("[INFO] Set the environment variable SL_CIDR for testing ibm_is_subnet else it is set to default value '10.240.0.0/24'")
	}

	ISAddressPrefixCIDR = os.Getenv("SL_ADDRESS_PREFIX_CIDR")
	if ISAddressPrefixCIDR == "" {
		ISAddressPrefixCIDR = "10.120.0.0/24"
		fmt.Println("[INFO] Set the environment variable SL_ADDRESS_PREFIX_CIDR for testing ibm_is_vpc_address_prefix else it is set to default value '10.120.0.0/24'")
	}

	IsImage = os.Getenv("IS_IMAGE")
	if IsImage == "" {
		//IsImage = "fc538f61-7dd6-4408-978c-c6b85b69fe76" // for classic infrastructure
		IsImage = "r006-13938c0a-89e4-4370-b59b-55cd1402562d" // for next gen infrastructure
		fmt.Println("[INFO] Set the environment variable IS_IMAGE for testing ibm_is_instance, ibm_is_floating_ip else it is set to default value 'r006-ed3f775f-ad7e-4e37-ae62-7199b4988b00'")
	}

	IsWinImage = os.Getenv("IS_WIN_IMAGE")
	if IsWinImage == "" {
		//IsWinImage = "a7a0626c-f97e-4180-afbe-0331ec62f32a" // classic windows machine: ibm-windows-server-2012-full-standard-amd64-1
		IsWinImage = "r006-5f9568ae-792e-47e1-a710-5538b2bdfca7" // next gen windows machine: ibm-windows-server-2012-full-standard-amd64-3
		fmt.Println("[INFO] Set the environment variable IS_WIN_IMAGE for testing ibm_is_instance data source else it is set to default value 'r006-5f9568ae-792e-47e1-a710-5538b2bdfca7'")
	}

	InstanceName = os.Getenv("IS_INSTANCE_NAME")
	if InstanceName == "" {
		InstanceName = "placement-check-ins" // for next gen infrastructure
		fmt.Println("[INFO] Set the environment variable IS_INSTANCE_NAME for testing ibm_is_instance resource else it is set to default value 'instance-01'")
	}

	InstanceProfileName = os.Getenv("SL_INSTANCE_PROFILE")
	if InstanceProfileName == "" {
		//InstanceProfileName = "bc1-2x8" // for classic infrastructure
		InstanceProfileName = "cx2-2x4" // for next gen infrastructure
		fmt.Println("[INFO] Set the environment variable SL_INSTANCE_PROFILE for testing ibm_is_instance resource else it is set to default value 'cx2-2x4'")
	}

	InstanceProfileNameUpdate = os.Getenv("SL_INSTANCE_PROFILE_UPDATE")
	if InstanceProfileNameUpdate == "" {
		InstanceProfileNameUpdate = "cx2-4x8"
		fmt.Println("[INFO] Set the environment variable SL_INSTANCE_PROFILE_UPDATE for testing ibm_is_instance resource else it is set to default value 'cx2-4x8'")
	}

	IsBareMetalServerProfileName = os.Getenv("IS_BARE_METAL_SERVER_PROFILE")
	if IsBareMetalServerProfileName == "" {
		IsBareMetalServerProfileName = "bx2-metal-192x768" // for next gen infrastructure
		fmt.Println("[INFO] Set the environment variable IS_BARE_METAL_SERVER_PROFILE for testing ibm_is_bare_metal_server resource else it is set to default value 'bx2-metal-192x768'")
	}

	IsBareMetalServerImage = os.Getenv("IS_BARE_METAL_SERVER_IMAGE")
	if IsBareMetalServerImage == "" {
		IsBareMetalServerImage = "r006-2d1f36b0-df65-4570-82eb-df7ae5f778b1" // for next gen infrastructure
		fmt.Println("[INFO] Set the environment variable IsBareMetalServerImage for testing ibm_is_bare_metal_server resource else it is set to default value 'r006-2d1f36b0-df65-4570-82eb-df7ae5f778b1'")
	}

	DedicatedHostName = os.Getenv("IS_DEDICATED_HOST_NAME")
	if DedicatedHostName == "" {
		DedicatedHostName = "tf-dhost-01" // for next gen infrastructure
		fmt.Println("[INFO] Set the environment variable IS_DEDICATED_HOST_NAME for testing ibm_is_instance resource else it is set to default value 'tf-dhost-01'")
	}

	DedicatedHostGroupID = os.Getenv("IS_DEDICATED_HOST_GROUP_ID")
	if DedicatedHostGroupID == "" {
		DedicatedHostGroupID = "0717-9104e7b5-77ad-44ad-9eaa-091e6b6efce1" // for next gen infrastructure
		fmt.Println("[INFO] Set the environment variable IS_DEDICATED_HOST_GROUP_ID for testing ibm_is_instance resource else it is set to default value '0717-9104e7b5-77ad-44ad-9eaa-091e6b6efce1'")
	}

	DedicatedHostProfileName = os.Getenv("IS_DEDICATED_HOST_PROFILE")
	if DedicatedHostProfileName == "" {
		DedicatedHostProfileName = "bx2d-host-152x608" // for next gen infrastructure
		fmt.Println("[INFO] Set the environment variable IS_DEDICATED_HOST_PROFILE for testing ibm_is_instance resource else it is set to default value 'bx2d-host-152x608'")
	}

	DedicatedHostGroupClass = os.Getenv("IS_DEDICATED_HOST_GROUP_CLASS")
	if DedicatedHostGroupClass == "" {
		DedicatedHostGroupClass = "bx2d" // for next gen infrastructure
		fmt.Println("[INFO] Set the environment variable IS_DEDICATED_HOST_GROUP_CLASS for testing ibm_is_instance resource else it is set to default value 'bx2d'")
	}

	DedicatedHostGroupFamily = os.Getenv("IS_DEDICATED_HOST_GROUP_FAMILY")
	if DedicatedHostGroupFamily == "" {
		DedicatedHostGroupFamily = "balanced" // for next gen infrastructure
		fmt.Println("[INFO] Set the environment variable IS_DEDICATED_HOST_GROUP_FAMILY for testing ibm_is_instance resource else it is set to default value 'balanced'")
	}

	InstanceDiskProfileName = os.Getenv("IS_INSTANCE_DISK_PROFILE")
	if InstanceDiskProfileName == "" {
		//InstanceProfileName = "bc1-2x8" // for classic infrastructure
		InstanceDiskProfileName = "bx2d-16x64" // for next gen infrastructure
		fmt.Println("[INFO] Set the environment variable SL_INSTANCE_PROFILE for testing ibm_is_instance resource else it is set to default value 'bx2d-16x64'")
	}

	VolumeProfileName = os.Getenv("IS_VOLUME_PROFILE")
	if VolumeProfileName == "" {
		VolumeProfileName = "general-purpose"
		fmt.Println("[INFO] Set the environment variable IS_VOLUME_PROFILE for testing ibm_is_volume_profile else it is set to default value 'general-purpose'")
	}

	ISRouteDestination = os.Getenv("SL_ROUTE_DESTINATION")
	if ISRouteDestination == "" {
		ISRouteDestination = "192.168.4.0/24"
		fmt.Println("[INFO] Set the environment variable SL_ROUTE_DESTINATION for testing ibm_is_vpc_route else it is set to default value '192.168.4.0/24'")
	}

	ISRouteNextHop = os.Getenv("SL_ROUTE_NEXTHOP")
	if ISRouteNextHop == "" {
		ISRouteNextHop = "10.240.0.0"
		fmt.Println("[INFO] Set the environment variable SL_ROUTE_NEXTHOP for testing ibm_is_vpc_route else it is set to default value '10.0.0.4'")
	}

	IcdDbRegion = os.Getenv("ICD_DB_REGION")
	if IcdDbRegion == "" {
		IcdDbRegion = "eu-gb"
		fmt.Println("[INFO] Set the environment variable ICD_DB_REGION for testing ibm_cloud_databases else it is set to default value 'eu-gb'")
	}

	IcdDbDeploymentId = os.Getenv("ICD_DB_DEPLOYMENT_ID")
	if IcdDbDeploymentId == "" {
		IcdDbDeploymentId = "crn:v1:bluemix:public:databases-for-redis:au-syd:a/40ddc34a953a8c02f10987b59085b60e:5042afe1-72c2-4231-89cc-c949e5d56251::"
		fmt.Println("[INFO] Set the environment variable ICD_DB_DEPLOYMENT_ID for testing ibm_cloud_databases else it is set to default value 'crn:v1:bluemix:public:databases-for-redis:au-syd:a/40ddc34a953a8c02f10987b59085b60e:5042afe1-72c2-4231-89cc-c949e5d56251::'")
	}

	IcdDbBackupId = os.Getenv("ICD_DB_BACKUP_ID")
	if IcdDbBackupId == "" {
		IcdDbBackupId = "crn:v1:bluemix:public:databases-for-redis:au-syd:a/40ddc34a953a8c02f10987b59085b60e:5042afe1-72c2-4231-89cc-c949e5d56251:backup:0d862fdb-4faa-42e5-aecb-5057f4d399c3"
		fmt.Println("[INFO] Set the environment variable ICD_DB_BACKUP_ID for testing ibm_cloud_databases else it is set to default value 'crn:v1:bluemix:public:databases-for-redis:au-syd:a/40ddc34a953a8c02f10987b59085b60e:5042afe1-72c2-4231-89cc-c949e5d56251:backup:0d862fdb-4faa-42e5-aecb-5057f4d399c3'")
	}

	// Added for Power Colo Testing
	Pi_image = os.Getenv("PI_IMAGE")
	if Pi_image == "" {
		Pi_image = "c93dc4c6-e85a-4da2-9ea6-f24576256122"
		fmt.Println("[INFO] Set the environment variable PI_IMAGE for testing ibm_pi_image resource else it is set to default value '7200-03-03'")
	}
	Pi_sap_image = os.Getenv("PI_SAP_IMAGE")
	if Pi_sap_image == "" {
		Pi_sap_image = "2e29d6d2-e5ed-4ff8-8fad-64e4be90e023"
		fmt.Println("[INFO] Set the environment variable PI_SAP_IMAGE for testing ibm_pi_image resource else it is set to default value 'Linux-RHEL-SAP-8-2'")
	}
	Pi_image_bucket_name = os.Getenv("PI_IMAGE_BUCKET_NAME")
	if Pi_image_bucket_name == "" {
		Pi_image_bucket_name = "images-public-bucket"
		fmt.Println("[INFO] Set the environment variable PI_IMAGE_BUCKET_NAME for testing ibm_pi_image resource else it is set to default value 'images-public-bucket'")
	}
	Pi_image_bucket_file_name = os.Getenv("PI_IMAGE_BUCKET_FILE_NAME")
	if Pi_image_bucket_file_name == "" {
		Pi_image_bucket_file_name = "rhel.ova.gz"
		fmt.Println("[INFO] Set the environment variable PI_IMAGE_BUCKET_FILE_NAME for testing ibm_pi_image resource else it is set to default value 'rhel.ova.gz'")
	}
	Pi_image_bucket_access_key = os.Getenv("PI_IMAGE_BUCKET_ACCESS_KEY")
	if Pi_image_bucket_access_key == "" {
		Pi_image_bucket_access_key = "images-bucket-access-key"
		fmt.Println("[INFO] Set the environment variable PI_IMAGE_BUCKET_ACCESS_KEY for testing ibm_pi_image_export resource else it is set to default value 'images-bucket-access-key'")
	}

	Pi_image_bucket_secret_key = os.Getenv("PI_IMAGE_BUCKET_SECRET_KEY")
	if Pi_image_bucket_secret_key == "" {
		Pi_image_bucket_secret_key = "images-bucket-secret-key"
		fmt.Println("[INFO] Set the environment variable PI_IMAGE_BUCKET_SECRET_KEY for testing ibm_pi_image_export resource else it is set to default value 'PI_IMAGE_BUCKET_SECRET_KEY'")
	}

	Pi_image_bucket_region = os.Getenv("PI_IMAGE_BUCKET_REGION")
	if Pi_image_bucket_region == "" {
		Pi_image_bucket_region = "us-east"
		fmt.Println("[INFO] Set the environment variable PI_IMAGE_BUCKET_REGION for testing ibm_pi_image_export resource else it is set to default value 'us-east'")
	}

	Pi_key_name = os.Getenv("PI_KEY_NAME")
	if Pi_key_name == "" {
		Pi_key_name = "terraform-test-power"
		fmt.Println("[INFO] Set the environment variable PI_KEY_NAME for testing ibm_pi_key_name resource else it is set to default value 'terraform-test-power'")
	}

	Pi_network_name = os.Getenv("PI_NETWORK_NAME")
	if Pi_network_name == "" {
		Pi_network_name = "terraform-test-power"
		fmt.Println("[INFO] Set the environment variable PI_NETWORK_NAME for testing ibm_pi_network_name resource else it is set to default value 'terraform-test-power'")
	}

	Pi_volume_name = os.Getenv("PI_VOLUME_NAME")
	if Pi_volume_name == "" {
		Pi_volume_name = "terraform-test-power"
		fmt.Println("[INFO] Set the environment variable PI_VOLUME_NAME for testing ibm_pi_network_name resource else it is set to default value 'terraform-test-power'")
	}

	Pi_cloud_instance_id = os.Getenv("PI_CLOUDINSTANCE_ID")
	if Pi_cloud_instance_id == "" {
		Pi_cloud_instance_id = "fd3454a3-14d8-4eb0-b075-acf3da5cd324"
		fmt.Println("[INFO] Set the environment variable PI_CLOUDINSTANCE_ID for testing ibm_pi_image resource else it is set to default value 'd16705bd-7f1a-48c9-9e0e-1c17b71e7331'")
	}

	Pi_instance_name = os.Getenv("PI_PVM_INSTANCE_NAME")
	if Pi_instance_name == "" {
		Pi_instance_name = "terraform-test-power"
		fmt.Println("[INFO] Set the environment variable PI_PVM_INSTANCE_ID for testing Pi_instance_name resource else it is set to default value 'terraform-test-power'")
	}

	Pi_dhcp_id = os.Getenv("PI_DHCP_ID")
	if Pi_dhcp_id == "" {
		Pi_dhcp_id = "terraform-test-power"
		fmt.Println("[INFO] Set the environment variable PI_DHCP_ID for testing ibm_pi_dhcp resource else it is set to default value 'terraform-test-power'")
	}

	PiCloudConnectionName = os.Getenv("PI_CLOUD_CONNECTION_NAME")
	if PiCloudConnectionName == "" {
		PiCloudConnectionName = "terraform-test-power"
		fmt.Println("[INFO] Set the environment variable PI_CLOUD_CONNECTION_NAME for testing ibm_pi_cloud_connection resource else it is set to default value 'terraform-test-power'")
	}

	PiSAPProfileID = os.Getenv("PI_SAP_PROFILE_ID")
	if PiSAPProfileID == "" {
		PiSAPProfileID = "terraform-test-power"
		fmt.Println("[INFO] Set the environment variable PI_SAP_PROFILE_ID for testing ibm_pi_sap_profile resource else it is set to default value 'terraform-test-power'")
	}

	Pi_placement_group_name = os.Getenv("PI_PLACEMENT_GROUP_NAME")
	if Pi_placement_group_name == "" {
		Pi_placement_group_name = "tf-pi-placement-group"
		fmt.Println("[WARN] Set the environment variable PI_PLACEMENT_GROUP_NAME for testing ibm_pi_placement_group resource else it is set to default value 'tf-pi-placement-group'")
	}
	PiStoragePool = os.Getenv("PI_STORAGE_POOL")
	if PiStoragePool == "" {
		PiStoragePool = "terraform-test-power"
		fmt.Println("[INFO] Set the environment variable PI_STORAGE_POOL for testing ibm_pi_storage_pool_capacity else it is set to default value 'terraform-test-power'")
	}
	PiStorageType = os.Getenv("PI_STORAGE_TYPE")
	if PiStorageType == "" {
		PiStorageType = "terraform-test-power"
		fmt.Println("[INFO] Set the environment variable PI_STORAGE_TYPE for testing ibm_pi_storage_type_capacity else it is set to default value 'terraform-test-power'")
	}
	// Added for resource capture instance testing
	Pi_capture_storage_image_path = os.Getenv("PI_CAPTURE_STORAGE_IMAGE_PATH")
	if Pi_capture_storage_image_path == "" {
		Pi_capture_storage_image_path = "bucket-test"
		fmt.Println("[INFO] Set the environment variable PI_CAPTURE_STORAGE_IMAGE_PATH for testing Pi_capture_storage_image_path resource else it is set to default value 'terraform-test-power'")
	}

	Pi_capture_cloud_storage_access_key = os.Getenv("PI_CAPTURE_CLOUD_STORAGE_ACCESS_KEY")
	if Pi_capture_cloud_storage_access_key == "" {
		Pi_capture_cloud_storage_access_key = "terraform-test-power"
		fmt.Println("[INFO] Set the environment variable PI_CAPTURE_CLOUD_STORAGE_ACCESS_KEY for testing Pi_capture_cloud_storage_access_key resource else it is set to default value 'terraform-test-power'")
	}

	Pi_capture_cloud_storage_secret_key = os.Getenv("PI_CAPTURE_CLOUD_STORAGE_SECRET_KEY")
	if Pi_capture_cloud_storage_secret_key == "" {
		Pi_capture_cloud_storage_secret_key = "terraform-test-power"
		fmt.Println("[INFO] Set the environment variable PI_CAPTURE_CLOUD_STORAGE_SECRET_KEY for testing Pi_capture_cloud_storage_secret_key resource else it is set to default value 'terraform-test-power'")
	}

	WorkspaceID = os.Getenv("SCHEMATICS_WORKSPACE_ID")
	if WorkspaceID == "" {
		WorkspaceID = "us-south.workspace.tf-acc-test-schematics-state-test.392cd99f"
		fmt.Println("[INFO] Set the environment variable SCHEMATICS_WORKSPACE_ID for testing schematics resources else it is set to default value")
	}
	TemplateID = os.Getenv("SCHEMATICS_TEMPLATE_ID")
	if TemplateID == "" {
		TemplateID = "c8d52331-056f-40"
		fmt.Println("[INFO] Set the environment variable SCHEMATICS_TEMPLATE_ID for testing schematics resources else it is set to default value")
	}
	ActionID = os.Getenv("SCHEMATICS_ACTION_ID")
	if ActionID == "" {
		ActionID = "us-east.ACTION.action_pm.a4ffeec3"
		fmt.Println("[INFO] Set the environment variable SCHEMATICS_ACTION_ID for testing schematics resources else it is set to default value")
	}
	JobID = os.Getenv("SCHEMATICS_JOB_ID")
	if JobID == "" {
		JobID = "us-east.ACTION.action_pm.a4ffeec3"
		fmt.Println("[INFO] Set the environment variable SCHEMATICS_JOB_ID for testing schematics resources else it is set to default value")
	}
	RepoURL = os.Getenv("SCHEMATICS_REPO_URL")
	if RepoURL == "" {
		fmt.Println("[INFO] Set the environment variable SCHEMATICS_REPO_URL for testing schematics resources else tests will fail if this is not set correctly")
	}
	RepoBranch = os.Getenv("SCHEMATICS_REPO_BRANCH")
	if RepoBranch == "" {
		fmt.Println("[INFO] Set the environment variable SCHEMATICS_REPO_BRANCH for testing schematics resources else tests will fail if this is not set correctly")
	}
	// Added for resource image testing
	Image_cos_url = os.Getenv("IMAGE_COS_URL")
	if Image_cos_url == "" {
		Image_cos_url = "cos://us-south/cosbucket-vpc-image-gen2/rhel-guest-image-7.0-20140930.0.x86_64.qcow2"
		fmt.Println("[WARN] Set the environment variable IMAGE_COS_URL with a VALID COS Image SQL URL for testing ibm_is_image resources on staging/test")
	}

	// Added for resource image testing
	Image_cos_url_encrypted = os.Getenv("IMAGE_COS_URL_ENCRYPTED")
	if Image_cos_url_encrypted == "" {
		Image_cos_url_encrypted = "cos://us-south/cosbucket-vpc-image-gen2/rhel-guest-image-7.0-encrypted.qcow2"
		fmt.Println("[WARN] Set the environment variable IMAGE_COS_URL_ENCRYPTED with a VALID COS Image SQL URL for testing ibm_is_image resources on staging/test")
	}
	Image_operating_system = os.Getenv("IMAGE_OPERATING_SYSTEM")
	if Image_operating_system == "" {
		Image_operating_system = "red-7-amd64"
		fmt.Println("[WARN] Set the environment variable IMAGE_OPERATING_SYSTEM with a VALID Operating system for testing ibm_is_image resources on staging/test")
	}

	IsImageName = os.Getenv("IS_IMAGE_NAME")
	if IsImageName == "" {
		//IsImageName = "ibm-ubuntu-18-04-2-minimal-amd64-1" // for classic infrastructure
		IsImageName = "ibm-ubuntu-18-04-1-minimal-amd64-2" // for next gen infrastructure
		fmt.Println("[INFO] Set the environment variable IS_IMAGE_NAME for testing data source ibm_is_image else it is set to default value `ibm-ubuntu-18-04-1-minimal-amd64-2`")
	}
	IsImageEncryptedDataKey = os.Getenv("IS_IMAGE_ENCRYPTED_DATA_KEY")
	if IsImageEncryptedDataKey == "" {
		IsImageEncryptedDataKey = "eyJjaXBoZXJ0ZXh0IjoidElsZnRjUXB5L0krSGJsMlVIK2ZxZ1FGK1diR3loV1dPRFk9IiwiaXYiOiJ3SlhSVklsSHUzMzFqUEY0IiwidmVyc2lvbiI6IjQuMC4wIiwiaGFuZGxlIjoiZjM2YTA2NGUtY2E2My00NmU0LThlNjAtYmJiMzEyNTY5YzM1In0="
		fmt.Println("[INFO] Set the environment variable IS_IMAGE_ENCRYPTED_DATA_KEY for testing resource ibm_is_image else it is set to default value")
	}
	IsImageEncryptionKey = os.Getenv("IS_IMAGE_ENCRYPTION_KEY")
	if IsImageEncryptionKey == "" {
		IsImageEncryptionKey = "crn:v1:bluemix:public:kms:us-south:a/52b2e14f385aca5da781baa1b9c28e53:21d9f13d-5895-49a1-9e80-b4aff69dfc1f:key:f36a064e-ca63-46e4-8e60-bbb312569c35"
		fmt.Println("[INFO] Set the environment variable IS_IMAGE_ENCRYPTION_KEY for testing resource ibm_is_image else it is set to default value")
	}

	functionNamespace = os.Getenv("IBM_FUNCTION_NAMESPACE")
	if functionNamespace == "" {
		fmt.Println("[INFO] Set the environment variable IBM_FUNCTION_NAMESPACE for testing ibm_function_package, ibm_function_action, ibm_function_rule, ibm_function_trigger resource else  tests will fail if this is not set correctly")
	}

	HpcsInstanceID = os.Getenv("HPCS_INSTANCE_ID")
	if HpcsInstanceID == "" {
		HpcsInstanceID = "5af62d5d-5d90-4b84-bbcd-90d2123ae6c8"
		fmt.Println("[INFO] Set the environment variable HPCS_INSTANCE_ID for testing data_source_ibm_kms_key_test else it is set to default value")
	}

	SecretsManagerInstanceID = os.Getenv("SECRETS_MANAGER_INSTANCE_ID")
	if SecretsManagerInstanceID == "" {
		// SecretsManagerInstanceID = "5af62d5d-5d90-4b84-bbcd-90d2123ae6c8"
		fmt.Println("[INFO] Set the environment variable SECRETS_MANAGER_INSTANCE_ID for testing data_source_ibm_secrets_manager_secrets_test else tests will fail if this is not set correctly")
	}

	SecretsManagerSecretType = os.Getenv("SECRETS_MANAGER_SECRET_TYPE")
	if SecretsManagerSecretType == "" {
		SecretsManagerSecretType = "username_password"
		fmt.Println("[INFO] Set the environment variable SECRETS_MANAGER_SECRET_TYPE for testing data_source_ibm_secrets_manager_secrets_test, else it is set to default value. For data_source_ibm_secrets_manager_secret_test, tests will fail if this is not set correctly")
	}

	SecretsManagerSecretID = os.Getenv("SECRETS_MANAGER_SECRET_ID")
	if SecretsManagerSecretID == "" {
		// SecretsManagerSecretID = "644f4a69-0d17-198f-3b58-23f2746c706d"
		fmt.Println("[WARN] Set the environment variable SECRETS_MANAGER_SECRET_ID for testing data_source_ibm_secrets_manager_secret_test else tests will fail if this is not set correctly")
	}

	Tg_cross_network_account_id = os.Getenv("IBM_TG_CROSS_ACCOUNT_ID")
	if Tg_cross_network_account_id == "" {
		fmt.Println("[INFO] Set the environment variable IBM_TG_CROSS_ACCOUNT_ID for testing ibm_tg_connection resource else  tests will fail if this is not set correctly")
	}
	Tg_cross_network_id = os.Getenv("IBM_TG_CROSS_NETWORK_ID")
	if Tg_cross_network_id == "" {
		fmt.Println("[INFO] Set the environment variable IBM_TG_CROSS_NETWORK_ID for testing ibm_tg_connection resource else  tests will fail if this is not set correctly")
	}
	Account_to_be_imported = os.Getenv("ACCOUNT_TO_BE_IMPORTED")
	if Account_to_be_imported == "" {
		fmt.Println("[INFO] Set the environment variable ACCOUNT_TO_BE_IMPORTED for testing import enterprise account resource else  tests will fail if this is not set correctly")
	}
	HpcsAdmin1 = os.Getenv("IBM_HPCS_ADMIN1")
	if HpcsAdmin1 == "" {
		fmt.Println("[WARN] Set the environment variable IBM_HPCS_ADMIN1 with a VALID HPCS Admin Key1 Path")
	}
	HpcsToken1 = os.Getenv("IBM_HPCS_TOKEN1")
	if HpcsToken1 == "" {
		fmt.Println("[WARN] Set the environment variable IBM_HPCS_TOKEN1 with a VALID token for HPCS Admin Key1")
	}
	HpcsAdmin2 = os.Getenv("IBM_HPCS_ADMIN2")
	if HpcsAdmin2 == "" {
		fmt.Println("[WARN] Set the environment variable IBM_HPCS_ADMIN2 with a VALID HPCS Admin Key2 Path")
	}
	RealmName = os.Getenv("IBM_IAM_REALM_NAME")
	if RealmName == "" {
		fmt.Println("[WARN] Set the environment variable IBM_IAM_REALM_NAME with a VALID realm name for iam trusted profile claim rule")
	}

	IksSa = os.Getenv("IBM_IAM_IKS_SA")
	if IksSa == "" {
		fmt.Println("[WARN] Set the environment variable IBM_IAM_IKS_SA with a VALID realm name for iam trusted profile link")
	}

	HpcsToken2 = os.Getenv("IBM_HPCS_TOKEN2")
	if HpcsToken2 == "" {
		fmt.Println("[WARN] Set the environment variable IBM_HPCS_TOKEN2 with a VALID token for HPCS Admin Key2")
	}

	Scc_gov_account_id = os.Getenv("SCC_GOVERNANCE_ACCOUNT_ID")
	if Scc_gov_account_id == "" {
		fmt.Println("[WARN] Set the environment variable SCC_GOVERNANCE_ACCOUNT_ID with a VALID account name")
	}

	Scc_resource_group_id = os.Getenv("IBM_SCC_RESOURCE_GROUP")
	if Scc_resource_group_id == "" {
		fmt.Println("[WARN] Set the environment variable IBM_SCC_RESOURCE_GROUP with a VALID resource group id")
	}

	Scc_si_account = os.Getenv("SCC_SI_ACCOUNT")
	if Scc_si_account == "" {
		fmt.Println("[INFO] Set the environment variable SCC_SI_ACCOUNT for testing SCC SI resources resource else  tests will fail if this is not set correctly")
	}

	Scc_posture_scope_id = os.Getenv("SCC_POSTURE_SCOPE_ID")
	if Scc_posture_scope_id == "" {
		fmt.Println("[INFO] Set the environment variable SCC_POSTURE_SCOPE_ID for testing SCC Posture resources or datasource resource else  tests will fail if this is not set correctly")
	}

	Scc_posture_scan_id = os.Getenv("SCC_POSTURE_SCAN_ID")
	if Scc_posture_scan_id == "" {
		fmt.Println("[INFO] Set the environment variable SCC_POSTURE_SCAN_ID for testing SCC Posture resource or datasource else  tests will fail if this is not set correctly")
	}

	Scc_posture_profile_id = os.Getenv("SCC_POSTURE_PROFILE_ID")
	if Scc_posture_profile_id == "" {
		fmt.Println("[INFO] Set the environment variable SCC_POSTURE_PROFILE_ID for testing SCC Posture resource or datasource else  tests will fail if this is not set correctly")
	}
	Scc_posture_group_profile_id = os.Getenv("SCC_POSTURE_GROUP_PROFILE_ID")
	if Scc_posture_group_profile_id == "" {
		fmt.Println("[INFO] Set the environment variable SCC_POSTURE_GROUP_PROFILE_ID for testing SCC Posture resource or datasource else  tests will fail if this is not set correctly")
	}

	Scc_posture_correlation_id = os.Getenv("SCC_POSTURE_CORRELATION_ID")
	if Scc_posture_correlation_id == "" {
		fmt.Println("[INFO] Set the environment variable SCC_POSTURE_CORRELATION_ID for testing SCC Posture resource or datasource else  tests will fail if this is not set correctly")
	}

	Scc_posture_report_setting_id = os.Getenv("SCC_POSTURE_REPORT_SETTING_ID")
	if Scc_posture_report_setting_id == "" {
		fmt.Println("[INFO] Set the environment variable SCC_POSTURE_REPORT_SETTING_ID for testing SCC Posture resource or datasource else  tests will fail if this is not set correctly")
	}

	Scc_posture_profile_id_scansummary = os.Getenv("SCC_POSTURE_PROFILE_ID_SCANSUMMARY")
	if Scc_posture_profile_id_scansummary == "" {
		fmt.Println("[INFO] Set the environment variable SCC_POSTURE_PROFILE_ID_SCANSUMMARY for testing SCC Posture resource or datasource else  tests will fail if this is not set correctly")
	}

	Scc_posture_scan_id_scansummary = os.Getenv("SCC_POSTURE_SCAN_ID_SCANSUMMARY")
	if Scc_posture_scan_id_scansummary == "" {
		fmt.Println("[INFO] Set the environment variable SCC_POSTURE_SCAN_ID_SCANSUMMARY for testing SCC Posture resource or datasource else  tests will fail if this is not set correctly")
	}

	Scc_posture_credential_id_scope = os.Getenv("SCC_POSTURE_CREDENTIAL_ID_SCOPE")
	if Scc_posture_credential_id_scope == "" {
		fmt.Println("[INFO] Set the environment variable SCC_POSTURE_CREDENTIAL_ID_SCOPE for testing SCC Posture resource or datasource else  tests will fail if this is not set correctly")
	}

	Scc_posture_credential_id_scope_update = os.Getenv("SCC_POSTURE_CREDENTIAL_ID_SCOPE_UPDATE")
	if Scc_posture_credential_id_scope_update == "" {
		fmt.Println("[INFO] Set the environment variable SCC_POSTURE_CREDENTIAL_ID_SCOPE_UPDATE for testing SCC Posture resource or datasource else  tests will fail if this is not set correctly")
	}

	Scc_posture_collector_id_scope = []string{os.Getenv("SCC_POSTURE_COLLECTOR_ID_SCOPE")}
	if os.Getenv("SCC_POSTURE_COLLECTOR_ID_SCOPE") == "" {
		fmt.Println("[INFO] Set the environment variable SCC_POSTURE_COLLECTOR_ID_SCOPE for testing SCC Posture resource or datasource else  tests will fail if this is not set correctly")
	}

	Scc_posture_collector_id_scope_update = []string{os.Getenv("SCC_POSTURE_COLLECTOR_ID_SCOPE_UPDATE")}
	if os.Getenv("SCC_POSTURE_COLLECTOR_ID_SCOPE_UPDATE") == "" {
		fmt.Println("[INFO] Set the environment variable SCC_POSTURE_COLLECTOR_ID_SCOPE_UPDATE for testing SCC Posture resource or datasource else  tests will fail if this is not set correctly")
	}

	CloudShellAccountID = os.Getenv("IBM_CLOUD_SHELL_ACCOUNT_ID")
	if CloudShellAccountID == "" {
		fmt.Println("[INFO] Set the environment variable IBM_CLOUD_SHELL_ACCOUNT_ID for ibm-cloud-shell resource or datasource else tests will fail if this is not set correctly")
	}

	IksClusterVpcID = os.Getenv("IBM_CLUSTER_VPC_ID")
	if IksClusterVpcID == "" {
		fmt.Println("[WARN] Set the environment variable IBM_CLUSTER_VPC_ID for testing ibm_container_vpc_alb_create resources, ibm_container_vpc_alb_create tests will fail if this is not set")
	}

	IksClusterSubnetID = os.Getenv("IBM_CLUSTER_VPC_SUBNET_ID")
	if IksClusterSubnetID == "" {
		fmt.Println("[WARN] Set the environment variable IBM_CLUSTER_VPC_SUBNET_ID for testing ibm_container_vpc_alb_create resources, ibm_container_vpc_alb_creates tests will fail if this is not set")
	}

	IksClusterResourceGroupID = os.Getenv("IBM_CLUSTER_VPC_RESOURCE_GROUP_ID")
	if IksClusterResourceGroupID == "" {
		fmt.Println("[WARN] Set the environment variable IBM_CLUSTER_VPC_RESOURCE_GROUP_ID for testing ibm_container_vpc_alb_create resources, ibm_container_vpc_alb_creates tests will fail if this is not set")
	}

	ClusterName = os.Getenv("IBM_CONTAINER_CLUSTER_NAME")
	if ClusterName == "" {
		fmt.Println("[INFO] Set the environment variable IBM_CONTAINER_CLUSTER_NAME for ibm_container_nlb_dns resource or datasource else tests will fail if this is not set correctly")
	}

<<<<<<< HEAD
	Satellite_location_id = os.Getenv("SATELLITE_LOCATION_ID")
	if Satellite_location_id == "" {
		fmt.Println("[INFO] Set the environment variable SATELLITE_LOCATION_ID for ibm_cos_bucket satellite location resource or datasource else tests will fail if this is not set correctly")
	}

	Satellite_Resource_instance_id = os.Getenv("SATELLITE_RESOURCE_INSTANCE_ID")
	if Satellite_Resource_instance_id == "" {
		fmt.Println("[INFO] Set the environment variable SATELLITE_RESOURCE_INSTANCE_ID for ibm_cos_bucket satellite location resource or datasource else tests will fail if this is not set correctly")
	}
=======
	HostPoolID = os.Getenv("IBM_CONTAINER_DEDICATEDHOST_POOL_ID")
	if HostPoolID == "" {
		fmt.Println("[INFO] Set the environment variable IBM_CONTAINER_DEDICATEDHOST_POOL_ID for ibm_container_vpc_cluster resource to test dedicated host functionality")
	}

	KmsInstanceID = os.Getenv("IBM_KMS_INSTANCE_ID")
	if KmsInstanceID == "" {
		fmt.Println("[INFO] Set the environment variable IBM_KMS_INSTANCE_ID for ibm_container_vpc_cluster resource or datasource else tests will fail if this is not set correctly")
	}

	CrkID = os.Getenv("IBM_CRK_ID")
	if CrkID == "" {
		fmt.Println("[INFO] Set the environment variable IBM_CRK_ID for ibm_container_vpc_cluster resource or datasource else tests will fail if this is not set correctly")
	}

	IksClusterID = os.Getenv("IBM_CLUSTER_ID")
	if IksClusterID == "" {
		fmt.Println("[INFO] Set the environment variable IBM_CLUSTER_ID for ibm_container_vpc_worker_pool resource or datasource else tests will fail if this is not set correctly")
	}

>>>>>>> fc3c5804
}

var TestAccProviders map[string]*schema.Provider
var TestAccProvider *schema.Provider

func init() {
	TestAccProvider = provider.Provider()
	TestAccProviders = map[string]*schema.Provider{
		"ibm": TestAccProvider,
	}
}

func TestProvider(t *testing.T) {
	if err := provider.Provider().InternalValidate(); err != nil {
		t.Fatalf("err: %s", err)
	}
}

func TestProvider_impl(t *testing.T) {
	var _ *schema.Provider = provider.Provider()
}

func TestAccPreCheck(t *testing.T) {
	if v := os.Getenv("IC_API_KEY"); v == "" {
		t.Fatal("IC_API_KEY must be set for acceptance tests")
	}
	if v := os.Getenv("IAAS_CLASSIC_API_KEY"); v == "" {
		t.Fatal("IAAS_CLASSIC_API_KEY must be set for acceptance tests")
	}
	if v := os.Getenv("IAAS_CLASSIC_USERNAME"); v == "" {
		t.Fatal("IAAS_CLASSIC_USERNAME must be set for acceptance tests")
	}
}

func TestAccPreCheckEnterprise(t *testing.T) {
	if v := os.Getenv("IC_API_KEY"); v == "" {
		t.Fatal("IC_API_KEY must be set for acceptance tests")
	}

}

func TestAccPreCheckEnterpriseAccountImport(t *testing.T) {
	if v := os.Getenv("IC_API_KEY"); v == "" {
		t.Fatal("IC_API_KEY must be set for acceptance tests")
	}
	if Account_to_be_imported == "" {
		t.Fatal("ACCOUNT_TO_BE_IMPORTED must be set for acceptance tests")
	}

}
func TestAccPreCheckCis(t *testing.T) {
	TestAccPreCheck(t)
	if CisInstance == "" {
		t.Fatal("IBM_CIS_INSTANCE must be set for acceptance tests")
	}
	if CisResourceGroup == "" {
		t.Fatal("IBM_CIS_RESOURCE_GROUP must be set for acceptance tests")
	}
	if CisDomainStatic == "" {
		t.Fatal("IBM_CIS_DOMAIN_STATIC must be set for acceptance tests")
	}
	if CisDomainTest == "" {
		t.Fatal("IBM_CIS_DOMAIN_TEST must be set for acceptance tests")
	}
}

func TestAccPreCheckCloudShell(t *testing.T) {
	TestAccPreCheck(t)
	if CloudShellAccountID == "" {
		t.Fatal("IBM_CLOUD_SHELL_ACCOUNT_ID must be set for acceptance tests")
	}
}

func TestAccPreCheckHPCS(t *testing.T) {
	TestAccPreCheck(t)
	if HpcsAdmin1 == "" {
		t.Fatal("IBM_HPCS_ADMIN1 must be set for acceptance tests")
	}
	if HpcsToken1 == "" {
		t.Fatal("IBM_HPCS_TOKEN1 must be set for acceptance tests")
	}
	if HpcsAdmin2 == "" {
		t.Fatal("IBM_HPCS_ADMIN2 must be set for acceptance tests")
	}
	if HpcsToken2 == "" {
		t.Fatal("IBM_HPCS_TOKEN2 must be set for acceptance tests")
	}
}
func TestAccPreCheckIAMTrustedProfile(t *testing.T) {
	TestAccPreCheck(t)
	if RealmName == "" {
		t.Fatal("IBM_IAM_REALM_NAME must be set for acceptance tests")
	}
	if IksSa == "" {
		t.Fatal("IBM_IAM_IKS_SA must be set for acceptance tests")
	}
}

func TestAccPreCheckCOS(t *testing.T) {
	TestAccPreCheck(t)
	if CosCRN == "" {
		t.Fatal("IBM_COS_CRN must be set for acceptance tests")
	}
}

func TestAccPreCheckImage(t *testing.T) {
	TestAccPreCheck(t)
	if Image_cos_url == "" {
		t.Fatal("IMAGE_COS_URL must be set for acceptance tests")
	}
	if Image_operating_system == "" {
		t.Fatal("IMAGE_OPERATING_SYSTEM must be set for acceptance tests")
	}
}
func TestAccPreCheckEncryptedImage(t *testing.T) {
	TestAccPreCheck(t)
	if Image_cos_url_encrypted == "" {
		t.Fatal("IMAGE_COS_URL_ENCRYPTED must be set for acceptance tests")
	}
	if Image_operating_system == "" {
		t.Fatal("IMAGE_OPERATING_SYSTEM must be set for acceptance tests")
	}
	if IsImageEncryptedDataKey == "" {
		t.Fatal("IS_IMAGE_ENCRYPTED_DATA_KEY must be set for acceptance tests")
	}
	if IsImageEncryptionKey == "" {
		t.Fatal("IS_IMAGE_ENCRYPTION_KEY must be set for acceptance tests")
	}
}<|MERGE_RESOLUTION|>--- conflicted
+++ resolved
@@ -167,14 +167,12 @@
 //ROKS Cluster
 var ClusterName string
 
-<<<<<<< HEAD
 // Satellite instance
 var Satellite_location_id string
 var Satellite_Resource_instance_id string
-=======
+
 //Dedicated host
 var HostPoolID string
->>>>>>> fc3c5804
 
 func init() {
 	testlogger := os.Getenv("TF_LOG")
@@ -904,7 +902,6 @@
 		fmt.Println("[INFO] Set the environment variable IBM_CONTAINER_CLUSTER_NAME for ibm_container_nlb_dns resource or datasource else tests will fail if this is not set correctly")
 	}
 
-<<<<<<< HEAD
 	Satellite_location_id = os.Getenv("SATELLITE_LOCATION_ID")
 	if Satellite_location_id == "" {
 		fmt.Println("[INFO] Set the environment variable SATELLITE_LOCATION_ID for ibm_cos_bucket satellite location resource or datasource else tests will fail if this is not set correctly")
@@ -914,7 +911,7 @@
 	if Satellite_Resource_instance_id == "" {
 		fmt.Println("[INFO] Set the environment variable SATELLITE_RESOURCE_INSTANCE_ID for ibm_cos_bucket satellite location resource or datasource else tests will fail if this is not set correctly")
 	}
-=======
+  
 	HostPoolID = os.Getenv("IBM_CONTAINER_DEDICATEDHOST_POOL_ID")
 	if HostPoolID == "" {
 		fmt.Println("[INFO] Set the environment variable IBM_CONTAINER_DEDICATEDHOST_POOL_ID for ibm_container_vpc_cluster resource to test dedicated host functionality")
@@ -935,7 +932,6 @@
 		fmt.Println("[INFO] Set the environment variable IBM_CLUSTER_ID for ibm_container_vpc_worker_pool resource or datasource else tests will fail if this is not set correctly")
 	}
 
->>>>>>> fc3c5804
 }
 
 var TestAccProviders map[string]*schema.Provider
