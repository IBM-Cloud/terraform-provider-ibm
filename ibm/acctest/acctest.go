// Copyright IBM Corp. 2017, 2021 All Rights Reserved.
// Licensed under the Mozilla Public License v2.0

package acctest

import (
	"context"
	"fmt"
	"os"
	"strconv"
	"strings"
	"sync"
	"testing"

	"github.com/hashicorp/terraform-plugin-sdk/v2/helper/schema"
	terraformsdk "github.com/hashicorp/terraform-plugin-sdk/v2/terraform"

	"github.com/IBM-Cloud/terraform-provider-ibm/ibm/provider"
)

const (
	ProviderName          = "ibm"
	ProviderNameAlternate = "ibmalternate"
)

var (
	AppIDTenantID                   string
	AppIDTestUserEmail              string
	BackupPolicyJobID               string
	BackupPolicyID                  string
	CfOrganization                  string
	CfSpace                         string
	CisDomainStatic                 string
	CisDomainTest                   string
	CisInstance                     string
	CisResourceGroup                string
	CloudShellAccountID             string
	CosCRN                          string
	BucketCRN                       string
	BucketName                      string
	CosName                         string
	Ibmid1                          string
	Ibmid2                          string
	IAMUser                         string
	IAMAccountId                    string
	IAMServiceId                    string
	IAMTrustedProfileID             string
	Datacenter                      string
	MachineType                     string
	trustedMachineType              string
	PublicVlanID                    string
	PrivateVlanID                   string
	PrivateSubnetID                 string
	PublicSubnetID                  string
	SubnetID                        string
	LbaasDatacenter                 string
	LbaasSubnetId                   string
	LbListerenerCertificateInstance string
	IpsecDatacenter                 string
	Customersubnetid                string
	Customerpeerip                  string
	DedicatedHostName               string
	DedicatedHostID                 string
	KubeVersion                     string
	KubeUpdateVersion               string
	Zone                            string
	ZonePrivateVlan                 string
	ZonePublicVlan                  string
	ZoneUpdatePrivateVlan           string
	ZoneUpdatePublicVlan            string
	WorkerPoolSecondaryStorage      string
	CsRegion                        string
	ExtendedHardwareTesting         bool
	err                             error
	placementGroupName              string
	CertCRN                         string
	UpdatedCertCRN                  string
	SecretCRN                       string
	SecretCRN2                      string
	EnterpriseCRN                   string
	InstanceCRN                     string
	SecretGroupID                   string
	RegionName                      string
	ISZoneName                      string
	ISZoneName2                     string
	ISZoneName3                     string
	IsResourceGroupID               string
	ISCIDR                          string
	ISCIDR2                         string
	ISPublicSSHKeyFilePath          string
	ISPrivateSSHKeyFilePath         string
	ISAddressPrefixCIDR             string
	InstanceName                    string
	InstanceProfileName             string
	InstanceProfileNameUpdate       string
	IsBareMetalServerProfileName    string
	IsBareMetalServerImage          string
	DNSInstanceCRN                  string
	DNSZoneID                       string
	DNSInstanceCRN1                 string
	DNSZoneID1                      string
	DedicatedHostProfileName        string
	DedicatedHostGroupID            string
	InstanceDiskProfileName         string
	DedicatedHostGroupFamily        string
	DedicatedHostGroupClass         string
	ShareProfileName                string
	VNIId                           string
	VolumeProfileName               string
	VSIUnattachedBootVolumeID       string
	VSIDataVolumeID                 string
	ISRouteDestination              string
	ISRouteNextHop                  string
	ISSnapshotCRN                   string
	WorkspaceID                     string
	TemplateID                      string
	ActionID                        string
	JobID                           string
	RepoURL                         string
	RepoBranch                      string
	imageName                       string
	functionNamespace               string
	HpcsInstanceID                  string
)

// Secrets Manager
var (
	SecretsManagerInstanceID                                     string
	SecretsManagerInstanceRegion                                 string
	SecretsManagerENInstanceCrn                                  string
	SecretsManagerIamCredentialsConfigurationApiKey              string
	SecretsManagerIamCredentialsSecretServiceId                  string
	SecretsManagerIamCredentialsSecretServiceAccessGroup         string
	SecretsManagerPublicCertificateLetsEncryptEnvironment        string
	SecretsManagerPublicCertificateLetsEncryptPrivateKey         string
	SecretsManagerPublicCertificateCisCrn                        string
	SecretsManagerPublicCertificateClassicInfrastructureUsername string
	SecretsManagerPublicCertificateClassicInfrastructurePassword string
	SecretsManagerPublicCertificateCommonName                    string
	SecretsManagerValidateManualDnsCisZoneId                     string
	SecretsManagerImportedCertificatePathToCertificate           string
	SecretsManagerSecretType                                     string
	SecretsManagerSecretID                                       string
)

var (
	HpcsAdmin1                string
	HpcsToken1                string
	HpcsAdmin2                string
	HpcsToken2                string
	HpcsRootKeyCrn            string
	RealmName                 string
	IksSa                     string
	IksClusterID              string
	IksClusterVpcID           string
	IksClusterSubnetID        string
	IksClusterResourceGroupID string
	IcdDbDeploymentId         string
	IcdDbBackupId             string
	IcdDbTaskId               string
	KmsInstanceID             string
	CrkID                     string
	KmsAccountID              string
	BaasEncryptionkeyCRN      string
)

// for snapshot encryption
var (
	IsKMSInstanceId string
	IsKMSKeyName    string
)

// For Power Colo

var (
	Pi_image                        string
	Pi_sap_image                    string
	Pi_image_bucket_name            string
	Pi_image_bucket_file_name       string
	Pi_image_bucket_access_key      string
	Pi_image_bucket_secret_key      string
	Pi_image_bucket_region          string
	Pi_key_name                     string
	Pi_volume_name                  string
	Pi_volume_id                    string
	Pi_replication_volume_name      string
	Pi_volume_onboarding_source_crn string
	Pi_auxiliary_volume_name        string
	Pi_volume_group_name            string
	Pi_volume_group_id              string
	Pi_volume_onboarding_id         string
	Pi_network_name                 string
	Pi_cloud_instance_id            string
	Pi_instance_name                string
	Pi_dhcp_id                      string
	PiCloudConnectionName           string
	PiSAPProfileID                  string
	Pi_placement_group_name         string
	Pi_spp_placement_group_id       string
	PiStoragePool                   string
	PiStorageType                   string
	Pi_shared_processor_pool_id     string
)

var (
	Pi_capture_storage_image_path       string
	Pi_capture_cloud_storage_access_key string
	Pi_capture_cloud_storage_secret_key string
)

var ISDelegegatedVPC string

// For Image

var (
	IsImageName             string
	IsImage                 string
	IsImageEncryptedDataKey string
	IsImageEncryptionKey    string
	IsWinImage              string
	IsCosBucketName         string
	IsCosBucketCRN          string
	Image_cos_url           string
	Image_cos_url_encrypted string
	Image_operating_system  string
)

// Transit Gateway Power Virtual Server
var Tg_power_vs_network_id string

// Transit Gateway cross account
var (
	Tg_cross_network_account_id      string
	Tg_cross_network_account_api_key string
	Tg_cross_network_id              string
)

// Enterprise Management
var Account_to_be_imported string

// Billing Snapshot Configuration
var Cos_bucket string
var Cos_location string
var Cos_bucket_update string
var Cos_location_update string
var Cos_reports_folder string
var Snapshot_date_from string
var Snapshot_date_to string
var Snapshot_month string

// Secuity and Complinace Center
var (
	SccApiEndpoint            string
	SccProviderTypeAttributes string
	SccReportID               string
	SccInstanceID             string
)

// ROKS Cluster
var ClusterName string

// Satellite instance
var (
	Satellite_location_id          string
	Satellite_Resource_instance_id string
)

// Dedicated host
var HostPoolID string

// Continuous Delivery
var (
	CdResourceGroupName              string
	CdAppConfigInstanceName          string
	CdKeyProtectInstanceName         string
	CdSecretsManagerInstanceName     string
	CdSlackChannelName               string
	CdSlackTeamName                  string
	CdSlackWebhook                   string
	CdJiraProjectKey                 string
	CdJiraApiUrl                     string
	CdJiraUsername                   string
	CdJiraApiToken                   string
	CdSaucelabsAccessKey             string
	CdSaucelabsUsername              string
	CdBitbucketRepoUrl               string
	CdGithubConsolidatedRepoUrl      string
	CdGitlabRepoUrl                  string
	CdHostedGitRepoUrl               string
	CdEventNotificationsInstanceName string
)

// VPN Server
var (
	ISCertificateCrn string
	ISClientCaCrn    string
)

// COS Replication Bucket
var IBM_AccountID_REPL string

// Atracker
var (
	IesApiKey    string
	IngestionKey string
	COSApiKey    string
)

// For Code Engine
var (
	CeResourceGroupID   string
	CeProjectId         string
	CeServiceInstanceID string
	CeResourceKeyID     string
)

// Satellite tests
var (
	SatelliteSSHPubKey string
)

// for IAM Identity
var IamIdentityAssignmentTargetAccountId string

// Projects
var ProjectsConfigApiKey string

func init() {
	testlogger := os.Getenv("TF_LOG")
	if testlogger != "" {
		os.Setenv("IBMCLOUD_BLUEMIX_GO_TRACE", "true")
	}

	IamIdentityAssignmentTargetAccountId = os.Getenv("IAM_IDENTITY_ASSIGNMENT_TARGET_ACCOUNT")

	ProjectsConfigApiKey = os.Getenv("IBM_PROJECTS_CONFIG_APIKEY")
	if ProjectsConfigApiKey == "" {
		fmt.Println("[WARN] Set the environment variable IBM_PROJECTS_CONFIG_APIKEY for testing IBM Projects Config resources, the tests will fail if this is not set")
	}

	AppIDTenantID = os.Getenv("IBM_APPID_TENANT_ID")
	if AppIDTenantID == "" {
		fmt.Println("[WARN] Set the environment variable IBM_APPID_TENANT_ID for testing AppID resources, AppID tests will fail if this is not set")
	}

	AppIDTestUserEmail = os.Getenv("IBM_APPID_TEST_USER_EMAIL")
	if AppIDTestUserEmail == "" {
		fmt.Println("[WARN] Set the environment variable IBM_APPID_TEST_USER_EMAIL for testing AppID user resources, the tests will fail if this is not set")
	}

	CfOrganization = os.Getenv("IBM_ORG")
	if CfOrganization == "" {
		fmt.Println("[WARN] Set the environment variable IBM_ORG for testing ibm_org  resource Some tests for that resource will fail if this is not set correctly")
	}
	CfSpace = os.Getenv("IBM_SPACE")
	if CfSpace == "" {
		fmt.Println("[WARN] Set the environment variable IBM_SPACE for testing ibm_space  resource Some tests for that resource will fail if this is not set correctly")
	}
	Ibmid1 = os.Getenv("IBM_ID1")
	if Ibmid1 == "" {
		fmt.Println("[WARN] Set the environment variable IBM_ID1 for testing ibm_space resource Some tests for that resource will fail if this is not set correctly")
	}

	Ibmid2 = os.Getenv("IBM_ID2")
	if Ibmid2 == "" {
		fmt.Println("[WARN] Set the environment variable IBM_ID2 for testing ibm_space resource Some tests for that resource will fail if this is not set correctly")
	}

	IAMUser = os.Getenv("IBM_IAMUSER")
	if IAMUser == "" {
		fmt.Println("[WARN] Set the environment variable IBM_IAMUSER for testing ibm_iam_user_policy resource Some tests for that resource will fail if this is not set correctly")
	}

	IAMAccountId = os.Getenv("IBM_IAMACCOUNTID")
	if IAMAccountId == "" {
		fmt.Println("[WARN] Set the environment variable IBM_IAMACCOUNTID for testing ibm_iam_trusted_profile resource Some tests for that resource will fail if this is not set correctly")
	}

	IAMServiceId = os.Getenv("IBM_IAM_SERVICE_ID")
	if IAMAccountId == "" {
		fmt.Println("[WARN] Set the environment variable IBM_IAM_SERVICE_ID for testing ibm_iam_trusted_profile_identity resource Some tests for that resource will fail if this is not set correctly")
	}

	IAMTrustedProfileID = os.Getenv("IBM_IAM_TRUSTED_PROFILE_ID")
	if IAMTrustedProfileID == "" {
		fmt.Println("[WARN] Set the environment variable IBM_IAM_TRUSTED_PROFILE_ID for testing ibm_iam_trusted_profile_identity resource Some tests for that resource will fail if this is not set correctly")
	}

	Datacenter = os.Getenv("IBM_DATACENTER")
	if Datacenter == "" {
		Datacenter = "par01"
		fmt.Println("[WARN] Set the environment variable IBM_DATACENTER for testing ibm_container_cluster resource else it is set to default value 'par01'")
	}
	MachineType = os.Getenv("IBM_MACHINE_TYPE")
	if MachineType == "" {
		MachineType = "b3c.4x16"
		fmt.Println("[WARN] Set the environment variable IBM_MACHINE_TYPE for testing ibm_container_cluster resource else it is set to default value 'b3c.4x16'")
	}

	CertCRN = os.Getenv("IBM_CERT_CRN")
	if CertCRN == "" {
		CertCRN = "crn:v1:bluemix:public:cloudcerts:us-south:a/52b2e14f385aca5da781baa1b9c28e53:6efac0c2-b955-49ca-939d-d7bc0cb8132f:certificate:e786b0ea2af8b5435603803ec2ff8118"
		fmt.Println("[WARN] Set the environment variable IBM_CERT_CRN for testing ibm_container_alb_cert or ibm_container_ingress_secret_tls resource else it is set to default value")
	}

	UpdatedCertCRN = os.Getenv("IBM_UPDATE_CERT_CRN")
	if UpdatedCertCRN == "" {
		UpdatedCertCRN = "crn:v1:bluemix:public:cloudcerts:eu-de:a/e9021a4d06e9b108b4a221a3cec47e3d:77e527aa-65b2-4cb3-969b-7e8714174346:certificate:1bf3d0c2b7764402dde25744218e6cba"
		fmt.Println("[WARN] Set the environment variable IBM_UPDATE_CERT_CRN for testing ibm_container_alb_cert or ibm_container_ingress_secret_tls resource else it is set to default value")
	}

	SecretCRN = os.Getenv("IBM_SECRET_CRN")
	if SecretCRN == "" {
		SecretCRN = "crn:v1:bluemix:public:secrets-manager:us-south:a/52b2e14f385aca5da781baa1b9c28e53:6efac0c2-b955-49ca-939d-d7bc0cb8132f:secret:e786b0ea2af8b5435603803ec2ff8118"
		fmt.Println("[WARN] Set the environment variable IBM_SECRET_CRN for testing ibm_container_ingress_secret_opaque resource else it is set to default value")
	}

	SecretCRN2 = os.Getenv("IBM_SECRET_CRN_2")
	if SecretCRN2 == "" {
		SecretCRN2 = "crn:v1:bluemix:public:secrets-manager:eu-de:a/e9021a4d06e9b108b4a221a3cec47e3d:77e527aa-65b2-4cb3-969b-7e8714174346:secret:1bf3d0c2b7764402dde25744218e6cba"
		fmt.Println("[WARN] Set the environment variable IBM_SECRET_CRN_2 for testing ibm_container_ingress_secret_opaque resource else it is set to default value")
	}

	InstanceCRN = os.Getenv("IBM_INGRESS_INSTANCE_CRN")
	if InstanceCRN == "" {
		fmt.Println("[WARN] Set the environment variable IBM_INGRESS_INSTANCE_CRN for testing ibm_container_ingress_instance resource. Some tests for that resource will fail if this is not set correctly")
	}

	SecretGroupID = os.Getenv("IBM_INGRESS_INSTANCE_SECRET_GROUP_ID")
	if SecretGroupID == "" {
		fmt.Println("[WARN] Set the environment variable IBM_INGRESS_INSTANCE_SECRET_GROUP_ID for testing ibm_container_ingress_instance resource. Some tests for that resource will fail if this is not set correctly")
	}

	CsRegion = os.Getenv("IBM_CONTAINER_REGION")
	if CsRegion == "" {
		CsRegion = "eu-de"
		fmt.Println("[WARN] Set the environment variable IBM_CONTAINER_REGION for testing ibm_container resources else it is set to default value 'eu-de'")
	}

	CisInstance = os.Getenv("IBM_CIS_INSTANCE")
	if CisInstance == "" {
		CisInstance = ""
		fmt.Println("[WARN] Set the environment variable IBM_CIS_INSTANCE with a VALID CIS Instance NAME for testing ibm_cis resources on staging/test")
	}
	CisDomainStatic = os.Getenv("IBM_CIS_DOMAIN_STATIC")
	if CisDomainStatic == "" {
		CisDomainStatic = ""
		fmt.Println("[WARN] Set the environment variable IBM_CIS_DOMAIN_STATIC with the Domain name registered with the CIS instance on test/staging. Domain must be predefined in CIS to avoid CIS billing costs due to domain delete/create")
	}

	CisDomainTest = os.Getenv("IBM_CIS_DOMAIN_TEST")
	if CisDomainTest == "" {
		CisDomainTest = ""
		fmt.Println("[WARN] Set the environment variable IBM_CIS_DOMAIN_TEST with a VALID Domain name for testing the one time create and delete of a domain in CIS. Note each create/delete will trigger a monthly billing instance. Only to be run in staging/test")
	}

	CisResourceGroup = os.Getenv("IBM_CIS_RESOURCE_GROUP")
	if CisResourceGroup == "" {
		CisResourceGroup = ""
		fmt.Println("[WARN] Set the environment variable IBM_CIS_RESOURCE_GROUP with the resource group for the CIS Instance ")
	}

	CosCRN = os.Getenv("IBM_COS_CRN")
	if CosCRN == "" {
		CosCRN = ""
		fmt.Println("[WARN] Set the environment variable IBM_COS_CRN with a VALID COS instance CRN for testing ibm_cos_* resources")
	}
	BucketCRN = os.Getenv("IBM_COS_Bucket_CRN")
	if BucketCRN == "" {
		BucketCRN = ""
		fmt.Println("[WARN] Set the environment variable IBM_COS_Bucket_CRN with a VALID BUCKET CRN for testing ibm_cos_bucket* resources")
	}
	BucketName = os.Getenv("IBM_COS_BUCKET_NAME")
	if BucketName == "" {
		BucketName = ""
		fmt.Println("[WARN] Set the environment variable IBM_COS_BUCKET_NAME with a VALID BUCKET Name for testing ibm_cos_bucket* resources")
	}

	CosName = os.Getenv("IBM_COS_NAME")
	if CosName == "" {
		CosName = ""
		fmt.Println("[WARN] Set the environment variable IBM_COS_NAME with a VALID COS instance name for testing resources with cos deps")
	}

	trustedMachineType = os.Getenv("IBM_TRUSTED_MACHINE_TYPE")
	if trustedMachineType == "" {
		trustedMachineType = "mb1c.16x64"
		fmt.Println("[WARN] Set the environment variable IBM_TRUSTED_MACHINE_TYPE for testing ibm_container_cluster resource else it is set to default value 'mb1c.16x64'")
	}

	ExtendedHardwareTesting, err = strconv.ParseBool(os.Getenv("IBM_BM_EXTENDED_HW_TESTING"))
	if err != nil {
		ExtendedHardwareTesting = false
		fmt.Println("[WARN] Set the environment variable IBM_BM_EXTENDED_HW_TESTING to true/false for testing ibm_compute_bare_metal resource else it is set to default value 'false'")
	}

	PublicVlanID = os.Getenv("IBM_PUBLIC_VLAN_ID")
	if PublicVlanID == "" {
		PublicVlanID = "2393319"
		fmt.Println("[WARN] Set the environment variable IBM_PUBLIC_VLAN_ID for testing ibm_container_cluster resource else it is set to default value '2393319'")
	}

	PrivateVlanID = os.Getenv("IBM_PRIVATE_VLAN_ID")
	if PrivateVlanID == "" {
		PrivateVlanID = "2393321"
		fmt.Println("[WARN] Set the environment variable IBM_PRIVATE_VLAN_ID for testing ibm_container_cluster resource else it is set to default value '2393321'")
	}

	KubeVersion = os.Getenv("IBM_KUBE_VERSION")
	if KubeVersion == "" {
		KubeVersion = "1.18"
		fmt.Println("[WARN] Set the environment variable IBM_KUBE_VERSION for testing ibm_container_cluster resource else it is set to default value '1.18.14'")
	}

	KubeUpdateVersion = os.Getenv("IBM_KUBE_UPDATE_VERSION")
	if KubeUpdateVersion == "" {
		KubeUpdateVersion = "1.19"
		fmt.Println("[WARN] Set the environment variable IBM_KUBE_UPDATE_VERSION for testing ibm_container_cluster resource else it is set to default value '1.19.6'")
	}

	PrivateSubnetID = os.Getenv("IBM_PRIVATE_SUBNET_ID")
	if PrivateSubnetID == "" {
		PrivateSubnetID = "1636107"
		fmt.Println("[WARN] Set the environment variable IBM_PRIVATE_SUBNET_ID for testing ibm_container_cluster resource else it is set to default value '1636107'")
	}

	PublicSubnetID = os.Getenv("IBM_PUBLIC_SUBNET_ID")
	if PublicSubnetID == "" {
		PublicSubnetID = "1165645"
		fmt.Println("[WARN] Set the environment variable IBM_PUBLIC_SUBNET_ID for testing ibm_container_cluster resource else it is set to default value '1165645'")
	}

	SubnetID = os.Getenv("IBM_SUBNET_ID")
	if SubnetID == "" {
		SubnetID = "1165645"
		fmt.Println("[WARN] Set the environment variable IBM_SUBNET_ID for testing ibm_container_cluster resource else it is set to default value '1165645'")
	}

	IpsecDatacenter = os.Getenv("IBM_IPSEC_DATACENTER")
	if IpsecDatacenter == "" {
		IpsecDatacenter = "tok02"
		fmt.Println("[INFO] Set the environment variable IBM_IPSEC_DATACENTER for testing ibm_ipsec_vpn resource else it is set to default value 'tok02'")
	}

	Customersubnetid = os.Getenv("IBM_IPSEC_CUSTOMER_SUBNET_ID")
	if Customersubnetid == "" {
		Customersubnetid = "123456"
		fmt.Println("[INFO] Set the environment variable IBM_IPSEC_CUSTOMER_SUBNET_ID for testing ibm_ipsec_vpn resource else it is set to default value '123456'")
	}

	Customerpeerip = os.Getenv("IBM_IPSEC_CUSTOMER_PEER_IP")
	if Customerpeerip == "" {
		Customerpeerip = "192.168.0.1"
		fmt.Println("[INFO] Set the environment variable IBM_IPSEC_CUSTOMER_PEER_IP for testing ibm_ipsec_vpn resource else it is set to default value '192.168.0.1'")
	}

	LbaasDatacenter = os.Getenv("IBM_LBAAS_DATACENTER")
	if LbaasDatacenter == "" {
		LbaasDatacenter = "dal13"
		fmt.Println("[WARN] Set the environment variable IBM_LBAAS_DATACENTER for testing ibm_lbaas resource else it is set to default value 'dal13'")
	}

	LbaasSubnetId = os.Getenv("IBM_LBAAS_SUBNETID")
	if LbaasSubnetId == "" {
		LbaasSubnetId = "2144241"
		fmt.Println("[WARN] Set the environment variable IBM_LBAAS_SUBNETID for testing ibm_lbaas resource else it is set to default value '2144241'")
	}
	LbListerenerCertificateInstance = os.Getenv("IBM_LB_LISTENER_CERTIFICATE_INSTANCE")
	if LbListerenerCertificateInstance == "" {
		LbListerenerCertificateInstance = "crn:v1:staging:public:cloudcerts:us-south:a/2d1bace7b46e4815a81e52c6ffeba5cf:af925157-b125-4db2-b642-adacb8b9c7f5:certificate:c81627a1bf6f766379cc4b98fd2a44ed"
		fmt.Println("[WARN] Set the environment variable IBM_LB_LISTENER_CERTIFICATE_INSTANCE for testing ibm_is_lb_listener resource for https redirect else it is set to default value 'crn:v1:staging:public:cloudcerts:us-south:a/2d1bace7b46e4815a81e52c6ffeba5cf:af925157-b125-4db2-b642-adacb8b9c7f5:certificate:c81627a1bf6f766379cc4b98fd2a44ed'")
	}

	DedicatedHostName = os.Getenv("IBM_DEDICATED_HOSTNAME")
	if DedicatedHostName == "" {
		DedicatedHostName = "terraform-dedicatedhost"
		fmt.Println("[WARN] Set the environment variable IBM_DEDICATED_HOSTNAME for testing ibm_compute_vm_instance resource else it is set to default value 'terraform-dedicatedhost'")
	}

	DedicatedHostID = os.Getenv("IBM_DEDICATED_HOST_ID")
	if DedicatedHostID == "" {
		DedicatedHostID = "30301"
		fmt.Println("[WARN] Set the environment variable IBM_DEDICATED_HOST_ID for testing ibm_compute_vm_instance resource else it is set to default value '30301'")
	}

	Zone = os.Getenv("IBM_WORKER_POOL_ZONE")
	if Zone == "" {
		Zone = "ams03"
		fmt.Println("[WARN] Set the environment variable IBM_WORKER_POOL_ZONE for testing ibm_container_worker_pool_zone_attachment resource else it is set to default value 'ams03'")
	}

	ZonePrivateVlan = os.Getenv("IBM_WORKER_POOL_ZONE_PRIVATE_VLAN")
	if ZonePrivateVlan == "" {
		ZonePrivateVlan = "2538975"
		fmt.Println("[WARN] Set the environment variable IBM_WORKER_POOL_ZONE_PRIVATE_VLAN for testing ibm_container_worker_pool_zone_attachment resource else it is set to default value '2538975'")
	}

	ZonePublicVlan = os.Getenv("IBM_WORKER_POOL_ZONE_PUBLIC_VLAN")
	if ZonePublicVlan == "" {
		ZonePublicVlan = "2538967"
		fmt.Println("[WARN] Set the environment variable IBM_WORKER_POOL_ZONE_PUBLIC_VLAN for testing ibm_container_worker_pool_zone_attachment resource else it is set to default value '2538967'")
	}

	ZoneUpdatePrivateVlan = os.Getenv("IBM_WORKER_POOL_ZONE_UPDATE_PRIVATE_VLAN")
	if ZoneUpdatePrivateVlan == "" {
		ZoneUpdatePrivateVlan = "2388377"
		fmt.Println("[WARN] Set the environment variable IBM_WORKER_POOL_ZONE_UPDATE_PRIVATE_VLAN for testing ibm_container_worker_pool_zone_attachment resource else it is set to default value '2388377'")
	}

	ZoneUpdatePublicVlan = os.Getenv("IBM_WORKER_POOL_ZONE_UPDATE_PUBLIC_VLAN")
	if ZoneUpdatePublicVlan == "" {
		ZoneUpdatePublicVlan = "2388375"
		fmt.Println("[WARN] Set the environment variable IBM_WORKER_POOL_ZONE_UPDATE_PUBLIC_VLAN for testing ibm_container_worker_pool_zone_attachment resource else it is set to default value '2388375'")
	}

	WorkerPoolSecondaryStorage = os.Getenv("IBM_WORKER_POOL_SECONDARY_STORAGE")
	if WorkerPoolSecondaryStorage == "" {
		fmt.Println("[WARN] Set the environment variable IBM_WORKER_POOL_SECONDARY_STORAGE for testing secondary_storage attachment to IKS workerpools")
	}

	placementGroupName = os.Getenv("IBM_PLACEMENT_GROUP_NAME")
	if placementGroupName == "" {
		placementGroupName = "terraform_group"
		fmt.Println("[WARN] Set the environment variable IBM_PLACEMENT_GROUP_NAME for testing ibm_compute_vm_instance resource else it is set to default value 'terraform-group'")
	}

	RegionName = os.Getenv("SL_REGION")
	if RegionName == "" {
		RegionName = "us-south"
		fmt.Println("[INFO] Set the environment variable SL_REGION for testing ibm_is_region datasource else it is set to default value 'us-south'")
	}

	ISZoneName = os.Getenv("SL_ZONE")
	if ISZoneName == "" {
		ISZoneName = "us-south-1"
		fmt.Println("[INFO] Set the environment variable SL_ZONE for testing ibm_is_zone datasource else it is set to default value 'us-south-1'")
	}

	ISZoneName2 = os.Getenv("SL_ZONE_2")
	if ISZoneName2 == "" {
		ISZoneName2 = "us-south-2"
		fmt.Println("[INFO] Set the environment variable SL_ZONE_2 for testing ibm_is_zone datasource else it is set to default value 'us-south-2'")
	}

	ISZoneName3 = os.Getenv("SL_ZONE_3")
	if ISZoneName3 == "" {
		ISZoneName3 = "us-south-3"
		fmt.Println("[INFO] Set the environment variable SL_ZONE_3 for testing ibm_is_zone datasource else it is set to default value 'us-south-3'")
	}

	ISCIDR = os.Getenv("SL_CIDR")
	if ISCIDR == "" {
		ISCIDR = "10.240.0.0/24"
		fmt.Println("[INFO] Set the environment variable SL_CIDR for testing ibm_is_subnet else it is set to default value '10.240.0.0/24'")
	}

	ISCIDR2 = os.Getenv("SL_CIDR_2")
	if ISCIDR2 == "" {
		ISCIDR2 = "10.240.64.0/24"
		fmt.Println("[INFO] Set the environment variable SL_CIDR_2 for testing ibm_is_subnet else it is set to default value '10.240.64.0/24'")
	}

	ISCIDR2 = os.Getenv("SL_CIDR_2")
	if ISCIDR2 == "" {
		ISCIDR2 = "10.240.64.0/24"
		fmt.Println("[INFO] Set the environment variable SL_CIDR_2 for testing ibm_is_subnet else it is set to default value '10.240.64.0/24'")
	}

	ISPublicSSHKeyFilePath = os.Getenv("IS_PUBLIC_SSH_KEY_PATH")
	if ISPublicSSHKeyFilePath == "" {
		ISPublicSSHKeyFilePath = "./test-fixtures/.ssh/pkcs8_rsa.pub"
		fmt.Println("[INFO] Set the environment variable SL_CIDR_2 for testing ibm_is_instance datasource else it is set to default value './test-fixtures/.ssh/pkcs8_rsa.pub'")
	}

	ISPrivateSSHKeyFilePath = os.Getenv("IS_PRIVATE_SSH_KEY_PATH")
	if ISPrivateSSHKeyFilePath == "" {
		ISPrivateSSHKeyFilePath = "./test-fixtures/.ssh/pkcs8_rsa"
		fmt.Println("[INFO] Set the environment variable IS_PRIVATE_SSH_KEY_PATH for testing ibm_is_instance datasource else it is set to default value './test-fixtures/.ssh/pkcs8_rsa'")
	}

	IsResourceGroupID = os.Getenv("SL_RESOURCE_GROUP_ID")
	if IsResourceGroupID == "" {
		IsResourceGroupID = "c01d34dff4364763476834c990398zz8"
		fmt.Println("[INFO] Set the environment variable SL_RESOURCE_GROUP_ID for testing with different resource group id else it is set to default value 'c01d34dff4364763476834c990398zz8'")
	}

	IsImage = os.Getenv("IS_IMAGE")
	if IsImage == "" {
		// IsImage = "fc538f61-7dd6-4408-978c-c6b85b69fe76" // for classic infrastructure
		IsImage = "r006-907911a7-0ffe-467e-8821-3cc9a0d82a39" // for next gen infrastructure ibm-centos-7-9-minimal-amd64-10 image
		fmt.Println("[INFO] Set the environment variable IS_IMAGE for testing ibm_is_instance, ibm_is_floating_ip else it is set to default value 'r006-907911a7-0ffe-467e-8821-3cc9a0d82a39'")
	}

	IsWinImage = os.Getenv("IS_WIN_IMAGE")
	if IsWinImage == "" {
		// IsWinImage = "a7a0626c-f97e-4180-afbe-0331ec62f32a" // classic windows machine: ibm-windows-server-2012-full-standard-amd64-1
		IsWinImage = "r006-d2e0d0e9-0a4f-4c45-afd7-cab787030776" // next gen windows machine: ibm-windows-server-2022-full-standard-amd64-8
		fmt.Println("[INFO] Set the environment variable IS_WIN_IMAGE for testing ibm_is_instance data source else it is set to default value 'r006-d2e0d0e9-0a4f-4c45-afd7-cab787030776'")
	}

	IsCosBucketName = os.Getenv("IS_COS_BUCKET_NAME")
	if IsCosBucketName == "" {
		IsCosBucketName = "test-bucket"
		fmt.Println("[INFO] Set the environment variable IS_COS_BUCKET_NAME for testing ibm_is_image_export_job else it is set to default value 'bucket-27200-lwx4cfvcue'")
	}

	IsCosBucketCRN = os.Getenv("IS_COS_BUCKET_CRN")
	if IsCosBucketCRN == "" {
		IsCosBucketCRN = "crn:v1:bluemix:public:cloud-object-storage:global:a/XXXXXXXX:XXXXX-XXXX-XXXX-XXXX-XXXX:bucket:test-bucket"
		fmt.Println("[INFO] Set the environment variable IS_COS_BUCKET_CRN for testing ibm_is_image_export_job else it is set to default value 'bucket-27200-lwx4cfvcue'")
	}

	InstanceName = os.Getenv("IS_INSTANCE_NAME")
	if InstanceName == "" {
		InstanceName = "placement-check-ins" // for next gen infrastructure
		fmt.Println("[INFO] Set the environment variable IS_INSTANCE_NAME for testing ibm_is_instance resource else it is set to default value 'instance-01'")
	}

	BackupPolicyJobID = os.Getenv("IS_BACKUP_POLICY_JOB_ID")
	if BackupPolicyJobID == "" {
		fmt.Println("[INFO] Set the environment variable IS_BACKUP_POLICY_JOB_ID for testing ibm_is_backup_policy_job datasource")
	}

	BackupPolicyID = os.Getenv("IS_BACKUP_POLICY_ID")
	if BackupPolicyID == "" {
		fmt.Println("[INFO] Set the environment variable IS_BACKUP_POLICY_ID for testing ibm_is_backup_policy_jobs datasource")
	}

	BaasEncryptionkeyCRN = os.Getenv("IS_REMOTE_CP_BAAS_ENCRYPTION_KEY_CRN")
	if BaasEncryptionkeyCRN == "" {
		BaasEncryptionkeyCRN = "crn:v1:bluemix:public:kms:us-south:a/dffc98a0f1f0f95f6613b3b752286b87:e4a29d1a-2ef0-42a6-8fd2-350deb1c647e:key:5437653b-c4b1-447f-9646-b2a2a4cd6179"
		fmt.Println("[INFO] Set the environment variable IS_REMOTE_CP_BAAS_ENCRYPTION_KEY_CRN for testing remote_copies_policy with Baas plans, else it is set to default value, 'crn:v1:bluemix:public:kms:us-south:a/dffc98a0f1f0f95f6613b3b752286b87:e4a29d1a-2ef0-42a6-8fd2-350deb1c647e:key:5437653b-c4b1-447f-9646-b2a2a4cd6179'")
	}

	InstanceProfileName = os.Getenv("SL_INSTANCE_PROFILE")
	if InstanceProfileName == "" {
		// InstanceProfileName = "bc1-2x8" // for classic infrastructure
		InstanceProfileName = "cx2-2x4" // for next gen infrastructure
		fmt.Println("[INFO] Set the environment variable SL_INSTANCE_PROFILE for testing ibm_is_instance resource else it is set to default value 'cx2-2x4'")
	}

	IsKMSInstanceId = os.Getenv("SL_KMS_INSTANCE_ID")
	if IsKMSInstanceId == "" {
		IsKMSInstanceId = "30222bb5-1c6d-3834-8d78-ae6348cf8z61" // kms instance id
		fmt.Println("[INFO] Set the environment variable SL_KMS_INSTANCE_ID for testing ibm_kms_key resource else it is set to default value '30222bb5-1c6d-3834-8d78-ae6348cf8z61'")
	}

	IsKMSKeyName = os.Getenv("SL_KMS_KEY_NAME")
	if IsKMSKeyName == "" {
		IsKMSKeyName = "tfp-test-key" // kms instance key name
		fmt.Println("[INFO] Set the environment variable SL_KMS_KEY_NAME for testing ibm_kms_key resource else it is set to default value 'tfp-test-key'")
	}

	InstanceProfileNameUpdate = os.Getenv("SL_INSTANCE_PROFILE_UPDATE")
	if InstanceProfileNameUpdate == "" {
		InstanceProfileNameUpdate = "cx2-4x8"
		fmt.Println("[INFO] Set the environment variable SL_INSTANCE_PROFILE_UPDATE for testing ibm_is_instance resource else it is set to default value 'cx2-4x8'")
	}

	IsBareMetalServerProfileName = os.Getenv("IS_BARE_METAL_SERVER_PROFILE")
	if IsBareMetalServerProfileName == "" {
		IsBareMetalServerProfileName = "bx2-metal-192x768" // for next gen infrastructure
		fmt.Println("[INFO] Set the environment variable IS_BARE_METAL_SERVER_PROFILE for testing ibm_is_bare_metal_server resource else it is set to default value 'bx2-metal-192x768'")
	}

	IsBareMetalServerImage = os.Getenv("IS_BARE_METAL_SERVER_IMAGE")
	if IsBareMetalServerImage == "" {
		IsBareMetalServerImage = "r006-2d1f36b0-df65-4570-82eb-df7ae5f778b1" // for next gen infrastructure
		fmt.Println("[INFO] Set the environment variable IsBareMetalServerImage for testing ibm_is_bare_metal_server resource else it is set to default value 'r006-2d1f36b0-df65-4570-82eb-df7ae5f778b1'")
	}

	DNSInstanceCRN = os.Getenv("IS_DNS_INSTANCE_CRN")
	if DNSInstanceCRN == "" {
		DNSInstanceCRN = "crn:v1:bluemix:public:dns-svcs:global:a/7f75c7b025e54bc5635f754b2f888665:fa78ce08-a161-4703-98e5-35ed2bfe0e7c::" // for next gen infrastructure
		fmt.Println("[INFO] Set the environment variable IS_DNS_INSTANCE_CRN for testing ibm_is_lb resource else it is set to default value 'crn:v1:staging:public:dns-svcs:global:a/efe5afc483594adaa8325e2b4d1290df:82df2e3c-53a5-43c6-89ce-dcf78be18668::'")
	}

	DNSInstanceCRN1 = os.Getenv("IS_DNS_INSTANCE_CRN1")
	if DNSInstanceCRN1 == "" {
		DNSInstanceCRN1 = "crn:v1:bluemix:public:dns-svcs:global:a/7f75c7b025e54bc5635f754b2f888665:fa78ce08-a161-4703-98e5-35ed2bfe0e7c::" // for next gen infrastructure
		fmt.Println("[INFO] Set the environment variable IS_DNS_INSTANCE_CRN1 for testing ibm_is_lb resource else it is set to default value 'crn:v1:staging:public:dns-svcs:global:a/efe5afc483594adaa8325e2b4d1290df:599ae4aa-c554-4a88-8bb2-b199b9a3c046::'")
	}

	DNSZoneID = os.Getenv("IS_DNS_ZONE_ID")
	if DNSZoneID == "" {
		DNSZoneID = "9519a5f8-8827-426b-8623-22226affcb7e" // for next gen infrastructure
		fmt.Println("[INFO] Set the environment variable IS_DNS_ZONE_ID for testing ibm_is_lb resource else it is set to default value 'dd501d1d-490b-4bb4-a05d-a31954a1c59e'")
	}

	DNSZoneID1 = os.Getenv("IS_DNS_ZONE_ID_1")
	if DNSZoneID1 == "" {
		DNSZoneID1 = "c4cdfb45-c21e-4ae3-88da-c9f64ad91d22" // for next gen infrastructure
		fmt.Println("[INFO] Set the environment variable IS_DNS_ZONE_ID_1 for testing ibm_is_lb resource else it is set to default value 'b1def78d-51b3-4ea5-a746-1b64c992fcab'")
	}

	DedicatedHostName = os.Getenv("IS_DEDICATED_HOST_NAME")
	if DedicatedHostName == "" {
		DedicatedHostName = "tf-dhost-01" // for next gen infrastructure
		fmt.Println("[INFO] Set the environment variable IS_DEDICATED_HOST_NAME for testing ibm_is_instance resource else it is set to default value 'tf-dhost-01'")
	}

	DedicatedHostGroupID = os.Getenv("IS_DEDICATED_HOST_GROUP_ID")
	if DedicatedHostGroupID == "" {
		DedicatedHostGroupID = "0717-9104e7b5-77ad-44ad-9eaa-091e6b6efce1" // for next gen infrastructure
		fmt.Println("[INFO] Set the environment variable IS_DEDICATED_HOST_GROUP_ID for testing ibm_is_instance resource else it is set to default value '0717-9104e7b5-77ad-44ad-9eaa-091e6b6efce1'")
	}

	DedicatedHostProfileName = os.Getenv("IS_DEDICATED_HOST_PROFILE")
	if DedicatedHostProfileName == "" {
		DedicatedHostProfileName = "bx2d-host-152x608" // for next gen infrastructure
		fmt.Println("[INFO] Set the environment variable IS_DEDICATED_HOST_PROFILE for testing ibm_is_instance resource else it is set to default value 'bx2d-host-152x608'")
	}

	DedicatedHostGroupClass = os.Getenv("IS_DEDICATED_HOST_GROUP_CLASS")
	if DedicatedHostGroupClass == "" {
		DedicatedHostGroupClass = "bx2d" // for next gen infrastructure
		fmt.Println("[INFO] Set the environment variable IS_DEDICATED_HOST_GROUP_CLASS for testing ibm_is_instance resource else it is set to default value 'bx2d'")
	}

	DedicatedHostGroupFamily = os.Getenv("IS_DEDICATED_HOST_GROUP_FAMILY")
	if DedicatedHostGroupFamily == "" {
		DedicatedHostGroupFamily = "balanced" // for next gen infrastructure
		fmt.Println("[INFO] Set the environment variable IS_DEDICATED_HOST_GROUP_FAMILY for testing ibm_is_instance resource else it is set to default value 'balanced'")
	}

	InstanceDiskProfileName = os.Getenv("IS_INSTANCE_DISK_PROFILE")
	if InstanceDiskProfileName == "" {
		// InstanceProfileName = "bc1-2x8" // for classic infrastructure
		InstanceDiskProfileName = "bx2d-16x64" // for next gen infrastructure
		fmt.Println("[INFO] Set the environment variable SL_INSTANCE_PROFILE for testing ibm_is_instance resource else it is set to default value 'bx2d-16x64'")
	}

	ShareProfileName = os.Getenv("IS_SHARE_PROFILE")
	if ShareProfileName == "" {
		ShareProfileName = "dp2" // for next gen infrastructure
		fmt.Println("[INFO] Set the environment variable IS_SHARE_PROFILE for testing ibm_is_instance resource else it is set to default value 'tier-3iops'")
	}

	VolumeProfileName = os.Getenv("IS_VOLUME_PROFILE")
	if VolumeProfileName == "" {
		VolumeProfileName = "general-purpose"
		fmt.Println("[INFO] Set the environment variable IS_VOLUME_PROFILE for testing ibm_is_volume_profile else it is set to default value 'general-purpose'")
	}

	VNIId = os.Getenv("IS_VIRTUAL_NETWORK_INTERFACE")
	if VNIId == "" {
		VNIId = "c93dc4c6-e85a-4da2-9ea6-f24576256122"
		fmt.Println("[INFO] Set the environment variable IS_VIRTUAL_NETWORK_INTERFACE for testing ibm_is_virtual_network_interface else it is set to default value 'c93dc4c6-e85a-4da2-9ea6-f24576256122'")
	}

	VSIUnattachedBootVolumeID = os.Getenv("IS_VSI_UNATTACHED_BOOT_VOLUME_ID")
	if VSIUnattachedBootVolumeID == "" {
		VSIUnattachedBootVolumeID = "r006-1cbe9f0a-7101-4d25-ae72-2a2d725e530e"
		fmt.Println("[INFO] Set the environment variable IS_UNATTACHED_BOOT_VOLUME_NAME for testing ibm_is_image else it is set to default value 'r006-1cbe9f0a-7101-4d25-ae72-2a2d725e530e'")
	}
	VSIDataVolumeID = os.Getenv("IS_VSI_DATA_VOLUME_ID")
	if VSIDataVolumeID == "" {
		VSIDataVolumeID = "r006-1cbe9f0a-7101-4d25-ae72-2a2d725e530e"
		fmt.Println("[INFO] Set the environment variable IS_VSI_DATA_VOLUME_ID for testing ibm_is_image else it is set to default value 'r006-1cbe9f0a-7101-4d25-ae72-2a2d725e530e'")
	}

	ISRouteNextHop = os.Getenv("SL_ROUTE_NEXTHOP")
	if ISRouteNextHop == "" {
		ISRouteNextHop = "10.240.0.0"
		fmt.Println("[INFO] Set the environment variable SL_ROUTE_NEXTHOP else it is set to default value '10.0.0.4'")
	}

	ISSnapshotCRN = os.Getenv("IS_SNAPSHOT_CRN")
	if ISSnapshotCRN == "" {
		ISSnapshotCRN = "crn:v1:bluemix:public:is:ca-tor:a/xxxxxxxx::snapshot:xxxx-xxxxc-xxx-xxxx-xxxx-xxxxxxxxxx"
		fmt.Println("[INFO] Set the environment variable ISSnapshotCRN for ibm_is_snapshot resource else it is set to default value 'crn:v1:bluemix:public:is:ca-tor:a/xxxxxxxx::snapshot:xxxx-xxxxc-xxx-xxxx-xxxx-xxxxxxxxxx'")
	}

	IcdDbDeploymentId = os.Getenv("ICD_DB_DEPLOYMENT_ID")
	if IcdDbDeploymentId == "" {
		IcdDbDeploymentId = "crn:v1:bluemix:public:databases-for-redis:au-syd:a/40ddc34a953a8c02f10987b59085b60e:5042afe1-72c2-4231-89cc-c949e5d56251::"
		fmt.Println("[INFO] Set the environment variable ICD_DB_DEPLOYMENT_ID for testing ibm_cloud_databases else it is set to default value 'crn:v1:bluemix:public:databases-for-redis:au-syd:a/40ddc34a953a8c02f10987b59085b60e:5042afe1-72c2-4231-89cc-c949e5d56251::'")
	}

	IcdDbBackupId = os.Getenv("ICD_DB_BACKUP_ID")
	if IcdDbBackupId == "" {
		IcdDbBackupId = "crn:v1:bluemix:public:databases-for-redis:au-syd:a/40ddc34a953a8c02f10987b59085b60e:5042afe1-72c2-4231-89cc-c949e5d56251:backup:0d862fdb-4faa-42e5-aecb-5057f4d399c3"
		fmt.Println("[INFO] Set the environment variable ICD_DB_BACKUP_ID for testing ibm_cloud_databases else it is set to default value 'crn:v1:bluemix:public:databases-for-redis:au-syd:a/40ddc34a953a8c02f10987b59085b60e:5042afe1-72c2-4231-89cc-c949e5d56251:backup:0d862fdb-4faa-42e5-aecb-5057f4d399c3'")
	}

	IcdDbTaskId = os.Getenv("ICD_DB_TASK_ID")
	if IcdDbTaskId == "" {
		IcdDbTaskId = "crn:v1:bluemix:public:databases-for-redis:au-syd:a/40ddc34a953a8c02f10987b59085b60e:367b0a22-05bb-41e3-a1ed-ded1ff0889e5:task:882013a6-2751-4df7-a77a-98d258638704"
		fmt.Println("[INFO] Set the environment variable ICD_DB_TASK_ID for testing ibm_cloud_databases else it is set to default value 'crn:v1:bluemix:public:databases-for-redis:au-syd:a/40ddc34a953a8c02f10987b59085b60e:367b0a22-05bb-41e3-a1ed-ded1ff0889e5:task:882013a6-2751-4df7-a77a-98d258638704'")
	}
	// Added for Power Colo Testing
	Pi_image = os.Getenv("PI_IMAGE")
	if Pi_image == "" {
		Pi_image = "c93dc4c6-e85a-4da2-9ea6-f24576256122"
		fmt.Println("[INFO] Set the environment variable PI_IMAGE for testing ibm_pi_image resource else it is set to default value '7200-03-03'")
	}
	Pi_sap_image = os.Getenv("PI_SAP_IMAGE")
	if Pi_sap_image == "" {
		Pi_sap_image = "2e29d6d2-e5ed-4ff8-8fad-64e4be90e023"
		fmt.Println("[INFO] Set the environment variable PI_SAP_IMAGE for testing ibm_pi_image resource else it is set to default value 'Linux-RHEL-SAP-8-2'")
	}
	Pi_image_bucket_name = os.Getenv("PI_IMAGE_BUCKET_NAME")
	if Pi_image_bucket_name == "" {
		Pi_image_bucket_name = "images-public-bucket"
		fmt.Println("[INFO] Set the environment variable PI_IMAGE_BUCKET_NAME for testing ibm_pi_image resource else it is set to default value 'images-public-bucket'")
	}
	Pi_image_bucket_file_name = os.Getenv("PI_IMAGE_BUCKET_FILE_NAME")
	if Pi_image_bucket_file_name == "" {
		Pi_image_bucket_file_name = "rhel.ova.gz"
		fmt.Println("[INFO] Set the environment variable PI_IMAGE_BUCKET_FILE_NAME for testing ibm_pi_image resource else it is set to default value 'rhel.ova.gz'")
	}
	Pi_image_bucket_access_key = os.Getenv("PI_IMAGE_BUCKET_ACCESS_KEY")
	if Pi_image_bucket_access_key == "" {
		Pi_image_bucket_access_key = "images-bucket-access-key"
		fmt.Println("[INFO] Set the environment variable PI_IMAGE_BUCKET_ACCESS_KEY for testing ibm_pi_image_export resource else it is set to default value 'images-bucket-access-key'")
	}

	Pi_image_bucket_secret_key = os.Getenv("PI_IMAGE_BUCKET_SECRET_KEY")
	if Pi_image_bucket_secret_key == "" {
		Pi_image_bucket_secret_key = "images-bucket-secret-key"
		fmt.Println("[INFO] Set the environment variable PI_IMAGE_BUCKET_SECRET_KEY for testing ibm_pi_image_export resource else it is set to default value 'PI_IMAGE_BUCKET_SECRET_KEY'")
	}

	Pi_image_bucket_region = os.Getenv("PI_IMAGE_BUCKET_REGION")
	if Pi_image_bucket_region == "" {
		Pi_image_bucket_region = "us-east"
		fmt.Println("[INFO] Set the environment variable PI_IMAGE_BUCKET_REGION for testing ibm_pi_image_export resource else it is set to default value 'us-east'")
	}

	Pi_key_name = os.Getenv("PI_KEY_NAME")
	if Pi_key_name == "" {
		Pi_key_name = "terraform-test-power"
		fmt.Println("[INFO] Set the environment variable PI_KEY_NAME for testing ibm_pi_key_name resource else it is set to default value 'terraform-test-power'")
	}

	Pi_network_name = os.Getenv("PI_NETWORK_NAME")
	if Pi_network_name == "" {
		Pi_network_name = "terraform-test-power"
		fmt.Println("[INFO] Set the environment variable PI_NETWORK_NAME for testing ibm_pi_network_name resource else it is set to default value 'terraform-test-power'")
	}

	Pi_volume_name = os.Getenv("PI_VOLUME_NAME")
	if Pi_volume_name == "" {
		Pi_volume_name = "terraform-test-power"
		fmt.Println("[INFO] Set the environment variable PI_VOLUME_NAME for testing ibm_pi_network_name resource else it is set to default value 'terraform-test-power'")
	}

	Pi_volume_id = os.Getenv("PI_VOLUME_ID")
	if Pi_volume_id == "" {
		Pi_volume_id = "terraform-test-power"
		fmt.Println("[INFO] Set the environment variable PI_VOLUME_ID for testing ibm_pi_volume_flash_copy_mappings resource else it is set to default value 'terraform-test-power'")
	}

	Pi_replication_volume_name = os.Getenv("PI_REPLICATION_VOLUME_NAME")
	if Pi_replication_volume_name == "" {
		Pi_replication_volume_name = "terraform-test-power"
		fmt.Println("[INFO] Set the environment variable PI_REPLICATION_VOLUME_NAME for testing ibm_pi_volume resource else it is set to default value 'terraform-test-power'")
	}

	Pi_volume_onboarding_source_crn = os.Getenv("PI_VOLUME_ONBARDING_SOURCE_CRN")
	if Pi_volume_onboarding_source_crn == "" {
		Pi_volume_onboarding_source_crn = "terraform-test-power"
		fmt.Println("[INFO] Set the environment variable PI_VOLUME_ONBARDING_SOURCE_CRN for testing ibm_pi_volume_onboarding resource else it is set to default value 'terraform-test-power'")
	}

	Pi_auxiliary_volume_name = os.Getenv("PI_AUXILIARY_VOLUME_NAME")
	if Pi_auxiliary_volume_name == "" {
		Pi_auxiliary_volume_name = "terraform-test-power"
		fmt.Println("[INFO] Set the environment variable PI_AUXILIARY_VOLUME_NAME for testing ibm_pi_volume_onboarding resource else it is set to default value 'terraform-test-power'")
	}

	Pi_volume_group_name = os.Getenv("PI_VOLUME_GROUP_NAME")
	if Pi_volume_group_name == "" {
		Pi_volume_group_name = "terraform-test-power"
		fmt.Println("[INFO] Set the environment variable PI_VOLUME_GROUP_NAME for testing ibm_pi_volume_group resource else it is set to default value 'terraform-test-power'")
	}

	Pi_volume_group_id = os.Getenv("PI_VOLUME_GROUP_ID")
	if Pi_volume_group_id == "" {
		Pi_volume_group_id = "terraform-test-power"
		fmt.Println("[INFO] Set the environment variable PI_VOLUME_GROUP_ID for testing ibm_pi_volume_group_storage_details data source else it is set to default value 'terraform-test-power'")
	}

	Pi_volume_onboarding_id = os.Getenv("PI_VOLUME_ONBOARDING_ID")
	if Pi_volume_onboarding_id == "" {
		Pi_volume_onboarding_id = "terraform-test-power"
		fmt.Println("[INFO] Set the environment variable PI_VOLUME_ONBOARDING_ID for testing ibm_pi_volume_onboarding resource else it is set to default value 'terraform-test-power'")
	}

	Pi_cloud_instance_id = os.Getenv("PI_CLOUDINSTANCE_ID")
	if Pi_cloud_instance_id == "" {
		Pi_cloud_instance_id = "fd3454a3-14d8-4eb0-b075-acf3da5cd324"
		fmt.Println("[INFO] Set the environment variable PI_CLOUDINSTANCE_ID for testing ibm_pi_image resource else it is set to default value 'd16705bd-7f1a-48c9-9e0e-1c17b71e7331'")
	}

	Pi_instance_name = os.Getenv("PI_PVM_INSTANCE_NAME")
	if Pi_instance_name == "" {
		Pi_instance_name = "terraform-test-power"
		fmt.Println("[INFO] Set the environment variable PI_PVM_INSTANCE_ID for testing Pi_instance_name resource else it is set to default value 'terraform-test-power'")
	}

	Pi_dhcp_id = os.Getenv("PI_DHCP_ID")
	if Pi_dhcp_id == "" {
		Pi_dhcp_id = "terraform-test-power"
		fmt.Println("[INFO] Set the environment variable PI_DHCP_ID for testing ibm_pi_dhcp resource else it is set to default value 'terraform-test-power'")
	}

	PiCloudConnectionName = os.Getenv("PI_CLOUD_CONNECTION_NAME")
	if PiCloudConnectionName == "" {
		PiCloudConnectionName = "terraform-test-power"
		fmt.Println("[INFO] Set the environment variable PI_CLOUD_CONNECTION_NAME for testing ibm_pi_cloud_connection resource else it is set to default value 'terraform-test-power'")
	}

	PiSAPProfileID = os.Getenv("PI_SAP_PROFILE_ID")
	if PiSAPProfileID == "" {
		PiSAPProfileID = "terraform-test-power"
		fmt.Println("[INFO] Set the environment variable PI_SAP_PROFILE_ID for testing ibm_pi_sap_profile resource else it is set to default value 'terraform-test-power'")
	}

	Pi_placement_group_name = os.Getenv("PI_PLACEMENT_GROUP_NAME")
	if Pi_placement_group_name == "" {
		Pi_placement_group_name = "tf-pi-placement-group"
		fmt.Println("[WARN] Set the environment variable PI_PLACEMENT_GROUP_NAME for testing ibm_pi_placement_group resource else it is set to default value 'tf-pi-placement-group'")
	}
	Pi_spp_placement_group_id = os.Getenv("PI_SPP_PLACEMENT_GROUP_ID")
	if Pi_spp_placement_group_id == "" {
		Pi_spp_placement_group_id = "tf-pi-spp-placement-group"
		fmt.Println("[WARN] Set the environment variable PI_SPP_PLACEMENT_GROUP_ID for testing ibm_pi_spp_placement_group resource else it is set to default value 'tf-pi-spp-placement-group'")
	}
	PiStoragePool = os.Getenv("PI_STORAGE_POOL")
	if PiStoragePool == "" {
		PiStoragePool = "terraform-test-power"
		fmt.Println("[INFO] Set the environment variable PI_STORAGE_POOL for testing ibm_pi_storage_pool_capacity else it is set to default value 'terraform-test-power'")
	}
	PiStorageType = os.Getenv("PI_STORAGE_TYPE")
	if PiStorageType == "" {
		PiStorageType = "terraform-test-power"
		fmt.Println("[INFO] Set the environment variable PI_STORAGE_TYPE for testing ibm_pi_storage_type_capacity else it is set to default value 'terraform-test-power'")
	}
	// Added for resource capture instance testing
	Pi_capture_storage_image_path = os.Getenv("PI_CAPTURE_STORAGE_IMAGE_PATH")
	if Pi_capture_storage_image_path == "" {
		Pi_capture_storage_image_path = "bucket-test"
		fmt.Println("[INFO] Set the environment variable PI_CAPTURE_STORAGE_IMAGE_PATH for testing Pi_capture_storage_image_path resource else it is set to default value 'terraform-test-power'")
	}

	Pi_capture_cloud_storage_access_key = os.Getenv("PI_CAPTURE_CLOUD_STORAGE_ACCESS_KEY")
	if Pi_capture_cloud_storage_access_key == "" {
		Pi_capture_cloud_storage_access_key = "terraform-test-power"
		fmt.Println("[INFO] Set the environment variable PI_CAPTURE_CLOUD_STORAGE_ACCESS_KEY for testing Pi_capture_cloud_storage_access_key resource else it is set to default value 'terraform-test-power'")
	}

	Pi_capture_cloud_storage_secret_key = os.Getenv("PI_CAPTURE_CLOUD_STORAGE_SECRET_KEY")
	if Pi_capture_cloud_storage_secret_key == "" {
		Pi_capture_cloud_storage_secret_key = "terraform-test-power"
		fmt.Println("[INFO] Set the environment variable PI_CAPTURE_CLOUD_STORAGE_SECRET_KEY for testing Pi_capture_cloud_storage_secret_key resource else it is set to default value 'terraform-test-power'")
	}

	Pi_shared_processor_pool_id = os.Getenv("PI_SHARED_PROCESSOR_POOL_ID")
	if Pi_shared_processor_pool_id == "" {
		Pi_shared_processor_pool_id = "tf-pi-shared-processor-pool"
		fmt.Println("[WARN] Set the environment variable PI_SHARED_PROCESSOR_POOL_ID for testing ibm_pi_shared_processor_pool resource else it is set to default value 'tf-pi-shared-processor-pool'")
	}

	WorkspaceID = os.Getenv("SCHEMATICS_WORKSPACE_ID")
	if WorkspaceID == "" {
		WorkspaceID = "us-south.workspace.tf-acc-test-schematics-state-test.392cd99f"
		fmt.Println("[INFO] Set the environment variable SCHEMATICS_WORKSPACE_ID for testing schematics resources else it is set to default value")
	}
	TemplateID = os.Getenv("SCHEMATICS_TEMPLATE_ID")
	if TemplateID == "" {
		TemplateID = "c8d52331-056f-40"
		fmt.Println("[INFO] Set the environment variable SCHEMATICS_TEMPLATE_ID for testing schematics resources else it is set to default value")
	}
	ActionID = os.Getenv("SCHEMATICS_ACTION_ID")
	if ActionID == "" {
		ActionID = "us-east.ACTION.action_pm.a4ffeec3"
		fmt.Println("[INFO] Set the environment variable SCHEMATICS_ACTION_ID for testing schematics resources else it is set to default value")
	}
	JobID = os.Getenv("SCHEMATICS_JOB_ID")
	if JobID == "" {
		JobID = "us-east.ACTION.action_pm.a4ffeec3"
		fmt.Println("[INFO] Set the environment variable SCHEMATICS_JOB_ID for testing schematics resources else it is set to default value")
	}
	RepoURL = os.Getenv("SCHEMATICS_REPO_URL")
	if RepoURL == "" {
		fmt.Println("[INFO] Set the environment variable SCHEMATICS_REPO_URL for testing schematics resources else tests will fail if this is not set correctly")
	}
	RepoBranch = os.Getenv("SCHEMATICS_REPO_BRANCH")
	if RepoBranch == "" {
		fmt.Println("[INFO] Set the environment variable SCHEMATICS_REPO_BRANCH for testing schematics resources else tests will fail if this is not set correctly")
	}
	// Added for resource image testing
	Image_cos_url = os.Getenv("IMAGE_COS_URL")
	if Image_cos_url == "" {
		Image_cos_url = "cos://us-south/cosbucket-vpc-image-gen2/rhel-guest-image-7.0-20140930.0.x86_64.qcow2"
		fmt.Println("[WARN] Set the environment variable IMAGE_COS_URL with a VALID COS Image SQL URL for testing ibm_is_image resources on staging/test")
	}

	ISDelegegatedVPC = os.Getenv("IS_DELEGATED_VPC")
	if ISDelegegatedVPC == "" {
		ISDelegegatedVPC = "tfp-test-vpc-hub-false-del"
		fmt.Println("[WARN] Set the environment variable IS_DELEGATED_VPC with a VALID created vpc name for testing ibm_is_vpc data source on staging/test")
	}
	// Added for resource image testing
	Image_cos_url_encrypted = os.Getenv("IMAGE_COS_URL_ENCRYPTED")
	if Image_cos_url_encrypted == "" {
		Image_cos_url_encrypted = "cos://us-south/cosbucket-vpc-image-gen2/rhel-guest-image-7.0-encrypted.qcow2"
		fmt.Println("[WARN] Set the environment variable IMAGE_COS_URL_ENCRYPTED with a VALID COS Image SQL URL for testing ibm_is_image resources on staging/test")
	}
	Image_operating_system = os.Getenv("IMAGE_OPERATING_SYSTEM")
	if Image_operating_system == "" {
		Image_operating_system = "red-7-amd64"
		fmt.Println("[WARN] Set the environment variable IMAGE_OPERATING_SYSTEM with a VALID Operating system for testing ibm_is_image resources on staging/test")
	}

	IsImageName = os.Getenv("IS_IMAGE_NAME")
	if IsImageName == "" {
		// IsImageName = "ibm-ubuntu-18-04-2-minimal-amd64-1" // for classic infrastructure
		IsImageName = "ibm-ubuntu-22-04-1-minimal-amd64-4" // for next gen infrastructure
		fmt.Println("[INFO] Set the environment variable IS_IMAGE_NAME for testing data source ibm_is_image else it is set to default value `ibm-ubuntu-18-04-1-minimal-amd64-2`")
	}
	IsImageEncryptedDataKey = os.Getenv("IS_IMAGE_ENCRYPTED_DATA_KEY")
	if IsImageEncryptedDataKey == "" {
		IsImageEncryptedDataKey = "eyJjaXBoZXJ0ZXh0IjoidElsZnRjUXB5L0krSGJsMlVIK2ZxZ1FGK1diR3loV1dPRFk9IiwiaXYiOiJ3SlhSVklsSHUzMzFqUEY0IiwidmVyc2lvbiI6IjQuMC4wIiwiaGFuZGxlIjoiZjM2YTA2NGUtY2E2My00NmU0LThlNjAtYmJiMzEyNTY5YzM1In0="
		fmt.Println("[INFO] Set the environment variable IS_IMAGE_ENCRYPTED_DATA_KEY for testing resource ibm_is_image else it is set to default value")
	}
	IsImageEncryptionKey = os.Getenv("IS_IMAGE_ENCRYPTION_KEY")
	if IsImageEncryptionKey == "" {
		IsImageEncryptionKey = "crn:v1:bluemix:public:kms:us-south:a/52b2e14f385aca5da781baa1b9c28e53:21d9f13d-5895-49a1-9e80-b4aff69dfc1f:key:f36a064e-ca63-46e4-8e60-bbb312569c35"
		fmt.Println("[INFO] Set the environment variable IS_IMAGE_ENCRYPTION_KEY for testing resource ibm_is_image else it is set to default value")
	}

	functionNamespace = os.Getenv("IBM_FUNCTION_NAMESPACE")
	if functionNamespace == "" {
		fmt.Println("[INFO] Set the environment variable IBM_FUNCTION_NAMESPACE for testing ibm_function_package, ibm_function_action, ibm_function_rule, ibm_function_trigger resource else  tests will fail if this is not set correctly")
	}

	HpcsInstanceID = os.Getenv("HPCS_INSTANCE_ID")
	if HpcsInstanceID == "" {
		HpcsInstanceID = "5af62d5d-5d90-4b84-bbcd-90d2123ae6c8"
		fmt.Println("[INFO] Set the environment variable HPCS_INSTANCE_ID for testing data_source_ibm_kms_key_test else it is set to default value")
	}

	SecretsManagerInstanceID = os.Getenv("SECRETS_MANAGER_INSTANCE_ID")
	if SecretsManagerInstanceID == "" {
		// SecretsManagerInstanceID = "5af62d5d-5d90-4b84-bbcd-90d2123ae6c8"
		fmt.Println("[INFO] Set the environment variable SECRETS_MANAGER_INSTANCE_ID for testing Secrets Manager's tests else tests will fail if this is not set correctly")
	}

	SecretsManagerInstanceRegion = os.Getenv("SECRETS_MANAGER_INSTANCE_REGION")
	if SecretsManagerInstanceRegion == "" {
		fmt.Println("[INFO] Set the environment variable SECRETS_MANAGER_INSTANCE_REGION for testing Secrets Manager's tests else tests will fail if this is not set correctly")
	}

	SecretsManagerENInstanceCrn = os.Getenv("SECRETS_MANAGER_EN_INSTANCE_CRN")
	if SecretsManagerENInstanceCrn == "" {
		fmt.Println("[INFO] Set the environment variable SECRETS_MANAGER_EN_INSTANCE_CRN for testing Event Notifications for Secrets Manager tests else tests will fail if this is not set correctly")
	}

	SecretsManagerIamCredentialsConfigurationApiKey = os.Getenv("SECRETS_MANAGER_IAM_CREDENTIALS_CONFIGURATION_API_KEY")
	if SecretsManagerENInstanceCrn == "" {
		fmt.Println("[INFO] Set the environment variable SECRETS_MANAGER_EN_INSTANCE_CRN for testing IAM Credentials secret's tests else tests will assume that IAM Credentials engine is already configured and fail if not set correctly")
	}

	SecretsManagerIamCredentialsSecretServiceId = os.Getenv("SECRETS_MANAGER_IAM_CREDENTIALS_SECRET_SERVICE_ID")
	SecretsManagerIamCredentialsSecretServiceAccessGroup = os.Getenv("SECRETS_MANAGER_IAM_CREDENTIALS_SECRET_ACCESS_GROUP")
	if SecretsManagerIamCredentialsSecretServiceId == "" && SecretsManagerIamCredentialsSecretServiceAccessGroup == "" {
		fmt.Println("[INFO] Set the environment variable SECRETS_MANAGER_IAM_CREDENTIALS_SECRET_SERVICE_ID or SECRETS_MANAGER_IAM_CREDENTIALS_SECRET_ACCESS_GROUP for testing IAM Credentials secret's tests, else tests fail if not set correctly")
	}

	SecretsManagerPublicCertificateLetsEncryptEnvironment = os.Getenv("SECRETS_MANAGER_PUBLIC_CERTIFICATE_LETS_ENCRYPT_ENVIRONMENT")
	if SecretsManagerPublicCertificateLetsEncryptEnvironment == "" {
		SecretsManagerPublicCertificateLetsEncryptEnvironment = "production"
		fmt.Println("[INFO] Set the environment variable SECRETS_MANAGER_PUBLIC_CERTIFICATE_LETS_ENCRYPT_ENVIRONMENT for testing public certificate's tests, else it is set to default value ('production'). For public certificate's tests, tests will fail if this is not set correctly")
	}

	SecretsManagerPublicCertificateLetsEncryptPrivateKey = os.Getenv("SECRETS_MANAGER_PUBLIC_CERTIFICATE_LETS_ENCRYPT_PRIVATE_KEY")
	if SecretsManagerPublicCertificateLetsEncryptPrivateKey == "" {
		fmt.Println("[INFO] Set the environment variable SECRETS_MANAGER_PUBLIC_CERTIFICATE_LETS_ENCRYPT_PRIVATE_KEY for testing public certificate's tests, else tests fail if not set correctly")
	}

	SecretsManagerPublicCertificateCommonName = os.Getenv("SECRETS_MANAGER_PUBLIC_CERTIFICATE_COMMON_NAME")
	if SecretsManagerPublicCertificateCommonName == "" {
		fmt.Println("[INFO] Set the environment variable SECRETS_MANAGER_PUBLIC_CERTIFICATE_COMMON_NAME for testing public certificate's tests, else tests fail if not set correctly")
	}

	SecretsManagerValidateManualDnsCisZoneId = os.Getenv("SECRETS_MANAGER_VALIDATE_MANUAL_DNS_CIS_ZONE_ID")
	if SecretsManagerValidateManualDnsCisZoneId == "" {
		fmt.Println("[INFO] Set the environment variable SECRETS_MANAGER_VALIDATE_MANUAL_DNS_CIS_ZONE_ID for testing validate manual dns' test, else tests fail if not set correctly")
	}

	SecretsManagerPublicCertificateCisCrn = os.Getenv("SECRETS_MANAGER_PUBLIC_CERTIFICATE_CIS_CRN")
	if SecretsManagerPublicCertificateCisCrn == "" {
		fmt.Println("[INFO] Set the environment variable SECRETS_MANAGER_PUBLIC_CERTIFICATE_CIS_CRN for testing public certificate's tests, else tests fail if not set correctly")
	}

	SecretsManagerPublicCertificateClassicInfrastructureUsername = os.Getenv("SECRETS_MANAGER_PUBLIC_CLASSIC_INFRASTRUCTURE_USERNAME")
	if SecretsManagerPublicCertificateClassicInfrastructureUsername == "" {
		fmt.Println("[INFO] Set the environment variable SECRETS_MANAGER_PUBLIC_CLASSIC_INFRASTRUCTURE_USERNAME for testing public certificate's tests, else tests fail if not set correctly")
	}

	SecretsManagerPublicCertificateClassicInfrastructurePassword = os.Getenv("SECRETS_MANAGER_PUBLIC_CLASSIC_INFRASTRUCTURE_PASSWORD")
	if SecretsManagerPublicCertificateClassicInfrastructurePassword == "" {
		fmt.Println("[INFO] Set the environment variable SECRETS_MANAGER_PUBLIC_CLASSIC_INFRASTRUCTURE_PASSWORD for testing public certificate's tests, else tests fail if not set correctly")
	}

	SecretsManagerImportedCertificatePathToCertificate = os.Getenv("SECRETS_MANAGER_IMPORTED_CERTIFICATE_PATH_TO_CERTIFICATE")
	if SecretsManagerImportedCertificatePathToCertificate == "" {
		fmt.Println("[INFO] Set the environment variable SECRETS_MANAGER_IMPORTED_CERTIFICATE_PATH_TO_CERTIFICATE for testing imported certificate's tests, else tests fail if not set correctly")
	}

	SecretsManagerSecretType = os.Getenv("SECRETS_MANAGER_SECRET_TYPE")
	if SecretsManagerSecretType == "" {
		SecretsManagerSecretType = "username_password"
		fmt.Println("[INFO] Set the environment variable SECRETS_MANAGER_SECRET_TYPE for testing data_source_ibm_secrets_manager_secrets_test, else it is set to default value. For data_source_ibm_secrets_manager_secret_test, tests will fail if this is not set correctly")
	}

	SecretsManagerSecretID = os.Getenv("SECRETS_MANAGER_SECRET_ID")
	if SecretsManagerSecretID == "" {
		// SecretsManagerSecretID = "644f4a69-0d17-198f-3b58-23f2746c706d"
		fmt.Println("[WARN] Set the environment variable SECRETS_MANAGER_SECRET_ID for testing data_source_ibm_secrets_manager_secret_test else tests will fail if this is not set correctly")
	}

	Tg_cross_network_account_api_key = os.Getenv("IBM_TG_CROSS_ACCOUNT_API_KEY")
	if Tg_cross_network_account_api_key == "" {
		fmt.Println("[INFO] Set the environment variable IBM_TG_CROSS_ACCOUNT_API_KEY for testing ibm_tg_connection resource else  tests will fail if this is not set correctly")
	}
	Tg_cross_network_account_id = os.Getenv("IBM_TG_CROSS_ACCOUNT_ID")
	if Tg_cross_network_account_id == "" {
		fmt.Println("[INFO] Set the environment variable IBM_TG_CROSS_ACCOUNT_ID for testing ibm_tg_connection resource else  tests will fail if this is not set correctly")
	}
	Tg_cross_network_id = os.Getenv("IBM_TG_CROSS_NETWORK_ID")
	if Tg_cross_network_id == "" {
		fmt.Println("[INFO] Set the environment variable IBM_TG_CROSS_NETWORK_ID for testing ibm_tg_connection resource else  tests will fail if this is not set correctly")
	}
	Tg_power_vs_network_id = os.Getenv("IBM_TG_POWER_VS_NETWORK_ID")
	if Tg_power_vs_network_id == "" {
		fmt.Println("[INFO] Set the environment variable IBM_TG_POWER_VS_NETWORK_ID for testing ibm_tg_connection resource else tests will fail if this is not set correctly")
	}
	Account_to_be_imported = os.Getenv("ACCOUNT_TO_BE_IMPORTED")
	if Account_to_be_imported == "" {
		fmt.Println("[INFO] Set the environment variable ACCOUNT_TO_BE_IMPORTED for testing import enterprise account resource else  tests will fail if this is not set correctly")
	}
	Cos_bucket = os.Getenv("COS_BUCKET")
	if Cos_bucket == "" {
		fmt.Println("[INFO] Set the environment variable COS_BUCKET for testing CRUD operations on billing snapshot configuration APIs")
	}
	Cos_location = os.Getenv("COS_LOCATION")
	if Cos_location == "" {
		fmt.Println("[INFO] Set the environment variable COS_LOCATION for testing CRUD operations on billing snapshot configuration APIs")
	}
	Cos_bucket_update = os.Getenv("COS_BUCKET_UPDATE")
	if Cos_bucket_update == "" {
		fmt.Println("[INFO] Set the environment variable COS_BUCKET_UPDATE for testing update operation on billing snapshot configuration API")
	}
	Cos_location_update = os.Getenv("COS_LOCATION_UPDATE")
	if Cos_location_update == "" {
		fmt.Println("[INFO] Set the environment variable COS_LOCATION_UPDATE for testing update operation on billing snapshot configuration API")
	}
	Cos_reports_folder = os.Getenv("COS_REPORTS_FOLDER")
	if Cos_reports_folder == "" {
		fmt.Println("[INFO] Set the environment variable COS_REPORTS_FOLDER for testing CRUD operations on billing snapshot configuration APIs")
	}
	Snapshot_date_from = os.Getenv("SNAPSHOT_DATE_FROM")
	if Snapshot_date_from == "" {
		fmt.Println("[INFO] Set the environment variable SNAPSHOT_DATE_FROM for testing CRUD operations on billing snapshot configuration APIs")
	}
	Snapshot_date_to = os.Getenv("SNAPSHOT_DATE_TO")
	if Snapshot_date_to == "" {
		fmt.Println("[INFO] Set the environment variable SNAPSHOT_DATE_TO for testing CRUD operations on billing snapshot configuration APIs")
	}
	Snapshot_month = os.Getenv("SNAPSHOT_MONTH")
	if Snapshot_month == "" {
		fmt.Println("[INFO] Set the environment variable SNAPSHOT_MONTH for testing CRUD operations on billing snapshot configuration APIs")
	}
	HpcsAdmin1 = os.Getenv("IBM_HPCS_ADMIN1")
	if HpcsAdmin1 == "" {
		fmt.Println("[WARN] Set the environment variable IBM_HPCS_ADMIN1 with a VALID HPCS Admin Key1 Path")
	}
	HpcsToken1 = os.Getenv("IBM_HPCS_TOKEN1")
	if HpcsToken1 == "" {
		fmt.Println("[WARN] Set the environment variable IBM_HPCS_TOKEN1 with a VALID token for HPCS Admin Key1")
	}
	HpcsAdmin2 = os.Getenv("IBM_HPCS_ADMIN2")
	if HpcsAdmin2 == "" {
		fmt.Println("[WARN] Set the environment variable IBM_HPCS_ADMIN2 with a VALID HPCS Admin Key2 Path")
	}
	RealmName = os.Getenv("IBM_IAM_REALM_NAME")
	if RealmName == "" {
		fmt.Println("[WARN] Set the environment variable IBM_IAM_REALM_NAME with a VALID realm name for iam trusted profile claim rule")
	}

	IksSa = os.Getenv("IBM_IAM_IKS_SA")
	if IksSa == "" {
		fmt.Println("[WARN] Set the environment variable IBM_IAM_IKS_SA with a VALID realm name for iam trusted profile link")
	}

	HpcsToken2 = os.Getenv("IBM_HPCS_TOKEN2")
	if HpcsToken2 == "" {
		fmt.Println("[WARN] Set the environment variable IBM_HPCS_TOKEN2 with a VALID token for HPCS Admin Key2")
	}
	HpcsRootKeyCrn = os.Getenv("IBM_HPCS_ROOTKEY_CRN")
	if HpcsRootKeyCrn == "" {
		fmt.Println("[WARN] Set the environment variable IBM_HPCS_ROOTKEY_CRN with a VALID CRN for a root key created in the HPCS instance")
	}

	CloudShellAccountID = os.Getenv("IBM_CLOUD_SHELL_ACCOUNT_ID")
	if CloudShellAccountID == "" {
		fmt.Println("[INFO] Set the environment variable IBM_CLOUD_SHELL_ACCOUNT_ID for ibm-cloud-shell resource or datasource else tests will fail if this is not set correctly")
	}

	IksClusterVpcID = os.Getenv("IBM_CLUSTER_VPC_ID")
	if IksClusterVpcID == "" {
		fmt.Println("[WARN] Set the environment variable IBM_CLUSTER_VPC_ID for testing ibm_container_vpc_alb_create resources, ibm_container_vpc_alb_create tests will fail if this is not set")
	}

	IksClusterSubnetID = os.Getenv("IBM_CLUSTER_VPC_SUBNET_ID")
	if IksClusterSubnetID == "" {
		fmt.Println("[WARN] Set the environment variable IBM_CLUSTER_VPC_SUBNET_ID for testing ibm_container_vpc_alb_create resources, ibm_container_vpc_alb_creates tests will fail if this is not set")
	}

	IksClusterResourceGroupID = os.Getenv("IBM_CLUSTER_VPC_RESOURCE_GROUP_ID")
	if IksClusterResourceGroupID == "" {
		fmt.Println("[WARN] Set the environment variable IBM_CLUSTER_VPC_RESOURCE_GROUP_ID for testing ibm_container_vpc_alb_create resources, ibm_container_vpc_alb_creates tests will fail if this is not set")
	}

	ClusterName = os.Getenv("IBM_CONTAINER_CLUSTER_NAME")
	if ClusterName == "" {
		fmt.Println("[INFO] Set the environment variable IBM_CONTAINER_CLUSTER_NAME for ibm_container_nlb_dns resource or datasource else tests will fail if this is not set correctly")
	}

	Satellite_location_id = os.Getenv("SATELLITE_LOCATION_ID")
	if Satellite_location_id == "" {
		fmt.Println("[INFO] Set the environment variable SATELLITE_LOCATION_ID for ibm_cos_bucket satellite location resource or datasource else tests will fail if this is not set correctly")
	}

	Satellite_Resource_instance_id = os.Getenv("SATELLITE_RESOURCE_INSTANCE_ID")
	if Satellite_Resource_instance_id == "" {
		fmt.Println("[INFO] Set the environment variable SATELLITE_RESOURCE_INSTANCE_ID for ibm_cos_bucket satellite location resource or datasource else tests will fail if this is not set correctly")
	}

	SccInstanceID = os.Getenv("IBMCLOUD_SCC_INSTANCE_ID")
	if SccInstanceID == "" {
		fmt.Println("[WARN] Set the environment variable IBMCLOUD_SCC_INSTANCE_ID with a VALID SCC INSTANCE ID")
	}

	SccApiEndpoint = os.Getenv("IBMCLOUD_SCC_API_ENDPOINT")
	if SccApiEndpoint == "" {
		fmt.Println("[WARN] Set the environment variable IBMCLOUD_SCC_API_ENDPOINT with a VALID SCC API ENDPOINT")
	}

	SccReportID = os.Getenv("IBMCLOUD_SCC_REPORT_ID")
	if SccReportID == "" {
		fmt.Println("[WARN] Set the environment variable IBMCLOUD_SCC_REPORT_ID with a VALID SCC REPORT ID")
	}

	SccProviderTypeAttributes = os.Getenv("IBMCLOUD_SCC_PROVIDER_TYPE_ATTRIBUTES")
	if SccProviderTypeAttributes == "" {
		fmt.Println("[WARN] Set the environment variable IBMCLOUD_SCC_PROVIDER_TYPE_ATTRIBUTES with a VALID SCC PROVIDER TYPE ATTRIBUTE")
	}

	HostPoolID = os.Getenv("IBM_CONTAINER_DEDICATEDHOST_POOL_ID")
	if HostPoolID == "" {
		fmt.Println("[INFO] Set the environment variable IBM_CONTAINER_DEDICATEDHOST_POOL_ID for ibm_container_vpc_cluster resource to test dedicated host functionality")
	}

	KmsInstanceID = os.Getenv("IBM_KMS_INSTANCE_ID")
	if KmsInstanceID == "" {
		fmt.Println("[INFO] Set the environment variable IBM_KMS_INSTANCE_ID for ibm_container_vpc_cluster resource or datasource else tests will fail if this is not set correctly")
	}

	CrkID = os.Getenv("IBM_CRK_ID")
	if CrkID == "" {
		fmt.Println("[INFO] Set the environment variable IBM_CRK_ID for ibm_container_vpc_cluster resource or datasource else tests will fail if this is not set correctly")
	}

	KmsAccountID = os.Getenv("IBM_KMS_ACCOUNT_ID")
	if CrkID == "" {
		fmt.Println("[INFO] Set the environment variable IBM_KMS_ACCOUNT_ID for ibm_container_vpc_cluster resource or datasource else tests will fail if this is not set correctly")
	}

	IksClusterID = os.Getenv("IBM_CLUSTER_ID")
	if IksClusterID == "" {
		fmt.Println("[INFO] Set the environment variable IBM_CLUSTER_ID for ibm_container_vpc_worker_pool resource or datasource else tests will fail if this is not set correctly")
	}

	CdResourceGroupName = os.Getenv("IBM_CD_RESOURCE_GROUP_NAME")
	if CdResourceGroupName == "" {
		fmt.Println("[WARN] Set the environment variable IBM_CD_RESOURCE_GROUP_NAME for testing CD resources, CD tests will fail if this is not set")
	}

	CdAppConfigInstanceName = os.Getenv("IBM_CD_APPCONFIG_INSTANCE_NAME")
	if CdAppConfigInstanceName == "" {
		fmt.Println("[WARN] Set the environment variable IBM_CD_APPCONFIG_INSTANCE_NAME for testing CD resources, CD tests will fail if this is not set")
	}

	CdKeyProtectInstanceName = os.Getenv("IBM_CD_KEYPROTECT_INSTANCE_NAME")
	if CdKeyProtectInstanceName == "" {
		fmt.Println("[WARN] Set the environment variable IBM_CD_KEYPROTECT_INSTANCE_NAME for testing CD resources, CD tests will fail if this is not set")
	}

	CdSecretsManagerInstanceName = os.Getenv("IBM_CD_SECRETSMANAGER_INSTANCE_NAME")
	if CdSecretsManagerInstanceName == "" {
		fmt.Println("[WARN] Set the environment variable IBM_CD_SECRETSMANAGER_INSTANCE_NAME for testing CD resources, CD tests will fail if this is not set")
	}

	CdSlackChannelName = os.Getenv("IBM_CD_SLACK_CHANNEL_NAME")
	if CdSecretsManagerInstanceName == "" {
		fmt.Println("[WARN] Set the environment variable IBM_CD_SLACK_CHANNEL_NAME for testing CD resources, CD tests will fail if this is not set")
	}
	CdSlackTeamName = os.Getenv("IBM_CD_SLACK_TEAM_NAME")
	if CdSecretsManagerInstanceName == "" {
		fmt.Println("[WARN] Set the environment variable IBM_CD_SLACK_TEAM_NAME for testing CD resources, CD tests will fail if this is not set")
	}
	CdSlackWebhook = os.Getenv("IBM_CD_SLACK_WEBHOOK")
	if CdSecretsManagerInstanceName == "" {
		fmt.Println("[WARN] Set the environment variable IBM_CD_SLACK_WEBHOOK for testing CD resources, CD tests will fail if this is not set")
	}

	CdJiraProjectKey = os.Getenv("IBM_CD_JIRA_PROJECT_KEY")
	if CdSecretsManagerInstanceName == "" {
		fmt.Println("[WARN] Set the environment variable IBM_CD_JIRA_PROJECT_KEY for testing CD resources, CD tests will fail if this is not set")
	}
	CdJiraApiUrl = os.Getenv("IBM_CD_JIRA_API_URL")
	if CdSecretsManagerInstanceName == "" {
		fmt.Println("[WARN] Set the environment variable IBM_CD_JIRA_API_URL for testing CD resources, CD tests will fail if this is not set")
	}
	CdJiraUsername = os.Getenv("IBM_CD_JIRA_USERNAME")
	if CdSecretsManagerInstanceName == "" {
		fmt.Println("[WARN] Set the environment variable IBM_CD_JIRA_USERNAME for testing CD resources, CD tests will fail if this is not set")
	}
	CdJiraApiToken = os.Getenv("IBM_CD_JIRA_API_TOKEN")
	if CdSecretsManagerInstanceName == "" {
		fmt.Println("[WARN] Set the environment variable IBM_CD_JIRA_API_TOKEN for testing CD resources, CD tests will fail if this is not set")
	}

	CdSaucelabsAccessKey = os.Getenv("IBM_CD_SAUCELABS_ACCESS_KEY")
	if CdSecretsManagerInstanceName == "" {
		fmt.Println("[WARN] Set the environment variable IBM_CD_SAUCELABS_ACCESS_KEY for testing CD resources, CD tests will fail if this is not set")
	}
	CdSaucelabsUsername = os.Getenv("IBM_CD_SAUCELABS_USERNAME")
	if CdSecretsManagerInstanceName == "" {
		fmt.Println("[WARN] Set the environment variable IBM_CD_SAUCELABS_USERNAME for testing CD resources, CD tests will fail if this is not set")
	}

	CdBitbucketRepoUrl = os.Getenv("IBM_CD_BITBUCKET_REPO_URL")
	if CdBitbucketRepoUrl == "" {
		fmt.Println("[WARN] Set the environment variable IBM_CD_BITBUCKET_REPO_URL for testing CD resources, CD tests will fail if this is not set")
	}

	CdGithubConsolidatedRepoUrl = os.Getenv("IBM_CD_GITHUB_CONSOLIDATED_REPO_URL")
	if CdGithubConsolidatedRepoUrl == "" {
		fmt.Println("[WARN] Set the environment variable IBM_CD_GITHUB_CONSOLIDATED_REPO_URL for testing CD resources, CD tests will fail if this is not set")
	}

	CdGitlabRepoUrl = os.Getenv("IBM_CD_GITLAB_REPO_URL")
	if CdGitlabRepoUrl == "" {
		fmt.Println("[WARN] Set the environment variable IBM_CD_GITLAB_REPO_URL for testing CD resources, CD tests will fail if this is not set")
	}

	CdHostedGitRepoUrl = os.Getenv("IBM_CD_HOSTED_GIT_REPO_URL")
	if CdHostedGitRepoUrl == "" {
		fmt.Println("[WARN] Set the environment variable IBM_CD_HOSTED_GIT_REPO_URL for testing CD resources, CD tests will fail if this is not set")
	}

	CdEventNotificationsInstanceName = os.Getenv("IBM_CD_EVENTNOTIFICATIONS_INSTANCE_NAME")
	if CdEventNotificationsInstanceName == "" {
		fmt.Println("[WARN] Set the environment variable IBM_CD_EVENTNOTIFICATIONS_INSTANCE_NAME for testing CD resources, CD tests will fail if this is not set")
	}

	ISCertificateCrn = os.Getenv("IS_CERTIFICATE_CRN")
	if ISCertificateCrn == "" {
		fmt.Println("[INFO] Set the environment variable IS_CERTIFICATE_CRN for testing ibm_is_vpn_server resource")
	}

	ISClientCaCrn = os.Getenv("IS_CLIENT_CA_CRN")
	if ISClientCaCrn == "" {
		fmt.Println("[INFO] Set the environment variable IS_CLIENT_CA_CRN for testing ibm_is_vpn_server resource")
	}

	IBM_AccountID_REPL = os.Getenv("IBM_AccountID_REPL")
	if IBM_AccountID_REPL == "" {
		fmt.Println("[INFO] Set the environment variable IBM_AccountID_REPL for setting up authorization policy to enable replication feature resource or datasource else tests will fail if this is not set correctly")
	}

	COSApiKey = os.Getenv("COS_API_KEY")
	if COSApiKey == "" {
		COSApiKey = "xxxxxxxxxxxx" // pragma: allowlist secret
		fmt.Println("[WARN] Set the environment variable COS_API_KEY for testing COS targets, the tests will fail if this is not set")
	}

	IngestionKey = os.Getenv("INGESTION_KEY")
	if IngestionKey == "" {
		IngestionKey = "xxxxxxxxxxxx"
		fmt.Println("[WARN] Set the environment variable INGESTION_KEY for testing Logdna targets, the tests will fail if this is not set")
	}

	IesApiKey = os.Getenv("IES_API_KEY")
	if IesApiKey == "" {
		IesApiKey = "xxxxxxxxxxxx" // pragma: allowlist secret
		fmt.Println("[WARN] Set the environment variable IES_API_KEY for testing Event streams targets, the tests will fail if this is not set")
	}

	EnterpriseCRN = os.Getenv("ENTERPRISE_CRN")
	if EnterpriseCRN == "" {
		fmt.Println("[WARN] Set the environment variable ENTERPRISE_CRN for testing enterprise backup policy, the tests will fail if this is not set")
	}

	CeResourceGroupID = os.Getenv("IBM_CODE_ENGINE_RESOURCE_GROUP_ID")
	if CeResourceGroupID == "" {
		CeResourceGroupID = ""
		fmt.Println("[WARN] Set the environment variable IBM_CODE_ENGINE_RESOURCE_GROUP_ID with the resource group for Code Engine")
	}

	CeProjectId = os.Getenv("IBM_CODE_ENGINE_PROJECT_INSTANCE_ID")
	if CeProjectId == "" {
		CeProjectId = ""
		fmt.Println("[WARN] Set the environment variable IBM_CODE_ENGINE_PROJECT_INSTANCE_ID with the ID of a Code Engine project instance")
	}

	CeServiceInstanceID = os.Getenv("IBM_CODE_ENGINE_SERVICE_INSTANCE_ID")
	if CeServiceInstanceID == "" {
		CeServiceInstanceID = ""
		fmt.Println("[WARN] Set the environment variable IBM_CODE_ENGINE_SERVICE_INSTANCE_ID with the ID of a IBM Cloud service instance, e.g. for COS")
	}

	CeResourceKeyID = os.Getenv("IBM_CODE_ENGINE_RESOURCE_KEY_ID")
	if CeResourceKeyID == "" {
		CeResourceKeyID = ""
		fmt.Println("[WARN] Set the environment variable IBM_CODE_ENGINE_RESOURCE_KEY_ID with the ID of a resource key to access a service instance")
	}

	SatelliteSSHPubKey = os.Getenv("IBM_SATELLITE_SSH_PUB_KEY")
	if SatelliteSSHPubKey == "" {
		fmt.Println("[WARN] Set the environment variable IBM_SATELLITE_SSH_PUB_KEY with a ssh public key or ibm_satellite_* tests may fail")
	}
}

var (
	TestAccProviders map[string]*schema.Provider
	TestAccProvider  *schema.Provider
)

// testAccProviderConfigure ensures Provider is only configured once
//
// The PreCheck(t) function is invoked for every test and this prevents
// extraneous reconfiguration to the same values each time. However, this does
// not prevent reconfiguration that may happen should the address of
// Provider be errantly reused in ProviderFactories.
var testAccProviderConfigure sync.Once

func init() {
	TestAccProvider = provider.Provider()
	TestAccProviders = map[string]*schema.Provider{
		ProviderName: TestAccProvider,
	}
}

func TestProvider(t *testing.T) {
	if err := provider.Provider().InternalValidate(); err != nil {
		t.Fatalf("err: %s", err)
	}
}

func TestProvider_impl(t *testing.T) {
	var _ *schema.Provider = provider.Provider()
}

func TestAccPreCheck(t *testing.T) {
	if v := os.Getenv("IC_API_KEY"); v == "" {
		t.Fatal("IC_API_KEY must be set for acceptance tests")
	}
	if v := os.Getenv("IAAS_CLASSIC_API_KEY"); v == "" {
		t.Fatal("IAAS_CLASSIC_API_KEY must be set for acceptance tests")
	}
	if v := os.Getenv("IAAS_CLASSIC_USERNAME"); v == "" {
		t.Fatal("IAAS_CLASSIC_USERNAME must be set for acceptance tests")
	}

	testAccProviderConfigure.Do(func() {
		diags := TestAccProvider.Configure(context.Background(), terraformsdk.NewResourceConfigRaw(nil))
		if diags.HasError() {
			t.Fatalf("configuring provider: %s", diags[0].Summary)
		}
	})
}

func TestAccPreCheckEnterprise(t *testing.T) {
	if v := os.Getenv("IC_API_KEY"); v == "" {
		t.Fatal("IC_API_KEY must be set for acceptance tests")
	}
}

func TestAccPreCheckAssignmentTargetAccount(t *testing.T) {
	if v := os.Getenv("IAM_IDENTITY_ASSIGNMENT_TARGET_ACCOUNT"); v == "" {
		t.Fatal("IAM_IDENTITY_ASSIGNMENT_TARGET_ACCOUNT must be set for IAM identity assignment tests")
	}
}

func TestAccPreCheckEnterpriseAccountImport(t *testing.T) {
	if v := os.Getenv("IC_API_KEY"); v == "" {
		t.Fatal("IC_API_KEY must be set for acceptance tests")
	}
	if Account_to_be_imported == "" {
		t.Fatal("ACCOUNT_TO_BE_IMPORTED must be set for acceptance tests")
	}
}

func TestAccPreCheckCis(t *testing.T) {
	TestAccPreCheck(t)
	if CisInstance == "" {
		t.Fatal("IBM_CIS_INSTANCE must be set for acceptance tests")
	}
	if CisResourceGroup == "" {
		t.Fatal("IBM_CIS_RESOURCE_GROUP must be set for acceptance tests")
	}
	if CisDomainStatic == "" {
		t.Fatal("IBM_CIS_DOMAIN_STATIC must be set for acceptance tests")
	}
	if CisDomainTest == "" {
		t.Fatal("IBM_CIS_DOMAIN_TEST must be set for acceptance tests")
	}
}

func TestAccPreCheckCloudShell(t *testing.T) {
	TestAccPreCheck(t)
	if CloudShellAccountID == "" {
		t.Fatal("IBM_CLOUD_SHELL_ACCOUNT_ID must be set for acceptance tests")
	}
}

func TestAccPreCheckHPCS(t *testing.T) {
	TestAccPreCheck(t)
	if HpcsAdmin1 == "" {
		t.Fatal("IBM_HPCS_ADMIN1 must be set for acceptance tests")
	}
	if HpcsToken1 == "" {
		t.Fatal("IBM_HPCS_TOKEN1 must be set for acceptance tests")
	}
	if HpcsAdmin2 == "" {
		t.Fatal("IBM_HPCS_ADMIN2 must be set for acceptance tests")
	}
	if HpcsToken2 == "" {
		t.Fatal("IBM_HPCS_TOKEN2 must be set for acceptance tests")
	}
}

func TestAccPreCheckIAMTrustedProfile(t *testing.T) {
	TestAccPreCheck(t)
	if RealmName == "" {
		t.Fatal("IBM_IAM_REALM_NAME must be set for acceptance tests")
	}
	if IksSa == "" {
		t.Fatal("IBM_IAM_IKS_SA must be set for acceptance tests")
	}
}

func TestAccPreCheckCOS(t *testing.T) {
	TestAccPreCheck(t)
	if CosCRN == "" {
		t.Fatal("IBM_COS_CRN must be set for acceptance tests")
	}
}

func TestAccPreCheckImage(t *testing.T) {
	TestAccPreCheck(t)
	if Image_cos_url == "" {
		t.Fatal("IMAGE_COS_URL must be set for acceptance tests")
	}
	if Image_operating_system == "" {
		t.Fatal("IMAGE_OPERATING_SYSTEM must be set for acceptance tests")
	}
}

func TestAccPreCheckEncryptedImage(t *testing.T) {
	TestAccPreCheck(t)
	if Image_cos_url_encrypted == "" {
		t.Fatal("IMAGE_COS_URL_ENCRYPTED must be set for acceptance tests")
	}
	if Image_operating_system == "" {
		t.Fatal("IMAGE_OPERATING_SYSTEM must be set for acceptance tests")
	}
	if IsImageEncryptedDataKey == "" {
		t.Fatal("IS_IMAGE_ENCRYPTED_DATA_KEY must be set for acceptance tests")
	}
	if IsImageEncryptionKey == "" {
		t.Fatal("IS_IMAGE_ENCRYPTION_KEY must be set for acceptance tests")
	}
}

func TestAccPreCheckCodeEngine(t *testing.T) {
	TestAccPreCheck(t)
	if CeResourceGroupID == "" {
		t.Fatal("IBM_CODE_ENGINE_RESOURCE_GROUP_ID must be set for acceptance tests")
	}
	if CeProjectId == "" {
		t.Fatal("IBM_CODE_ENGINE_PROJECT_INSTANCE_ID must be set for acceptance tests")
	}
}

func TestAccPreCheckUsage(t *testing.T) {
	if v := os.Getenv("IC_API_KEY"); v == "" {
		t.Fatal("IC_API_KEY must be set for acceptance tests")
	}
}

func TestAccPreCheckScc(t *testing.T) {
	TestAccPreCheck(t)
	if SccApiEndpoint == "" {
		t.Fatal("IBMCLOUD_SCC_API_ENDPOINT missing. Set the environment variable IBMCLOUD_SCC_API_ENDPOINT with a VALID endpoint")
	}

	if SccProviderTypeAttributes == "" {
		t.Fatal("IBMCLOUD_SCC_PROVIDER_TYPE_ATTRIBUTES missing. Set the environment variable IBMCLOUD_SCC_PROVIDER_TYPE_ATTRIBUTES with a VALID ATTRIBUTE")
	}

	if SccInstanceID == "" {
		t.Fatal("IBMCLOUD_SCC_INSTANCE_ID missing. Set the environment variable IBMCLOUD_SCC_INSTANCE_ID with a VALID SCC INSTANCE ID")
	}

	if SccReportID == "" {
		t.Fatal("IBMCLOUD_SCC_REPORT_ID missing. Set the environment variable IBMCLOUD_SCC_REPORT_ID with a VALID REPORT_ID")
	}
}

<<<<<<< HEAD
func TestAccPreCheckSatelliteSSH(t *testing.T) {
	TestAccPreCheck(t)
	if SatelliteSSHPubKey == "" {
		t.Fatal("IBM_SATELLITE_SSH_PUB_KEY missing. Set the environment variable IBM_SATELLITE_SSH_PUB_KEY with a VALID ssh public key")
	}
=======
func TestAccProviderFactories() map[string]func() (*schema.Provider, error) {
	return map[string]func() (*schema.Provider, error){
		ProviderName:          func() (*schema.Provider, error) { return provider.Provider(), nil },
		ProviderNameAlternate: func() (*schema.Provider, error) { return provider.Provider(), nil },
	}
}

func Region() string {
	region, _ := schema.MultiEnvDefaultFunc([]string{"IC_REGION", "IBMCLOUD_REGION", "BM_REGION", "BLUEMIX_REGION"}, "us-south")()

	return region.(string)
}

func RegionAlternate() string {
	region, _ := schema.MultiEnvDefaultFunc([]string{"IC_REGION_ALTERNATE", "IBMCLOUD_REGION_ALTERNATE"}, "eu-gb")()

	return region.(string)
}

func ConfigAlternateRegionProvider() string {
	return configNamedRegionalProvider(ProviderNameAlternate, RegionAlternate())
}

// ConfigCompose can be called to concatenate multiple strings to build test configurations
func ConfigCompose(config ...string) string {
	var str strings.Builder

	for _, conf := range config {
		str.WriteString(conf)
	}

	return str.String()
}

func configNamedRegionalProvider(providerName string, region string) string {
	return fmt.Sprintf(`
provider %[1]q {
  region = %[2]q
}
`, providerName, region)
>>>>>>> cf3b4e27
}<|MERGE_RESOLUTION|>--- conflicted
+++ resolved
@@ -1724,13 +1724,13 @@
 	}
 }
 
-<<<<<<< HEAD
 func TestAccPreCheckSatelliteSSH(t *testing.T) {
 	TestAccPreCheck(t)
 	if SatelliteSSHPubKey == "" {
 		t.Fatal("IBM_SATELLITE_SSH_PUB_KEY missing. Set the environment variable IBM_SATELLITE_SSH_PUB_KEY with a VALID ssh public key")
 	}
-=======
+}
+
 func TestAccProviderFactories() map[string]func() (*schema.Provider, error) {
 	return map[string]func() (*schema.Provider, error){
 		ProviderName:          func() (*schema.Provider, error) { return provider.Provider(), nil },
@@ -1771,5 +1771,4 @@
   region = %[2]q
 }
 `, providerName, region)
->>>>>>> cf3b4e27
 }