// Copyright IBM Corp. 2017, 2021 All Rights Reserved.
// Licensed under the Mozilla Public License v2.0

package conns

import (
	"crypto/tls"
	"encoding/json"
	"errors"
	"fmt"
	"io/ioutil"
	"log"
	"net"
	gohttp "net/http"
	"os"
	"strings"
	"time"

	// Added code for the Power Colo Offering

	"github.com/IBM-Cloud/container-services-go-sdk/kubernetesserviceapiv1"
	"github.com/IBM-Cloud/container-services-go-sdk/satellitelinkv1"
	apigateway "github.com/IBM/apigateway-go-sdk/apigatewaycontrollerapiv1"
	"github.com/IBM/appconfiguration-go-admin-sdk/appconfigurationv1"
	appid "github.com/IBM/appid-management-go-sdk/appidmanagementv4"
	"github.com/IBM/cloud-databases-go-sdk/clouddatabasesv5"
	"github.com/IBM/container-registry-go-sdk/containerregistryv1"
	"github.com/IBM/go-sdk-core/v5/core"
	cosconfig "github.com/IBM/ibm-cos-sdk-go-config/resourceconfigurationv1"
	kp "github.com/IBM/keyprotect-go-client"
	cisalertsv1 "github.com/IBM/networking-go-sdk/alertsv1"
	ciscachev1 "github.com/IBM/networking-go-sdk/cachingapiv1"
	cisipv1 "github.com/IBM/networking-go-sdk/cisipapiv1"
	ciscustompagev1 "github.com/IBM/networking-go-sdk/custompagesv1"
	dlProviderV2 "github.com/IBM/networking-go-sdk/directlinkproviderv2"
	dl "github.com/IBM/networking-go-sdk/directlinkv1"
	cisdnsbulkv1 "github.com/IBM/networking-go-sdk/dnsrecordbulkv1"
	cisdnsrecordsv1 "github.com/IBM/networking-go-sdk/dnsrecordsv1"
	dns "github.com/IBM/networking-go-sdk/dnssvcsv1"
	cisedgefunctionv1 "github.com/IBM/networking-go-sdk/edgefunctionsapiv1"
	cisfiltersv1 "github.com/IBM/networking-go-sdk/filtersv1"
	cisfirewallrulesv1 "github.com/IBM/networking-go-sdk/firewallrulesv1"
	cisglbhealthcheckv1 "github.com/IBM/networking-go-sdk/globalloadbalancermonitorv1"
	cisglbpoolv0 "github.com/IBM/networking-go-sdk/globalloadbalancerpoolsv0"
	cisglbv1 "github.com/IBM/networking-go-sdk/globalloadbalancerv1"
	cislogpushjobsapiv1 "github.com/IBM/networking-go-sdk/logpushjobsapiv1"
	cispagerulev1 "github.com/IBM/networking-go-sdk/pageruleapiv1"
	cisrangeappv1 "github.com/IBM/networking-go-sdk/rangeapplicationsv1"
	cisroutingv1 "github.com/IBM/networking-go-sdk/routingv1"
	cissslv1 "github.com/IBM/networking-go-sdk/sslcertificateapiv1"
	tg "github.com/IBM/networking-go-sdk/transitgatewayapisv1"
	cisuarulev1 "github.com/IBM/networking-go-sdk/useragentblockingrulesv1"
	ciswafgroupv1 "github.com/IBM/networking-go-sdk/wafrulegroupsapiv1"
	ciswafpackagev1 "github.com/IBM/networking-go-sdk/wafrulepackagesapiv1"
	ciswafrulev1 "github.com/IBM/networking-go-sdk/wafrulesapiv1"
	ciswebhooksv1 "github.com/IBM/networking-go-sdk/webhooksv1"
	cisaccessrulev1 "github.com/IBM/networking-go-sdk/zonefirewallaccessrulesv1"
	cislockdownv1 "github.com/IBM/networking-go-sdk/zonelockdownv1"
	cisratelimitv1 "github.com/IBM/networking-go-sdk/zoneratelimitsv1"
	cisdomainsettingsv1 "github.com/IBM/networking-go-sdk/zonessettingsv1"
	ciszonesv1 "github.com/IBM/networking-go-sdk/zonesv1"
	"github.com/IBM/platform-services-go-sdk/atrackerv1"
	"github.com/IBM/platform-services-go-sdk/atrackerv2"
	"github.com/IBM/platform-services-go-sdk/catalogmanagementv1"
	"github.com/IBM/platform-services-go-sdk/contextbasedrestrictionsv1"
	"github.com/IBM/platform-services-go-sdk/enterprisemanagementv1"
	"github.com/IBM/platform-services-go-sdk/globaltaggingv1"
	iamaccessgroups "github.com/IBM/platform-services-go-sdk/iamaccessgroupsv2"
	iamidentity "github.com/IBM/platform-services-go-sdk/iamidentityv1"
	iampolicymanagement "github.com/IBM/platform-services-go-sdk/iampolicymanagementv1"
	ibmcloudshellv1 "github.com/IBM/platform-services-go-sdk/ibmcloudshellv1"
	resourcecontroller "github.com/IBM/platform-services-go-sdk/resourcecontrollerv2"
	resourcemanager "github.com/IBM/platform-services-go-sdk/resourcemanagerv2"
	"github.com/IBM/push-notifications-go-sdk/pushservicev1"
	"github.com/IBM/scc-go-sdk/findingsv1"
	"github.com/IBM/scc-go-sdk/v3/adminserviceapiv1"
	"github.com/IBM/scc-go-sdk/v3/configurationgovernancev1"
	"github.com/IBM/scc-go-sdk/v3/posturemanagementv2"
	schematicsv1 "github.com/IBM/schematics-go-sdk/schematicsv1"
	"github.com/IBM/secrets-manager-go-sdk/secretsmanagerv1"
	vpc "github.com/IBM/vpc-go-sdk/vpcv1"
	"github.com/apache/openwhisk-client-go/whisk"
	jwt "github.com/golang-jwt/jwt"
	slsession "github.com/softlayer/softlayer-go/session"

	bluemix "github.com/IBM-Cloud/bluemix-go"
	"github.com/IBM-Cloud/bluemix-go/api/account/accountv1"
	"github.com/IBM-Cloud/bluemix-go/api/account/accountv2"
	"github.com/IBM-Cloud/bluemix-go/api/certificatemanager"
	"github.com/IBM-Cloud/bluemix-go/api/cis/cisv1"
	"github.com/IBM-Cloud/bluemix-go/api/container/containerv1"
	"github.com/IBM-Cloud/bluemix-go/api/container/containerv2"
	"github.com/IBM-Cloud/bluemix-go/api/functions"
	"github.com/IBM-Cloud/bluemix-go/api/globalsearch/globalsearchv2"
	"github.com/IBM-Cloud/bluemix-go/api/globaltagging/globaltaggingv3"
	"github.com/IBM-Cloud/bluemix-go/api/hpcs"
	"github.com/IBM-Cloud/bluemix-go/api/icd/icdv4"
	"github.com/IBM-Cloud/bluemix-go/api/mccp/mccpv2"
	"github.com/IBM-Cloud/bluemix-go/api/resource/resourcev1/catalog"
	"github.com/IBM-Cloud/bluemix-go/api/resource/resourcev1/controller"
	"github.com/IBM-Cloud/bluemix-go/api/resource/resourcev2/controllerv2"
	"github.com/IBM-Cloud/bluemix-go/api/resource/resourcev2/managementv2"
	"github.com/IBM-Cloud/bluemix-go/api/usermanagement/usermanagementv2"
	"github.com/IBM-Cloud/bluemix-go/authentication"
	"github.com/IBM-Cloud/bluemix-go/bmxerror"
	"github.com/IBM-Cloud/bluemix-go/http"
	"github.com/IBM-Cloud/bluemix-go/rest"
	bxsession "github.com/IBM-Cloud/bluemix-go/session"
	ibmpisession "github.com/IBM-Cloud/power-go-client/ibmpisession"
	"github.com/IBM-Cloud/terraform-provider-ibm/version"
	"github.com/IBM/continuous-delivery-go-sdk/cdtoolchainv2"
	"github.com/IBM/event-notifications-go-admin-sdk/eventnotificationsv1"
	"github.com/IBM/eventstreams-go-sdk/pkg/schemaregistryv1"
<<<<<<< HEAD
	"github.com/IBM/scc-go-sdk/posturemanagementv1"
	"github.ibm.com/org-ids/tekton-pipeline-go-sdk/continuousdeliverypipelinev2"
=======
	"github.com/IBM/scc-go-sdk/v3/posturemanagementv1"
	"github.com/IBM/continuous-delivery-go-sdk/cdtektonpipelinev2"
>>>>>>> 9b109723
)

// RetryAPIDelay - retry api delay
const RetryAPIDelay = 5 * time.Second

//BluemixRegion ...
var BluemixRegion string

var (
	errEmptyBluemixCredentials = errors.New("ibmcloud_api_key or bluemix_api_key or iam_token and iam_refresh_token must be provided. Please see the documentation on how to configure it")
)

//UserConfig ...
type UserConfig struct {
	UserID      string
	UserEmail   string
	UserAccount string
	CloudName   string `default:"bluemix"`
	cloudType   string `default:"public"`
	generation  int    `default:"2"`
}

//Config stores user provider input
type Config struct {
	//BluemixAPIKey is the Bluemix api key
	BluemixAPIKey string
	//Bluemix region
	Region string
	//Resource group id
	ResourceGroup string
	//Bluemix API timeout
	BluemixTimeout time.Duration

	//Softlayer end point url
	SoftLayerEndpointURL string

	//Softlayer API timeout
	SoftLayerTimeout time.Duration

	// Softlayer User Name
	SoftLayerUserName string

	// Softlayer API Key
	SoftLayerAPIKey string

	//Retry Count for API calls
	//Unexposed in the schema at this point as they are used only during session creation for a few calls
	//When sdk implements it we an expose them for expected behaviour
	//https://github.com/softlayer/softlayer-go/issues/41
	RetryCount int
	//Constant Retry Delay for API calls
	RetryDelay time.Duration

	// FunctionNameSpace ...
	FunctionNameSpace string

	//Riaas End point
	RiaasEndPoint string

	//Generation
	Generation int

	//IAM Token
	IAMToken string

	//TrustedProfileToken Token
	IAMTrustedProfileID string

	//IAM Refresh Token
	IAMRefreshToken string

	// Zone
	Zone          string
	Visibility    string
	EndpointsFile string
}

//Session stores the information required for communication with the SoftLayer and Bluemix API
type Session struct {
	// SoftLayerSesssion is the the SoftLayer session used to connect to the SoftLayer API
	SoftLayerSession *slsession.Session

	// BluemixSession is the the Bluemix session used to connect to the Bluemix API
	BluemixSession *bxsession.Session
}

// ClientSession ...
type ClientSession interface {
	AppIDAPI() (*appid.AppIDManagementV4, error)
	BluemixSession() (*bxsession.Session, error)
	BluemixAcccountAPI() (accountv2.AccountServiceAPI, error)
	BluemixAcccountv1API() (accountv1.AccountServiceAPI, error)
	BluemixUserDetails() (*UserConfig, error)
	ContainerAPI() (containerv1.ContainerServiceAPI, error)
	VpcContainerAPI() (containerv2.ContainerServiceAPI, error)
	ContainerRegistryV1() (*containerregistryv1.ContainerRegistryV1, error)
	FunctionClient() (*whisk.Client, error)
	GlobalSearchAPI() (globalsearchv2.GlobalSearchServiceAPI, error)
	GlobalTaggingAPI() (globaltaggingv3.GlobalTaggingServiceAPI, error)
	GlobalTaggingAPIv1() (globaltaggingv1.GlobalTaggingV1, error)
	ICDAPI() (icdv4.ICDServiceAPI, error)
	CloudDatabasesV5() (*clouddatabasesv5.CloudDatabasesV5, error)
	IAMPolicyManagementV1API() (*iampolicymanagement.IamPolicyManagementV1, error)
	IAMAccessGroupsV2() (*iamaccessgroups.IamAccessGroupsV2, error)
	MccpAPI() (mccpv2.MccpServiceAPI, error)
	ResourceCatalogAPI() (catalog.ResourceCatalogAPI, error)
	ResourceManagementAPIv2() (managementv2.ResourceManagementAPIv2, error)
	ResourceControllerAPI() (controller.ResourceControllerAPI, error)
	ResourceControllerAPIV2() (controllerv2.ResourceControllerAPIV2, error)
	SoftLayerSession() *slsession.Session
	IBMPISession() (*ibmpisession.IBMPISession, error)
	UserManagementAPI() (usermanagementv2.UserManagementAPI, error)
	PushServiceV1() (*pushservicev1.PushServiceV1, error)
	EventNotificationsApiV1() (*eventnotificationsv1.EventNotificationsV1, error)
	AppConfigurationV1() (*appconfigurationv1.AppConfigurationV1, error)
	CertificateManagerAPI() (certificatemanager.CertificateManagerServiceAPI, error)
	KeyProtectAPI() (*kp.Client, error)
	KeyManagementAPI() (*kp.Client, error)
	VpcV1API() (*vpc.VpcV1, error)
	APIGateway() (*apigateway.ApiGatewayControllerApiV1, error)
	PrivateDNSClientSession() (*dns.DnsSvcsV1, error)
	CosConfigV1API() (*cosconfig.ResourceConfigurationV1, error)
	DirectlinkV1API() (*dl.DirectLinkV1, error)
	DirectlinkProviderV2API() (*dlProviderV2.DirectLinkProviderV2, error)
	TransitGatewayV1API() (*tg.TransitGatewayApisV1, error)
	HpcsEndpointAPI() (hpcs.HPCSV2, error)
	FunctionIAMNamespaceAPI() (functions.FunctionServiceAPI, error)
	CisZonesV1ClientSession() (*ciszonesv1.ZonesV1, error)
	CisAlertsSession() (*cisalertsv1.AlertsV1, error)
	CisDNSRecordClientSession() (*cisdnsrecordsv1.DnsRecordsV1, error)
	CisDNSRecordBulkClientSession() (*cisdnsbulkv1.DnsRecordBulkV1, error)
	CisGLBClientSession() (*cisglbv1.GlobalLoadBalancerV1, error)
	CisGLBPoolClientSession() (*cisglbpoolv0.GlobalLoadBalancerPoolsV0, error)
	CisGLBHealthCheckClientSession() (*cisglbhealthcheckv1.GlobalLoadBalancerMonitorV1, error)
	CisIPClientSession() (*cisipv1.CisIpApiV1, error)
	CisPageRuleClientSession() (*cispagerulev1.PageRuleApiV1, error)
	CisLogpushJobsSession() (*cislogpushjobsapiv1.LogpushJobsApiV1, error)
	CisRLClientSession() (*cisratelimitv1.ZoneRateLimitsV1, error)
	CisEdgeFunctionClientSession() (*cisedgefunctionv1.EdgeFunctionsApiV1, error)
	CisSSLClientSession() (*cissslv1.SslCertificateApiV1, error)
	CisWAFPackageClientSession() (*ciswafpackagev1.WafRulePackagesApiV1, error)
	CisDomainSettingsClientSession() (*cisdomainsettingsv1.ZonesSettingsV1, error)
	CisRoutingClientSession() (*cisroutingv1.RoutingV1, error)
	CisWAFGroupClientSession() (*ciswafgroupv1.WafRuleGroupsApiV1, error)
	CisCacheClientSession() (*ciscachev1.CachingApiV1, error)
	CisWebhookSession() (*ciswebhooksv1.WebhooksV1, error)
	CisCustomPageClientSession() (*ciscustompagev1.CustomPagesV1, error)
	CisAccessRuleClientSession() (*cisaccessrulev1.ZoneFirewallAccessRulesV1, error)
	CisUARuleClientSession() (*cisuarulev1.UserAgentBlockingRulesV1, error)
	CisLockdownClientSession() (*cislockdownv1.ZoneLockdownV1, error)
	CisRangeAppClientSession() (*cisrangeappv1.RangeApplicationsV1, error)
	CisWAFRuleClientSession() (*ciswafrulev1.WafRulesApiV1, error)
	IAMIdentityV1API() (*iamidentity.IamIdentityV1, error)
	IBMCloudShellV1() (*ibmcloudshellv1.IBMCloudShellV1, error)
	ResourceManagerV2API() (*resourcemanager.ResourceManagerV2, error)
	CatalogManagementV1() (*catalogmanagementv1.CatalogManagementV1, error)
	EnterpriseManagementV1() (*enterprisemanagementv1.EnterpriseManagementV1, error)
	ResourceControllerV2API() (*resourcecontroller.ResourceControllerV2, error)
	SecretsManagerV1() (*secretsmanagerv1.SecretsManagerV1, error)
	SchematicsV1() (*schematicsv1.SchematicsV1, error)
	SatelliteClientSession() (*kubernetesserviceapiv1.KubernetesServiceApiV1, error)
	SatellitLinkClientSession() (*satellitelinkv1.SatelliteLinkV1, error)
	CisFiltersSession() (*cisfiltersv1.FiltersV1, error)
	CisFirewallRulesSession() (*cisfirewallrulesv1.FirewallRulesV1, error)
	AtrackerV1() (*atrackerv1.AtrackerV1, error)
	AtrackerV2() (*atrackerv2.AtrackerV2, error)
	ESschemaRegistrySession() (*schemaregistryv1.SchemaregistryV1, error)
	FindingsV1() (*findingsv1.FindingsV1, error)
	AdminServiceApiV1() (*adminserviceapiv1.AdminServiceApiV1, error)
	ConfigurationGovernanceV1() (*configurationgovernancev1.ConfigurationGovernanceV1, error)
	PostureManagementV1() (*posturemanagementv1.PostureManagementV1, error)
	ContextBasedRestrictionsV1() (*contextbasedrestrictionsv1.ContextBasedRestrictionsV1, error)
	PostureManagementV2() (*posturemanagementv2.PostureManagementV2, error)
<<<<<<< HEAD
	ContinuousDeliveryPipelineV2() (*continuousdeliverypipelinev2.ContinuousDeliveryPipelineV2, error)
	CdToolchainV2() (*cdtoolchainv2.CdToolchainV2, error)
=======
	CdTektonPipelineV2()   (*cdtektonpipelinev2.CdTektonPipelineV2, error)
>>>>>>> 9b109723
}

type clientSession struct {
	session *Session

	appidErr error
	appidAPI *appid.AppIDManagementV4

	apigatewayErr error
	apigatewayAPI *apigateway.ApiGatewayControllerApiV1

	accountConfigErr     error
	bmxAccountServiceAPI accountv2.AccountServiceAPI

	accountV1ConfigErr     error
	bmxAccountv1ServiceAPI accountv1.AccountServiceAPI

	bmxUserDetails  *UserConfig
	bmxUserFetchErr error

	csConfigErr  error
	csServiceAPI containerv1.ContainerServiceAPI

	csv2ConfigErr  error
	csv2ServiceAPI containerv2.ContainerServiceAPI

	containerRegistryClientErr error
	containerRegistryClient    *containerregistryv1.ContainerRegistryV1

	certManagementErr error
	certManagementAPI certificatemanager.CertificateManagerServiceAPI

	cfConfigErr  error
	cfServiceAPI mccpv2.MccpServiceAPI

	cisConfigErr  error
	cisServiceAPI cisv1.CisServiceAPI

	functionConfigErr error
	functionClient    *whisk.Client

	globalSearchConfigErr  error
	globalSearchServiceAPI globalsearchv2.GlobalSearchServiceAPI

	globalTaggingConfigErr  error
	globalTaggingServiceAPI globaltaggingv3.GlobalTaggingServiceAPI

	globalTaggingConfigErrV1  error
	globalTaggingServiceAPIV1 globaltaggingv1.GlobalTaggingV1

	ibmCloudShellClient    *ibmcloudshellv1.IBMCloudShellV1
	ibmCloudShellClientErr error

	userManagementErr error
	userManagementAPI usermanagementv2.UserManagementAPI

	icdConfigErr  error
	icdServiceAPI icdv4.ICDServiceAPI

	cloudDatabasesClientErr error
	cloudDatabasesClient    *clouddatabasesv5.CloudDatabasesV5

	resourceControllerConfigErr  error
	resourceControllerServiceAPI controller.ResourceControllerAPI

	resourceControllerConfigErrv2  error
	resourceControllerServiceAPIv2 controllerv2.ResourceControllerAPIV2

	resourceManagementConfigErrv2  error
	resourceManagementServiceAPIv2 managementv2.ResourceManagementAPIv2

	resourceCatalogConfigErr  error
	resourceCatalogServiceAPI catalog.ResourceCatalogAPI

	ibmpiConfigErr error
	ibmpiSession   *ibmpisession.IBMPISession

	kpErr error
	kpAPI *kp.API

	kmsErr error
	kmsAPI *kp.API

	hpcsEndpointErr error
	hpcsEndpointAPI hpcs.HPCSV2

	pDNSClient *dns.DnsSvcsV1
	pDNSErr    error

	bluemixSessionErr error

	pushServiceClient    *pushservicev1.PushServiceV1
	pushServiceClientErr error

	eventNotificationsApiClient    *eventnotificationsv1.EventNotificationsV1
	eventNotificationsApiClientErr error

	appConfigurationClient    *appconfigurationv1.AppConfigurationV1
	appConfigurationClientErr error

	vpcErr error
	vpcAPI *vpc.VpcV1

	directlinkAPI *dl.DirectLinkV1
	directlinkErr error
	dlProviderAPI *dlProviderV2.DirectLinkProviderV2
	dlProviderErr error

	cosConfigErr error
	cosConfigAPI *cosconfig.ResourceConfigurationV1

	transitgatewayAPI *tg.TransitGatewayApisV1
	transitgatewayErr error

	functionIAMNamespaceAPI functions.FunctionServiceAPI
	functionIAMNamespaceErr error

	// CIS Zones
	cisZonesErr      error
	cisZonesV1Client *ciszonesv1.ZonesV1

	// CIS Alerts
	cisAlertsClient *cisalertsv1.AlertsV1
	cisAlertsErr    error

	// CIS dns service options
	cisDNSErr           error
	cisDNSRecordsClient *cisdnsrecordsv1.DnsRecordsV1

	// CIS dns bulk service options
	cisDNSBulkErr          error
	cisDNSRecordBulkClient *cisdnsbulkv1.DnsRecordBulkV1

	// CIS Global Load Balancer Pool service options
	cisGLBPoolErr    error
	cisGLBPoolClient *cisglbpoolv0.GlobalLoadBalancerPoolsV0

	// CIS GLB service options
	cisGLBErr    error
	cisGLBClient *cisglbv1.GlobalLoadBalancerV1

	// CIS GLB health check service options
	cisGLBHealthCheckErr    error
	cisGLBHealthCheckClient *cisglbhealthcheckv1.GlobalLoadBalancerMonitorV1

	// CIS IP service options
	cisIPErr    error
	cisIPClient *cisipv1.CisIpApiV1

	// CIS Zone Rate Limits service options
	cisRLErr    error
	cisRLClient *cisratelimitv1.ZoneRateLimitsV1

	// CIS Page Rules service options
	cisPageRuleErr    error
	cisPageRuleClient *cispagerulev1.PageRuleApiV1

	// CIS Edge Functions service options
	cisEdgeFunctionErr    error
	cisEdgeFunctionClient *cisedgefunctionv1.EdgeFunctionsApiV1

	// CIS SSL certificate service options
	cisSSLErr    error
	cisSSLClient *cissslv1.SslCertificateApiV1

	// CIS WAF Package service options
	cisWAFPackageErr    error
	cisWAFPackageClient *ciswafpackagev1.WafRulePackagesApiV1

	// CIS Zone Setting service options
	cisDomainSettingsErr    error
	cisDomainSettingsClient *cisdomainsettingsv1.ZonesSettingsV1

	// CIS Routing service options
	cisRoutingErr    error
	cisRoutingClient *cisroutingv1.RoutingV1

	// CIS WAF Group service options
	cisWAFGroupErr    error
	cisWAFGroupClient *ciswafgroupv1.WafRuleGroupsApiV1

	// CIS Caching service options
	cisCacheErr    error
	cisCacheClient *ciscachev1.CachingApiV1

	// CIS Custom Pages service options
	cisCustomPageErr    error
	cisCustomPageClient *ciscustompagev1.CustomPagesV1

	// CIS Firewall Access rule service option
	cisAccessRuleErr    error
	cisAccessRuleClient *cisaccessrulev1.ZoneFirewallAccessRulesV1

	// CIS User Agent Blocking Rule service option
	cisUARuleErr    error
	cisUARuleClient *cisuarulev1.UserAgentBlockingRulesV1

	// CIS Firewall Lockdwon Rule service option
	cisLockdownErr    error
	cisLockdownClient *cislockdownv1.ZoneLockdownV1

	// CIS LogpushJobs service option
	cisLogpushJobsClient *cislogpushjobsapiv1.LogpushJobsApiV1
	cisLogpushJobsErr    error

	// CIS Range app service option
	cisRangeAppErr    error
	cisRangeAppClient *cisrangeappv1.RangeApplicationsV1

	// CIS WAF rule service options
	cisWAFRuleErr    error
	cisWAFRuleClient *ciswafrulev1.WafRulesApiV1
	//IAM Identity Option
	iamIdentityErr error
	iamIdentityAPI *iamidentity.IamIdentityV1

	//Resource Manager Option
	resourceManagerErr error
	resourceManagerAPI *resourcemanager.ResourceManagerV2

	//Catalog Management Option
	catalogManagementClient    *catalogmanagementv1.CatalogManagementV1
	catalogManagementClientErr error

	enterpriseManagementClient    *enterprisemanagementv1.EnterpriseManagementV1
	enterpriseManagementClientErr error

	//Resource Controller Option
	resourceControllerErr   error
	resourceControllerAPI   *resourcecontroller.ResourceControllerV2
	secretsManagerClient    *secretsmanagerv1.SecretsManagerV1
	secretsManagerClientErr error

	// Schematics service options
	schematicsClient    *schematicsv1.SchematicsV1
	schematicsClientErr error

	//Satellite service
	satelliteClient    *kubernetesserviceapiv1.KubernetesServiceApiV1
	satelliteClientErr error

	//IAM Policy Management
	iamPolicyManagementErr error
	iamPolicyManagementAPI *iampolicymanagement.IamPolicyManagementV1

	//IAM Access Groups
	iamAccessGroupsErr error
	iamAccessGroupsAPI *iamaccessgroups.IamAccessGroupsV2

	// CIS Webhooks options
	cisWebhooksClient *ciswebhooksv1.WebhooksV1
	cisWebhooksErr    error

	// CIS Filters options
	cisFiltersClient *cisfiltersv1.FiltersV1
	cisFiltersErr    error

	// CIS FirewallRules options
	cisFirewallRulesClient *cisfirewallrulesv1.FirewallRulesV1
	cisFirewallRulesErr    error

	//Atracker
	atrackerClient    *atrackerv1.AtrackerV1
	atrackerClientErr error

	atrackerClientV2    *atrackerv2.AtrackerV2
	atrackerClientV2Err error

	//Satellite link service
	satelliteLinkClient    *satellitelinkv1.SatelliteLinkV1
	satelliteLinkClientErr error

	esSchemaRegistryClient *schemaregistryv1.SchemaregistryV1
	esSchemaRegistryErr    error

	// Security and Compliance Center (SCC)
	findingsClient    *findingsv1.FindingsV1
	findingsClientErr error

	// Security and Compliance Center (SCC) Admin
	adminServiceApiClient    *adminserviceapiv1.AdminServiceApiV1
	adminServiceApiClientErr error

	// Security and Compliance Center (SCC) Governance
	configServiceApiClient    *configurationgovernancev1.ConfigurationGovernanceV1
	configServiceApiClientErr error

	//Security and Compliance Center (SCC) Compliance posture
	postureManagementClientErr error
	postureManagementClient    *posturemanagementv1.PostureManagementV1

	//Security and Compliance Center (SCC) Compliance posture v2
	postureManagementClientv2    *posturemanagementv2.PostureManagementV2
	postureManagementClientErrv2 error

	// context Based Restrictions (CBR)
	contextBasedRestrictionsClient    *contextbasedrestrictionsv1.ContextBasedRestrictionsV1
	contextBasedRestrictionsClientErr error

<<<<<<< HEAD
	// Tekton Pipeline
	continuousDeliveryPipelineClient    *continuousdeliverypipelinev2.ContinuousDeliveryPipelineV2
	continuousDeliveryPipelineClientErr error

	// Toolchain
	cdToolchainClient    *cdtoolchainv2.CdToolchainV2
	cdToolchainClientErr error
=======
	// CD Tekton Pipeline
	cdTektonPipelineClient     *cdtektonpipelinev2.CdTektonPipelineV2
    cdTektonPipelineClientErr  error
>>>>>>> 9b109723
}

// AppIDAPI provides AppID Service APIs ...
func (session clientSession) AppIDAPI() (*appid.AppIDManagementV4, error) {
	return session.appidAPI, session.appidErr
}

func (session clientSession) CatalogManagementV1() (*catalogmanagementv1.CatalogManagementV1, error) {
	return session.catalogManagementClient, session.catalogManagementClientErr
}

// BluemixAcccountAPI ...
func (sess clientSession) BluemixAcccountAPI() (accountv2.AccountServiceAPI, error) {
	return sess.bmxAccountServiceAPI, sess.accountConfigErr
}

// BluemixAcccountAPI ...
func (sess clientSession) BluemixAcccountv1API() (accountv1.AccountServiceAPI, error) {
	return sess.bmxAccountv1ServiceAPI, sess.accountV1ConfigErr
}

// BluemixSession to provide the Bluemix Session
func (sess clientSession) BluemixSession() (*bxsession.Session, error) {
	return sess.session.BluemixSession, sess.bluemixSessionErr
}

// BluemixUserDetails ...
func (sess clientSession) BluemixUserDetails() (*UserConfig, error) {
	return sess.bmxUserDetails, sess.bmxUserFetchErr
}

// ContainerAPI provides Container Service APIs ...
func (sess clientSession) ContainerAPI() (containerv1.ContainerServiceAPI, error) {
	return sess.csServiceAPI, sess.csConfigErr
}

// VpcContainerAPI provides v2Container Service APIs ...
func (sess clientSession) VpcContainerAPI() (containerv2.ContainerServiceAPI, error) {
	return sess.csv2ServiceAPI, sess.csv2ConfigErr
}

// ContainerRegistryV1 provides Container Registry Service APIs ...
func (session clientSession) ContainerRegistryV1() (*containerregistryv1.ContainerRegistryV1, error) {
	return session.containerRegistryClient, session.containerRegistryClientErr
}

// SchematicsAPI provides schematics Service APIs ...
func (sess clientSession) SchematicsV1() (*schematicsv1.SchematicsV1, error) {
	return sess.schematicsClient, sess.schematicsClientErr
}

// FunctionClient ...
func (sess clientSession) FunctionClient() (*whisk.Client, error) {
	return sess.functionClient, sess.functionConfigErr
}

// GlobalSearchAPI provides Global Search  APIs ...
func (sess clientSession) GlobalSearchAPI() (globalsearchv2.GlobalSearchServiceAPI, error) {
	return sess.globalSearchServiceAPI, sess.globalSearchConfigErr
}

// GlobalTaggingAPI provides Global Search  APIs ...
func (sess clientSession) GlobalTaggingAPI() (globaltaggingv3.GlobalTaggingServiceAPI, error) {
	return sess.globalTaggingServiceAPI, sess.globalTaggingConfigErr
}

// GlobalTaggingAPIV1 provides Platform-go Global Tagging  APIs ...
func (sess clientSession) GlobalTaggingAPIv1() (globaltaggingv1.GlobalTaggingV1, error) {
	return sess.globalTaggingServiceAPIV1, sess.globalTaggingConfigErrV1
}

// HpcsEndpointAPI provides Hpcs Endpoint generator APIs ...
func (sess clientSession) HpcsEndpointAPI() (hpcs.HPCSV2, error) {
	return sess.hpcsEndpointAPI, sess.hpcsEndpointErr
}

// UserManagementAPI provides User management APIs ...
func (sess clientSession) UserManagementAPI() (usermanagementv2.UserManagementAPI, error) {
	return sess.userManagementAPI, sess.userManagementErr
}

// IAM Policy Management
func (sess clientSession) IAMPolicyManagementV1API() (*iampolicymanagement.IamPolicyManagementV1, error) {
	return sess.iamPolicyManagementAPI, sess.iamPolicyManagementErr
}

// IAMAccessGroupsV2 provides IAM AG APIs ...
func (sess clientSession) IAMAccessGroupsV2() (*iamaccessgroups.IamAccessGroupsV2, error) {
	return sess.iamAccessGroupsAPI, sess.iamAccessGroupsErr
}

// IBM Cloud Shell
func (session clientSession) IBMCloudShellV1() (*ibmcloudshellv1.IBMCloudShellV1, error) {
	return session.ibmCloudShellClient, session.ibmCloudShellClientErr
}

// IcdAPI provides IBM Cloud Databases APIs ...
func (sess clientSession) ICDAPI() (icdv4.ICDServiceAPI, error) {
	return sess.icdServiceAPI, sess.icdConfigErr
}

// The IBM Cloud Databases API
func (session clientSession) CloudDatabasesV5() (*clouddatabasesv5.CloudDatabasesV5, error) {
	return session.cloudDatabasesClient, session.cloudDatabasesClientErr
}

// MccpAPI provides Multi Cloud Controller Proxy APIs ...
func (sess clientSession) MccpAPI() (mccpv2.MccpServiceAPI, error) {
	return sess.cfServiceAPI, sess.cfConfigErr
}

// ResourceCatalogAPI ...
func (sess clientSession) ResourceCatalogAPI() (catalog.ResourceCatalogAPI, error) {
	return sess.resourceCatalogServiceAPI, sess.resourceCatalogConfigErr
}

// ResourceManagementAPIv2 ...
func (sess clientSession) ResourceManagementAPIv2() (managementv2.ResourceManagementAPIv2, error) {
	return sess.resourceManagementServiceAPIv2, sess.resourceManagementConfigErrv2
}

// ResourceControllerAPI ...
func (sess clientSession) ResourceControllerAPI() (controller.ResourceControllerAPI, error) {
	return sess.resourceControllerServiceAPI, sess.resourceControllerConfigErr
}

// ResourceControllerAPIv2 ...
func (sess clientSession) ResourceControllerAPIV2() (controllerv2.ResourceControllerAPIV2, error) {
	return sess.resourceControllerServiceAPIv2, sess.resourceControllerConfigErrv2
}

// SoftLayerSession providers SoftLayer Session
func (sess clientSession) SoftLayerSession() *slsession.Session {
	return sess.session.SoftLayerSession
}

// CertManagementAPI provides Certificate  management APIs ...
func (sess clientSession) CertificateManagerAPI() (certificatemanager.CertificateManagerServiceAPI, error) {
	return sess.certManagementAPI, sess.certManagementErr
}

//apigatewayAPI provides API Gateway APIs
func (sess clientSession) APIGateway() (*apigateway.ApiGatewayControllerApiV1, error) {
	return sess.apigatewayAPI, sess.apigatewayErr
}

func (session clientSession) PushServiceV1() (*pushservicev1.PushServiceV1, error) {
	return session.pushServiceClient, session.pushServiceClientErr
}

func (session clientSession) EventNotificationsApiV1() (*eventnotificationsv1.EventNotificationsV1, error) {
	return session.eventNotificationsApiClient, session.eventNotificationsApiClientErr
}

func (session clientSession) AppConfigurationV1() (*appconfigurationv1.AppConfigurationV1, error) {
	return session.appConfigurationClient, session.appConfigurationClientErr
}

func (sess clientSession) KeyProtectAPI() (*kp.Client, error) {
	return sess.kpAPI, sess.kpErr
}

func (sess clientSession) KeyManagementAPI() (*kp.Client, error) {
	if sess.kmsErr == nil {
		var clientConfig *kp.ClientConfig
		if sess.kmsAPI.Config.APIKey != "" {
			clientConfig = &kp.ClientConfig{
				BaseURL:  EnvFallBack([]string{"IBMCLOUD_KP_API_ENDPOINT"}, sess.kmsAPI.Config.BaseURL),
				APIKey:   sess.kmsAPI.Config.APIKey, //pragma: allowlist secret
				Verbose:  kp.VerboseFailOnly,
				TokenURL: sess.kmsAPI.Config.TokenURL,
			}
		} else {
			clientConfig = &kp.ClientConfig{
				BaseURL:       EnvFallBack([]string{"IBMCLOUD_KP_API_ENDPOINT"}, sess.kmsAPI.Config.BaseURL),
				Authorization: sess.session.BluemixSession.Config.IAMAccessToken, //pragma: allowlist secret
				Verbose:       kp.VerboseFailOnly,
				TokenURL:      sess.kmsAPI.Config.TokenURL,
			}
		}

		kpClient, err := kp.New(*clientConfig, DefaultTransport())
		if err != nil {
			sess.kpErr = fmt.Errorf("[ERROR] Error occured while configuring Key Protect Service: %q", err)
		}
		return kpClient, nil
	}
	return sess.kmsAPI, sess.kmsErr
}

func (sess clientSession) VpcV1API() (*vpc.VpcV1, error) {
	return sess.vpcAPI, sess.vpcErr
}

func (sess clientSession) DirectlinkV1API() (*dl.DirectLinkV1, error) {
	return sess.directlinkAPI, sess.directlinkErr
}
func (sess clientSession) DirectlinkProviderV2API() (*dlProviderV2.DirectLinkProviderV2, error) {
	return sess.dlProviderAPI, sess.dlProviderErr
}
func (sess clientSession) CosConfigV1API() (*cosconfig.ResourceConfigurationV1, error) {
	return sess.cosConfigAPI, sess.cosConfigErr
}

func (sess clientSession) TransitGatewayV1API() (*tg.TransitGatewayApisV1, error) {
	return sess.transitgatewayAPI, sess.transitgatewayErr
}

// Session to the Power Colo Service

func (sess clientSession) IBMPISession() (*ibmpisession.IBMPISession, error) {
	return sess.ibmpiSession, sess.ibmpiConfigErr
}

// Private DNS Service

func (sess clientSession) PrivateDNSClientSession() (*dns.DnsSvcsV1, error) {
	return sess.pDNSClient, sess.pDNSErr
}

// Session to the Namespace cloud function

func (sess clientSession) FunctionIAMNamespaceAPI() (functions.FunctionServiceAPI, error) {
	return sess.functionIAMNamespaceAPI, sess.functionIAMNamespaceErr
}

// CIS Zones Service
func (sess clientSession) CisZonesV1ClientSession() (*ciszonesv1.ZonesV1, error) {
	if sess.cisZonesErr != nil {
		return sess.cisZonesV1Client, sess.cisZonesErr
	}
	return sess.cisZonesV1Client.Clone(), nil
}

// CIS DNS Service
func (sess clientSession) CisDNSRecordClientSession() (*cisdnsrecordsv1.DnsRecordsV1, error) {
	if sess.cisDNSErr != nil {
		return sess.cisDNSRecordsClient, sess.cisDNSErr
	}
	return sess.cisDNSRecordsClient.Clone(), nil
}

// CIS DNS Bulk Service
func (sess clientSession) CisDNSRecordBulkClientSession() (*cisdnsbulkv1.DnsRecordBulkV1, error) {
	if sess.cisDNSBulkErr != nil {
		return sess.cisDNSRecordBulkClient, sess.cisDNSBulkErr
	}
	return sess.cisDNSRecordBulkClient.Clone(), nil
}

// CIS GLB Pool
func (sess clientSession) CisGLBPoolClientSession() (*cisglbpoolv0.GlobalLoadBalancerPoolsV0, error) {
	if sess.cisGLBPoolErr != nil {
		return sess.cisGLBPoolClient, sess.cisGLBPoolErr
	}
	return sess.cisGLBPoolClient.Clone(), nil
}

// CIS GLB
func (sess clientSession) CisGLBClientSession() (*cisglbv1.GlobalLoadBalancerV1, error) {
	if sess.cisGLBErr != nil {
		return sess.cisGLBClient, sess.cisGLBErr
	}
	return sess.cisGLBClient.Clone(), nil
}

// CIS GLB Health Check/Monitor
func (sess clientSession) CisGLBHealthCheckClientSession() (*cisglbhealthcheckv1.GlobalLoadBalancerMonitorV1, error) {
	if sess.cisGLBHealthCheckErr != nil {
		return sess.cisGLBHealthCheckClient, sess.cisGLBHealthCheckErr
	}
	return sess.cisGLBHealthCheckClient.Clone(), nil
}

// CIS Zone Rate Limits
func (sess clientSession) CisRLClientSession() (*cisratelimitv1.ZoneRateLimitsV1, error) {
	if sess.cisRLErr != nil {
		return sess.cisRLClient, sess.cisRLErr
	}
	return sess.cisRLClient.Clone(), nil
}

// CIS IP
func (sess clientSession) CisIPClientSession() (*cisipv1.CisIpApiV1, error) {
	if sess.cisIPErr != nil {
		return sess.cisIPClient, sess.cisIPErr
	}
	return sess.cisIPClient.Clone(), nil
}

// CIS Page Rules
func (sess clientSession) CisPageRuleClientSession() (*cispagerulev1.PageRuleApiV1, error) {
	if sess.cisPageRuleErr != nil {
		return sess.cisPageRuleClient, sess.cisPageRuleErr
	}
	return sess.cisPageRuleClient.Clone(), nil
}

// CIS Edge Function
func (sess clientSession) CisEdgeFunctionClientSession() (*cisedgefunctionv1.EdgeFunctionsApiV1, error) {
	if sess.cisEdgeFunctionErr != nil {
		return sess.cisEdgeFunctionClient, sess.cisEdgeFunctionErr
	}
	return sess.cisEdgeFunctionClient.Clone(), nil
}

// CIS SSL certificate
func (sess clientSession) CisSSLClientSession() (*cissslv1.SslCertificateApiV1, error) {
	if sess.cisSSLErr != nil {
		return sess.cisSSLClient, sess.cisSSLErr
	}
	return sess.cisSSLClient.Clone(), nil
}

// CIS WAF Packages
func (sess clientSession) CisWAFPackageClientSession() (*ciswafpackagev1.WafRulePackagesApiV1, error) {
	if sess.cisWAFPackageErr != nil {
		return sess.cisWAFPackageClient, sess.cisWAFPackageErr
	}
	return sess.cisWAFPackageClient.Clone(), nil
}

// CIS Zone Settings
func (sess clientSession) CisDomainSettingsClientSession() (*cisdomainsettingsv1.ZonesSettingsV1, error) {
	if sess.cisDomainSettingsErr != nil {
		return sess.cisDomainSettingsClient, sess.cisDomainSettingsErr
	}
	return sess.cisDomainSettingsClient.Clone(), nil
}

// CIS Alerts
func (sess clientSession) CisAlertsSession() (*cisalertsv1.AlertsV1, error) {
	if sess.cisAlertsErr != nil {
		return sess.cisAlertsClient, sess.cisAlertsErr
	}
	return sess.cisAlertsClient.Clone(), nil
}

// CIS Routing
func (sess clientSession) CisRoutingClientSession() (*cisroutingv1.RoutingV1, error) {
	if sess.cisRoutingErr != nil {
		return sess.cisRoutingClient, sess.cisRoutingErr
	}
	return sess.cisRoutingClient.Clone(), nil
}

// CIS WAF Group
func (sess clientSession) CisWAFGroupClientSession() (*ciswafgroupv1.WafRuleGroupsApiV1, error) {
	if sess.cisWAFGroupErr != nil {
		return sess.cisWAFGroupClient, sess.cisWAFGroupErr
	}
	return sess.cisWAFGroupClient.Clone(), nil
}

// CIS Cache service
func (sess clientSession) CisCacheClientSession() (*ciscachev1.CachingApiV1, error) {
	if sess.cisCacheErr != nil {
		return sess.cisCacheClient, sess.cisCacheErr
	}
	return sess.cisCacheClient.Clone(), nil
}

// CIS Zone Settings
func (sess clientSession) CisCustomPageClientSession() (*ciscustompagev1.CustomPagesV1, error) {
	if sess.cisCustomPageErr != nil {
		return sess.cisCustomPageClient, sess.cisCustomPageErr
	}
	return sess.cisCustomPageClient.Clone(), nil
}

// CIS Firewall access rule
func (sess clientSession) CisAccessRuleClientSession() (*cisaccessrulev1.ZoneFirewallAccessRulesV1, error) {
	if sess.cisAccessRuleErr != nil {
		return sess.cisAccessRuleClient, sess.cisAccessRuleErr
	}
	return sess.cisAccessRuleClient.Clone(), nil
}

// CIS User Agent Blocking rule
func (sess clientSession) CisUARuleClientSession() (*cisuarulev1.UserAgentBlockingRulesV1, error) {
	if sess.cisUARuleErr != nil {
		return sess.cisUARuleClient, sess.cisUARuleErr
	}
	return sess.cisUARuleClient.Clone(), nil
}

// CIS Firewall Lockdown rule
func (sess clientSession) CisLockdownClientSession() (*cislockdownv1.ZoneLockdownV1, error) {
	if sess.cisLockdownErr != nil {
		return sess.cisLockdownClient, sess.cisLockdownErr
	}
	return sess.cisLockdownClient.Clone(), nil
}

// CIS Range app rule
func (sess clientSession) CisRangeAppClientSession() (*cisrangeappv1.RangeApplicationsV1, error) {
	if sess.cisRangeAppErr != nil {
		return sess.cisRangeAppClient, sess.cisRangeAppErr
	}
	return sess.cisRangeAppClient.Clone(), nil
}

// CIS WAF Rule
func (sess clientSession) CisWAFRuleClientSession() (*ciswafrulev1.WafRulesApiV1, error) {
	if sess.cisWAFRuleErr != nil {
		return sess.cisWAFRuleClient, sess.cisWAFRuleErr
	}
	return sess.cisWAFRuleClient.Clone(), nil
}

// IAM Identity Session
func (sess clientSession) IAMIdentityV1API() (*iamidentity.IamIdentityV1, error) {
	return sess.iamIdentityAPI, sess.iamIdentityErr
}

// ResourceMAanger Session
func (sess clientSession) ResourceManagerV2API() (*resourcemanager.ResourceManagerV2, error) {
	return sess.resourceManagerAPI, sess.resourceManagerErr
}

func (session clientSession) EnterpriseManagementV1() (*enterprisemanagementv1.EnterpriseManagementV1, error) {
	return session.enterpriseManagementClient, session.enterpriseManagementClientErr
}

// ResourceController Session
func (sess clientSession) ResourceControllerV2API() (*resourcecontroller.ResourceControllerV2, error) {
	return sess.resourceControllerAPI, sess.resourceControllerErr
}

// SecretsManager Session
func (session clientSession) SecretsManagerV1() (*secretsmanagerv1.SecretsManagerV1, error) {
	return session.secretsManagerClient, session.secretsManagerClientErr
}

// Satellite Link
func (session clientSession) SatellitLinkClientSession() (*satellitelinkv1.SatelliteLinkV1, error) {
	return session.satelliteLinkClient, session.satelliteLinkClientErr
}

var cloudEndpoint = "cloud.ibm.com"

// Session to the Satellite client
func (sess clientSession) SatelliteClientSession() (*kubernetesserviceapiv1.KubernetesServiceApiV1, error) {
	return sess.satelliteClient, sess.satelliteClientErr
}

// CIS LogPushJob
func (sess clientSession) CisLogpushJobsSession() (*cislogpushjobsapiv1.LogpushJobsApiV1, error) {
	if sess.cisLogpushJobsErr != nil {
		return sess.cisLogpushJobsClient, sess.cisLogpushJobsErr
	}
	return sess.cisLogpushJobsClient.Clone(), nil
}

// CIS Webhooks
func (sess clientSession) CisWebhookSession() (*ciswebhooksv1.WebhooksV1, error) {
	if sess.cisWebhooksErr != nil {
		return sess.cisWebhooksClient, sess.cisWebhooksErr
	}
	return sess.cisWebhooksClient.Clone(), nil
}

// CIS Filters
func (sess clientSession) CisFiltersSession() (*cisfiltersv1.FiltersV1, error) {
	if sess.cisFiltersErr != nil {
		return sess.cisFiltersClient, sess.cisFiltersErr
	}
	return sess.cisFiltersClient.Clone(), nil
}

// CIS FirewallRules
func (sess clientSession) CisFirewallRulesSession() (*cisfirewallrulesv1.FirewallRulesV1, error) {
	if sess.cisFirewallRulesErr != nil {
		return sess.cisFirewallRulesClient, sess.cisFirewallRulesErr
	}
	return sess.cisFirewallRulesClient.Clone(), nil
}

// Activity Tracker API
func (session clientSession) AtrackerV1() (*atrackerv1.AtrackerV1, error) {
	return session.atrackerClient, session.atrackerClientErr
}

func (session clientSession) AtrackerV2() (*atrackerv2.AtrackerV2, error) {
	return session.atrackerClientV2, session.atrackerClientV2Err
}

func (session clientSession) ESschemaRegistrySession() (*schemaregistryv1.SchemaregistryV1, error) {
	return session.esSchemaRegistryClient, session.esSchemaRegistryErr
}

// Security and Compliance center Findings API
func (session clientSession) FindingsV1() (*findingsv1.FindingsV1, error) {
	if session.findingsClientErr != nil {
		return session.findingsClient, session.findingsClientErr
	}
	return session.findingsClient.Clone(), nil
}

//Security and Compliance center Admin API
func (session clientSession) AdminServiceApiV1() (*adminserviceapiv1.AdminServiceApiV1, error) {
	return session.adminServiceApiClient, session.adminServiceApiClientErr
}

func (session clientSession) ConfigurationGovernanceV1() (*configurationgovernancev1.ConfigurationGovernanceV1, error) {
	return session.configServiceApiClient, session.configServiceApiClientErr
}

// Security and Compliance center Posture Management
func (session clientSession) PostureManagementV1() (*posturemanagementv1.PostureManagementV1, error) {
	if session.postureManagementClientErr != nil {
		return session.postureManagementClient, session.postureManagementClientErr
	}
	return session.postureManagementClient.Clone(), nil
}

//Security and Compliance center Posture Management v2
func (session clientSession) PostureManagementV2() (*posturemanagementv2.PostureManagementV2, error) {
	if session.postureManagementClientErrv2 != nil {
		return session.postureManagementClientv2, session.postureManagementClientErrv2
	}
	return session.postureManagementClientv2.Clone(), nil
}

// Context Based Restrictions
func (session clientSession) ContextBasedRestrictionsV1() (*contextbasedrestrictionsv1.ContextBasedRestrictionsV1, error) {
	return session.contextBasedRestrictionsClient, session.contextBasedRestrictionsClientErr
}

<<<<<<< HEAD
// Continuous Delivery Pipeline
func (session clientSession) ContinuousDeliveryPipelineV2() (*continuousdeliverypipelinev2.ContinuousDeliveryPipelineV2, error) {
	return session.continuousDeliveryPipelineClient, session.continuousDeliveryPipelineClientErr
}

// Toolchain
func (session clientSession) CdToolchainV2() (*cdtoolchainv2.CdToolchainV2, error) {
	return session.cdToolchainClient, session.cdToolchainClientErr
=======
// CD Tekton Pipeline
func (session clientSession) CdTektonPipelineV2() (*cdtektonpipelinev2.CdTektonPipelineV2, error) {
    return session.cdTektonPipelineClient, session.cdTektonPipelineClientErr
>>>>>>> 9b109723
}

// ClientSession configures and returns a fully initialized ClientSession
func (c *Config) ClientSession() (interface{}, error) {
	sess, err := newSession(c)
	if err != nil {
		return nil, err
	}
	log.Printf("[INFO] Configured Region: %s\n", c.Region)
	session := clientSession{
		session: sess,
	}

	if sess.BluemixSession == nil {
		//Can be nil only  if bluemix_api_key is not provided
		log.Println("Skipping Bluemix Clients configuration")
		session.bluemixSessionErr = errEmptyBluemixCredentials
		session.accountConfigErr = errEmptyBluemixCredentials
		session.accountV1ConfigErr = errEmptyBluemixCredentials
		session.csConfigErr = errEmptyBluemixCredentials
		session.csv2ConfigErr = errEmptyBluemixCredentials
		session.containerRegistryClientErr = errEmptyBluemixCredentials
		session.kpErr = errEmptyBluemixCredentials
		session.pushServiceClientErr = errEmptyBluemixCredentials
		session.appConfigurationClientErr = errEmptyBluemixCredentials
		session.kmsErr = errEmptyBluemixCredentials
		session.cfConfigErr = errEmptyBluemixCredentials
		session.cisConfigErr = errEmptyBluemixCredentials
		session.functionConfigErr = errEmptyBluemixCredentials
		session.globalSearchConfigErr = errEmptyBluemixCredentials
		session.globalTaggingConfigErr = errEmptyBluemixCredentials
		session.globalTaggingConfigErrV1 = errEmptyBluemixCredentials
		session.hpcsEndpointErr = errEmptyBluemixCredentials
		session.iamAccessGroupsErr = errEmptyBluemixCredentials
		session.icdConfigErr = errEmptyBluemixCredentials
		session.resourceCatalogConfigErr = errEmptyBluemixCredentials
		session.resourceManagerErr = errEmptyBluemixCredentials
		session.resourceManagementConfigErrv2 = errEmptyBluemixCredentials
		session.resourceControllerConfigErr = errEmptyBluemixCredentials
		session.resourceControllerConfigErrv2 = errEmptyBluemixCredentials
		session.enterpriseManagementClientErr = errEmptyBluemixCredentials
		session.resourceControllerErr = errEmptyBluemixCredentials
		session.catalogManagementClientErr = errEmptyBluemixCredentials
		session.ibmpiConfigErr = errEmptyBluemixCredentials
		session.userManagementErr = errEmptyBluemixCredentials
		session.certManagementErr = errEmptyBluemixCredentials
		session.vpcErr = errEmptyBluemixCredentials
		session.apigatewayErr = errEmptyBluemixCredentials
		session.pDNSErr = errEmptyBluemixCredentials
		session.bmxUserFetchErr = errEmptyBluemixCredentials
		session.directlinkErr = errEmptyBluemixCredentials
		session.dlProviderErr = errEmptyBluemixCredentials
		session.cosConfigErr = errEmptyBluemixCredentials
		session.transitgatewayErr = errEmptyBluemixCredentials
		session.functionIAMNamespaceErr = errEmptyBluemixCredentials
		session.cisDNSErr = errEmptyBluemixCredentials
		session.cisAlertsErr = errEmptyBluemixCredentials
		session.cisDNSBulkErr = errEmptyBluemixCredentials
		session.cisGLBPoolErr = errEmptyBluemixCredentials
		session.cisGLBErr = errEmptyBluemixCredentials
		session.cisGLBHealthCheckErr = errEmptyBluemixCredentials
		session.cisIPErr = errEmptyBluemixCredentials
		session.cisZonesErr = errEmptyBluemixCredentials
		session.cisRLErr = errEmptyBluemixCredentials
		session.cisPageRuleErr = errEmptyBluemixCredentials
		session.cisEdgeFunctionErr = errEmptyBluemixCredentials
		session.cisSSLErr = errEmptyBluemixCredentials
		session.cisWAFPackageErr = errEmptyBluemixCredentials
		session.cisDomainSettingsErr = errEmptyBluemixCredentials
		session.cisRoutingErr = errEmptyBluemixCredentials
		session.cisWAFGroupErr = errEmptyBluemixCredentials
		session.cisCacheErr = errEmptyBluemixCredentials
		session.cisCustomPageErr = errEmptyBluemixCredentials
		session.cisAccessRuleErr = errEmptyBluemixCredentials
		session.cisUARuleErr = errEmptyBluemixCredentials
		session.cisLockdownErr = errEmptyBluemixCredentials
		session.cisRangeAppErr = errEmptyBluemixCredentials
		session.cisWAFRuleErr = errEmptyBluemixCredentials
		session.iamIdentityErr = errEmptyBluemixCredentials
		session.secretsManagerClientErr = errEmptyBluemixCredentials
		session.cisFiltersErr = errEmptyBluemixCredentials
		session.cisWebhooksErr = errEmptyBluemixCredentials
		session.cisLogpushJobsErr = errEmptyBluemixCredentials
		session.schematicsClientErr = errEmptyBluemixCredentials
		session.satelliteClientErr = errEmptyBluemixCredentials
		session.iamPolicyManagementErr = errEmptyBluemixCredentials
		session.satelliteLinkClientErr = errEmptyBluemixCredentials
		session.esSchemaRegistryErr = errEmptyBluemixCredentials
		session.contextBasedRestrictionsClientErr = errEmptyBluemixCredentials
		session.postureManagementClientErr = errEmptyBluemixCredentials
		session.postureManagementClientErrv2 = errEmptyBluemixCredentials
		session.configServiceApiClientErr = errEmptyBluemixCredentials

		return session, nil
	}

	if sess.BluemixSession.Config.BluemixAPIKey != "" {
		err = authenticateAPIKey(sess.BluemixSession)
		if err != nil {
			for count := c.RetryCount; count >= 0; count-- {
				if err == nil || !isRetryable(err) {
					break
				}
				time.Sleep(c.RetryDelay)
				log.Printf("Retrying IAM Authentication %d", count)
				err = authenticateAPIKey(sess.BluemixSession)
			}
			if err != nil {
				session.bmxUserFetchErr = fmt.Errorf("[ERROR] Error occured while fetching auth key for account user details: %q", err)
				session.functionConfigErr = fmt.Errorf("[ERROR] Error occured while fetching auth key for function: %q", err)
			}
		}
		err = authenticateCF(sess.BluemixSession)
		if err != nil {
			for count := c.RetryCount; count >= 0; count-- {
				if err == nil || !isRetryable(err) {
					break
				}
				time.Sleep(c.RetryDelay)
				log.Printf("Retrying CF Authentication %d", count)
				err = authenticateCF(sess.BluemixSession)
			}
			if err != nil {
				session.functionConfigErr = fmt.Errorf("[ERROR] Error occured while fetching auth key for function: %q", err)
			}
		}
	}

	if c.IAMTrustedProfileID == "" && sess.BluemixSession.Config.IAMAccessToken != "" && sess.BluemixSession.Config.BluemixAPIKey == "" {
		err := RefreshToken(sess.BluemixSession)
		if err != nil {
			for count := c.RetryCount; count >= 0; count-- {
				if err == nil || !isRetryable(err) {
					break
				}
				time.Sleep(c.RetryDelay)
				log.Printf("Retrying refresh token %d", count)
				err = RefreshToken(sess.BluemixSession)
			}
			if err != nil {
				return nil, fmt.Errorf("[ERROR] Error occured while refreshing the token: %q", err)
			}
		}

	}
	userConfig, err := fetchUserDetails(sess.BluemixSession, c.RetryCount, c.RetryDelay)
	if err != nil {
		session.bmxUserFetchErr = fmt.Errorf("[ERROR] Error occured while fetching account user details: %q", err)
	}
	session.bmxUserDetails = userConfig

	if sess.SoftLayerSession != nil && sess.SoftLayerSession.IAMToken != "" {
		sess.SoftLayerSession.IAMToken = sess.BluemixSession.Config.IAMAccessToken
		sess.SoftLayerSession.IAMRefreshToken = sess.BluemixSession.Config.IAMRefreshToken
	}

	session.functionClient, session.functionConfigErr = FunctionClient(sess.BluemixSession.Config)

	BluemixRegion = sess.BluemixSession.Config.Region
	var fileMap map[string]interface{}
	if f := EnvFallBack([]string{"IBMCLOUD_ENDPOINTS_FILE_PATH", "IC_ENDPOINTS_FILE_PATH"}, c.EndpointsFile); f != "" {
		jsonFile, err := os.Open(f)
		if err != nil {
			log.Fatalf("Unable to open Endpoints File %s", err)
		}
		defer jsonFile.Close()
		bytes, err := ioutil.ReadAll(jsonFile)
		if err != nil {
			log.Fatalf("Unable to read Endpoints File %s", err)
		}
		err = json.Unmarshal([]byte(bytes), &fileMap)
		if err != nil {
			log.Fatalf("Unable to unmarshal Endpoints File %s", err)
		}
	}
	accv1API, err := accountv1.New(sess.BluemixSession)
	if err != nil {
		session.accountV1ConfigErr = fmt.Errorf("[ERROR] Error occured while configuring Bluemix Accountv1 Service: %q", err)
	}
	session.bmxAccountv1ServiceAPI = accv1API

	accAPI, err := accountv2.New(sess.BluemixSession)
	if err != nil {
		session.accountConfigErr = fmt.Errorf("[ERROR] Error occured while configuring  Account Service: %q", err)
	}
	session.bmxAccountServiceAPI = accAPI

	cfAPI, err := mccpv2.New(sess.BluemixSession)
	if err != nil {
		session.cfConfigErr = fmt.Errorf("[ERROR] Error occured while configuring MCCP service: %q", err)
	}
	session.cfServiceAPI = cfAPI

	clusterAPI, err := containerv1.New(sess.BluemixSession)
	if err != nil {
		session.csConfigErr = fmt.Errorf("[ERROR] Error occured while configuring Container Service for K8s cluster: %q", err)
	}
	session.csServiceAPI = clusterAPI

	v2clusterAPI, err := containerv2.New(sess.BluemixSession)
	if err != nil {
		session.csv2ConfigErr = fmt.Errorf("[ERROR] Error occured while configuring vpc Container Service for K8s cluster: %q", err)
	}
	session.csv2ServiceAPI = v2clusterAPI

	hpcsAPI, err := hpcs.New(sess.BluemixSession)
	if err != nil {
		session.hpcsEndpointErr = fmt.Errorf("[ERROR] Error occured while configuring hpcs Endpoint: %q", err)
	}
	session.hpcsEndpointAPI = hpcsAPI

	kpurl := ContructEndpoint(fmt.Sprintf("%s.kms", c.Region), cloudEndpoint)
	if c.Visibility == "private" || c.Visibility == "public-and-private" {
		kpurl = ContructEndpoint(fmt.Sprintf("private.%s.kms", c.Region), cloudEndpoint)
	}
	if fileMap != nil && c.Visibility != "public-and-private" {
		kpurl = fileFallBack(fileMap, c.Visibility, "IBMCLOUD_KP_API_ENDPOINT", c.Region, kpurl)
	}
	var options kp.ClientConfig
	if c.BluemixAPIKey != "" {
		options = kp.ClientConfig{
			BaseURL: EnvFallBack([]string{"IBMCLOUD_KP_API_ENDPOINT"}, kpurl),
			APIKey:  sess.BluemixSession.Config.BluemixAPIKey, //pragma: allowlist secret
			// InstanceID:    "42fET57nnadurKXzXAedFLOhGqETfIGYxOmQXkFgkJV9",
			Verbose: kp.VerboseFailOnly,
		}

	} else {
		options = kp.ClientConfig{
			BaseURL:       EnvFallBack([]string{"IBMCLOUD_KP_API_ENDPOINT"}, kpurl),
			Authorization: sess.BluemixSession.Config.IAMAccessToken,
			// InstanceID:    "42fET57nnadurKXzXAedFLOhGqETfIGYxOmQXkFgkJV9",
			Verbose: kp.VerboseFailOnly,
		}
	}
	kpAPIclient, err := kp.New(options, DefaultTransport())
	if err != nil {
		session.kpErr = fmt.Errorf("[ERROR] Error occured while configuring Key Protect Service: %q", err)
	}
	session.kpAPI = kpAPIclient

	iamURL := iamidentity.DefaultServiceURL
	if c.Visibility == "private" || c.Visibility == "public-and-private" {
		if c.Region == "us-south" || c.Region == "us-east" {
			iamURL = ContructEndpoint(fmt.Sprintf("private.%s.iam", c.Region), cloudEndpoint)
		} else {
			iamURL = ContructEndpoint("private.iam", cloudEndpoint)
		}
	}
	if fileMap != nil && c.Visibility != "public-and-private" {
		iamURL = fileFallBack(fileMap, c.Visibility, "IBMCLOUD_IAM_API_ENDPOINT", c.Region, iamURL)
	}

	// KEY MANAGEMENT Service
	kmsurl := ContructEndpoint(fmt.Sprintf("%s.kms", c.Region), cloudEndpoint)
	if c.Visibility == "private" || c.Visibility == "public-and-private" {
		kmsurl = ContructEndpoint(fmt.Sprintf("private.%s.kms", c.Region), cloudEndpoint)
	}
	if fileMap != nil && c.Visibility != "public-and-private" {
		kmsurl = fileFallBack(fileMap, c.Visibility, "IBMCLOUD_KP_API_ENDPOINT", c.Region, kmsurl)
	}
	var kmsOptions kp.ClientConfig
	if c.BluemixAPIKey != "" {
		kmsOptions = kp.ClientConfig{
			BaseURL: EnvFallBack([]string{"IBMCLOUD_KP_API_ENDPOINT"}, kmsurl),
			APIKey:  sess.BluemixSession.Config.BluemixAPIKey, //pragma: allowlist secret
			// InstanceID:    "5af62d5d-5d90-4b84-bbcd-90d2123ae6c8",
			Verbose:  kp.VerboseFailOnly,
			TokenURL: EnvFallBack([]string{"IBMCLOUD_IAM_API_ENDPOINT"}, iamURL) + "/identity/token",
		}

	} else {
		kmsOptions = kp.ClientConfig{
			BaseURL:       EnvFallBack([]string{"IBMCLOUD_KP_API_ENDPOINT"}, kmsurl),
			Authorization: sess.BluemixSession.Config.IAMAccessToken,
			// InstanceID:    "5af62d5d-5d90-4b84-bbcd-90d2123ae6c8",
			Verbose:  kp.VerboseFailOnly,
			TokenURL: EnvFallBack([]string{"IBMCLOUD_IAM_API_ENDPOINT"}, iamURL) + "/identity/token",
		}
	}
	kmsAPIclient, err := kp.New(kmsOptions, DefaultTransport())
	if err != nil {
		session.kmsErr = fmt.Errorf("[ERROR] Error occured while configuring key Service: %q", err)
	}
	session.kmsAPI = kmsAPIclient

	var authenticator core.Authenticator

	if c.BluemixAPIKey != "" || sess.BluemixSession.Config.IAMRefreshToken != "" {
		if c.BluemixAPIKey != "" {
			authenticator = &core.IamAuthenticator{
				ApiKey: c.BluemixAPIKey,
				URL:    EnvFallBack([]string{"IBMCLOUD_IAM_API_ENDPOINT"}, iamURL),
			}
		} else {
			// Construct the IamAuthenticator with the IAM refresh token.
			authenticator = &core.IamAuthenticator{
				RefreshToken: sess.BluemixSession.Config.IAMRefreshToken,
				ClientId:     "bx",
				ClientSecret: "bx",
				URL:          EnvFallBack([]string{"IBMCLOUD_IAM_API_ENDPOINT"}, iamURL),
			}
		}
	} else if strings.HasPrefix(sess.BluemixSession.Config.IAMAccessToken, "Bearer") {
		authenticator = &core.BearerTokenAuthenticator{
			BearerToken: sess.BluemixSession.Config.IAMAccessToken[7:],
		}
	} else {
		authenticator = &core.BearerTokenAuthenticator{
			BearerToken: sess.BluemixSession.Config.IAMAccessToken,
		}
	}

	// APPID Service
	appIDEndpoint := fmt.Sprintf("https://%s.appid.cloud.ibm.com", c.Region)
	if c.Visibility == "private" {
		session.appidErr = fmt.Errorf("App Id resources doesnot support private endpoints")
	}
	if fileMap != nil && c.Visibility != "public-and-private" {
		appIDEndpoint = fileFallBack(fileMap, c.Visibility, "IBMCLOUD_APPID_MANAGEMENT_API_ENDPOINT", c.Region, appIDEndpoint)
	}
	appIDClientOptions := &appid.AppIDManagementV4Options{
		Authenticator: authenticator,
		URL:           EnvFallBack([]string{"IBMCLOUD_APPID_MANAGEMENT_API_ENDPOINT"}, appIDEndpoint),
	}
	appIDClient, err := appid.NewAppIDManagementV4(appIDClientOptions)
	if err != nil {
		session.appidErr = fmt.Errorf("error occured while configuring AppID service: #{err}")
	}
	if appIDClient != nil && appIDClient.Service != nil {
		appIDClient.Service.EnableRetries(c.RetryCount, c.RetryDelay)
		appIDClient.SetDefaultHeaders(gohttp.Header{
			"X-Original-User-Agent": {fmt.Sprintf("terraform-provider-ibm/%s", version.Version)},
		})
	}
	session.appidAPI = appIDClient

	// Construct an "options" struct for creating Context Based Restrictions service client.
	cbrURL := contextbasedrestrictionsv1.DefaultServiceURL
	if c.Visibility == "private" || c.Visibility == "public-and-private" {
		session.contextBasedRestrictionsClientErr = fmt.Errorf("Context Based Restrictions Service API does not support private endpoints") //return this error if private endpoints are not supported
	}
	if fileMap != nil && c.Visibility != "public-and-private" {
		cbrURL = fileFallBack(fileMap, c.Visibility, "IBMCLOUD_CONTEXT_BASED_RESTRICTIONS_ENDPOINT", c.Region, cbrURL)
	}
	contextBasedRestrictionsClientOptions := &contextbasedrestrictionsv1.Options{
		Authenticator: authenticator,
		URL:           EnvFallBack([]string{"IBMCLOUD_CONTEXT_BASED_RESTRICTIONS_ENDPOINT"}, cbrURL),
	}

	// Construct the service client.
	session.contextBasedRestrictionsClient, err = contextbasedrestrictionsv1.NewContextBasedRestrictionsV1(contextBasedRestrictionsClientOptions)
	if err == nil && session.contextBasedRestrictionsClient != nil {
		// Enable retries for API calls
		session.contextBasedRestrictionsClient.Service.EnableRetries(c.RetryCount, c.RetryDelay)
		// Add custom header for analytics
		session.contextBasedRestrictionsClient.SetDefaultHeaders(gohttp.Header{
			"X-Original-User-Agent": {fmt.Sprintf("terraform-provider-ibm/%s", version.Version)},
		})
	} else {
		session.contextBasedRestrictionsClientErr = fmt.Errorf("[ERROR] Error occurred while configuring Context Based Restrictions service: %q", err)
	}

	// CATALOG MANAGEMENT Service
	catalogManagementURL := "https://cm.globalcatalog.cloud.ibm.com/api/v1-beta"
	if c.Visibility == "private" {
		session.catalogManagementClientErr = fmt.Errorf("Catalog Management resource doesnot support private endpoints")
	}
	if fileMap != nil && c.Visibility != "public-and-private" {
		catalogManagementURL = fileFallBack(fileMap, c.Visibility, "IBMCLOUD_CATALOG_MANAGEMENT_API_ENDPOINT", c.Region, catalogManagementURL)
	}
	catalogManagementClientOptions := &catalogmanagementv1.CatalogManagementV1Options{
		URL:           EnvFallBack([]string{"IBMCLOUD_CATALOG_MANAGEMENT_API_ENDPOINT"}, catalogManagementURL),
		Authenticator: authenticator,
	}
	// Construct the service client.
	session.catalogManagementClient, err = catalogmanagementv1.NewCatalogManagementV1(catalogManagementClientOptions)
	if err != nil {
		session.catalogManagementClientErr = fmt.Errorf("[ERROR] Error occurred while configuring Catalog Management API service: %q", err)
	}
	if session.catalogManagementClient != nil && session.catalogManagementClient.Service != nil {
		// Enable retries for API calls
		session.catalogManagementClient.Service.EnableRetries(c.RetryCount, c.RetryDelay)
		// Add custom header for analytics
		session.catalogManagementClient.SetDefaultHeaders(gohttp.Header{
			"X-Original-User-Agent": {fmt.Sprintf("terraform-provider-ibm/%s", version.Version)},
		})
	}

	// ATRACKER Service
	var atrackerClientURL string
	atrackerClientURL, err = atrackerv1.GetServiceURLForRegion(c.Region)
	if err != nil {
		session.atrackerClientErr = err
	}
	if c.Visibility == "private" || c.Visibility == "public-and-private" {
		atrackerClientURL, err = atrackerv1.GetServiceURLForRegion("private." + c.Region)
		if err != nil && c.Visibility == "public-and-private" {
			atrackerClientURL, err = atrackerv1.GetServiceURLForRegion(c.Region)
			if err != nil {
				session.atrackerClientErr = err
			}
		}
	}
	if fileMap != nil && c.Visibility != "public-and-private" {
		atrackerClientURL = fileFallBack(fileMap, c.Visibility, "IBMCLOUD_ATRACKER_API_ENDPOINT", c.Region, atrackerClientURL)
	}
	atrackerClientOptions := &atrackerv1.AtrackerV1Options{
		Authenticator: authenticator,
		URL:           EnvFallBack([]string{"IBMCLOUD_ATRACKER_API_ENDPOINT"}, atrackerClientURL),
	}
	// Construct the service client.
	session.atrackerClient, err = atrackerv1.NewAtrackerV1(atrackerClientOptions)
	if err != nil {
		session.atrackerClientErr = fmt.Errorf("[ERROR] Error occurred while configuring Activity Tracker API service: %q", err)
	}
	if session.atrackerClient != nil && session.atrackerClient.Service != nil {
		// Enable retries for API calls
		session.atrackerClient.Service.EnableRetries(c.RetryCount, c.RetryDelay)
		// Add custom header for analytics
		session.atrackerClient.SetDefaultHeaders(gohttp.Header{
			"X-Original-User-Agent": {fmt.Sprintf("terraform-provider-ibm/%s", version.Version)},
		})
	}
	// Version 2 Atracker
	var atrackerClientV2URL string
	if c.Visibility == "private" || c.Visibility == "public-and-private" {
		atrackerClientV2URL, err = atrackerv2.GetServiceURLForRegion("private." + c.Region)
		if err != nil && c.Visibility == "public-and-private" {
			atrackerClientV2URL, err = atrackerv2.GetServiceURLForRegion(c.Region)
		}
	} else {
		atrackerClientV2URL, err = atrackerv2.GetServiceURLForRegion(c.Region)
	}
	if err != nil {
		atrackerClientV2URL = atrackerv2.DefaultServiceURL
	}
	if fileMap != nil && c.Visibility != "public-and-private" {
		atrackerClientV2URL = fileFallBack(fileMap, c.Visibility, "IBMCLOUD_ATRACKER_API_ENDPOINT", c.Region, atrackerClientV2URL)
	}
	atrackerClientV2Options := &atrackerv2.AtrackerV2Options{
		Authenticator: authenticator,
		URL:           EnvFallBack([]string{"IBMCLOUD_ATRACKER_API_ENDPOINT"}, atrackerClientV2URL),
	}
	session.atrackerClientV2, err = atrackerv2.NewAtrackerV2(atrackerClientV2Options)
	if err == nil {
		// Enable retries for API calls
		session.atrackerClientV2.Service.EnableRetries(c.RetryCount, c.RetryDelay)
		// Add custom header for analytics
		session.atrackerClientV2.SetDefaultHeaders(gohttp.Header{
			"X-Original-User-Agent": {fmt.Sprintf("terraform-provider-ibm/%s", version.Version)},
		})
	} else {
		session.atrackerClientV2Err = fmt.Errorf("Error occurred while configuring Activity Tracker API Version 2 service: %q", err)
	}

	// SCC FINDINGS Service
	var findingsClientURL string
	if c.Visibility == "public" || c.Visibility == "public-and-private" {
		findingsClientURL, err = findingsv1.GetServiceURLForRegion(c.Region)
		if err != nil {
			session.findingsClientErr = fmt.Errorf("[ERROR] Error occurred while configuring Security Insights Findings API service:  `%s` region not supported", c.Region)
		}
	} else {
		session.findingsClientErr = fmt.Errorf("[ERROR] Error occurred while configuring Security Insights Findings API service: `%v` visibility not supported", c.Visibility)
	}
	if fileMap != nil && c.Visibility != "public-and-private" {
		findingsClientURL = fileFallBack(fileMap, c.Visibility, "IBMCLOUD_SCC_FINDINGS_API_ENDPOINT", c.Region, findingsClientURL)
	}
	findingsClientOptions := &findingsv1.FindingsV1Options{
		Authenticator: authenticator,
		URL:           EnvFallBack([]string{"IBMCLOUD_SCC_FINDINGS_API_ENDPOINT"}, findingsClientURL),
		AccountID:     core.StringPtr(userConfig.UserAccount),
	}
	// Construct the service client.
	session.findingsClient, err = findingsv1.NewFindingsV1(findingsClientOptions)
	if err != nil {
		session.findingsClientErr = fmt.Errorf("[ERROR] Error occurred while configuring Security Insights Findings API service: %q", err)
	}
	if session.findingsClient != nil && session.findingsClient.Service != nil {
		// Enable retries for API calls
		session.findingsClient.Service.EnableRetries(c.RetryCount, c.RetryDelay)
		// Add custom header for analytics
		session.findingsClient.SetDefaultHeaders(gohttp.Header{
			"X-Original-User-Agent": {fmt.Sprintf("terraform-provider-ibm/%s", version.Version)},
		})
	}

	// SCC ADMIN Service
	var adminServiceApiClientURL string
	if c.Visibility == "private" || c.Visibility == "public-and-private" {
		adminServiceApiClientURL, err = adminserviceapiv1.GetServiceURLForRegion("private." + c.Region)
		if err != nil && c.Visibility == "public-and-private" {
			adminServiceApiClientURL, err = adminserviceapiv1.GetServiceURLForRegion(c.Region)
		}
	} else {
		adminServiceApiClientURL, err = adminserviceapiv1.GetServiceURLForRegion(c.Region)
	}
	if err != nil {
		adminServiceApiClientURL = adminserviceapiv1.DefaultServiceURL
	}
	adminServiceApiClientOptions := &adminserviceapiv1.AdminServiceApiV1Options{
		Authenticator: authenticator,
		URL:           EnvFallBack([]string{"IBMCLOUD_SCC_ADMIN_API_ENDPOINT"}, adminServiceApiClientURL),
	}

	// Construct the service client.
	session.adminServiceApiClient, err = adminserviceapiv1.NewAdminServiceApiV1(adminServiceApiClientOptions)
	if err == nil {
		// Enable retries for API calls
		session.adminServiceApiClient.Service.EnableRetries(c.RetryCount, c.RetryDelay)
		// Add custom header for analytics
		session.adminServiceApiClient.SetDefaultHeaders(gohttp.Header{
			"X-Original-User-Agent": {fmt.Sprintf("terraform-provider-ibm/%s", version.Version)},
		})
	} else {
		session.adminServiceApiClientErr = fmt.Errorf("[ERROR] Error occurred while configuring Admin Service API service: %q", err)
	}

	// SCHEMATICS Service
	schematicsEndpoint := "https://schematics.cloud.ibm.com"
	if c.Visibility == "private" || c.Visibility == "public-and-private" {
		if c.Region == "us-south" || c.Region == "us-east" {
			schematicsEndpoint = ContructEndpoint("private-us.schematics", cloudEndpoint)
		} else if c.Region == "eu-gb" || c.Region == "eu-de" {
			schematicsEndpoint = ContructEndpoint("private-eu.schematics", cloudEndpoint)
		} else {
			schematicsEndpoint = "https://schematics.cloud.ibm.com"
		}
	}
	if fileMap != nil && c.Visibility != "public-and-private" {
		schematicsEndpoint = fileFallBack(fileMap, c.Visibility, "IBMCLOUD_SCHEMATICS_API_ENDPOINT", c.Region, schematicsEndpoint)
	}
	schematicsClientOptions := &schematicsv1.SchematicsV1Options{
		Authenticator: authenticator,
		URL:           EnvFallBack([]string{"IBMCLOUD_SCHEMATICS_API_ENDPOINT"}, schematicsEndpoint),
	}
	// Construct the service client.
	schematicsClient, err := schematicsv1.NewSchematicsV1(schematicsClientOptions)
	if err != nil {
		session.schematicsClientErr = fmt.Errorf("[ERROR] Error occurred while configuring Schematics Service API service: %q", err)
	}
	// Enable retries for API calls
	if schematicsClient != nil && schematicsClient.Service != nil {
		schematicsClient.Service.EnableRetries(c.RetryCount, c.RetryDelay)
		schematicsClient.SetDefaultHeaders(gohttp.Header{
			"X-Original-User-Agent": {fmt.Sprintf("terraform-provider-ibm/%s", version.Version)},
		})
	}
	session.schematicsClient = schematicsClient

	// VPC Service
	vpcurl := ContructEndpoint(fmt.Sprintf("%s.iaas", c.Region), fmt.Sprintf("%s/v1", cloudEndpoint))
	if c.Visibility == "private" || c.Visibility == "public-and-private" {
		vpcurl = ContructEndpoint(fmt.Sprintf("%s.private.iaas", c.Region), fmt.Sprintf("%s/v1", cloudEndpoint))
	}
	if fileMap != nil && c.Visibility != "public-and-private" {
		vpcurl = fileFallBack(fileMap, c.Visibility, "IBMCLOUD_IS_NG_API_ENDPOINT", c.Region, vpcurl)
	}
	vpcoptions := &vpc.VpcV1Options{
		URL:           EnvFallBack([]string{"IBMCLOUD_IS_NG_API_ENDPOINT"}, vpcurl),
		Authenticator: authenticator,
	}
	vpcclient, err := vpc.NewVpcV1(vpcoptions)
	if err != nil {
		session.vpcErr = fmt.Errorf("[ERROR] Error occured while configuring vpc service: %q", err)
	}
	if vpcclient != nil && vpcclient.Service != nil {
		vpcclient.Service.EnableRetries(c.RetryCount, c.RetryDelay)
		vpcclient.SetDefaultHeaders(gohttp.Header{
			"X-Original-User-Agent": {fmt.Sprintf("terraform-provider-ibm/%s", version.Version)},
		})
	}
	session.vpcAPI = vpcclient

	// PUSH NOTIFICATIONS Service
	pnurl := fmt.Sprintf("https://%s.imfpush.cloud.ibm.com/imfpush/v1", c.Region)
	if c.Visibility == "private" {
		session.pushServiceClientErr = fmt.Errorf("Push Notifications Service API doesnot support private endpoints")
	}
	if fileMap != nil && c.Visibility != "public-and-private" {
		pnurl = fileFallBack(fileMap, c.Visibility, "IBMCLOUD_PUSH_API_ENDPOINT", c.Region, pnurl)
	}
	pushNotificationOptions := &pushservicev1.PushServiceV1Options{
		URL:           EnvFallBack([]string{"IBMCLOUD_PUSH_API_ENDPOINT"}, pnurl),
		Authenticator: authenticator,
	}
	pnclient, err := pushservicev1.NewPushServiceV1(pushNotificationOptions)
	if err != nil {
		session.pushServiceClientErr = fmt.Errorf("[ERROR] Error occured while configuring Push Notifications service: %q", err)
	}
	if pnclient != nil && pnclient.Service != nil {
		// Enable retries for API calls
		pnclient.Service.EnableRetries(c.RetryCount, c.RetryDelay)
		pnclient.SetDefaultHeaders(gohttp.Header{
			"X-Original-User-Agent": {fmt.Sprintf("terraform-provider-ibm/%s", version.Version)},
		})
	}
	session.pushServiceClient = pnclient
	// event notifications
	enurl := fmt.Sprintf("https://%s.event-notifications.cloud.ibm.com/event-notifications", c.Region)
	if c.Visibility == "private" {
		session.eventNotificationsApiClientErr = fmt.Errorf("Event Notifications Service does not support private endpoints")
	}
	if fileMap != nil && c.Visibility != "public-and-private" {
		enurl = fileFallBack(fileMap, c.Visibility, "IBMCLOUD_EVENT_NOTIFICATIONS_API_ENDPOINT", c.Region, enurl)
	}
	enClientOptions := &eventnotificationsv1.EventNotificationsV1Options{
		Authenticator: authenticator,
		URL:           EnvFallBack([]string{"IBMCLOUD_EVENT_NOTIFICATIONS_API_ENDPOINT"}, enurl),
	}
	// Construct the service client.
	session.eventNotificationsApiClient, err = eventnotificationsv1.NewEventNotificationsV1(enClientOptions)
	if err != nil {
		// Enable {
		session.eventNotificationsApiClientErr = fmt.Errorf("[ERROR] Error occurred while configuring Event Notifications service: %q", err)
	}
	if session.eventNotificationsApiClient != nil && session.eventNotificationsApiClient.Service != nil {
		// Enable retries for API calls
		session.eventNotificationsApiClient.Service.EnableRetries(c.RetryCount, c.RetryDelay)
		session.eventNotificationsApiClient.SetDefaultHeaders(gohttp.Header{
			"X-Original-User-Agent": {fmt.Sprintf("terraform-provider-ibm/%s", version.Version)},
		})
	}

	// APP CONFIGURATION Service
	if c.Visibility == "private" {
		session.appConfigurationClientErr = fmt.Errorf("[ERROR] App Configuration Service API doesnot support private endpoints")
	}
	appConfigurationClientOptions := &appconfigurationv1.AppConfigurationV1Options{
		Authenticator: authenticator,
	}
	appConfigClient, err := appconfigurationv1.NewAppConfigurationV1(appConfigurationClientOptions)
	if appConfigClient != nil {
		// Enable retries for API calls
		appConfigClient.Service.EnableRetries(c.RetryCount, c.RetryDelay)
		session.appConfigurationClient = appConfigClient
	} else {
		session.appConfigurationClientErr = fmt.Errorf("[ERROR] Error occurred while configuring App Configuration service: %q", err)
	}

	// CONTAINER REGISTRY Service
	// Construct an "options" struct for creating the service client.
	containerRegistryClientURL, err := containerregistryv1.GetServiceURLForRegion(c.Region)
	if err != nil {
		containerRegistryClientURL = containerregistryv1.DefaultServiceURL
	}
	if c.Visibility == "private" || c.Visibility == "public-and-private" {
		containerRegistryClientURL, err = GetPrivateServiceURLForRegion(c.Region)
		if err != nil {
			containerRegistryClientURL, _ = GetPrivateServiceURLForRegion("global")
		}
	}
	if fileMap != nil && c.Visibility != "public-and-private" {
		containerRegistryClientURL = fileFallBack(fileMap, c.Visibility, "IBMCLOUD_CR_API_ENDPOINT", c.Region, containerRegistryClientURL)
	}
	containerRegistryClientOptions := &containerregistryv1.ContainerRegistryV1Options{
		Authenticator: authenticator,
		URL:           EnvFallBack([]string{"IBMCLOUD_CR_API_ENDPOINT"}, containerRegistryClientURL),
		Account:       core.StringPtr(userConfig.UserAccount),
	}
	// Construct the service client.
	session.containerRegistryClient, err = containerregistryv1.NewContainerRegistryV1(containerRegistryClientOptions)
	if err != nil {
		session.containerRegistryClientErr = fmt.Errorf("[ERROR] Error occurred while configuring IBM Cloud Container Registry API service: %q", err)
	}
	if session.containerRegistryClient != nil && session.containerRegistryClient.Service != nil {
		// Enable retries for API calls
		session.containerRegistryClient.Service.EnableRetries(c.RetryCount, c.RetryDelay)
		// Add custom header for analytics
		session.containerRegistryClient.SetDefaultHeaders(gohttp.Header{
			"X-Original-User-Agent": {fmt.Sprintf("terraform-provider-ibm/%s", version.Version)},
		})
	}

	// OBJECT STORAGE Service
	cosconfigurl := "https://config.cloud-object-storage.cloud.ibm.com/v1"
	if fileMap != nil && c.Visibility != "public-and-private" {
		cosconfigurl = fileFallBack(fileMap, c.Visibility, "IBMCLOUD_COS_CONFIG_ENDPOINT", c.Region, cosconfigurl)
	}
	cosconfigoptions := &cosconfig.ResourceConfigurationV1Options{
		Authenticator: authenticator,
		URL:           EnvFallBack([]string{"IBMCLOUD_COS_CONFIG_ENDPOINT"}, cosconfigurl),
	}
	cosconfigclient, err := cosconfig.NewResourceConfigurationV1(cosconfigoptions)
	if err != nil {
		session.cosConfigErr = fmt.Errorf("[ERROR] Error occured while configuring COS config service: %q", err)
	}
	session.cosConfigAPI = cosconfigclient

	globalSearchAPI, err := globalsearchv2.New(sess.BluemixSession)
	if err != nil {
		session.globalSearchConfigErr = fmt.Errorf("[ERROR] Error occured while configuring Global Search: %q", err)
	}
	session.globalSearchServiceAPI = globalSearchAPI
	// Global Tagging Bluemix-go
	globalTaggingAPI, err := globaltaggingv3.New(sess.BluemixSession)
	if err != nil {
		session.globalTaggingConfigErr = fmt.Errorf("[ERROR] Error occured while configuring Global Tagging: %q", err)
	}
	session.globalTaggingServiceAPI = globalTaggingAPI

	// GLOBAL TAGGING Service
	globalTaggingEndpoint := "https://tags.global-search-tagging.cloud.ibm.com"
	if c.Visibility == "private" || c.Visibility == "public-and-private" {
		var globalTaggingRegion string
		if c.Region != "us-south" && c.Region != "us-east" {
			globalTaggingRegion = "us-south"
		} else {
			globalTaggingRegion = c.Region
		}
		globalTaggingEndpoint = ContructEndpoint(fmt.Sprintf("tags.private.%s", globalTaggingRegion), fmt.Sprintf("global-search-tagging.%s", cloudEndpoint))
	}
	if fileMap != nil && c.Visibility != "public-and-private" {
		globalTaggingEndpoint = fileFallBack(fileMap, c.Visibility, "IBMCLOUD_GT_API_ENDPOINT", c.Region, globalTaggingEndpoint)
	}
	globalTaggingV1Options := &globaltaggingv1.GlobalTaggingV1Options{
		URL:           EnvFallBack([]string{"IBMCLOUD_GT_API_ENDPOINT"}, globalTaggingEndpoint),
		Authenticator: authenticator,
	}
	globalTaggingAPIV1, err := globaltaggingv1.NewGlobalTaggingV1(globalTaggingV1Options)
	if err != nil {
		session.globalTaggingConfigErrV1 = fmt.Errorf("[ERROR] Error occured while configuring Global Tagging: %q", err)
	}
	if globalTaggingAPIV1 != nil && globalTaggingAPIV1.Service != nil {
		session.globalTaggingServiceAPIV1 = *globalTaggingAPIV1
		session.globalTaggingServiceAPIV1.Service.EnableRetries(c.RetryCount, c.RetryDelay)
		session.globalTaggingServiceAPIV1.SetDefaultHeaders(gohttp.Header{
			"X-Original-User-Agent": {fmt.Sprintf("terraform-provider-ibm/%s", version.Version)},
		})
	}

	icdAPI, err := icdv4.New(sess.BluemixSession)
	if err != nil {
		session.icdConfigErr = fmt.Errorf("[ERROR] Error occured while configuring IBM Cloud Database Services: %q", err)
	}
	session.icdServiceAPI = icdAPI

	var cloudDatabasesEndpoint string

	if c.Visibility == "private" || c.Visibility == "public-and-private" {
		cloudDatabasesEndpoint = fmt.Sprintf("https://api.%s.private.databases.cloud.ibm.com/v5/ibm", c.Region)
	} else {
		cloudDatabasesEndpoint = fmt.Sprintf("https://api.%s.databases.cloud.ibm.com/v5/ibm", c.Region)
	}

	// Construct an "options" struct for creating the service client.
	cloudDatabasesClientOptions := &clouddatabasesv5.CloudDatabasesV5Options{
		URL:           EnvFallBack([]string{"IBMCLOUD_DATABASES_API_ENDPOINT"}, cloudDatabasesEndpoint),
		Authenticator: authenticator,
	}

	// Construct the service client.
	session.cloudDatabasesClient, err = clouddatabasesv5.NewCloudDatabasesV5(cloudDatabasesClientOptions)
	if err == nil {
		// Enable retries for API calls
		session.cloudDatabasesClient.Service.EnableRetries(c.RetryCount, c.RetryDelay)
		// Add custom header for analytics
		session.cloudDatabasesClient.SetDefaultHeaders(gohttp.Header{
			"X-Original-User-Agent": {fmt.Sprintf("terraform-provider-ibm/%s", version.Version)},
		})
	} else {
		session.cloudDatabasesClientErr = fmt.Errorf("Error occurred while configuring The IBM Cloud Databases API service: %q", err)
	}

	resourceCatalogAPI, err := catalog.New(sess.BluemixSession)
	if err != nil {
		session.resourceCatalogConfigErr = fmt.Errorf("[ERROR] Error occured while configuring Resource Catalog service: %q", err)
	}
	session.resourceCatalogServiceAPI = resourceCatalogAPI

	resourceManagementAPIv2, err := managementv2.New(sess.BluemixSession)
	if err != nil {
		session.resourceManagementConfigErrv2 = fmt.Errorf("[ERROR] Error occured while configuring Resource Management service: %q", err)
	}
	session.resourceManagementServiceAPIv2 = resourceManagementAPIv2

	resourceControllerAPI, err := controller.New(sess.BluemixSession)
	if err != nil {
		session.resourceControllerConfigErr = fmt.Errorf("[ERROR] Error occured while configuring Resource Controller service: %q", err)
	}
	session.resourceControllerServiceAPI = resourceControllerAPI

	ResourceControllerAPIv2, err := controllerv2.New(sess.BluemixSession)
	if err != nil {
		session.resourceControllerConfigErrv2 = fmt.Errorf("[ERROR] Error occured while configuring Resource Controller v2 service: %q", err)
	}
	session.resourceControllerServiceAPIv2 = ResourceControllerAPIv2

	userManagementAPI, err := usermanagementv2.New(sess.BluemixSession)
	if err != nil {
		session.userManagementErr = fmt.Errorf("[ERROR] Error occured while configuring user management service: %q", err)
	}
	session.userManagementAPI = userManagementAPI

	certManagementAPI, err := certificatemanager.New(sess.BluemixSession)
	if err != nil {
		session.certManagementErr = fmt.Errorf("[ERROR] Error occured while configuring Certificate manager service: %q", err)
	}
	session.certManagementAPI = certManagementAPI

	namespaceFunction, err := functions.New(sess.BluemixSession)
	if err != nil {
		session.functionIAMNamespaceErr = fmt.Errorf("[ERROR] Error occured while configuring Cloud Funciton Service : %q", err)
	}
	session.functionIAMNamespaceAPI = namespaceFunction

	//  API GATEWAY service
	apicurl := ContructEndpoint(fmt.Sprintf("api.%s.apigw", c.Region), fmt.Sprintf("%s/controller", cloudEndpoint))
	if c.Visibility == "private" || c.Visibility == "public-and-private" {
		apicurl = ContructEndpoint(fmt.Sprintf("api.private.%s.apigw", c.Region), fmt.Sprintf("%s/controller", cloudEndpoint))
	}
	if fileMap != nil && c.Visibility != "public-and-private" {
		apicurl = fileFallBack(fileMap, c.Visibility, "IBMCLOUD_API_GATEWAY_ENDPOINT", c.Region, apicurl)
	}
	APIGatewayControllerAPIV1Options := &apigateway.ApiGatewayControllerApiV1Options{
		URL:           EnvFallBack([]string{"IBMCLOUD_API_GATEWAY_ENDPOINT"}, apicurl),
		Authenticator: &core.NoAuthAuthenticator{},
	}
	apigatewayAPI, err := apigateway.NewApiGatewayControllerApiV1(APIGatewayControllerAPIV1Options)
	if err != nil {
		session.apigatewayErr = fmt.Errorf("[ERROR] Error occured while configuring  APIGateway service: %q", err)
	}
	session.apigatewayAPI = apigatewayAPI

	// POWER SYSTEMS Service
	piURL := ContructEndpoint(c.Region, "power-iaas.cloud.ibm.com")
	ibmPIOptions := &ibmpisession.IBMPIOptions{
		Authenticator: authenticator,
		Debug:         os.Getenv("TF_LOG") != "",
		Region:        c.Region,
		URL:           EnvFallBack([]string{"IBMCLOUD_PI_API_ENDPOINT"}, piURL),
		UserAccount:   userConfig.UserAccount,
		Zone:          c.Zone,
	}
	ibmpisession, err := ibmpisession.NewIBMPISession(ibmPIOptions)
	if err != nil {
		session.ibmpiConfigErr = fmt.Errorf("Error occured while configuring ibmpisession: %q", err)
	}
	session.ibmpiSession = ibmpisession

	// PRIVATE DNS Service
	pdnsURL := dns.DefaultServiceURL
	if c.Visibility == "private" || c.Visibility == "public-and-private" {
		pdnsURL = ContructEndpoint("api.private.dns-svcs", fmt.Sprintf("%s/v1", cloudEndpoint))
	}
	if fileMap != nil && c.Visibility != "public-and-private" {
		pdnsURL = fileFallBack(fileMap, c.Visibility, "IBMCLOUD_PRIVATE_DNS_API_ENDPOINT", c.Region, pdnsURL)
	}
	dnsOptions := &dns.DnsSvcsV1Options{
		URL:           EnvFallBack([]string{"IBMCLOUD_PRIVATE_DNS_API_ENDPOINT"}, pdnsURL),
		Authenticator: authenticator,
	}
	session.pDNSClient, session.pDNSErr = dns.NewDnsSvcsV1(dnsOptions)
	if session.pDNSErr != nil {
		session.pDNSErr = fmt.Errorf("[ERROR] Error occured while configuring PrivateDNS Service: %s", session.pDNSErr)
	}
	if session.pDNSClient != nil && session.pDNSClient.Service != nil {
		session.pDNSClient.Service.EnableRetries(c.RetryCount, c.RetryDelay)
		session.pDNSClient.SetDefaultHeaders(gohttp.Header{
			"X-Original-User-Agent": {fmt.Sprintf("terraform-provider-ibm/%s", version.Version)},
		})
	}

	// DIRECT LINK Service
	ver := time.Now().Format("2006-01-02")
	dlURL := dl.DefaultServiceURL
	if c.Visibility == "private" || c.Visibility == "public-and-private" {
		dlURL = ContructEndpoint("private.directlink", fmt.Sprintf("%s/v1", cloudEndpoint))
	}
	if fileMap != nil && c.Visibility != "public-and-private" {
		dlURL = fileFallBack(fileMap, c.Visibility, "IBMCLOUD_DL_API_ENDPOINT", c.Region, dlURL)
	}
	directlinkOptions := &dl.DirectLinkV1Options{
		URL:           EnvFallBack([]string{"IBMCLOUD_DL_API_ENDPOINT"}, dlURL),
		Authenticator: authenticator,
		Version:       &ver,
	}
	session.directlinkAPI, session.directlinkErr = dl.NewDirectLinkV1(directlinkOptions)
	if session.directlinkErr != nil {
		session.directlinkErr = fmt.Errorf("[ERROR] Error occured while configuring Direct Link Service: %s", session.directlinkErr)
	}
	if session.directlinkAPI != nil && session.directlinkAPI.Service != nil {
		session.directlinkAPI.Service.EnableRetries(c.RetryCount, c.RetryDelay)
		session.directlinkAPI.SetDefaultHeaders(gohttp.Header{
			"X-Original-User-Agent": {fmt.Sprintf("terraform-provider-ibm/%s", version.Version)},
		})
	}

	// DIRECT LINK PROVIDER Service
	dlproviderURL := dlProviderV2.DefaultServiceURL
	if c.Visibility == "private" || c.Visibility == "public-and-private" {
		dlproviderURL = ContructEndpoint("private.directlink", fmt.Sprintf("%s/provider/v2", cloudEndpoint))
	}
	if fileMap != nil && c.Visibility != "public-and-private" {
		dlproviderURL = fileFallBack(fileMap, c.Visibility, "IBMCLOUD_DL_PROVIDER_API_ENDPOINT", c.Region, dlproviderURL)
	}
	directLinkProviderV2Options := &dlProviderV2.DirectLinkProviderV2Options{
		URL:           EnvFallBack([]string{"IBMCLOUD_DL_PROVIDER_API_ENDPOINT"}, dlproviderURL),
		Authenticator: authenticator,
		Version:       &ver,
	}
	session.dlProviderAPI, session.dlProviderErr = dlProviderV2.NewDirectLinkProviderV2(directLinkProviderV2Options)
	if session.dlProviderErr != nil {
		session.dlProviderErr = fmt.Errorf("[ERROR] Error occured while configuring Direct Link Provider Service: %s", session.dlProviderErr)
	}
	if session.dlProviderAPI != nil && session.dlProviderAPI.Service != nil {
		session.dlProviderAPI.Service.EnableRetries(c.RetryCount, c.RetryDelay)
		session.dlProviderAPI.SetDefaultHeaders(gohttp.Header{
			"X-Original-User-Agent": {fmt.Sprintf("terraform-provider-ibm/%s", version.Version)},
		})
	}

	// TRANSIT GATEWAY Service
	tgURL := tg.DefaultServiceURL
	if c.Visibility == "private" || c.Visibility == "public-and-private" {
		tgURL = ContructEndpoint("private.transit", fmt.Sprintf("%s/v1", cloudEndpoint))
	}
	if fileMap != nil && c.Visibility != "public-and-private" {
		tgURL = fileFallBack(fileMap, c.Visibility, "IBMCLOUD_TG_API_ENDPOINT", c.Region, tgURL)
	}
	transitgatewayOptions := &tg.TransitGatewayApisV1Options{
		URL:           EnvFallBack([]string{"IBMCLOUD_TG_API_ENDPOINT"}, tgURL),
		Authenticator: authenticator,
		Version:       CreateVersionDate(),
	}
	session.transitgatewayAPI, session.transitgatewayErr = tg.NewTransitGatewayApisV1(transitgatewayOptions)
	if session.transitgatewayErr != nil {
		session.transitgatewayErr = fmt.Errorf("[ERROR] Error occured while configuring Transit Gateway Service: %s", session.transitgatewayErr)
	}
	if session.transitgatewayAPI != nil && session.transitgatewayAPI.Service != nil {
		session.transitgatewayAPI.Service.EnableRetries(c.RetryCount, c.RetryDelay)
		// session.transitgatewayAPI.SetDefaultHeaders(gohttp.Header{
		// 	"X-Original-User-Agent": {fmt.Sprintf("terraform-provider-ibm/%s", version.Version)},
		// })
	}

	// CIS Service instances starts here.
	cisURL := ContructEndpoint("api.cis", cloudEndpoint)
	if c.Visibility == "private" {
		// cisURL = ContructEndpoint("api.private.cis", cloudEndpoint)
		session.cisZonesErr = fmt.Errorf("CIS Service doesnt support private endpoints.")
		session.cisDNSBulkErr = fmt.Errorf("CIS Service doesnt support private endpoints.")
		session.cisGLBPoolErr = fmt.Errorf("CIS Service doesnt support private endpoints.")
		session.cisGLBErr = fmt.Errorf("CIS Service doesnt support private endpoints.")
		session.cisGLBHealthCheckErr = fmt.Errorf("CIS Service doesnt support private endpoints.")
		session.cisIPErr = fmt.Errorf("CIS Service doesnt support private endpoints.")
		session.cisRLErr = fmt.Errorf("CIS Service doesnt support private endpoints.")
		session.cisPageRuleErr = fmt.Errorf("CIS Service doesnt support private endpoints.")
		session.cisEdgeFunctionErr = fmt.Errorf("CIS Service doesnt support private endpoints.")
		session.cisSSLErr = fmt.Errorf("CIS Service doesnt support private endpoints.")
		session.cisWAFPackageErr = fmt.Errorf("CIS Service doesnt support private endpoints.")
		session.cisDomainSettingsErr = fmt.Errorf("CIS Service doesnt support private endpoints.")
		session.cisRoutingErr = fmt.Errorf("CIS Service doesnt support private endpoints.")
		session.cisWAFGroupErr = fmt.Errorf("CIS Service doesnt support private endpoints.")
		session.cisCacheErr = fmt.Errorf("CIS Service doesnt support private endpoints.")
		session.cisCustomPageErr = fmt.Errorf("CIS Service doesnt support private endpoints.")
		session.cisAccessRuleErr = fmt.Errorf("CIS Service doesnt support private endpoints.")
		session.cisUARuleErr = fmt.Errorf("CIS Service doesnt support private endpoints.")
		session.cisLockdownErr = fmt.Errorf("CIS Service doesnt support private endpoints.")
		session.cisRangeAppErr = fmt.Errorf("CIS Service doesnt support private endpoints.")
		session.cisWAFRuleErr = fmt.Errorf("CIS Service doesnt support private endpoints.")
		session.cisFiltersErr = fmt.Errorf("CIS Service doesnt support private endpoints.")
		session.cisWebhooksErr = fmt.Errorf("CIS Service doesnt support private endpoints.")

	}
	if fileMap != nil && c.Visibility != "public-and-private" {
		cisURL = fileFallBack(fileMap, c.Visibility, "IBMCLOUD_CIS_API_ENDPOINT", c.Region, cisURL)
	}
	cisEndPoint := EnvFallBack([]string{"IBMCLOUD_CIS_API_ENDPOINT"}, cisURL)

	// IBM Network CIS Zones service
	cisZonesV1Opt := &ciszonesv1.ZonesV1Options{
		URL:           cisEndPoint,
		Crn:           core.StringPtr(""),
		Authenticator: authenticator,
	}
	session.cisZonesV1Client, session.cisZonesErr = ciszonesv1.NewZonesV1(cisZonesV1Opt)
	if session.cisZonesErr != nil {
		session.cisZonesErr = fmt.Errorf(
			"Error occured while configuring CIS Zones service: %s",
			session.cisZonesErr)
	}
	if session.cisZonesV1Client != nil && session.cisZonesV1Client.Service != nil {
		session.cisZonesV1Client.Service.EnableRetries(c.RetryCount, c.RetryDelay)
		session.cisZonesV1Client.SetDefaultHeaders(gohttp.Header{
			"X-Original-User-Agent": {fmt.Sprintf("terraform-provider-ibm/%s", version.Version)},
		})
	}

	// IBM Network CIS DNS Record service
	cisDNSRecordsOpt := &cisdnsrecordsv1.DnsRecordsV1Options{
		URL:            cisEndPoint,
		Crn:            core.StringPtr(""),
		ZoneIdentifier: core.StringPtr(""),
		Authenticator:  authenticator,
	}
	session.cisDNSRecordsClient, session.cisDNSErr = cisdnsrecordsv1.NewDnsRecordsV1(cisDNSRecordsOpt)
	if session.cisDNSErr != nil {
		session.cisDNSErr = fmt.Errorf("[ERROR] Error occured while configuring CIS DNS Service: %s", session.cisDNSErr)
	}
	if session.cisDNSRecordsClient != nil && session.cisDNSRecordsClient.Service != nil {
		session.cisDNSRecordsClient.Service.EnableRetries(c.RetryCount, c.RetryDelay)
		session.cisDNSRecordsClient.SetDefaultHeaders(gohttp.Header{
			"X-Original-User-Agent": {fmt.Sprintf("terraform-provider-ibm/%s", version.Version)},
		})
	}

	// IBM Network CIS DNS Record bulk service
	cisDNSRecordBulkOpt := &cisdnsbulkv1.DnsRecordBulkV1Options{
		URL:            cisEndPoint,
		Crn:            core.StringPtr(""),
		ZoneIdentifier: core.StringPtr(""),
		Authenticator:  authenticator,
	}
	session.cisDNSRecordBulkClient, session.cisDNSBulkErr = cisdnsbulkv1.NewDnsRecordBulkV1(cisDNSRecordBulkOpt)
	if session.cisDNSBulkErr != nil {
		session.cisDNSBulkErr = fmt.Errorf(
			"Error occured while configuration CIS DNS bulk service : %s",
			session.cisDNSBulkErr)
	}
	if session.cisDNSRecordBulkClient != nil && session.cisDNSRecordBulkClient.Service != nil {
		session.cisDNSRecordBulkClient.Service.EnableRetries(c.RetryCount, c.RetryDelay)
		session.cisDNSRecordBulkClient.SetDefaultHeaders(gohttp.Header{
			"X-Original-User-Agent": {fmt.Sprintf("terraform-provider-ibm/%s", version.Version)},
		})
	}

	// IBM Network CIS Global load balancer pool
	cisGLBPoolOpt := &cisglbpoolv0.GlobalLoadBalancerPoolsV0Options{
		URL:           cisEndPoint,
		Crn:           core.StringPtr(""),
		Authenticator: authenticator,
	}
	session.cisGLBPoolClient, session.cisGLBPoolErr =
		cisglbpoolv0.NewGlobalLoadBalancerPoolsV0(cisGLBPoolOpt)
	if session.cisGLBPoolErr != nil {
		session.cisGLBPoolErr =
			fmt.Errorf("[ERROR] Error occured while configuring CIS GLB Pool service: %s",
				session.cisGLBPoolErr)
	}
	if session.cisGLBPoolClient != nil && session.cisGLBPoolClient.Service != nil {
		session.cisGLBPoolClient.Service.EnableRetries(c.RetryCount, c.RetryDelay)
		session.cisGLBPoolClient.SetDefaultHeaders(gohttp.Header{
			"X-Original-User-Agent": {fmt.Sprintf("terraform-provider-ibm/%s", version.Version)},
		})
	}

	// IBM Network CIS Global load balancer
	cisGLBOpt := &cisglbv1.GlobalLoadBalancerV1Options{
		URL:            cisEndPoint,
		Authenticator:  authenticator,
		Crn:            core.StringPtr(""),
		ZoneIdentifier: core.StringPtr(""),
	}
	session.cisGLBClient, session.cisGLBErr = cisglbv1.NewGlobalLoadBalancerV1(cisGLBOpt)
	if session.cisGLBErr != nil {
		session.cisGLBErr =
			fmt.Errorf("[ERROR] Error occured while configuring CIS GLB service: %s",
				session.cisGLBErr)
	}
	if session.cisGLBClient != nil && session.cisGLBClient.Service != nil {
		session.cisGLBClient.Service.EnableRetries(c.RetryCount, c.RetryDelay)
		session.cisGLBClient.SetDefaultHeaders(gohttp.Header{
			"X-Original-User-Agent": {fmt.Sprintf("terraform-provider-ibm/%s", version.Version)},
		})
	}

	// IBM Network CIS Global load balancer health check/monitor
	cisGLBHealthCheckOpt := &cisglbhealthcheckv1.GlobalLoadBalancerMonitorV1Options{
		URL:           cisEndPoint,
		Crn:           core.StringPtr(""),
		Authenticator: authenticator,
	}
	session.cisGLBHealthCheckClient, session.cisGLBHealthCheckErr =
		cisglbhealthcheckv1.NewGlobalLoadBalancerMonitorV1(cisGLBHealthCheckOpt)
	if session.cisGLBHealthCheckErr != nil {
		session.cisGLBHealthCheckErr =
			fmt.Errorf("[ERROR] Error occured while configuring CIS GLB Health Check service: %s",
				session.cisGLBHealthCheckErr)
	}
	if session.cisGLBHealthCheckClient != nil && session.cisGLBHealthCheckClient.Service != nil {
		session.cisGLBHealthCheckClient.Service.EnableRetries(c.RetryCount, c.RetryDelay)
		session.cisGLBHealthCheckClient.SetDefaultHeaders(gohttp.Header{
			"X-Original-User-Agent": {fmt.Sprintf("terraform-provider-ibm/%s", version.Version)},
		})
	}

	// IBM Network CIS IP
	cisIPOpt := &cisipv1.CisIpApiV1Options{
		URL:           cisEndPoint,
		Authenticator: authenticator,
	}
	session.cisIPClient, session.cisIPErr = cisipv1.NewCisIpApiV1(cisIPOpt)
	if session.cisIPErr != nil {
		session.cisIPErr = fmt.Errorf("[ERROR] Error occured while configuring CIS IP service: %s",
			session.cisIPErr)
	}
	if session.cisIPClient != nil && session.cisIPClient.Service != nil {
		session.cisIPClient.Service.EnableRetries(c.RetryCount, c.RetryDelay)
		session.cisIPClient.SetDefaultHeaders(gohttp.Header{
			"X-Original-User-Agent": {fmt.Sprintf("terraform-provider-ibm/%s", version.Version)},
		})
	}

	// IBM Network CIS Zone Rate Limit
	cisRLOpt := &cisratelimitv1.ZoneRateLimitsV1Options{
		URL:            cisEndPoint,
		Crn:            core.StringPtr(""),
		ZoneIdentifier: core.StringPtr(""),
		Authenticator:  authenticator,
	}
	session.cisRLClient, session.cisRLErr = cisratelimitv1.NewZoneRateLimitsV1(cisRLOpt)
	if session.cisRLErr != nil {
		session.cisRLErr = fmt.Errorf(
			"Error occured while cofiguring CIS Zone Rate Limit service: %s",
			session.cisRLErr)
	}
	if session.cisRLClient != nil && session.cisRLClient.Service != nil {
		session.cisRLClient.Service.EnableRetries(c.RetryCount, c.RetryDelay)
		session.cisRLClient.SetDefaultHeaders(gohttp.Header{
			"X-Original-User-Agent": {fmt.Sprintf("terraform-provider-ibm/%s", version.Version)},
		})
	}
	// IBM Network CIS Alerts
	cisAlertsOpt := &cisalertsv1.AlertsV1Options{
		URL:           cisEndPoint,
		Crn:           core.StringPtr(""),
		Authenticator: authenticator,
	}
	session.cisAlertsClient, session.cisAlertsErr = cisalertsv1.NewAlertsV1(cisAlertsOpt)
	if session.cisAlertsErr != nil {
		session.cisAlertsErr =
			fmt.Errorf("[ERROR] Error occured while configuring CIS Alerts : %s",
				session.cisAlertsErr)
	}
	if session.cisAlertsClient != nil && session.cisAlertsClient.Service != nil {
		session.cisAlertsClient.Service.EnableRetries(c.RetryCount, c.RetryDelay)
		session.cisAlertsClient.SetDefaultHeaders(gohttp.Header{
			"X-Original-User-Agent": {fmt.Sprintf("terraform-provider-ibm/%s", version.Version)},
		})
	}

	// IBM Network CIS Page Rules
	cisPageRuleOpt := &cispagerulev1.PageRuleApiV1Options{
		URL:           cisEndPoint,
		Crn:           core.StringPtr(""),
		ZoneID:        core.StringPtr(""),
		Authenticator: authenticator,
	}
	session.cisPageRuleClient, session.cisPageRuleErr = cispagerulev1.NewPageRuleApiV1(cisPageRuleOpt)
	if session.cisPageRuleErr != nil {
		session.cisPageRuleErr = fmt.Errorf(
			"Error occured while cofiguring CIS Page Rule service: %s",
			session.cisPageRuleErr)
	}
	if session.cisPageRuleClient != nil && session.cisPageRuleClient.Service != nil {
		session.cisPageRuleClient.Service.EnableRetries(c.RetryCount, c.RetryDelay)
		session.cisPageRuleClient.SetDefaultHeaders(gohttp.Header{
			"X-Original-User-Agent": {fmt.Sprintf("terraform-provider-ibm/%s", version.Version)},
		})
	}

	// IBM Network CIS Edge Function
	cisEdgeFunctionOpt := &cisedgefunctionv1.EdgeFunctionsApiV1Options{
		URL:            cisEndPoint,
		Crn:            core.StringPtr(""),
		ZoneIdentifier: core.StringPtr(""),
		Authenticator:  authenticator,
	}
	session.cisEdgeFunctionClient, session.cisEdgeFunctionErr =
		cisedgefunctionv1.NewEdgeFunctionsApiV1(cisEdgeFunctionOpt)
	if session.cisEdgeFunctionErr != nil {
		session.cisEdgeFunctionErr =
			fmt.Errorf("[ERROR] Error occured while configuring CIS Edge Function service: %s",
				session.cisEdgeFunctionErr)
	}
	if session.cisEdgeFunctionClient != nil && session.cisEdgeFunctionClient.Service != nil {
		session.cisEdgeFunctionClient.Service.EnableRetries(c.RetryCount, c.RetryDelay)
		session.cisEdgeFunctionClient.SetDefaultHeaders(gohttp.Header{
			"X-Original-User-Agent": {fmt.Sprintf("terraform-provider-ibm/%s", version.Version)},
		})
	}

	// IBM Network CIS SSL certificate
	cisSSLOpt := &cissslv1.SslCertificateApiV1Options{
		URL:            cisEndPoint,
		Crn:            core.StringPtr(""),
		ZoneIdentifier: core.StringPtr(""),
		Authenticator:  authenticator,
	}

	session.cisSSLClient, session.cisSSLErr = cissslv1.NewSslCertificateApiV1(cisSSLOpt)
	if session.cisSSLErr != nil {
		session.cisSSLErr =
			fmt.Errorf("[ERROR] Error occured while configuring CIS SSL certificate service: %s",
				session.cisSSLErr)
	}
	if session.cisSSLClient != nil && session.cisSSLClient.Service != nil {
		session.cisSSLClient.Service.EnableRetries(c.RetryCount, c.RetryDelay)
		session.cisSSLClient.SetDefaultHeaders(gohttp.Header{
			"X-Original-User-Agent": {fmt.Sprintf("terraform-provider-ibm/%s", version.Version)},
		})
	}

	// IBM Network CIS WAF Package
	cisWAFPackageOpt := &ciswafpackagev1.WafRulePackagesApiV1Options{
		URL:           cisEndPoint,
		Crn:           core.StringPtr(""),
		ZoneID:        core.StringPtr(""),
		Authenticator: authenticator,
	}
	session.cisWAFPackageClient, session.cisWAFPackageErr =
		ciswafpackagev1.NewWafRulePackagesApiV1(cisWAFPackageOpt)
	if session.cisWAFPackageErr != nil {
		session.cisWAFPackageErr =
			fmt.Errorf("[ERROR] Error occured while configuration CIS WAF Package service: %s",
				session.cisWAFPackageErr)
	}
	if session.cisWAFPackageClient != nil && session.cisWAFPackageClient.Service != nil {
		session.cisWAFPackageClient.Service.EnableRetries(c.RetryCount, c.RetryDelay)
		session.cisWAFPackageClient.SetDefaultHeaders(gohttp.Header{
			"X-Original-User-Agent": {fmt.Sprintf("terraform-provider-ibm/%s", version.Version)},
		})
	}

	// IBM Network CIS Domain settings
	cisDomainSettingsOpt := &cisdomainsettingsv1.ZonesSettingsV1Options{
		URL:            cisEndPoint,
		Crn:            core.StringPtr(""),
		ZoneIdentifier: core.StringPtr(""),
		Authenticator:  authenticator,
	}
	session.cisDomainSettingsClient, session.cisDomainSettingsErr =
		cisdomainsettingsv1.NewZonesSettingsV1(cisDomainSettingsOpt)
	if session.cisDomainSettingsErr != nil {
		session.cisDomainSettingsErr =
			fmt.Errorf("[ERROR] Error occured while configuring CIS Domain Settings service: %s",
				session.cisDomainSettingsErr)
	}
	if session.cisDomainSettingsClient != nil && session.cisDomainSettingsClient.Service != nil {
		session.cisDomainSettingsClient.Service.EnableRetries(c.RetryCount, c.RetryDelay)
		session.cisDomainSettingsClient.SetDefaultHeaders(gohttp.Header{
			"X-Original-User-Agent": {fmt.Sprintf("terraform-provider-ibm/%s", version.Version)},
		})
	}

	// IBM Network CIS Routing
	cisRoutingOpt := &cisroutingv1.RoutingV1Options{
		URL:            cisEndPoint,
		Crn:            core.StringPtr(""),
		ZoneIdentifier: core.StringPtr(""),
		Authenticator:  authenticator,
	}
	session.cisRoutingClient, session.cisRoutingErr =
		cisroutingv1.NewRoutingV1(cisRoutingOpt)
	if session.cisRoutingErr != nil {
		session.cisRoutingErr =
			fmt.Errorf("[ERROR] Error occured while configuring CIS Routing service: %s",
				session.cisRoutingErr)
	}
	if session.cisRoutingClient != nil && session.cisRoutingClient.Service != nil {
		session.cisRoutingClient.Service.EnableRetries(c.RetryCount, c.RetryDelay)
		session.cisRoutingClient.SetDefaultHeaders(gohttp.Header{
			"X-Original-User-Agent": {fmt.Sprintf("terraform-provider-ibm/%s", version.Version)},
		})
	}

	// IBM Network CIS WAF Group
	cisWAFGroupOpt := &ciswafgroupv1.WafRuleGroupsApiV1Options{
		URL:           cisEndPoint,
		Crn:           core.StringPtr(""),
		ZoneID:        core.StringPtr(""),
		Authenticator: authenticator,
	}
	session.cisWAFGroupClient, session.cisWAFGroupErr =
		ciswafgroupv1.NewWafRuleGroupsApiV1(cisWAFGroupOpt)
	if session.cisWAFGroupErr != nil {
		session.cisWAFGroupErr =
			fmt.Errorf("[ERROR] Error occured while configuring CIS WAF Group service: %s",
				session.cisWAFGroupErr)
	}
	if session.cisWAFGroupClient != nil && session.cisWAFGroupClient.Service != nil {
		session.cisWAFGroupClient.Service.EnableRetries(c.RetryCount, c.RetryDelay)
		session.cisWAFGroupClient.SetDefaultHeaders(gohttp.Header{
			"X-Original-User-Agent": {fmt.Sprintf("terraform-provider-ibm/%s", version.Version)},
		})
	}

	// IBM Network CIS Cache service
	cisCacheOpt := &ciscachev1.CachingApiV1Options{
		URL:           cisEndPoint,
		Crn:           core.StringPtr(""),
		ZoneID:        core.StringPtr(""),
		Authenticator: authenticator,
	}
	session.cisCacheClient, session.cisCacheErr =
		ciscachev1.NewCachingApiV1(cisCacheOpt)
	if session.cisCacheErr != nil {
		session.cisCacheErr =
			fmt.Errorf("[ERROR] Error occured while configuring CIS Caching service: %s",
				session.cisCacheErr)
	}
	if session.cisCacheClient != nil && session.cisCacheClient.Service != nil {
		session.cisCacheClient.Service.EnableRetries(c.RetryCount, c.RetryDelay)
		session.cisCacheClient.SetDefaultHeaders(gohttp.Header{
			"X-Original-User-Agent": {fmt.Sprintf("terraform-provider-ibm/%s", version.Version)},
		})
	}

	// IBM Network CIS Custom pages service
	cisCustomPageOpt := &ciscustompagev1.CustomPagesV1Options{
		URL:            cisEndPoint,
		Crn:            core.StringPtr(""),
		ZoneIdentifier: core.StringPtr(""),
		Authenticator:  authenticator,
	}

	session.cisCustomPageClient, session.cisCustomPageErr =
		ciscustompagev1.NewCustomPagesV1(cisCustomPageOpt)
	if session.cisCustomPageErr != nil {
		session.cisCustomPageErr =
			fmt.Errorf("[ERROR] Error occured while configuring CIS Custom Pages service: %s",
				session.cisCustomPageErr)
	}
	if session.cisCustomPageClient != nil && session.cisCustomPageClient.Service != nil {
		session.cisCustomPageClient.Service.EnableRetries(c.RetryCount, c.RetryDelay)
		session.cisCustomPageClient.SetDefaultHeaders(gohttp.Header{
			"X-Original-User-Agent": {fmt.Sprintf("terraform-provider-ibm/%s", version.Version)},
		})
	}

	// IBM Network CIS Firewall Access rule
	cisAccessRuleOpt := &cisaccessrulev1.ZoneFirewallAccessRulesV1Options{
		URL:            cisEndPoint,
		Crn:            core.StringPtr(""),
		ZoneIdentifier: core.StringPtr(""),
		Authenticator:  authenticator,
	}
	session.cisAccessRuleClient, session.cisAccessRuleErr =
		cisaccessrulev1.NewZoneFirewallAccessRulesV1(cisAccessRuleOpt)
	if session.cisAccessRuleErr != nil {
		session.cisAccessRuleErr =
			fmt.Errorf("[ERROR] Error occured while configuring CIS Firewall Access Rule service: %s",
				session.cisAccessRuleErr)
	}
	if session.cisAccessRuleClient != nil && session.cisAccessRuleClient.Service != nil {
		session.cisAccessRuleClient.Service.EnableRetries(c.RetryCount, c.RetryDelay)
		session.cisAccessRuleClient.SetDefaultHeaders(gohttp.Header{
			"X-Original-User-Agent": {fmt.Sprintf("terraform-provider-ibm/%s", version.Version)},
		})
	}

	// IBM Network CIS Firewall User Agent Blocking rule
	cisUARuleOpt := &cisuarulev1.UserAgentBlockingRulesV1Options{
		URL:            cisEndPoint,
		Crn:            core.StringPtr(""),
		ZoneIdentifier: core.StringPtr(""),
		Authenticator:  authenticator,
	}
	session.cisUARuleClient, session.cisUARuleErr =
		cisuarulev1.NewUserAgentBlockingRulesV1(cisUARuleOpt)
	if session.cisUARuleErr != nil {
		session.cisUARuleErr =
			fmt.Errorf("[ERROR] Error occured while configuring CIS Firewall User Agent Blocking Rule service: %s",
				session.cisUARuleErr)
	}
	if session.cisUARuleClient != nil && session.cisUARuleClient.Service != nil {
		session.cisUARuleClient.Service.EnableRetries(c.RetryCount, c.RetryDelay)
		session.cisUARuleClient.SetDefaultHeaders(gohttp.Header{
			"X-Original-User-Agent": {fmt.Sprintf("terraform-provider-ibm/%s", version.Version)},
		})
	}

	// IBM Network CIS Firewall Lockdown rule
	cisLockdownOpt := &cislockdownv1.ZoneLockdownV1Options{
		URL:            cisEndPoint,
		Crn:            core.StringPtr(""),
		ZoneIdentifier: core.StringPtr(""),
		Authenticator:  authenticator,
	}
	session.cisLockdownClient, session.cisLockdownErr =
		cislockdownv1.NewZoneLockdownV1(cisLockdownOpt)
	if session.cisLockdownErr != nil {
		session.cisLockdownErr =
			fmt.Errorf("[ERROR] Error occured while configuring CIS Firewall Lockdown Rule service: %s",
				session.cisLockdownErr)
	}
	if session.cisLockdownClient != nil && session.cisLockdownClient.Service != nil {
		session.cisLockdownClient.Service.EnableRetries(c.RetryCount, c.RetryDelay)
		session.cisLockdownClient.SetDefaultHeaders(gohttp.Header{
			"X-Original-User-Agent": {fmt.Sprintf("terraform-provider-ibm/%s", version.Version)},
		})
	}

	// IBM Network CIS Range Application rule
	cisRangeAppOpt := &cisrangeappv1.RangeApplicationsV1Options{
		URL:            cisEndPoint,
		Crn:            core.StringPtr(""),
		ZoneIdentifier: core.StringPtr(""),
		Authenticator:  authenticator,
	}
	session.cisRangeAppClient, session.cisRangeAppErr =
		cisrangeappv1.NewRangeApplicationsV1(cisRangeAppOpt)
	if session.cisRangeAppErr != nil {
		session.cisRangeAppErr =
			fmt.Errorf("[ERROR] Error occured while configuring CIS Range Application rule service: %s",
				session.cisRangeAppErr)
	}
	if session.cisRangeAppClient != nil && session.cisRangeAppClient.Service != nil {
		session.cisRangeAppClient.Service.EnableRetries(c.RetryCount, c.RetryDelay)
		session.cisRangeAppClient.SetDefaultHeaders(gohttp.Header{
			"X-Original-User-Agent": {fmt.Sprintf("terraform-provider-ibm/%s", version.Version)},
		})
	}

	// IBM Network CIS WAF Rule Service
	cisWAFRuleOpt := &ciswafrulev1.WafRulesApiV1Options{
		URL:           cisEndPoint,
		Crn:           core.StringPtr(""),
		ZoneID:        core.StringPtr(""),
		Authenticator: authenticator,
	}
	session.cisWAFRuleClient, session.cisWAFRuleErr =
		ciswafrulev1.NewWafRulesApiV1(cisWAFRuleOpt)
	if session.cisWAFRuleErr != nil {
		session.cisWAFRuleErr = fmt.Errorf(
			"Error occured while configuring CIS WAF Rules service: %s",
			session.cisWAFRuleErr)
	}
	if session.cisWAFRuleClient != nil && session.cisWAFRuleClient.Service != nil {
		session.cisWAFRuleClient.Service.EnableRetries(c.RetryCount, c.RetryDelay)
		session.cisWAFRuleClient.SetDefaultHeaders(gohttp.Header{
			"X-Original-User-Agent": {fmt.Sprintf("terraform-provider-ibm/%s", version.Version)},
		})
	}

	// IBM Network CIS LogpushJobs
	cisLogpushJobOpt := &cislogpushjobsapiv1.LogpushJobsApiV1Options{
		URL:           cisEndPoint,
		Crn:           core.StringPtr(""),
		ZoneID:        core.StringPtr(""),
		Dataset:       core.StringPtr(""),
		Authenticator: authenticator,
	}
	session.cisLogpushJobsClient, session.cisLogpushJobsErr = cislogpushjobsapiv1.NewLogpushJobsApiV1(cisLogpushJobOpt)
	if session.cisLogpushJobsErr != nil {
		session.cisLogpushJobsErr =
			fmt.Errorf("[ERROR] Error occured while configuring CIS LogpushJobs : %s",
				session.cisLogpushJobsErr)
	}
	if session.cisLogpushJobsClient != nil && session.cisLogpushJobsClient.Service != nil {
		session.cisLogpushJobsClient.Service.EnableRetries(c.RetryCount, c.RetryDelay)
		session.cisLogpushJobsClient.SetDefaultHeaders(gohttp.Header{
			"X-Original-User-Agent": {fmt.Sprintf("terraform-provider-ibm/%s", version.Version)},
		})
	}

	// IBM Network CIS Webhooks
	cisWebhooksOpt := &ciswebhooksv1.WebhooksV1Options{
		URL:           cisEndPoint,
		Crn:           core.StringPtr(""),
		Authenticator: authenticator,
	}
	session.cisWebhooksClient, session.cisWebhooksErr = ciswebhooksv1.NewWebhooksV1(cisWebhooksOpt)
	if session.cisWebhooksErr != nil {
		session.cisWebhooksErr =
			fmt.Errorf("[ERROR] Error occured while configuring CIS Webhooks : %s",
				session.cisWebhooksErr)
	}
	if session.cisWebhooksClient != nil && session.cisWebhooksClient.Service != nil {
		session.cisWebhooksClient.Service.EnableRetries(c.RetryCount, c.RetryDelay)
		session.cisWebhooksClient.SetDefaultHeaders(gohttp.Header{
			"X-Original-User-Agent": {fmt.Sprintf("terraform-provider-ibm/%s", version.Version)},
		})
	}
	// IBM Network CIS Filters
	cisFiltersOpt := &cisfiltersv1.FiltersV1Options{
		URL:           cisEndPoint,
		Authenticator: authenticator,
	}
	session.cisFiltersClient, session.cisFiltersErr = cisfiltersv1.NewFiltersV1(cisFiltersOpt)
	if session.cisFiltersErr != nil {
		session.cisFiltersErr =
			fmt.Errorf("[ERROR] Error occured while configuring CIS Filters : %s",
				session.cisFiltersErr)
	}
	if session.cisFiltersClient != nil && session.cisFiltersClient.Service != nil {
		session.cisFiltersClient.Service.EnableRetries(c.RetryCount, c.RetryDelay)
		session.cisFiltersClient.SetDefaultHeaders(gohttp.Header{
			"X-Original-User-Agent": {fmt.Sprintf("terraform-provider-ibm/%s", version.Version)},
		})
	}

	// IBM Network CIS Firewall rules
	cisFirewallrulesOpt := &cisfirewallrulesv1.FirewallRulesV1Options{
		URL:           cisEndPoint,
		Authenticator: authenticator,
	}
	session.cisFirewallRulesClient, session.cisFirewallRulesErr = cisfirewallrulesv1.NewFirewallRulesV1(cisFirewallrulesOpt)
	if session.cisFirewallRulesErr != nil {
		session.cisFirewallRulesErr =
			fmt.Errorf("[ERROR] Error occured while configuring CIS Firewall rules : %s",
				session.cisFirewallRulesErr)
	}
	if session.cisFirewallRulesClient != nil && session.cisFirewallRulesClient.Service != nil {
		session.cisFirewallRulesClient.Service.EnableRetries(c.RetryCount, c.RetryDelay)
		session.cisFirewallRulesClient.SetDefaultHeaders(gohttp.Header{
			"X-Original-User-Agent": {fmt.Sprintf("terraform-provider-ibm/%s", version.Version)},
		})
	}

	// IAM IDENTITY Service
	// iamIdenityURL := fmt.Sprintf("https://%s.iam.cloud.ibm.com/v1", c.Region)
	iamIdenityURL := iamidentity.DefaultServiceURL
	if c.Visibility == "private" || c.Visibility == "public-and-private" {
		if c.Region == "us-south" || c.Region == "us-east" {
			iamIdenityURL = ContructEndpoint(fmt.Sprintf("private.%s.iam", c.Region), cloudEndpoint)
		} else {
			iamIdenityURL = ContructEndpoint("private.iam", cloudEndpoint)
		}
	}
	if fileMap != nil && c.Visibility != "public-and-private" {
		iamIdenityURL = fileFallBack(fileMap, c.Visibility, "IBMCLOUD_IAM_API_ENDPOINT", c.Region, iamIdenityURL)
	}
	iamIdentityOptions := &iamidentity.IamIdentityV1Options{
		Authenticator: authenticator,
		URL:           EnvFallBack([]string{"IBMCLOUD_IAM_API_ENDPOINT"}, iamIdenityURL),
	}
	iamIdentityClient, err := iamidentity.NewIamIdentityV1(iamIdentityOptions)
	if err != nil {
		session.iamIdentityErr = fmt.Errorf("[ERROR] Error occured while configuring IAM Identity service: %q", err)
	}
	if iamIdentityClient != nil && iamIdentityClient.Service != nil {
		iamIdentityClient.Service.EnableRetries(c.RetryCount, c.RetryDelay)
		iamIdentityClient.SetDefaultHeaders(gohttp.Header{
			"X-Original-User-Agent": {fmt.Sprintf("terraform-provider-ibm/%s", version.Version)},
		})
	}
	session.iamIdentityAPI = iamIdentityClient

	// IAM POLICY MANAGEMENT Service
	iamPolicyManagementURL := iampolicymanagement.DefaultServiceURL
	if c.Visibility == "private" || c.Visibility == "public-and-private" {
		if c.Region == "us-south" || c.Region == "us-east" {
			iamPolicyManagementURL = ContructEndpoint(fmt.Sprintf("private.%s.iam", c.Region), cloudEndpoint)
		} else {
			iamPolicyManagementURL = ContructEndpoint("private.iam", cloudEndpoint)
		}
	}
	if fileMap != nil && c.Visibility != "public-and-private" {
		iamPolicyManagementURL = fileFallBack(fileMap, c.Visibility, "IBMCLOUD_IAM_API_ENDPOINT", c.Region, iamPolicyManagementURL)
	}
	iamPolicyManagementOptions := &iampolicymanagement.IamPolicyManagementV1Options{
		Authenticator: authenticator,
		URL:           EnvFallBack([]string{"IBMCLOUD_IAM_API_ENDPOINT"}, iamPolicyManagementURL),
	}
	iamPolicyManagementClient, err := iampolicymanagement.NewIamPolicyManagementV1(iamPolicyManagementOptions)
	if err != nil {
		session.iamPolicyManagementErr = fmt.Errorf("[ERROR] Error occured while configuring IAM Policy Management service: %q", err)
	}
	if iamPolicyManagementClient != nil && iamPolicyManagementClient.Service != nil {
		iamPolicyManagementClient.Service.EnableRetries(c.RetryCount, c.RetryDelay)
		iamPolicyManagementClient.SetDefaultHeaders(gohttp.Header{
			"X-Original-User-Agent": {fmt.Sprintf("terraform-provider-ibm/%s", version.Version)},
		})
	}
	session.iamPolicyManagementAPI = iamPolicyManagementClient

	// IAM ACCESS GROUP
	iamAccessGroupsURL := iamaccessgroups.DefaultServiceURL
	if c.Visibility == "private" || c.Visibility == "public-and-private" {
		if c.Region == "us-south" || c.Region == "us-east" {
			iamAccessGroupsURL = ContructEndpoint(fmt.Sprintf("private.%s.iam", c.Region), cloudEndpoint)
		} else {
			iamAccessGroupsURL = ContructEndpoint("private.iam", cloudEndpoint)
		}
	}
	if fileMap != nil && c.Visibility != "public-and-private" {
		iamAccessGroupsURL = fileFallBack(fileMap, c.Visibility, "IBMCLOUD_IAM_API_ENDPOINT", c.Region, iamAccessGroupsURL)
	}
	iamAccessGroupsOptions := &iamaccessgroups.IamAccessGroupsV2Options{
		Authenticator: authenticator,
		URL:           EnvFallBack([]string{"IBMCLOUD_IAM_API_ENDPOINT"}, iamAccessGroupsURL),
	}
	iamAccessGroupsClient, err := iamaccessgroups.NewIamAccessGroupsV2(iamAccessGroupsOptions)
	if err != nil {
		session.iamAccessGroupsErr = fmt.Errorf("[ERROR] Error occured while configuring IAM Access Group service: %q", err)
	}
	if iamAccessGroupsClient != nil && iamAccessGroupsClient.Service != nil {
		iamAccessGroupsClient.Service.EnableRetries(c.RetryCount, c.RetryDelay)
		iamAccessGroupsClient.SetDefaultHeaders(gohttp.Header{
			"X-Original-User-Agent": {fmt.Sprintf("terraform-provider-ibm/%s", version.Version)},
		})
	}
	session.iamAccessGroupsAPI = iamAccessGroupsClient

	// RESOURCE MANAGEMENT Service
	rmURL := resourcemanager.DefaultServiceURL
	if c.Visibility == "private" {
		if c.Region == "us-south" || c.Region == "us-east" {
			rmURL = ContructEndpoint(fmt.Sprintf("private.%s.resource-controller", c.Region), fmt.Sprintf("%s", cloudEndpoint))
		} else {
			fmt.Println("Private Endpint supports only us-south and us-east region specific endpoint")
			rmURL = ContructEndpoint("private.us-south.resource-controller", fmt.Sprintf("%s", cloudEndpoint))
		}
	}
	if c.Visibility == "public-and-private" {
		if c.Region == "us-south" || c.Region == "us-east" {
			rmURL = ContructEndpoint(fmt.Sprintf("private.%s.resource-controller", c.Region), fmt.Sprintf("%s", cloudEndpoint))
		} else {
			rmURL = resourcemanager.DefaultServiceURL
		}
	}
	if fileMap != nil && c.Visibility != "public-and-private" {
		rmURL = fileFallBack(fileMap, c.Visibility, "IBMCLOUD_RESOURCE_MANAGEMENT_API_ENDPOINT", c.Region, rmURL)
	}
	resourceManagerOptions := &resourcemanager.ResourceManagerV2Options{
		Authenticator: authenticator,
		URL:           EnvFallBack([]string{"IBMCLOUD_RESOURCE_MANAGEMENT_API_ENDPOINT"}, rmURL),
	}
	resourceManagerClient, err := resourcemanager.NewResourceManagerV2(resourceManagerOptions)
	if err != nil {
		session.resourceManagerErr = fmt.Errorf("[ERROR] Error occured while configuring Resource Manager service: %q", err)
	}
	if resourceManagerClient != nil && resourceManagerClient.Service != nil {
		resourceManagerClient.Service.EnableRetries(c.RetryCount, c.RetryDelay)
		resourceManagerClient.SetDefaultHeaders(gohttp.Header{
			"X-Original-User-Agent": {fmt.Sprintf("terraform-provider-ibm/%s", version.Version)},
		})
	}
	session.resourceManagerAPI = resourceManagerClient

	//CLOUD SHELL Service
	cloudShellUrl := ibmcloudshellv1.DefaultServiceURL
	if fileMap != nil && c.Visibility != "public-and-private" {
		cloudShellUrl = fileFallBack(fileMap, c.Visibility, "IBMCLOUD_CLOUD_SHELL_API_ENDPOINT", c.Region, cloudShellUrl)
	}
	ibmCloudShellClientOptions := &ibmcloudshellv1.IBMCloudShellV1Options{
		Authenticator: authenticator,
		URL:           EnvFallBack([]string{"IBMCLOUD_CLOUD_SHELL_API_ENDPOINT"}, cloudShellUrl),
	}
	session.ibmCloudShellClient, err = ibmcloudshellv1.NewIBMCloudShellV1(ibmCloudShellClientOptions)
	if err != nil {
		session.ibmCloudShellClientErr = fmt.Errorf("[ERROR] Error occurred while configuring IBM Cloud Shell service: %q", err)
	}
	if session.ibmCloudShellClient != nil && session.ibmCloudShellClient.Service != nil {
		session.ibmCloudShellClient.Service.EnableRetries(c.RetryCount, c.RetryDelay)
		session.ibmCloudShellClient.SetDefaultHeaders(gohttp.Header{
			"X-Original-User-Agent": {fmt.Sprintf("terraform-provider-ibm/%s", version.Version)},
		})
	}

	// ENTERPRISE Service
	enterpriseURL := enterprisemanagementv1.DefaultServiceURL
	if c.Visibility == "private" {
		if c.Region == "us-south" || c.Region == "us-east" || c.Region == "eu-fr" {
			enterpriseURL = ContructEndpoint(fmt.Sprintf("private.%s.enterprise", c.Region), fmt.Sprintf("%s/v1", cloudEndpoint))
		} else {
			fmt.Println("Private Endpint supports only us-south and us-east region specific endpoint")
			enterpriseURL = ContructEndpoint("private.us-south.enterprise", fmt.Sprintf("%s/v1", cloudEndpoint))
		}
	}
	if c.Visibility == "public-and-private" {
		if c.Region == "us-south" || c.Region == "us-east" || c.Region == "eu-fr" {
			enterpriseURL = ContructEndpoint(fmt.Sprintf("private.%s.enterprise", c.Region),
				fmt.Sprintf("%s/v1", cloudEndpoint))
		} else {
			enterpriseURL = enterprisemanagementv1.DefaultServiceURL
		}
	}
	if fileMap != nil && c.Visibility != "public-and-private" {
		enterpriseURL = fileFallBack(fileMap, c.Visibility, "IBMCLOUD_ENTERPRISE_API_ENDPOINT", c.Region, enterpriseURL)
	}
	enterpriseManagementClientOptions := &enterprisemanagementv1.EnterpriseManagementV1Options{
		Authenticator: authenticator,
		URL:           EnvFallBack([]string{"IBMCLOUD_ENTERPRISE_API_ENDPOINT"}, enterpriseURL),
	}
	enterpriseManagementClient, err := enterprisemanagementv1.NewEnterpriseManagementV1(enterpriseManagementClientOptions)
	if err != nil {
		session.enterpriseManagementClientErr = fmt.Errorf("[ERROR] Error occurred while configuring IBM Cloud Enterprise Management API service: %q", err)
	}
	if enterpriseManagementClient != nil && enterpriseManagementClient.Service != nil {
		enterpriseManagementClient.Service.EnableRetries(c.RetryCount, c.RetryDelay)
		enterpriseManagementClient.SetDefaultHeaders(gohttp.Header{
			"X-Original-User-Agent": {fmt.Sprintf("terraform-provider-ibm/%s", version.Version)},
		})
	}
	session.enterpriseManagementClient = enterpriseManagementClient

	// RESOURCE CONTROLLER Service
	rcURL := resourcecontroller.DefaultServiceURL
	if c.Visibility == "private" {
		if c.Region == "us-south" || c.Region == "us-east" {
			rcURL = ContructEndpoint(fmt.Sprintf("private.%s.resource-controller", c.Region), cloudEndpoint)
		} else {
			fmt.Println("Private Endpint supports only us-south and us-east region specific endpoint")
			rcURL = ContructEndpoint("private.us-south.resource-controller", cloudEndpoint)
		}
	}
	if c.Visibility == "public-and-private" {
		if c.Region == "us-south" || c.Region == "us-east" {
			rcURL = ContructEndpoint(fmt.Sprintf("private.%s.resource-controller", c.Region), cloudEndpoint)
		} else {
			rcURL = resourcecontroller.DefaultServiceURL
		}
	}
	if fileMap != nil && c.Visibility != "public-and-private" {
		rcURL = fileFallBack(fileMap, c.Visibility, "IBMCLOUD_RESOURCE_CONTROLLER_API_ENDPOINT", c.Region, rcURL)
	}
	resourceControllerOptions := &resourcecontroller.ResourceControllerV2Options{
		Authenticator: authenticator,
		URL:           EnvFallBack([]string{"IBMCLOUD_RESOURCE_CONTROLLER_API_ENDPOINT"}, rcURL),
	}
	resourceControllerClient, err := resourcecontroller.NewResourceControllerV2(resourceControllerOptions)
	if err != nil {
		session.resourceControllerErr = fmt.Errorf("[ERROR] Error occured while configuring Resource Controller service: %q", err)
	}
	if resourceControllerClient != nil && resourceControllerClient.Service != nil {
		resourceControllerClient.Service.EnableRetries(c.RetryCount, c.RetryDelay)
		resourceControllerClient.SetDefaultHeaders(gohttp.Header{
			"X-Original-User-Agent": {fmt.Sprintf("terraform-provider-ibm/%s", version.Version)},
		})
	}
	session.resourceControllerAPI = resourceControllerClient

	// SECRETS MANAGER Service
	secretsManagerClientOptions := &secretsmanagerv1.SecretsManagerV1Options{
		Authenticator: authenticator,
	}
	/// Construct the service client.
	session.secretsManagerClient, err = secretsmanagerv1.NewSecretsManagerV1(secretsManagerClientOptions)
	if err != nil {
		session.secretsManagerClientErr = fmt.Errorf("[ERROR] Error occurred while configuring IBM Cloud Secrets Manager API service: %q", err)
	}
	if session.secretsManagerClient != nil && session.secretsManagerClient.Service != nil {
		// Enable retries for API calls
		session.secretsManagerClient.Service.EnableRetries(c.RetryCount, c.RetryDelay)
		// Add custom header for analytics
		session.secretsManagerClient.SetDefaultHeaders(gohttp.Header{
			"X-Original-User-Agent": {fmt.Sprintf("terraform-provider-ibm/%s", version.Version)},
		})
	}

	// SATELLITE Service
	containerEndpoint := kubernetesserviceapiv1.DefaultServiceURL
	if c.Visibility == "private" || c.Visibility == "public-and-private" {
		containerEndpoint = ContructEndpoint(fmt.Sprintf("private.%s.containers", c.Region), fmt.Sprintf("%s/global", cloudEndpoint))
	}
	if fileMap != nil && c.Visibility != "public-and-private" {
		containerEndpoint = fileFallBack(fileMap, c.Visibility, "IBMCLOUD_SATELLITE_API_ENDPOINT", c.Region, containerEndpoint)
	}
	kubernetesServiceV1Options := &kubernetesserviceapiv1.KubernetesServiceApiV1Options{
		URL:           EnvFallBack([]string{"IBMCLOUD_SATELLITE_API_ENDPOINT"}, containerEndpoint),
		Authenticator: authenticator,
	}
	session.satelliteClient, err = kubernetesserviceapiv1.NewKubernetesServiceApiV1(kubernetesServiceV1Options)
	if err != nil {
		session.satelliteClientErr = fmt.Errorf("[ERROR] Error occured while configuring satellite client: %q", err)
	}

	// Enable retries for API calls
	if session.satelliteClient != nil && session.satelliteClient.Service != nil {
		session.satelliteClient.Service.EnableRetries(c.RetryCount, c.RetryDelay)
		session.satelliteClient.SetDefaultHeaders(gohttp.Header{
			"X-Original-User-Agent": {fmt.Sprintf("terraform-provider-ibm/%s", version.Version)},
		})
	}

	// SATELLITE LINK Service
	// Construct an "options" struct for creating the service client.
	satelliteLinkEndpoint := satellitelinkv1.DefaultServiceURL
	if c.Visibility == "private" || c.Visibility == "public-and-private" {
		satelliteLinkEndpoint = ContructEndpoint("private.api.link.satellite", cloudEndpoint)
	}
	if fileMap != nil && c.Visibility != "public-and-private" {
		satelliteLinkEndpoint = fileFallBack(fileMap, c.Visibility, "IBMCLOUD_SATELLITE_LINK_API_ENDPOINT", c.Region, satelliteLinkEndpoint)
	}
	satelliteLinkClientOptions := &satellitelinkv1.SatelliteLinkV1Options{
		URL:           EnvFallBack([]string{"IBMCLOUD_SATELLITE_LINK_API_ENDPOINT"}, satelliteLinkEndpoint),
		Authenticator: authenticator,
	}
	session.satelliteLinkClient, err = satellitelinkv1.NewSatelliteLinkV1(satelliteLinkClientOptions)
	if err != nil {
		session.satelliteLinkClientErr = fmt.Errorf("[ERROR] Error occurred while configuring Satellite Link service: %q", err)
	}
	if session.satelliteLinkClient != nil && session.satelliteLinkClient.Service != nil {
		// Enable retries for API calls
		session.satelliteLinkClient.Service.EnableRetries(c.RetryCount, c.RetryDelay)
		// Add custom header for analytics
		session.satelliteLinkClient.SetDefaultHeaders(gohttp.Header{
			"X-Original-User-Agent": {fmt.Sprintf("terraform-provider-ibm/%s", version.Version)},
		})
	}

	esSchemaRegistryV1Options := &schemaregistryv1.SchemaregistryV1Options{
		Authenticator: authenticator,
	}
	session.esSchemaRegistryClient, err = schemaregistryv1.NewSchemaregistryV1(esSchemaRegistryV1Options)
	if err != nil {
		session.esSchemaRegistryErr = fmt.Errorf("[ERROR] Error occured while configuring Event Streams schema registry: %q", err)
	}
	if session.esSchemaRegistryClient != nil && session.esSchemaRegistryClient.Service != nil {
		session.esSchemaRegistryClient.Service.EnableRetries(c.RetryCount, c.RetryDelay)
		session.esSchemaRegistryClient.SetDefaultHeaders(gohttp.Header{
			"X-Original-User-Agent": {fmt.Sprintf("terraform-provider-ibm/%s", version.Version)},
		})
	}

	// Governance Service
	var configServiceApiClientURL string
	if c.Visibility == "private" || c.Visibility == "public-and-private" {
		configServiceApiClientURL, err = configurationgovernancev1.GetServiceURLForRegion("private." + c.Region)
		if err != nil && c.Visibility == "public-and-private" {
			configServiceApiClientURL, err = configurationgovernancev1.GetServiceURLForRegion(c.Region)
		}
	} else {
		configServiceApiClientURL, err = configurationgovernancev1.GetServiceURLForRegion(c.Region)
	}
	if err != nil {
		configServiceApiClientURL = configurationgovernancev1.DefaultServiceURL
	}
	configServiceApiClientOptions := &configurationgovernancev1.ConfigurationGovernanceV1Options{
		Authenticator: authenticator,
		URL:           EnvFallBack([]string{"IBMCLOUD_CONFIGURATION_GOVERNANCE_API_ENDPOINT"}, configServiceApiClientURL),
	}
	session.configServiceApiClient, err = configurationgovernancev1.NewConfigurationGovernanceV1(configServiceApiClientOptions)
	if err == nil {
		// Enable retries for API calls
		session.configServiceApiClient.Service.EnableRetries(c.RetryCount, c.RetryDelay)
		// Add custom header for analytics
		session.configServiceApiClient.SetDefaultHeaders(gohttp.Header{
			"X-Original-User-Agent": {fmt.Sprintf("terraform-provider-ibm/%s", version.Version)},
		})
	} else {
		session.configServiceApiClientErr = fmt.Errorf("Error occurred while configuring Config Service API service: %q", err)
	}

	//COMPLIANCE Service
	// Construct an "options" struct for creating the service client.
	var postureManagementClientURL string
	if c.Visibility == "public" || c.Visibility == "public-and-private" {
		postureManagementClientURL, err = posturemanagementv1.GetServiceURLForRegion(c.Region)
	} else {
		session.postureManagementClientErr = fmt.Errorf("[ERROR] Error occurred while configuring Security Insights Findings API service: `%v` visibility not supported", c.Visibility)
	}
	if err != nil {
		postureManagementClientURL = posturemanagementv1.DefaultServiceURL
	}
	if fileMap != nil && c.Visibility != "public-and-private" {
		postureManagementClientURL = fileFallBack(fileMap, c.Visibility, "IBMCLOUD_COMPLIANCE_API_ENDPOINT", c.Region, postureManagementClientURL)
	}
	postureManagementClientOptions := &posturemanagementv1.PostureManagementV1Options{
		Authenticator: authenticator,
		URL:           EnvFallBack([]string{"IBMCLOUD_COMPLIANCE_API_ENDPOINT"}, postureManagementClientURL),
		AccountID:     core.StringPtr(userConfig.UserAccount),
	}

	// Construct the service client.
	session.postureManagementClient, err = posturemanagementv1.NewPostureManagementV1(postureManagementClientOptions)
	if err != nil {
		session.postureManagementClientErr = fmt.Errorf("[ERROR] Error occurred while configuring Posture Management service: %q", err)
	}
	if session.postureManagementClient != nil && session.postureManagementClient.Service != nil {
		// Enable retries for API calls
		session.postureManagementClient.Service.EnableRetries(c.RetryCount, c.RetryDelay)
		// Add custom header for analytics
		session.postureManagementClient.SetDefaultHeaders(gohttp.Header{
			"X-Original-User-Agent": {fmt.Sprintf("terraform-provider-ibm/%s", version.Version)},
		})
	}

	//COMPLIANCE Service v2 version
	// Construct an "options" struct for creating the service client.
	var postureManagementClientURLv2 string
	if c.Visibility == "public" || c.Visibility == "public-and-private" {
		postureManagementClientURLv2, err = posturemanagementv2.GetServiceURLForRegion(c.Region)
	} else {
		session.postureManagementClientErrv2 = fmt.Errorf("[ERROR] Error occurred while configuring Security Compliance Centre API service: `%v` visibility not supported", c.Visibility)
	}
	if err != nil {
		session.postureManagementClientErrv2 = fmt.Errorf("[ERROR] Error occurred while configuring Security Posture Management API service:  `%s` region not supported", c.Region)
	}
	if fileMap != nil && c.Visibility != "public-and-private" {
		postureManagementClientURLv2 = fileFallBack(fileMap, c.Visibility, "IBMCLOUD_COMPLIANCE_API_ENDPOINT", c.Region, postureManagementClientURLv2)
	}
	postureManagementClientOptionsv2 := &posturemanagementv2.PostureManagementV2Options{
		Authenticator: authenticator,
		URL:           EnvFallBack([]string{"IBMCLOUD_COMPLIANCE_API_ENDPOINT"}, postureManagementClientURLv2),
	}

	// Construct the service client.
	session.postureManagementClientv2, err = posturemanagementv2.NewPostureManagementV2(postureManagementClientOptionsv2)
	if err != nil {
		session.postureManagementClientErrv2 = fmt.Errorf("[ERROR] Error occurred while configuring Posture Management v2 service: %q", err)
	}
	if session.postureManagementClientv2 != nil && session.postureManagementClientv2.Service != nil {
		// Enable retries for API calls
		session.postureManagementClientv2.Service.EnableRetries(c.RetryCount, c.RetryDelay)
		// Add custom header for analytics
		session.postureManagementClientv2.SetDefaultHeaders(gohttp.Header{
			"X-Original-User-Agent": {fmt.Sprintf("terraform-provider-ibm/%s", version.Version)},
		})
	}

<<<<<<< HEAD
	// Construct an "options" struct for creating the service client.
	var cdToolchainClientURL string
	if c.Visibility == "private" || c.Visibility == "public-and-private" {
		cdToolchainClientURL, err = cdtoolchainv2.GetServiceURLForRegion("private." + c.Region)
		if err != nil && c.Visibility == "public-and-private" {
			cdToolchainClientURL, err = cdtoolchainv2.GetServiceURLForRegion(c.Region)
		}
	} else {
		cdToolchainClientURL, err = cdtoolchainv2.GetServiceURLForRegion(c.Region)
	}
	if err != nil {
		cdToolchainClientURL = cdtoolchainv2.DefaultServiceURL
	}
	if fileMap != nil && c.Visibility != "public-and-private" {
		cdToolchainClientURL = fileFallBack(fileMap, c.Visibility, "IBMCLOUD_TOOLCHAIN_ENDPOINT", c.Region, cdToolchainClientURL)
	}
	cdToolchainClientOptions := &cdtoolchainv2.CdToolchainV2Options{
		Authenticator: authenticator,
		URL:           EnvFallBack([]string{"IBMCLOUD_TOOLCHAIN_ENDPOINT"}, cdToolchainClientURL),
	}

	// Construct the service client.
	session.cdToolchainClient, err = cdtoolchainv2.NewCdToolchainV2(cdToolchainClientOptions)
	if err == nil {
		// Enable retries for API calls
		session.cdToolchainClient.Service.EnableRetries(c.RetryCount, c.RetryDelay)
		// Add custom header for analytics
		session.cdToolchainClient.SetDefaultHeaders(gohttp.Header{
			"X-Original-User-Agent": {fmt.Sprintf("terraform-provider-ibm/%s", version.Version)},
		})
	} else {
		session.cdToolchainClientErr = fmt.Errorf("Error occurred while configuring Toolchain service: %q", err)
	}

	// Construct an "options" struct for creating the tekton pipeline service client.
	var continuousDeliveryPipelineClientURL string
	if c.Visibility == "private" || c.Visibility == "public-and-private" {
		continuousDeliveryPipelineClientURL, err = continuousdeliverypipelinev2.GetServiceURLForRegion("private." + c.Region)
		if err != nil && c.Visibility == "public-and-private" {
			continuousDeliveryPipelineClientURL, err = continuousdeliverypipelinev2.GetServiceURLForRegion(c.Region)
		}
	} else {
		continuousDeliveryPipelineClientURL, err = continuousdeliverypipelinev2.GetServiceURLForRegion(c.Region)
	}
	if err != nil {
		continuousDeliveryPipelineClientURL = continuousdeliverypipelinev2.DefaultServiceURL
	}
	if fileMap != nil && c.Visibility != "public-and-private" {
		continuousDeliveryPipelineClientURL = fileFallBack(fileMap, c.Visibility, "IBMCLOUD_TEKTON_PIPELINE_ENDPOINT", c.Region, continuousDeliveryPipelineClientURL)
	}
	continuousDeliveryPipelineClientOptions := &continuousdeliverypipelinev2.ContinuousDeliveryPipelineV2Options{
		URL:           EnvFallBack([]string{"IBMCLOUD_TEKTON_PIPELINE_ENDPOINT"}, containerRegistryClientURL),
		Authenticator: authenticator,
	}
	// Construct the service client.
	session.continuousDeliveryPipelineClient, err = continuousdeliverypipelinev2.NewContinuousDeliveryPipelineV2(continuousDeliveryPipelineClientOptions)
	if err == nil {
		// Enable retries for API calls
		session.continuousDeliveryPipelineClient.Service.EnableRetries(c.RetryCount, c.RetryDelay)
		// Add custom header for analytics
		session.continuousDeliveryPipelineClient.SetDefaultHeaders(gohttp.Header{
			"X-Original-User-Agent": {fmt.Sprintf("terraform-provider-ibm/%s", version.Version)},
		})
	} else {
		session.continuousDeliveryPipelineClientErr = fmt.Errorf("Error occurred while configuring Continuous Delivery Pipeline service: %q", err)
	}
=======
	// Construct an "options" struct for creating the tekton pipeline service client.
	var cdTektonPipelineClientURL string
    if c.Visibility == "private" || c.Visibility == "public-and-private" {
        cdTektonPipelineClientURL, err = cdtektonpipelinev2.GetServiceURLForRegion("private." + c.Region)
        if err != nil && c.Visibility == "public-and-private" {
            cdTektonPipelineClientURL, err = cdtektonpipelinev2.GetServiceURLForRegion(c.Region)
        }
    } else {
        cdTektonPipelineClientURL, err = cdtektonpipelinev2.GetServiceURLForRegion(c.Region)
    }
	if err != nil {
        cdTektonPipelineClientURL = cdtektonpipelinev2.DefaultServiceURL
    }
    if fileMap != nil && c.Visibility != "public-and-private" {
		cdTektonPipelineClientURL = fileFallBack(fileMap, c.Visibility, "IBMCLOUD_CR_API_ENDPOINT", c.Region, cdTektonPipelineClientURL)
	}
    cdTektonPipelineClientOptions := &cdtektonpipelinev2.CdTektonPipelineV2Options{
        Authenticator: authenticator,
        URL: EnvFallBack([]string{"IBMCLOUD_TEKTON_PIPELINE_ENDPOINT"}, cdTektonPipelineClientURL),
    }
	// Construct the service client.
	session.cdTektonPipelineClient, err = cdtektonpipelinev2.NewCdTektonPipelineV2(cdTektonPipelineClientOptions)
    if err == nil {
        // Enable retries for API calls
        session.cdTektonPipelineClient.Service.EnableRetries(c.RetryCount, c.RetryDelay)
        // Add custom header for analytics
        session.cdTektonPipelineClient.SetDefaultHeaders(gohttp.Header{
            "X-Original-User-Agent": { fmt.Sprintf("terraform-provider-ibm/%s", version.Version) },
        })
    } else {
        session.cdTektonPipelineClientErr = fmt.Errorf("Error occurred while configuring CD Tekton Pipeline service: %q", err)
    }
>>>>>>> 9b109723

	if os.Getenv("TF_LOG") != "" {
		logDestination := log.Writer()
		goLogger := log.New(logDestination, "", log.LstdFlags)
		core.SetLogger(core.NewLogger(core.LevelDebug, goLogger, goLogger))
	}
	return session, nil
}

// CreateVersionDate requires mandatory version attribute. Any date from 2019-12-13 up to the currentdate may be provided. Specify the current date to request the latest version.
func CreateVersionDate() *string {
	version := time.Now().Format("2006-01-02")
	return &version
}

func newSession(c *Config) (*Session, error) {
	ibmSession := &Session{}

	softlayerSession := &slsession.Session{
		Endpoint:  c.SoftLayerEndpointURL,
		Timeout:   c.SoftLayerTimeout,
		UserName:  c.SoftLayerUserName,
		APIKey:    c.SoftLayerAPIKey,
		Debug:     os.Getenv("TF_LOG") != "",
		Retries:   c.RetryCount,
		RetryWait: c.RetryDelay,
	}

	if c.IAMToken != "" {
		log.Println("Configuring SoftLayer Session with token")
		softlayerSession.IAMToken = c.IAMToken
		softlayerSession.IAMRefreshToken = c.IAMRefreshToken
	}
	if c.SoftLayerAPIKey != "" && c.SoftLayerUserName != "" {
		log.Println("Configuring SoftLayer Session with API key")
		softlayerSession.APIKey = c.SoftLayerAPIKey
		softlayerSession.UserName = c.SoftLayerUserName
	}
	softlayerSession.AppendUserAgent(fmt.Sprintf("terraform-provider-ibm/%s", version.Version))
	ibmSession.SoftLayerSession = softlayerSession

	if c.IAMTrustedProfileID == "" && (c.IAMToken != "" && c.IAMRefreshToken == "") || (c.IAMToken == "" && c.IAMRefreshToken != "") {
		return nil, fmt.Errorf("iam_token and iam_refresh_token must be provided")
	}
	if c.IAMTrustedProfileID != "" && c.IAMToken == "" {
		return nil, fmt.Errorf("iam_token and iam_profile_id must be provided")
	}

	if c.IAMToken != "" {
		log.Println("Configuring IBM Cloud Session with token")
		var sess *bxsession.Session
		bmxConfig := &bluemix.Config{
			IAMAccessToken:  c.IAMToken,
			IAMRefreshToken: c.IAMRefreshToken,
			//Comment out debug mode for v0.12
			Debug:         os.Getenv("TF_LOG") != "",
			HTTPTimeout:   c.BluemixTimeout,
			Region:        c.Region,
			ResourceGroup: c.ResourceGroup,
			RetryDelay:    &c.RetryDelay,
			MaxRetries:    &c.RetryCount,
			Visibility:    c.Visibility,
			EndpointsFile: c.EndpointsFile,
			UserAgent:     fmt.Sprintf("terraform-provider-ibm/%s", version.Version),
		}
		sess, err := bxsession.New(bmxConfig)
		if err != nil {
			return nil, err
		}
		ibmSession.BluemixSession = sess
	}

	if c.BluemixAPIKey != "" {
		log.Println("Configuring IBM Cloud Session with API key")
		var sess *bxsession.Session
		bmxConfig := &bluemix.Config{
			BluemixAPIKey: c.BluemixAPIKey,
			//Comment out debug mode for v0.12
			Debug:         os.Getenv("TF_LOG") != "",
			HTTPTimeout:   c.BluemixTimeout,
			Region:        c.Region,
			ResourceGroup: c.ResourceGroup,
			RetryDelay:    &c.RetryDelay,
			MaxRetries:    &c.RetryCount,
			Visibility:    c.Visibility,
			EndpointsFile: c.EndpointsFile,
			UserAgent:     fmt.Sprintf("terraform-provider-ibm/%s", version.Version),
		}
		sess, err := bxsession.New(bmxConfig)
		if err != nil {
			return nil, err
		}
		ibmSession.BluemixSession = sess
	}

	return ibmSession, nil
}

func authenticateAPIKey(sess *bxsession.Session) error {
	config := sess.Config
	tokenRefresher, err := authentication.NewIAMAuthRepository(config, &rest.Client{
		DefaultHeader: gohttp.Header{
			"User-Agent":            []string{http.UserAgent()},
			"X-Original-User-Agent": []string{config.UserAgent},
		},
	})
	if err != nil {
		return err
	}
	return tokenRefresher.AuthenticateAPIKey(config.BluemixAPIKey)
}

func authenticateCF(sess *bxsession.Session) error {
	config := sess.Config
	tokenRefresher, err := authentication.NewUAARepository(config, &rest.Client{
		DefaultHeader: gohttp.Header{
			"User-Agent":            []string{http.UserAgent()},
			"X-Original-User-Agent": []string{http.UserAgent()},
		},
	})
	if err != nil {
		return err
	}
	return tokenRefresher.AuthenticateAPIKey(config.BluemixAPIKey)
}

func fetchUserDetails(sess *bxsession.Session, retries int, retryDelay time.Duration) (*UserConfig, error) {
	config := sess.Config
	user := UserConfig{}
	var bluemixToken string

	if strings.HasPrefix(config.IAMAccessToken, "Bearer") {
		bluemixToken = config.IAMAccessToken[7:len(config.IAMAccessToken)]
	} else {
		bluemixToken = config.IAMAccessToken
	}

	token, err := jwt.Parse(bluemixToken, func(token *jwt.Token) (interface{}, error) {
		return "", nil
	})
	//TODO validate with key
	if err != nil && !strings.Contains(err.Error(), "key is of invalid type") {
		if retries > 0 {
			if config.BluemixAPIKey != "" {
				time.Sleep(retryDelay)
				log.Printf("Retrying authentication for user details %d", retries)
				_ = authenticateAPIKey(sess)
				return fetchUserDetails(sess, retries-1, retryDelay)
			}
		}
		return &user, err
	}
	claims := token.Claims.(jwt.MapClaims)
	if email, ok := claims["email"]; ok {
		user.UserEmail = email.(string)
	}
	user.UserID = claims["id"].(string)
	user.UserAccount = claims["account"].(map[string]interface{})["bss"].(string)
	iss := claims["iss"].(string)
	if strings.Contains(iss, "https://iam.cloud.ibm.com") {
		user.CloudName = "bluemix"
	} else {
		user.CloudName = "staging"
	}
	user.cloudType = "public"

	user.generation = 2
	return &user, nil
}

func RefreshToken(sess *bxsession.Session) error {
	config := sess.Config
	tokenRefresher, err := authentication.NewIAMAuthRepository(config, &rest.Client{
		DefaultHeader: gohttp.Header{
			"User-Agent":            []string{http.UserAgent()},
			"X-Original-User-Agent": []string{config.UserAgent},
		},
	})
	if err != nil {
		return err
	}
	_, err = tokenRefresher.RefreshToken()
	return err
}

func EnvFallBack(envs []string, defaultValue string) string {
	for _, k := range envs {
		if v := os.Getenv(k); v != "" {
			return v
		}
	}
	return defaultValue
}
func fileFallBack(fileMap map[string]interface{}, visibility, key, region, defaultValue string) string {
	if val, ok := fileMap[key]; ok {
		if v, ok := val.(map[string]interface{})[visibility]; ok {
			if r, ok := v.(map[string]interface{})[region]; ok && r.(string) != "" {
				return r.(string)
			}
		}
	}
	return defaultValue
}

// DefaultTransport ...
func DefaultTransport() gohttp.RoundTripper {
	transport := &gohttp.Transport{
		Proxy:               gohttp.ProxyFromEnvironment,
		DisableKeepAlives:   true,
		MaxIdleConnsPerHost: -1,
		TLSClientConfig: &tls.Config{
			InsecureSkipVerify: false,
		},
	}
	return transport
}

func isRetryable(err error) bool {
	if bmErr, ok := err.(bmxerror.RequestFailure); ok {
		switch bmErr.StatusCode() {
		case 408, 504, 599, 429, 500, 502, 520, 503:
			return true
		}
	}

	if netErr, ok := err.(net.Error); ok && netErr.Timeout() {
		return true
	}

	if netErr, ok := err.(*net.OpError); ok && netErr.Timeout() {
		return true
	}

	if netErr, ok := err.(net.UnknownNetworkError); ok && netErr.Timeout() {
		return true
	}

	return false
}

func ContructEndpoint(subdomain, domain string) string {
	endpoint := fmt.Sprintf("https://%s.%s", subdomain, domain)
	return endpoint
}<|MERGE_RESOLUTION|>--- conflicted
+++ resolved
@@ -108,16 +108,11 @@
 	bxsession "github.com/IBM-Cloud/bluemix-go/session"
 	ibmpisession "github.com/IBM-Cloud/power-go-client/ibmpisession"
 	"github.com/IBM-Cloud/terraform-provider-ibm/version"
+	"github.com/IBM/continuous-delivery-go-sdk/cdtektonpipelinev2"
 	"github.com/IBM/continuous-delivery-go-sdk/cdtoolchainv2"
 	"github.com/IBM/event-notifications-go-admin-sdk/eventnotificationsv1"
 	"github.com/IBM/eventstreams-go-sdk/pkg/schemaregistryv1"
-<<<<<<< HEAD
-	"github.com/IBM/scc-go-sdk/posturemanagementv1"
-	"github.ibm.com/org-ids/tekton-pipeline-go-sdk/continuousdeliverypipelinev2"
-=======
 	"github.com/IBM/scc-go-sdk/v3/posturemanagementv1"
-	"github.com/IBM/continuous-delivery-go-sdk/cdtektonpipelinev2"
->>>>>>> 9b109723
 )
 
 // RetryAPIDelay - retry api delay
@@ -291,12 +286,8 @@
 	PostureManagementV1() (*posturemanagementv1.PostureManagementV1, error)
 	ContextBasedRestrictionsV1() (*contextbasedrestrictionsv1.ContextBasedRestrictionsV1, error)
 	PostureManagementV2() (*posturemanagementv2.PostureManagementV2, error)
-<<<<<<< HEAD
-	ContinuousDeliveryPipelineV2() (*continuousdeliverypipelinev2.ContinuousDeliveryPipelineV2, error)
 	CdToolchainV2() (*cdtoolchainv2.CdToolchainV2, error)
-=======
-	CdTektonPipelineV2()   (*cdtektonpipelinev2.CdTektonPipelineV2, error)
->>>>>>> 9b109723
+	CdTektonPipelineV2() (*cdtektonpipelinev2.CdTektonPipelineV2, error)
 }
 
 type clientSession struct {
@@ -596,19 +587,13 @@
 	contextBasedRestrictionsClient    *contextbasedrestrictionsv1.ContextBasedRestrictionsV1
 	contextBasedRestrictionsClientErr error
 
-<<<<<<< HEAD
-	// Tekton Pipeline
-	continuousDeliveryPipelineClient    *continuousdeliverypipelinev2.ContinuousDeliveryPipelineV2
-	continuousDeliveryPipelineClientErr error
-
-	// Toolchain
+	// CD Toolchain
 	cdToolchainClient    *cdtoolchainv2.CdToolchainV2
 	cdToolchainClientErr error
-=======
+
 	// CD Tekton Pipeline
-	cdTektonPipelineClient     *cdtektonpipelinev2.CdTektonPipelineV2
-    cdTektonPipelineClientErr  error
->>>>>>> 9b109723
+	cdTektonPipelineClient    *cdtektonpipelinev2.CdTektonPipelineV2
+	cdTektonPipelineClientErr error
 }
 
 // AppIDAPI provides AppID Service APIs ...
@@ -1138,20 +1123,14 @@
 	return session.contextBasedRestrictionsClient, session.contextBasedRestrictionsClientErr
 }
 
-<<<<<<< HEAD
-// Continuous Delivery Pipeline
-func (session clientSession) ContinuousDeliveryPipelineV2() (*continuousdeliverypipelinev2.ContinuousDeliveryPipelineV2, error) {
-	return session.continuousDeliveryPipelineClient, session.continuousDeliveryPipelineClientErr
-}
-
-// Toolchain
+// CD Toolchain
 func (session clientSession) CdToolchainV2() (*cdtoolchainv2.CdToolchainV2, error) {
 	return session.cdToolchainClient, session.cdToolchainClientErr
-=======
+}
+
 // CD Tekton Pipeline
 func (session clientSession) CdTektonPipelineV2() (*cdtektonpipelinev2.CdTektonPipelineV2, error) {
-    return session.cdTektonPipelineClient, session.cdTektonPipelineClientErr
->>>>>>> 9b109723
+	return session.cdTektonPipelineClient, session.cdTektonPipelineClientErr
 }
 
 // ClientSession configures and returns a fully initialized ClientSession
@@ -3057,7 +3036,6 @@
 		})
 	}
 
-<<<<<<< HEAD
 	// Construct an "options" struct for creating the service client.
 	var cdToolchainClientURL string
 	if c.Visibility == "private" || c.Visibility == "public-and-private" {
@@ -3093,71 +3071,37 @@
 	}
 
 	// Construct an "options" struct for creating the tekton pipeline service client.
-	var continuousDeliveryPipelineClientURL string
+	var cdTektonPipelineClientURL string
 	if c.Visibility == "private" || c.Visibility == "public-and-private" {
-		continuousDeliveryPipelineClientURL, err = continuousdeliverypipelinev2.GetServiceURLForRegion("private." + c.Region)
+		cdTektonPipelineClientURL, err = cdtektonpipelinev2.GetServiceURLForRegion("private." + c.Region)
 		if err != nil && c.Visibility == "public-and-private" {
-			continuousDeliveryPipelineClientURL, err = continuousdeliverypipelinev2.GetServiceURLForRegion(c.Region)
+			cdTektonPipelineClientURL, err = cdtektonpipelinev2.GetServiceURLForRegion(c.Region)
 		}
 	} else {
-		continuousDeliveryPipelineClientURL, err = continuousdeliverypipelinev2.GetServiceURLForRegion(c.Region)
-	}
-	if err != nil {
-		continuousDeliveryPipelineClientURL = continuousdeliverypipelinev2.DefaultServiceURL
-	}
-	if fileMap != nil && c.Visibility != "public-and-private" {
-		continuousDeliveryPipelineClientURL = fileFallBack(fileMap, c.Visibility, "IBMCLOUD_TEKTON_PIPELINE_ENDPOINT", c.Region, continuousDeliveryPipelineClientURL)
-	}
-	continuousDeliveryPipelineClientOptions := &continuousdeliverypipelinev2.ContinuousDeliveryPipelineV2Options{
-		URL:           EnvFallBack([]string{"IBMCLOUD_TEKTON_PIPELINE_ENDPOINT"}, containerRegistryClientURL),
-		Authenticator: authenticator,
+		cdTektonPipelineClientURL, err = cdtektonpipelinev2.GetServiceURLForRegion(c.Region)
+	}
+	if err != nil {
+		cdTektonPipelineClientURL = cdtektonpipelinev2.DefaultServiceURL
+	}
+	if fileMap != nil && c.Visibility != "public-and-private" {
+		cdTektonPipelineClientURL = fileFallBack(fileMap, c.Visibility, "IBMCLOUD_TEKTON_PIPELINE_ENDPOINT", c.Region, cdTektonPipelineClientURL)
+	}
+	cdTektonPipelineClientOptions := &cdtektonpipelinev2.CdTektonPipelineV2Options{
+		Authenticator: authenticator,
+		URL:           EnvFallBack([]string{"IBMCLOUD_TEKTON_PIPELINE_ENDPOINT"}, cdTektonPipelineClientURL),
 	}
 	// Construct the service client.
-	session.continuousDeliveryPipelineClient, err = continuousdeliverypipelinev2.NewContinuousDeliveryPipelineV2(continuousDeliveryPipelineClientOptions)
+	session.cdTektonPipelineClient, err = cdtektonpipelinev2.NewCdTektonPipelineV2(cdTektonPipelineClientOptions)
 	if err == nil {
 		// Enable retries for API calls
-		session.continuousDeliveryPipelineClient.Service.EnableRetries(c.RetryCount, c.RetryDelay)
+		session.cdTektonPipelineClient.Service.EnableRetries(c.RetryCount, c.RetryDelay)
 		// Add custom header for analytics
-		session.continuousDeliveryPipelineClient.SetDefaultHeaders(gohttp.Header{
+		session.cdTektonPipelineClient.SetDefaultHeaders(gohttp.Header{
 			"X-Original-User-Agent": {fmt.Sprintf("terraform-provider-ibm/%s", version.Version)},
 		})
 	} else {
-		session.continuousDeliveryPipelineClientErr = fmt.Errorf("Error occurred while configuring Continuous Delivery Pipeline service: %q", err)
-	}
-=======
-	// Construct an "options" struct for creating the tekton pipeline service client.
-	var cdTektonPipelineClientURL string
-    if c.Visibility == "private" || c.Visibility == "public-and-private" {
-        cdTektonPipelineClientURL, err = cdtektonpipelinev2.GetServiceURLForRegion("private." + c.Region)
-        if err != nil && c.Visibility == "public-and-private" {
-            cdTektonPipelineClientURL, err = cdtektonpipelinev2.GetServiceURLForRegion(c.Region)
-        }
-    } else {
-        cdTektonPipelineClientURL, err = cdtektonpipelinev2.GetServiceURLForRegion(c.Region)
-    }
-	if err != nil {
-        cdTektonPipelineClientURL = cdtektonpipelinev2.DefaultServiceURL
-    }
-    if fileMap != nil && c.Visibility != "public-and-private" {
-		cdTektonPipelineClientURL = fileFallBack(fileMap, c.Visibility, "IBMCLOUD_CR_API_ENDPOINT", c.Region, cdTektonPipelineClientURL)
-	}
-    cdTektonPipelineClientOptions := &cdtektonpipelinev2.CdTektonPipelineV2Options{
-        Authenticator: authenticator,
-        URL: EnvFallBack([]string{"IBMCLOUD_TEKTON_PIPELINE_ENDPOINT"}, cdTektonPipelineClientURL),
-    }
-	// Construct the service client.
-	session.cdTektonPipelineClient, err = cdtektonpipelinev2.NewCdTektonPipelineV2(cdTektonPipelineClientOptions)
-    if err == nil {
-        // Enable retries for API calls
-        session.cdTektonPipelineClient.Service.EnableRetries(c.RetryCount, c.RetryDelay)
-        // Add custom header for analytics
-        session.cdTektonPipelineClient.SetDefaultHeaders(gohttp.Header{
-            "X-Original-User-Agent": { fmt.Sprintf("terraform-provider-ibm/%s", version.Version) },
-        })
-    } else {
-        session.cdTektonPipelineClientErr = fmt.Errorf("Error occurred while configuring CD Tekton Pipeline service: %q", err)
-    }
->>>>>>> 9b109723
+		session.cdTektonPipelineClientErr = fmt.Errorf("Error occurred while configuring CD Tekton Pipeline service: %q", err)
+	}
 
 	if os.Getenv("TF_LOG") != "" {
 		logDestination := log.Writer()
