--- conflicted
+++ resolved
@@ -684,13 +684,10 @@
 	// db2 saas
 	db2saasClient    *db2saasv1.Db2saasV1
 	db2saasClientErr error
-<<<<<<< HEAD
-=======
 
 	// Software Defined Storage
 	sdsaasClient    *sdsaasv1.SdsaasV1
 	sdsaasClientErr error
->>>>>>> bafe0fd2
 }
 
 // Usage Reports
