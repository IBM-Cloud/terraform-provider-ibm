package ibm

import (
	"encoding/json"
	"errors"
	"fmt"
	"github.com/hashicorp/terraform-plugin-sdk/helper/validation"
	"log"
	"net"
	"regexp"
	"strconv"
	"strings"

	"github.com/hashicorp/terraform-plugin-sdk/helper/schema"
	homedir "github.com/mitchellh/go-homedir"
	gouuid "github.com/satori/go.uuid"

	"github.com/IBM-Cloud/bluemix-go/helpers"
)

var (
	validHRef *regexp.Regexp
)

func init() {
	validHRef = regexp.MustCompile(`^http(s)?:\/\/([^\/?#]*)([^?#]*)(\?([^#]*))?(#(.*))?$`)
}

func validateSecondaryIPCount(v interface{}, k string) (ws []string, errors []error) {
	value := v.(int)
	if value != 4 && value != 8 {
		errors = append(errors, fmt.Errorf(
			"%q must be either 4 or 8", k))
	}
	return
}

func validateServiceTags(v interface{}, k string) (ws []string, errors []error) {
	value := v.(string)
	if len(value) > 2048 {
		errors = append(errors, fmt.Errorf(
			"%q must contain tags whose maximum length is 2048 characters", k))
	}
	return
}

func validateAllowedStringValue(validValues []string) schema.SchemaValidateFunc {
	return func(v interface{}, k string) (ws []string, errors []error) {
		input := v.(string)
		log.Printf("[DEBUG] validateAllowedStringValue begin: input is %#v",
			input)
		existed := false
		for _, s := range validValues {
			if s == input {
				existed = true
				break
			}
		}
		log.Printf("[DEBUG] validateAllowedStringValue: input is %#v, validValues is %#v, existed is %#v",
			input, validValues, existed)
		if !existed {
			errors = append(errors, fmt.Errorf(
				"%q must contain a value from %#v, got %q",
				k, validValues, input))
		}
		return

	}
}

func validateAllowedIntValue(is []int) schema.SchemaValidateFunc {
	log.Printf("[DEBUG] validateAllowedIntValue here....")
	return func(v interface{}, k string) (ws []string, errors []error) {
		value := v.(int)
		log.Printf("[DEBUG] validateAllowedIntValue begin: value is %#v",
			value)
		existed := false
		for _, i := range is {
			if i == value {
				existed = true
				break
			}
		}
		log.Printf("[DEBUG] validateAllowedIntValue: value is %#v, is %#v, existed is %#v",
			value, is, existed)
		if !existed {
			errors = append(errors, fmt.Errorf(
				"%q must contain a valid int value should in array %#v, got %q",
				k, is, value))
		}
		return

	}
}

func validateRoutePath(v interface{}, k string) (ws []string, errors []error) {
	value := v.(string)
	//Somehow API allows this
	if value == "" {
		return
	}

	if (len(value) < 2) || (len(value) > 128) {
		errors = append(errors, fmt.Errorf(
			"%q (%q) must contain from 2 to 128 characters ", k, value))
	}
	if !(strings.HasPrefix(value, "/")) {
		errors = append(errors, fmt.Errorf(
			"%q (%q) must start with a forward slash '/'", k, value))

	}
	if strings.Contains(value, "?") {
		errors = append(errors, fmt.Errorf(
			"%q (%q) must not contain a '?'", k, value))
	}

	return
}

func validateRoutePort(v interface{}, k string) (ws []string, errors []error) {
	return validatePortRange(1024, 65535)(v, k)
}

func validateAppPort(v interface{}, k string) (ws []string, errors []error) {
	return validatePortRange(1024, 65535)(v, k)
}

func validatePortRange(start, end int) func(v interface{}, k string) (ws []string, errors []error) {
	f := func(v interface{}, k string) (ws []string, errors []error) {
		value := v.(int)
		if (value < start) || (value > end) {
			errors = append(errors, fmt.Errorf(
				"%q (%d) must be in the range of %d to %d", k, value, start, end))
		}
		return
	}
	return f
}

func validateDomainName(v interface{}, k string) (ws []string, errors []error) {
	value := v.(string)

	if !(strings.Contains(value, ".")) {
		errors = append(errors, fmt.Errorf(
			"%q (%q) must contain a '.',example.com,foo.example.com", k, value))
	}

	return
}

func validateAppInstance(v interface{}, k string) (ws []string, errors []error) {
	instances := v.(int)
	if instances < 0 {
		errors = append(errors, fmt.Errorf(
			"%q (%q) must be greater than 0", k, instances))
	}
	return

}

func validateWorkerNum(v interface{}, k string) (ws []string, errors []error) {
	workerNum := v.(int)
	if workerNum <= 0 {
		errors = append(errors, fmt.Errorf(
			"%q  must be greater than 0", k))
	}
	return

}

func validateAppZipPath(v interface{}, k string) (ws []string, errors []error) {
	path := v.(string)
	applicationZip, err := homedir.Expand(path)
	if err != nil {
		errors = append(errors, fmt.Errorf(
			"%q (%q) home directory in the given path couldn't be expanded", k, path))
	}
	if !helpers.FileExists(applicationZip) {
		errors = append(errors, fmt.Errorf(
			"%q (%q) doesn't exist", k, path))
	}

	return

}

func validateNotes(v interface{}, k string) (ws []string, errors []error) {
	value := v.(string)
	if len(value) > 1000 {
		errors = append(errors, fmt.Errorf(
			"%q should not exceed 1000 characters", k))
	}
	return
}

func validatePublicBandwidth(v interface{}, k string) (ws []string, errors []error) {
	bandwidth := v.(int)
	if bandwidth < 0 {
		errors = append(errors, fmt.Errorf(
			"%q (%q) must be greater than 0", k, bandwidth))
		return
	}
	validBandwidths := []int{250, 1000, 5000, 10000, 20000}
	for _, b := range validBandwidths {
		if b == bandwidth {
			return
		}
	}
	errors = append(errors, fmt.Errorf(
		"%q (%d) must be one of the value from %d", k, bandwidth, validBandwidths))
	return

}

func validateMaxConn(v interface{}, k string) (ws []string, errors []error) {
	maxConn := v.(int)
	if maxConn < 1 || maxConn > 64000 {
		errors = append(errors, fmt.Errorf(
			"%q must be between 1 and 64000",
			k))
		return
	}
	return
}

func validateKeyLifeTime(v interface{}, k string) (ws []string, errors []error) {
	secs := v.(int)
	if secs < 300 || secs > 86400 {
		errors = append(errors, fmt.Errorf(
			"%q must be between 300 and 86400",
			k))
		return
	}
	return
}

func validateWeight(v interface{}, k string) (ws []string, errors []error) {
	weight := v.(int)
	if weight < 0 || weight > 100 {
		errors = append(errors, fmt.Errorf(
			"%q must be between 1 and 100",
			k))
	}
	return
}

func validateSizePerZone(v interface{}, k string) (ws []string, errors []error) {
	sizePerZone := v.(int)
	if sizePerZone <= 0 {
		errors = append(errors, fmt.Errorf(
			"%q must be greater than 0",
			k))
	}
	return
}

func validateInterval(v interface{}, k string) (ws []string, errors []error) {
	interval := v.(int)
	if interval < 2 || interval > 60 {
		errors = append(errors, fmt.Errorf(
			"%q must be between 2 and 60",
			k))
	}
	return
}

func validateMaxRetries(v interface{}, k string) (ws []string, errors []error) {
	maxRetries := v.(int)
	if maxRetries < 1 || maxRetries > 10 {
		errors = append(errors, fmt.Errorf(
			"%q must be between 1 and 10",
			k))
	}
	return
}

func validateTimeout(v interface{}, k string) (ws []string, errors []error) {
	timeout := v.(int)
	if timeout < 1 || timeout > 59 {
		errors = append(errors, fmt.Errorf(
			"%q must be between 1 and 59",
			k))
	}
	return
}

func validateURLPath(v interface{}, k string) (ws []string, errors []error) {
	urlPath := v.(string)
	if len(urlPath) > 250 || !strings.HasPrefix(urlPath, "/") {
		errors = append(errors, fmt.Errorf(
			"%q should start with ‘/‘ and has a max length of 250 characters.",
			k))
	}
	return
}

func validateSecurityRuleDirection(v interface{}, k string) (ws []string, errors []error) {
	validDirections := map[string]bool{
		"ingress": true,
		"egress":  true,
	}

	value := v.(string)
	_, found := validDirections[value]
	if !found {
		strarray := make([]string, 0, len(validDirections))
		for key := range validDirections {
			strarray = append(strarray, key)
		}
		errors = append(errors, fmt.Errorf(
			"%q contains an invalid security group rule direction %q. Valid types are %q.",
			k, value, strings.Join(strarray, ",")))
	}
	return
}

func validateIsNetworkAclRuleDirection(v interface{}, k string) (ws []string, errors []error) {
	validDirections := map[string]bool{
		"inbound":  true,
		"outbound": true,
	}

	value := v.(string)
	_, found := validDirections[value]
	if !found {
		strarray := make([]string, 0, len(validDirections))
		for key := range validDirections {
			strarray = append(strarray, key)
		}
		errors = append(errors, fmt.Errorf(
			"%q contains an invalid Network Acls direction %q. Valid types are %q.",
			k, value, strings.Join(strarray, ",")))
	}
	return
}

func validateIsSecurityRuleDirection(v interface{}, k string) (ws []string, errors []error) {
	validDirections := map[string]bool{
		"inbound":  true,
		"outbound": true,
	}

	value := v.(string)
	_, found := validDirections[value]
	if !found {
		strarray := make([]string, 0, len(validDirections))
		for key := range validDirections {
			strarray = append(strarray, key)
		}
		errors = append(errors, fmt.Errorf(
			"%q contains an invalid security group rule direction %q. Valid types are %q.",
			k, value, strings.Join(strarray, ",")))
	}
	return
}

func validateSecurityRuleEtherType(v interface{}, k string) (ws []string, errors []error) {
	validEtherTypes := map[string]bool{
		"IPv4": true,
		"IPv6": true,
	}

	value := v.(string)
	_, found := validEtherTypes[value]
	if !found {
		strarray := make([]string, 0, len(validEtherTypes))
		for key := range validEtherTypes {
			strarray = append(strarray, key)
		}
		errors = append(errors, fmt.Errorf(
			"%q contains an invalid security group rule ethernet type %q. Valid types are %q.",
			k, value, strings.Join(strarray, ",")))
	}
	return
}

//validateIP...
func validateIP(v interface{}, k string) (ws []string, errors []error) {
	address := v.(string)
	if net.ParseIP(address) == nil {
		errors = append(errors, fmt.Errorf(
			"%q must be a valid ip address",
			k))
	}
	return
}

//validateCIDR...
func validateCIDR(v interface{}, k string) (ws []string, errors []error) {
	address := v.(string)
	_, _, err := net.ParseCIDR(address)
	if err != nil {
		errors = append(errors, fmt.Errorf(
			"%q must be a valid cidr address",
			k))
	}
	return
}

//validateRemoteIP...
func validateRemoteIP(v interface{}, k string) (ws []string, errors []error) {
	_, err1 := validateCIDR(v, k)
	_, err2 := validateIP(v, k)

	if len(err1) != 0 && len(err2) != 0 {
		errors = append(errors, fmt.Errorf(
			"%q must be a valid remote ip address (cidr or ip)",
			k))
	}
	return
}

func validateSecurityRuleProtocol(v interface{}, k string) (ws []string, errors []error) {
	validProtocols := map[string]bool{
		"icmp": true,
		"tcp":  true,
		"udp":  true,
	}

	value := v.(string)
	_, found := validProtocols[value]
	if !found {
		strarray := make([]string, 0, len(validProtocols))
		for key := range validProtocols {
			strarray = append(strarray, key)
		}
		errors = append(errors, fmt.Errorf(
			"%q contains an invalid security group rule ethernet type %q. Valid types are %q.",
			k, value, strings.Join(strarray, ",")))
	}
	return
}

func validateNamespace(ns string) error {
	os := strings.Split(ns, "_")
	if len(os) < 2 || (len(os) == 2 && (len(os[0]) == 0 || len(os[1]) == 0)) {
		return fmt.Errorf(
			"Namespace is (%s), it must be of the form <org>_<space>, provider can't find the auth key if you use _ as well", ns)
	}
	return nil
}

func validateJSONString(v interface{}, k string) (ws []string, errors []error) {
	if _, err := normalizeJSONString(v); err != nil {
		errors = append(errors, fmt.Errorf("%q contains an invalid JSON: %s", k, err))
	}
	if err := validateKeyValue(v); err != nil {
		errors = append(errors, fmt.Errorf("%q contains an invalid JSON: %s", k, err))
	}
	return
}

func validateKeyValue(jsonString interface{}) error {
	var j [](map[string]interface{})
	if jsonString == nil || jsonString.(string) == "" {
		return nil
	}
	s := jsonString.(string)
	err := json.Unmarshal([]byte(s), &j)
	if err != nil {
		return err
	}
	for _, v := range j {
		_, exists := v["key"]
		if !exists {
			return errors.New("'key' is missing from json")
		}
		_, exists = v["value"]
		if !exists {
			return errors.New("'value' is missing from json")
		}
	}
	return nil
}

func validateActionName(v interface{}, k string) (ws []string, errors []error) {
	value := v.(string)

	if strings.HasPrefix(value, "/") {
		errors = append(errors, fmt.Errorf(
			"%q (%q) must not start with a forward slash '/'.The action name should be like 'myaction' or utils/cloudant'", k, value))

	}

	const alphaNumeric = "abcdefghijklmnopqrstuvwxyz0123456789/_@.-"

	for _, char := range value {
		if !strings.Contains(alphaNumeric, strings.ToLower(string(char))) {
			errors = append(errors, fmt.Errorf(
				"%q (%q) The name of the package contains illegal characters", k, value))
		}
	}

	return
}

func validateActionKind(v interface{}, k string) (ws []string, errors []error) {
	value := v.(string)
	kindList := []string{"php:7.1", "nodejs:8", "swift:3", "nodejs", "blackbox", "java", "sequence", "nodejs:6", "python:3", "python", "python:2", "swift", "swift:3.1.1"}
	if !stringInSlice(value, kindList) {
		errors = append(errors, fmt.Errorf(
			"%q (%q) Invalid kind is provided.Supported list of kinds of actions are (%q)", k, value, kindList))
	}
	return
}

func stringInSlice(str string, list []string) bool {
	for _, v := range list {
		if v == str {
			return true
		}
	}
	return false
}

func validateFunctionName(v interface{}, k string) (ws []string, errors []error) {
	value := v.(string)

	var validName = regexp.MustCompile(`\A([\w]|[\w][\w@ .-]*[\w@.-]+)\z`)
	if !validName.MatchString(value) {
		errors = append(errors, fmt.Errorf(
			"%q (%q) The name contains illegal characters", k, value))

	}
	return
}

func validateBindedPackageName(v interface{}, k string) (ws []string, errors []error) {
	value := v.(string)

	if !(strings.HasPrefix(value, "/")) {
		errors = append(errors, fmt.Errorf(
			"%q (%q) must start with a forward slash '/'.The package name should be '/whisk.system/cloudant', '/test@in.ibm.com_new/utils' or '/_/utils'", k, value))

	}

	index := strings.LastIndex(value, "/")

	if index < 2 || index == len(value)-1 {
		errors = append(errors, fmt.Errorf(
			"%q (%q) is not a valid bind package name.The package name should be '/whisk.system/cloudant','/test@in.ibm.com_new/utils' or '/_/utils'", k, value))

	}

	return
}

func validateStorageType(v interface{}, k string) (ws []string, errors []error) {
	validEtherTypes := map[string]bool{
		"Endurance":   true,
		"Performance": true,
	}

	value := v.(string)
	_, found := validEtherTypes[value]
	if !found {
		strarray := make([]string, 0, len(validEtherTypes))
		for key := range validEtherTypes {
			strarray = append(strarray, key)
		}
		errors = append(errors, fmt.Errorf(
			"%q contains an invalid storage type %q. Valid types are %q.",
			k, value, strings.Join(strarray, ",")))
	}
	return
}

func validateRole(v interface{}, k string) (ws []string, errors []error) {
	validRolesTypes := map[string]bool{
		"Writer":        true,
		"Reader":        true,
		"Manager":       true,
		"Administrator": true,
		"Operator":      true,
		"Viewer":        true,
		"Editor":        true,
	}

	value := v.(string)
	_, found := validRolesTypes[value]
	if !found {
		strarray := make([]string, 0, len(validRolesTypes))
		for key := range validRolesTypes {
			strarray = append(strarray, key)
		}
		errors = append(errors, fmt.Errorf(
			"%q contains an invalid role %q. Valid roles are %q.",
			k, value, strings.Join(strarray, ",")))
	}
	return
}

func validateDayOfWeek(v interface{}, k string) (ws []string, errors []error) {
	validDayTypes := map[string]bool{
		"SUNDAY":    true,
		"MONDAY":    true,
		"TUESDAY":   true,
		"WEDNESDAY": true,
		"THURSDAY":  true,
		"FRIDAY":    true,
		"SATURDAY":  true,
	}

	value := v.(string)
	_, found := validDayTypes[value]
	if !found {
		strarray := make([]string, 0, len(validDayTypes))
		for key := range validDayTypes {
			strarray = append(strarray, key)
		}
		errors = append(errors, fmt.Errorf(
			"%q contains an invalid day %q. Valid days are %q.",
			k, value, strings.Join(strarray, ",")))
	}
	return
}

func validateScheduleType(v interface{}, k string) (ws []string, errors []error) {
	validSchdTypes := map[string]bool{
		"HOURLY": true,
		"DAILY":  true,
		"WEEKLY": true,
	}

	value := v.(string)
	_, found := validSchdTypes[value]
	if !found {
		strarray := make([]string, 0, len(validSchdTypes))
		for key := range validSchdTypes {
			strarray = append(strarray, key)
		}
		errors = append(errors, fmt.Errorf(
			"%q contains an invalid schedule type %q. Valid schedules are %q.",
			k, value, strings.Join(strarray, ",")))
	}
	return
}

func validateHour(start, end int) func(v interface{}, k string) (ws []string, errors []error) {
	f := func(v interface{}, k string) (ws []string, errors []error) {
		value := v.(int)
		if (value < start) || (value > end) {
			errors = append(errors, fmt.Errorf(
				"%q (%d) must be in the range of %d to %d", k, value, start, end))
		}
		return
	}
	return f
}

func validateMinute(start, end int) func(v interface{}, k string) (ws []string, errors []error) {
	f := func(v interface{}, k string) (ws []string, errors []error) {
		value := v.(int)
		if (value < start) || (value > end) {
			errors = append(errors, fmt.Errorf(
				"%q (%d) must be in the range of %d to %d", k, value, start, end))
		}
		return
	}
	return f
}

func validateDatacenterOption(v []interface{}, allowedValues []string) error {
	for _, option := range v {
		if option == nil {
			return fmt.Errorf("Provide a valid `datacenter_choice`")
		}
		values := option.(map[string]interface{})
		for k := range values {
			if !stringInSlice(k, allowedValues) {
				return fmt.Errorf(
					"%q Invalid values are provided in `datacenter_choice`. Supported list of keys are (%q)", k, allowedValues)
			}

		}
	}
	return nil
}

func validateLBTimeout(v interface{}, k string) (ws []string, errors []error) {
	timeout := v.(int)
	if timeout <= 0 || timeout > 3600 {
		errors = append(errors, fmt.Errorf(
			"%q must be between 1 and 3600",
			k))
	}
	return
}

// validateRecordType ensures that the dns record type is valid
func validateRecordType(t string, proxied bool) error {
	switch t {
	case "A", "AAAA", "CNAME":
		return nil
	case "TXT", "SRV", "LOC", "MX", "NS", "SPF", "CAA", "CERT", "DNSKEY", "DS", "NAPTR", "SMIMEA", "SSHFP", "TLSA", "URI":
		if !proxied {
			return nil
		}
	default:
		return fmt.Errorf(
			`Invalid type %q. Valid types are "A", "AAAA", "CNAME", "TXT", "SRV", "LOC", "MX", "NS", "SPF", "CAA", "CERT", "DNSKEY", "DS", "NAPTR", "SMIMEA", "SSHFP", "TLSA" or "URI".`, t)
	}

	return fmt.Errorf("Type %q cannot be proxied", t)
}

// validateRecordName ensures that based on supplied record type, the name content matches
// Currently only validates A and AAAA types
func validateRecordName(t string, value string) error {
	switch t {
	case "A":
		// Must be ipv4 addr
		addr := net.ParseIP(value)
		if addr == nil || !strings.Contains(value, ".") {
			return fmt.Errorf("A record must be a valid IPv4 address, got: %q", value)
		}
	case "AAAA":
		// Must be ipv6 addr
		addr := net.ParseIP(value)
		if addr == nil || !strings.Contains(value, ":") {
			return fmt.Errorf("AAAA record must be a valid IPv6 address, got: %q", value)
		}
	case "TXT":
		// Must be printable ASCII
		for i := 0; i < len(value); i++ {
			char := value[i]
			if (char < 0x20) || (0x7F < char) {
				return fmt.Errorf("TXT record must contain printable ASCII, found: %q", char)
			}
		}
	}

	return nil
}

func validateVLANName(v interface{}, k string) (ws []string, errors []error) {
	value := v.(string)
	if len(value) > 20 {
		errors = append(errors, fmt.Errorf(
			"Length provided for '%q' is too long. Maximum length is 20 characters", k))
	}
	return
}

func validateAuthProtocol(v interface{}, k string) (ws []string, errors []error) {
	authProtocol := v.(string)
	if authProtocol != "MD5" && authProtocol != "SHA1" && authProtocol != "SHA256" {
		errors = append(errors, fmt.Errorf(
			"%q auth protocol can be MD5 or SHA1 or SHA256", k))
	}
	return
}

func validateIPVersion(v interface{}, k string) (ws []string, errors []error) {
	validVersions := map[string]bool{
		"ipv4": true,
		"ipv6": true,
	}

	value := v.(string)
	_, found := validVersions[value]
	if !found {
		strarray := make([]string, 0, len(validVersions))
		for key := range validVersions {
			strarray = append(strarray, key)
		}
		errors = append(errors, fmt.Errorf(
			"%q contains an invalid ip version type %q. Valid types are %q.",
			k, value, strings.Join(strarray, ",")))
	}
	return
}

func validateVPCIdentity(v interface{}, k string) (ws []string, errors []error) {
	value := v.(string)
	// We do not currently accept CRN or HRef
	validators := []func(string) bool{isSecurityGroupAddress, isSecurityGroupCIDR,
		isVPCIdentityByID}

	for _, validator := range validators {
		if validator(value) {
			return
		}
	}
	errors = append(errors, fmt.Errorf("%q (%s) invalid vpc identity", k, value))
	return
}

func validateResourceGroupId(v interface{}, k string) (ws []string, errors []error) {
	value := v.(string)
	_, err := gouuid.FromString(value)
	if err != nil {
		errors = append(errors, fmt.Errorf("%q contains an invalid resource group id, %q.", k, value))
	}
	return
}

func validateSecurityGroupId(v interface{}, k string) (ws []string, errors []error) {
	value := v.(string)
	_, err := gouuid.FromString(value)
	if err != nil {
		errors = append(errors, fmt.Errorf("%q contains an invalid security group id, %q.", k, value))
	}
	return
}
func validateICMPType(v interface{}, k string) (ws []string, errors []error) {
	value := v.(int)
	if value < 0 || value > 254 {
		errors = append(errors, fmt.Errorf("%q (%d) invalid ICMP type", k, value))
	}
	return
}

func validateICMPCode(v interface{}, k string) (ws []string, errors []error) {
	value := v.(int)
	if value < 0 || value > 255 {
		errors = append(errors, fmt.Errorf("%q (%d) invalid ICMP code", k, value))
	}
	return
}

func validateISSecurityRulePort(v interface{}, k string) (ws []string, errors []error) {
	return validatePortRange(1, 65535)(v, k)
}

func isSecurityGroupAddress(s string) bool {
	return net.ParseIP(s) != nil
}

func isSecurityGroupCIDR(s string) bool {
	_, _, err := net.ParseCIDR(s)
	return err == nil
}

func isSecurityGroupIdentityByID(s string) bool {
	_, err := gouuid.FromString(s)
	return err == nil
}

func isSecurityGroupIdentityByCRN(s string) bool {
	segments := strings.Split(s, ":")
	return len(segments) == 10 && segments[0] == "crn"
}

func isSecurityGroupIdentityByHRef(s string) bool {
	return validHRef.MatchString(s)
}

func isVPCIdentityByID(s string) bool {
	_, err := gouuid.FromString(s)
	return err == nil
}

func validateSecurityGroupRemote(v interface{}, k string) (ws []string, errors []error) {
	value := v.(string)
	validators := []func(string) bool{isSecurityGroupAddress, isSecurityGroupCIDR,
		isSecurityGroupIdentityByID /*, isSecurityGroupIdentityByCRN, isSecurityGroupIdentityByHRef*/}

	for _, validator := range validators {
		if validator(value) {
			return
		}
	}
	errors = append(errors, fmt.Errorf("%q (%s) invalid security group remote", k, value))
	return
}

func validateGeneration(v interface{}, k string) (ws []string, errors []error) {
	validVersions := map[string]bool{
		"gc": true,
		"gt": true,
	}

	value := v.(string)
	_, found := validVersions[value]
	if !found {
		strarray := make([]string, 0, len(validVersions))
		for key := range validVersions {
			strarray = append(strarray, key)
		}
		errors = append(errors, fmt.Errorf(
			"%q contains an invalid generation type %q. Valid types are %q.",
			k, value, strings.Join(strarray, ",")))
	}
	return
}

func validateEncyptionProtocol(v interface{}, k string) (ws []string, errors []error) {
	encyptionProtocol := v.(string)
	if encyptionProtocol != "DES" && encyptionProtocol != "3DES" && encyptionProtocol != "AES128" && encyptionProtocol != "AES192" && encyptionProtocol != "AES256" {
		errors = append(errors, fmt.Errorf(
			"%q encryption protocol can be DES or 3DES or AES128 or AES192 or AES256", k))
	}
	return
}

func validateDeadPeerDetectionInterval(v interface{}, k string) (ws []string, errors []error) {
	secs := v.(int)
	if secs < 15 || secs > 86399 {
		errors = append(errors, fmt.Errorf(
			"%q must be between 15 and 86399",
			k))
		return
	}
	return
}

func validateDiffieHellmanGroup(v interface{}, k string) (ws []string, errors []error) {
	diffieHellmanGroup := v.(int)
	if diffieHellmanGroup != 0 && diffieHellmanGroup != 1 && diffieHellmanGroup != 2 && diffieHellmanGroup != 5 {
		errors = append(errors, fmt.Errorf(
			"%q Diffie Hellman Group can be 0 or 1 or 2 or 5", k))
	}
	return
}

func validateDeadPeerDetectionTimeout(v interface{}, k string) (ws []string, errors []error) {
	secs := v.(int)
	if secs < 15 || secs > 86399 {
		errors = append(errors, fmt.Errorf(
			"%q must be between 15 and 86399",
			k))
		return
	}
	return
}

func validatekeylife(v interface{}, k string) (ws []string, errors []error) {
	keylife := v.(int)
	if keylife < 120 || keylife > 172800 {
		errors = append(errors, fmt.Errorf(
			"%q keylife value can be between 120 and 172800", k))
	}
	return
}

func validateLBListenerPort(v interface{}, k string) (ws []string, errors []error) {
	return validatePortRange(1, 65535)(v, k)
}

func validateLBListenerConnectionLimit(v interface{}, k string) (ws []string, errors []error) {
	conns := v.(int)
	if conns < 1 || conns > 15000 {
		errors = append(errors, fmt.Errorf(
			"%q must be between 1 and 15000",
			k))
		return
	}
	return
}

<<<<<<< HEAD
// ValidateFunc is honored only when the schema's Type is set to TypeInt,
// TypeFloat, TypeString, TypeBool, or TypeMap. It is ignored for all other types.
// enum to list all the validator functions supported by this tool.
type FunctionIdentifier int

const (
	IntBetween FunctionIdentifier = iota
	IntAtLeast
	IntAtMost
	ValidateAllowedStringValue
	StringLenBetween
	ValidateCIDR
	ValidateAllowedIntValue
)

// ValueType -- Copied from Terraform for now. You can refer to Terraform ValueType directly.
// ValueType is an enum of the type that can be represented by a schema.
type ValueType int

const (
	TypeInvalid ValueType = iota
	TypeBool
	TypeInt
	TypeFloat
	TypeString
)

// Type of constraints required for validation
type ValueConstraintType int

const (
	MinValue ValueConstraintType = iota
	MaxValue
	MinValueLength
	MaxValueLength
	AllowedValues
	MatchesValue
)

// Schema is used to describe the validation schema.
type ValidateSchema struct {

	//This is the parameter name.
	//Ex: private_subnet in ibm_compute_bare_metal resource
	Identifier string

	// this is similar to schema.ValueType
	Type ValueType

	// The actual validation function that needs to be invoked.
	// Ex: IntBetween, validateAllowedIntValue, validateAllowedStringValue
	ValidateFunctionIdentifier FunctionIdentifier

	MinValue       string
	MaxValue       string
	AllowedValues  string //Comma separated list of strings.
	Matches        string
	MinValueLength int
	MaxValueLength int

	// Is this nullable
	Nullable bool

	Optional bool
	Required bool
	Default  interface{}
	ForceNew bool
}

type ResourceValidator struct {
	// This is the resource name - Found in provider.go of IBM Terraform provider.
	// Ex: ibm_compute_monitor, ibm_compute_bare_metal, ibm_compute_dedicated_host, ibm_cis_global_load_balancer etc.,
	ResourceName string

	// Array of validator objects. Each object refers to one parameter in the resource provider.
	Schema []ValidateSchema
}

type ValidatorDict struct {
	ResourceValidatorDictionary map[string]*ResourceValidator
}

// Resource Validator Dictionary -- For all terraform IBM Resource Providers.
// This is of type - Array of ResourceValidators.
// Each object in this array is a type of map, where key == ResourceName and value == array of ValidateSchema objects. Each of these
// ValidateSchema corresponds to a parameter in the resourceProvider.

var validatorDict = Validator()

// This is the main validation function. This function will be used in all the provider code.
func InvokeValidator(resourceName, identifier string) schema.SchemaValidateFunc {
	// Loop through dictionary and identify the resource and then the parameter configuration.
	var schemaToInvoke ValidateSchema
	found := false
	resourceItem := validatorDict.ResourceValidatorDictionary[resourceName]
	if resourceItem.ResourceName == resourceName {
		parameterValidateSchema := resourceItem.Schema
		for _, validateSchema := range parameterValidateSchema {
			if validateSchema.Identifier == identifier {
				schemaToInvoke = validateSchema
				found = true
				break
			}
		}
	}

	if found {
		return invokeValidatorInternal(schemaToInvoke)
	} else {
		// Add error code later. TODO
		return nil
	}
}

// the function is currently modified to invoke SchemaValidateFunc directly.
// But in terraform, we will just return SchemaValidateFunc as shown below.. So terraform will invoke this func
func invokeValidatorInternal(schema ValidateSchema) schema.SchemaValidateFunc {

	funcIdentifier := schema.ValidateFunctionIdentifier
	switch funcIdentifier {
	case IntBetween:
		minValue := schema.GetValue(MinValue)
		maxValue := schema.GetValue(MaxValue)
		return validation.IntBetween(minValue.(int), maxValue.(int))
	case IntAtLeast:
		minValue := schema.GetValue(MinValue)
		return validation.IntAtLeast(minValue.(int))
	case IntAtMost:
		maxValue := schema.GetValue(MaxValue)
		return validation.IntAtMost(maxValue.(int))
	case ValidateAllowedStringValue:
		allowedValues := schema.GetValue(AllowedValues)
		return validateAllowedStringValue(allowedValues.([]string))
	case StringLenBetween:
		return validation.StringLenBetween(schema.MinValueLength, schema.MaxValueLength)
	case ValidateCIDR:
		return nil
	case ValidateAllowedIntValue:
		allowedValues := schema.GetValue(AllowedValues)
		return validateAllowedIntValue(allowedValues.([]int))
	default:
		return nil
	}
}

// utility functions - Move to different package
func (vs ValidateSchema) GetValue(valueConstraint ValueConstraintType) interface{} {

	var valueToConvert string
	switch valueConstraint {
	case MinValue:
		valueToConvert = vs.MinValue
	case MaxValue:
		valueToConvert = vs.MaxValue
	case AllowedValues:
		valueToConvert = vs.AllowedValues
	case MatchesValue:
		valueToConvert = vs.Matches
	}

	switch vs.Type {
	case TypeInvalid:
		return nil
	case TypeBool:
		b, err := strconv.ParseBool(valueToConvert)
		if err != nil {
			return vs.Zero()
		}
		return b
	case TypeInt:
		// Convert comma separated string to array
		var arr2 []int
		arr1 := strings.Split(valueToConvert, ",")
		for _, ele := range arr1 {
			e, err := strconv.Atoi(strings.TrimSpace(ele))
			if err != nil {
				return vs.Zero()
			}
			arr2 = append(arr2, e)
		}
		return arr2
	case TypeFloat:
		f, err := strconv.ParseFloat(valueToConvert, 32)
		if err != nil {
			return vs.Zero()
		}
		return f
	case TypeString:
		//return valueToConvert
		// Convert comma separated string to array
		arr := strings.Split(valueToConvert, ",")
		for i, ele := range arr {
			arr[i] = strings.TrimSpace(ele)
		}
		return arr
	default:
		panic(fmt.Sprintf("unknown type %s", vs.Type))
	}
}

// Use stringer tool to generate this later.
func (i FunctionIdentifier) String() string {
	return [...]string{"IntBetween", "IntAtLeast", "IntAtMost"}[i]
}

// Use Stringer tool to generate this later.
func (i ValueType) String() string {
	return [...]string{"TypeInvalid", "TypeBool", "TypeInt", "TypeFloat", "TypeString"}[i]
}

// Use Stringer tool to generate this later.
func (i ValueConstraintType) String() string {
	return [...]string{"MinValue", "MaxValue", "MinValueLength", "MaxValueLength", "AllowedValues", "MatchesValue"}[i]
}

// Zero returns the zero value for a type.
func (vs ValidateSchema) Zero() interface{} {
	switch vs.Type {
	case TypeInvalid:
		return nil
	case TypeBool:
		return false
	case TypeInt:
		return make([]string, 0)
	case TypeFloat:
		return 0.0
	case TypeString:
		return make([]int, 0)
	/*case TypeStringList:
		return make([]string, 0)
	case TypeIntList:
		return make([]int, 0)*/
	default:
		panic(fmt.Sprintf("unknown type %s", vs.Type))
	}
=======
func validateISName(v interface{}, k string) (ws []string, errors []error) {
	name := v.(string)
	acceptedcharacters, _ := regexp.MatchString(`^[a-z][-a-z0-9]*$`, name)
	endwithalphanumeric, _ := regexp.MatchString(`.*[a-z0-9]$`, name)
	length := len(name)
	if acceptedcharacters == true {
		if length <= 40 {
			if endwithalphanumeric == true {
				if strings.Contains(name, "--") != true {
					return
				} else {
					errors = append(errors, fmt.Errorf(
						"%q (%q) should not contain consecutive dash(-)", k, v))
				}
			} else {
				errors = append(errors, fmt.Errorf(
					"%q (%q) should not end with dash(-) ", k, v))
			}
		} else {
			errors = append(errors, fmt.Errorf(
				"%q (%q) should not exceed 40 characters", k, v))
		}

	} else {
		errors = append(errors, fmt.Errorf(
			"%q (%q) should contain only lowercase alphanumeric,dash and should begin with lowercase character", k, v))
	}
	return
>>>>>>> 06df6ca3
}<|MERGE_RESOLUTION|>--- conflicted
+++ resolved
@@ -949,7 +949,38 @@
 	return
 }
 
-<<<<<<< HEAD
+
+func validateISName(v interface{}, k string) (ws []string, errors []error) {
+	name := v.(string)
+	acceptedcharacters, _ := regexp.MatchString(`^[a-z][-a-z0-9]*$`, name)
+	endwithalphanumeric, _ := regexp.MatchString(`.*[a-z0-9]$`, name)
+	length := len(name)
+	if acceptedcharacters == true {
+		if length <= 40 {
+			if endwithalphanumeric == true {
+				if strings.Contains(name, "--") != true {
+					return
+				} else {
+					errors = append(errors, fmt.Errorf(
+						"%q (%q) should not contain consecutive dash(-)", k, v))
+				}
+			} else {
+				errors = append(errors, fmt.Errorf(
+					"%q (%q) should not end with dash(-) ", k, v))
+			}
+		} else {
+			errors = append(errors, fmt.Errorf(
+				"%q (%q) should not exceed 40 characters", k, v))
+		}
+
+	} else {
+		errors = append(errors, fmt.Errorf(
+			"%q (%q) should contain only lowercase alphanumeric,dash and should begin with lowercase character", k, v))
+	}
+	return
+}
+
+
 // ValidateFunc is honored only when the schema's Type is set to TypeInt,
 // TypeFloat, TypeString, TypeBool, or TypeMap. It is ignored for all other types.
 // enum to list all the validator functions supported by this tool.
@@ -1185,34 +1216,4 @@
 	default:
 		panic(fmt.Sprintf("unknown type %s", vs.Type))
 	}
-=======
-func validateISName(v interface{}, k string) (ws []string, errors []error) {
-	name := v.(string)
-	acceptedcharacters, _ := regexp.MatchString(`^[a-z][-a-z0-9]*$`, name)
-	endwithalphanumeric, _ := regexp.MatchString(`.*[a-z0-9]$`, name)
-	length := len(name)
-	if acceptedcharacters == true {
-		if length <= 40 {
-			if endwithalphanumeric == true {
-				if strings.Contains(name, "--") != true {
-					return
-				} else {
-					errors = append(errors, fmt.Errorf(
-						"%q (%q) should not contain consecutive dash(-)", k, v))
-				}
-			} else {
-				errors = append(errors, fmt.Errorf(
-					"%q (%q) should not end with dash(-) ", k, v))
-			}
-		} else {
-			errors = append(errors, fmt.Errorf(
-				"%q (%q) should not exceed 40 characters", k, v))
-		}
-
-	} else {
-		errors = append(errors, fmt.Errorf(
-			"%q (%q) should contain only lowercase alphanumeric,dash and should begin with lowercase character", k, v))
-	}
-	return
->>>>>>> 06df6ca3
 }