package ibm

import (
	"encoding/json"
	"errors"
	"fmt"
	"net"
	"regexp"
	"strings"

	"github.com/IBM-Bluemix/bluemix-go/helpers"
	"github.com/hashicorp/terraform/helper/schema"
	homedir "github.com/mitchellh/go-homedir"
)

func validateSecondaryIPCount(v interface{}, k string) (ws []string, errors []error) {
	value := v.(int)
	if value != 4 && value != 8 {
		errors = append(errors, fmt.Errorf(
			"%q must be either 4 or 8", k))
	}
	return
}

func validateServiceTags(v interface{}, k string) (ws []string, errors []error) {
	value := v.(string)
	if len(value) > 2048 {
		errors = append(errors, fmt.Errorf(
			"%q must contain tags whose maximum length is 2048 characters", k))
	}
	return
}

func validateAllowedStringValue(validValues []string) schema.SchemaValidateFunc {
	return func(v interface{}, k string) (ws []string, errors []error) {
		input := v.(string)
		existed := false
		for _, s := range validValues {
			if s == input {
				existed = true
				break
			}
		}
		if !existed {
			errors = append(errors, fmt.Errorf(
				"%q must contain a value from %#v, got %q",
				k, validValues, input))
		}
		return

	}
}

func validateRoutePath(v interface{}, k string) (ws []string, errors []error) {
	value := v.(string)
	//Somehow API allows this
	if value == "" {
		return
	}

	if (len(value) < 2) || (len(value) > 128) {
		errors = append(errors, fmt.Errorf(
			"%q (%q) must contain from 2 to 128 characters ", k, value))
	}
	if !(strings.HasPrefix(value, "/")) {
		errors = append(errors, fmt.Errorf(
			"%q (%q) must start with a forward slash '/'", k, value))

	}
	if strings.Contains(value, "?") {
		errors = append(errors, fmt.Errorf(
			"%q (%q) must not contain a '?'", k, value))
	}

	return
}

func validateRoutePort(v interface{}, k string) (ws []string, errors []error) {
	return validatePortRange(1024, 65535)(v, k)
}

func validateAppPort(v interface{}, k string) (ws []string, errors []error) {
	return validatePortRange(1024, 65535)(v, k)
}

func validatePortRange(start, end int) func(v interface{}, k string) (ws []string, errors []error) {
	f := func(v interface{}, k string) (ws []string, errors []error) {
		value := v.(int)
		if (value < start) || (value > end) {
			errors = append(errors, fmt.Errorf(
				"%q (%d) must be in the range of %d to %d", k, value, start, end))
		}
		return
	}
	return f
}

func validateDomainName(v interface{}, k string) (ws []string, errors []error) {
	value := v.(string)

	if !(strings.Contains(value, ".")) {
		errors = append(errors, fmt.Errorf(
			"%q (%q) must contain a '.',example.com,foo.example.com", k, value))
	}

	return
}

func validateAppInstance(v interface{}, k string) (ws []string, errors []error) {
	instances := v.(int)
	if instances < 0 {
		errors = append(errors, fmt.Errorf(
			"%q (%q) must be greater than 0", k, instances))
	}
	return

}

func validateAppZipPath(v interface{}, k string) (ws []string, errors []error) {
	path := v.(string)
	applicationZip, err := homedir.Expand(path)
	if err != nil {
		errors = append(errors, fmt.Errorf(
			"%q (%q) home directory in the given path couldn't be expanded", k, path))
	}
	if !helpers.FileExists(applicationZip) {
		errors = append(errors, fmt.Errorf(
			"%q (%q) doesn't exist", k, path))
	}

	return

}

func validateNotes(v interface{}, k string) (ws []string, errors []error) {
	value := v.(string)
	if len(value) > 1000 {
		errors = append(errors, fmt.Errorf(
			"%q should not exceed 1000 characters", k))
	}
	return
}

func validateAuthProtocol(v interface{}, k string) (ws []string, errors []error) {
	authProtocol := v.(string)
	if authProtocol != "MD5" && authProtocol != "SHA1" && authProtocol != "SHA256" {
		errors = append(errors, fmt.Errorf(
			"%q auth protocol can be MD5 or SHA1 or SHA256", k))
	}
	return
}

func validateList(v interface{}, k string) (ws []string, errors []error) {
	authProtocol := v.([]interface{})
	if len(authProtocol) > 1 {
		errors = append(errors, fmt.Errorf(
			"%q Members of list can be only one", k))
	}
	return
}

func validateEncyptionProtocol(v interface{}, k string) (ws []string, errors []error) {
	encyptionProtocol := v.(string)
	if encyptionProtocol != "DES" && encyptionProtocol != "3DES" && encyptionProtocol != "AES128" && encyptionProtocol != "AES192" && encyptionProtocol != "AES256" {
		errors = append(errors, fmt.Errorf(
<<<<<<< HEAD
			"%q auth protocol can be DES or 3DES or AES128 or AES192 or AES256", k))
=======
			"%q encryption protocol can be DES or 3DES or AES128 or AES192 or AES256", k))
>>>>>>> 43a972dd
	}
	return
}

func validateDiffieHellmanGroup(v interface{}, k string) (ws []string, errors []error) {
	diffieHellmanGroup := v.(int)
	if diffieHellmanGroup != 0 && diffieHellmanGroup != 1 && diffieHellmanGroup != 2 && diffieHellmanGroup != 5 {
		errors = append(errors, fmt.Errorf(
<<<<<<< HEAD
			"%q auth protocol can be 0 or 1 or 2 or 5", k))
=======
			"%q Diffie Hellman Group can be 0 or 1 or 2 or 5", k))
>>>>>>> 43a972dd
	}
	return
}

func validatekeylife(v interface{}, k string) (ws []string, errors []error) {
	keylife := v.(int)
	if keylife < 120 || keylife > 172800 {
		errors = append(errors, fmt.Errorf(
			"%q keylife value can be between 120 and 172800", k))
	}
	return
}

func validatePublicBandwidth(v interface{}, k string) (ws []string, errors []error) {
	bandwidth := v.(int)
	if bandwidth < 0 {
		errors = append(errors, fmt.Errorf(
			"%q (%q) must be greater than 0", k, bandwidth))
		return
	}
	validBandwidths := []int{250, 1000, 5000, 10000, 20000}
	for _, b := range validBandwidths {
		if b == bandwidth {
			return
		}
	}
	errors = append(errors, fmt.Errorf(
		"%q (%d) must be one of the value from %d", k, bandwidth, validBandwidths))
	return

}

func validateMaxConn(v interface{}, k string) (ws []string, errors []error) {
	maxConn := v.(int)
	if maxConn < 1 || maxConn > 64000 {
		errors = append(errors, fmt.Errorf(
			"%q must be between 1 and 64000",
			k))
		return
	}
	return
}

func validateWeight(v interface{}, k string) (ws []string, errors []error) {
	weight := v.(int)
	if weight < 0 || weight > 100 {
		errors = append(errors, fmt.Errorf(
			"%q must be between 1 and 100",
			k))
	}
	return
}
func validateSecurityRuleDirection(v interface{}, k string) (ws []string, errors []error) {
	validDirections := map[string]bool{
		"ingress": true,
		"egress":  true,
	}

	value := v.(string)
	_, found := validDirections[value]
	if !found {
		strarray := make([]string, 0, len(validDirections))
		for key := range validDirections {
			strarray = append(strarray, key)
		}
		errors = append(errors, fmt.Errorf(
			"%q contains an invalid security group rule direction %q. Valid types are %q.",
			k, value, strings.Join(strarray, ",")))
	}
	return
}

func validateSecurityRuleEtherType(v interface{}, k string) (ws []string, errors []error) {
	validEtherTypes := map[string]bool{
		"IPv4": true,
		"IPv6": true,
	}

	value := v.(string)
	_, found := validEtherTypes[value]
	if !found {
		strarray := make([]string, 0, len(validEtherTypes))
		for key := range validEtherTypes {
			strarray = append(strarray, key)
		}
		errors = append(errors, fmt.Errorf(
			"%q contains an invalid security group rule ethernet type %q. Valid types are %q.",
			k, value, strings.Join(strarray, ",")))
	}
	return
}

//validateIP...
func validateIP(v interface{}, k string) (ws []string, errors []error) {
	address := v.(string)
	if net.ParseIP(address) == nil {
		errors = append(errors, fmt.Errorf(
			"%q must be a valid ip address",
			k))
	}
	return
}

//validateCIDR...
func validateCIDR(v interface{}, k string) (ws []string, errors []error) {
	address := v.(string)
	_, _, err := net.ParseCIDR(address)
	if err != nil {
		errors = append(errors, fmt.Errorf(
			"%q must be a valid cidr address",
			k))
	}
	return
}

//validateRemoteIP...
func validateRemoteIP(v interface{}, k string) (ws []string, errors []error) {
	_, err1 := validateCIDR(v, k)
	_, err2 := validateIP(v, k)

	if len(err1) != 0 && len(err2) != 0 {
		errors = append(errors, fmt.Errorf(
			"%q must be a valid remote ip address (cidr or ip)",
			k))
	}
	return
}

func validateSecurityRuleProtocol(v interface{}, k string) (ws []string, errors []error) {
	validProtocols := map[string]bool{
		"icmp": true,
		"tcp":  true,
		"udp":  true,
	}

	value := v.(string)
	_, found := validProtocols[value]
	if !found {
		strarray := make([]string, 0, len(validProtocols))
		for key := range validProtocols {
			strarray = append(strarray, key)
		}
		errors = append(errors, fmt.Errorf(
			"%q contains an invalid security group rule ethernet type %q. Valid types are %q.",
			k, value, strings.Join(strarray, ",")))
	}
	return
}

func validateNamespace(ns string) error {
	os := strings.Split(ns, "_")
	if len(os) < 2 || (len(os) == 2 && (len(os[0]) == 0 || len(os[1]) == 0)) {
		return fmt.Errorf(
			"Namespace is (%s), it must be of the form <org>_<space>, provider can't find the auth key if you use _ as well", ns)
	}
	return nil

}

func validateJSONString(v interface{}, k string) (ws []string, errors []error) {
	if _, err := normalizeJSONString(v); err != nil {
		errors = append(errors, fmt.Errorf("%q contains an invalid JSON: %s", k, err))
	}
	if err := validateKeyValue(v); err != nil {
		errors = append(errors, fmt.Errorf("%q contains an invalid JSON: %s", k, err))
	}
	return
}

func validateKeyValue(jsonString interface{}) error {
	var j [](map[string]interface{})
	if jsonString == nil || jsonString.(string) == "" {
		return nil
	}
	s := jsonString.(string)
	err := json.Unmarshal([]byte(s), &j)
	if err != nil {
		return err
	}
	for _, v := range j {
		_, exists := v["key"]
		if !exists {
			return errors.New("'key' is missing from json")
		}
		_, exists = v["value"]
		if !exists {
			return errors.New("'value' is missing from json")
		}
	}
	return nil
}

func validateActionName(v interface{}, k string) (ws []string, errors []error) {
	value := v.(string)

	if strings.HasPrefix(value, "/") {
		errors = append(errors, fmt.Errorf(
			"%q (%q) must not start with a forward slash '/'.The action name should be like 'myaction' or utils/cloudant'", k, value))

	}

	const alphaNumeric = "abcdefghijklmnopqrstuvwxyz0123456789/_@.-"

	for _, char := range value {
		if !strings.Contains(alphaNumeric, strings.ToLower(string(char))) {
			errors = append(errors, fmt.Errorf(
				"%q (%q) The name of the package contains illegal characters", k, value))
		}
	}

	return
}

func validateActionKind(v interface{}, k string) (ws []string, errors []error) {
	value := v.(string)
	kindList := []string{"php:7.1", "nodejs:8", "swift:3", "nodejs", "blackbox", "java", "sequence", "nodejs:6", "python:3", "python", "python:2", "swift", "swift:3.1.1"}
	if !stringInSlice(value, kindList) {
		errors = append(errors, fmt.Errorf(
			"%q (%q) Invalid kind is provided.Supported list of kinds of actions are (%q)", k, value, kindList))
	}
	return
}

func stringInSlice(str string, list []string) bool {
	for _, v := range list {
		if v == str {
			return true
		}
	}
	return false
}

func validateFunctionName(v interface{}, k string) (ws []string, errors []error) {
	value := v.(string)

	var validName = regexp.MustCompile(`\A([\w]|[\w][\w@ .-]*[\w@.-]+)\z`)
	if !validName.MatchString(value) {
		errors = append(errors, fmt.Errorf(
			"%q (%q) The name contains illegal characters", k, value))

	}
	return
}

func validateBindedPackageName(v interface{}, k string) (ws []string, errors []error) {
	value := v.(string)

	if !(strings.HasPrefix(value, "/")) {
		errors = append(errors, fmt.Errorf(
			"%q (%q) must start with a forward slash '/'.The package name should be '/whisk.system/cloudant', '/test@in.ibm.com_new/utils' or '/_/utils'", k, value))

	}

	index := strings.LastIndex(value, "/")

	if index < 2 || index == len(value)-1 {
		errors = append(errors, fmt.Errorf(
			"%q (%q) is not a valid bind package name.The package name should be '/whisk.system/cloudant','/test@in.ibm.com_new/utils' or '/_/utils'", k, value))

	}

	return
}

func validateStorageType(v interface{}, k string) (ws []string, errors []error) {
	validEtherTypes := map[string]bool{
		"Endurance":   true,
		"Performance": true,
		"NAS/FTP":     true,
		"Portable":    true,
	}

	value := v.(string)
	_, found := validEtherTypes[value]
	if !found {
		strarray := make([]string, 0, len(validEtherTypes))
		for key := range validEtherTypes {
			strarray = append(strarray, key)
		}
		errors = append(errors, fmt.Errorf(
			"%q contains an invalid storage type %q. Valid types are %q.",
			k, value, strings.Join(strarray, ",")))
	}
	return
}<|MERGE_RESOLUTION|>--- conflicted
+++ resolved
@@ -163,11 +163,7 @@
 	encyptionProtocol := v.(string)
 	if encyptionProtocol != "DES" && encyptionProtocol != "3DES" && encyptionProtocol != "AES128" && encyptionProtocol != "AES192" && encyptionProtocol != "AES256" {
 		errors = append(errors, fmt.Errorf(
-<<<<<<< HEAD
-			"%q auth protocol can be DES or 3DES or AES128 or AES192 or AES256", k))
-=======
 			"%q encryption protocol can be DES or 3DES or AES128 or AES192 or AES256", k))
->>>>>>> 43a972dd
 	}
 	return
 }
@@ -176,11 +172,7 @@
 	diffieHellmanGroup := v.(int)
 	if diffieHellmanGroup != 0 && diffieHellmanGroup != 1 && diffieHellmanGroup != 2 && diffieHellmanGroup != 5 {
 		errors = append(errors, fmt.Errorf(
-<<<<<<< HEAD
-			"%q auth protocol can be 0 or 1 or 2 or 5", k))
-=======
 			"%q Diffie Hellman Group can be 0 or 1 or 2 or 5", k))
->>>>>>> 43a972dd
 	}
 	return
 }
