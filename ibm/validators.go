--- conflicted
+++ resolved
@@ -584,7 +584,16 @@
 	return nil
 }
 
-<<<<<<< HEAD
+func validateLBTimeout(v interface{}, k string) (ws []string, errors []error) {
+	timeout := v.(int)
+	if timeout <= 0 || timeout > 3600 {
+		errors = append(errors, fmt.Errorf(
+			"%q must be between 1 and 3600",
+			k))
+	}
+	return
+}
+
 // validateRecordType ensures that the dns record type is valid
 func validateRecordType(t string, proxied bool) error {
 	switch t {
@@ -629,14 +638,4 @@
 	}
 
 	return nil
-=======
-func validateLBTimeout(v interface{}, k string) (ws []string, errors []error) {
-	timeout := v.(int)
-	if timeout <= 0 || timeout > 3600 {
-		errors = append(errors, fmt.Errorf(
-			"%q must be between 1 and 3600",
-			k))
-	}
-	return
->>>>>>> 98d49461
 }