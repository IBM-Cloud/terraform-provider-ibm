--- conflicted
+++ resolved
@@ -112,21 +112,6 @@
 	`, name, pi_cloud_instance_id)
 }
 
-<<<<<<< HEAD
-=======
-func testAccCheckIBMPIVolumeSizeConfig(name string) string {
-	return fmt.Sprintf(`
-	resource "ibm_pi_volume" "power_volume"{
-		pi_volume_size       = 30
-		pi_volume_name       = "%s"
-		pi_volume_type       = "tier1"
-		pi_volume_shareable  = true
-		pi_cloud_instance_id = "%s"
-	  }
-	`, name, pi_cloud_instance_id)
-}
-
->>>>>>> f469b285
 func TestAccIBMPIVolumePool(t *testing.T) {
 	name := fmt.Sprintf("tf-pi-volume-%d", acctest.RandIntRange(10, 100))
 	resource.Test(t, resource.TestCase{
@@ -147,10 +132,7 @@
 		},
 	})
 }
-<<<<<<< HEAD
-=======
 
->>>>>>> f469b285
 func testAccCheckIBMPIVolumePoolConfig(name string) string {
 	return fmt.Sprintf(`
 	resource "ibm_pi_volume" "power_volume"{
