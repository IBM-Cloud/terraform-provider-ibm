{
	"comment": "",
	"ignore": "test",
	"package": [
		{
			"path": "fetch",
			"revision": ""
		},
		{
			"checksumSHA1": "v7qhBc5UGS9zfPQ1nsoTbXFuqkM=",
			"path": "github.com/IBM-Cloud/bluemix-go",
			"revision": "a96c36d690a27f11c58389f0beb3628ca9b17014",
			"revisionTime": "2018-08-02T07:22:32Z"
		},
		{
			"checksumSHA1": "8SzzODbuwbITkGgPJeY+uWhBMdU=",
			"path": "github.com/IBM-Cloud/bluemix-go/api/account/accountv1",
			"revision": "a96c36d690a27f11c58389f0beb3628ca9b17014",
			"revisionTime": "2018-08-02T07:22:32Z"
		},
		{
			"checksumSHA1": "W7I/CU3LzJ2GNKfmTdp5SXS4MeI=",
			"path": "github.com/IBM-Cloud/bluemix-go/api/account/accountv2",
			"revision": "a96c36d690a27f11c58389f0beb3628ca9b17014",
			"revisionTime": "2018-08-02T07:22:32Z"
		},
		{
			"checksumSHA1": "dXCo8zuOjuqrt5o4PuzycMnRmgA=",
			"path": "github.com/IBM-Cloud/bluemix-go/api/container/containerv1",
			"revision": "a96c36d690a27f11c58389f0beb3628ca9b17014",
			"revisionTime": "2018-08-02T07:22:32Z"
		},
		{
			"checksumSHA1": "9QGo6dO761kNjS0TI1qsfUjSelU=",
			"path": "github.com/IBM-Cloud/bluemix-go/api/iam/iamv1",
			"revision": "a96c36d690a27f11c58389f0beb3628ca9b17014",
			"revisionTime": "2018-08-02T07:22:32Z"
		},
		{
			"checksumSHA1": "uu3NdgFzbaUGFXlZKwjQmvepGbQ=",
			"path": "github.com/IBM-Cloud/bluemix-go/api/iampap/iampapv1",
			"revision": "a96c36d690a27f11c58389f0beb3628ca9b17014",
			"revisionTime": "2018-08-02T07:22:32Z"
		},
		{
			"checksumSHA1": "Zy7jv1ZVnI27UlY/juyC3sgPGzQ=",
			"path": "github.com/IBM-Cloud/bluemix-go/api/mccp/mccpv2",
			"revision": "a96c36d690a27f11c58389f0beb3628ca9b17014",
			"revisionTime": "2018-08-02T07:22:32Z"
		},
		{
			"checksumSHA1": "y12lwJlVgidIV72atdyfn35SeH4=",
			"path": "github.com/IBM-Cloud/bluemix-go/api/resource/resourcev1/catalog",
			"revision": "a96c36d690a27f11c58389f0beb3628ca9b17014",
			"revisionTime": "2018-08-02T07:22:32Z"
		},
		{
			"checksumSHA1": "kJcScEF96qoZI3lvUwJRC4Jxviw=",
			"path": "github.com/IBM-Cloud/bluemix-go/api/resource/resourcev1/controller",
			"revision": "a96c36d690a27f11c58389f0beb3628ca9b17014",
			"revisionTime": "2018-08-02T07:22:32Z"
		},
		{
			"checksumSHA1": "jI5/PPnq4F4xdI4umLW2F+SSE3A=",
			"path": "github.com/IBM-Cloud/bluemix-go/api/resource/resourcev1/management",
			"revision": "a96c36d690a27f11c58389f0beb3628ca9b17014",
			"revisionTime": "2018-08-02T07:22:32Z"
		},
		{
			"checksumSHA1": "jb8XcPW2n788WPhO8BCZyMQQbGY=",
			"path": "github.com/IBM-Cloud/bluemix-go/authentication",
			"revision": "a96c36d690a27f11c58389f0beb3628ca9b17014",
			"revisionTime": "2018-08-02T07:22:32Z"
		},
		{
			"checksumSHA1": "Lk3K4JXThQCNWZi7kduEP2ZQijs=",
			"path": "github.com/IBM-Cloud/bluemix-go/bmxerror",
			"revision": "a96c36d690a27f11c58389f0beb3628ca9b17014",
			"revisionTime": "2018-08-02T07:22:32Z"
		},
		{
			"checksumSHA1": "zAGQHcZOEq5fQjiYyH5vRMeA4aI=",
			"path": "github.com/IBM-Cloud/bluemix-go/client",
			"revision": "a96c36d690a27f11c58389f0beb3628ca9b17014",
			"revisionTime": "2018-08-02T07:22:32Z"
		},
		{
			"checksumSHA1": "Y4yWijeccUf4+feLTOw5u36lfeY=",
			"path": "github.com/IBM-Cloud/bluemix-go/crn",
			"revision": "a96c36d690a27f11c58389f0beb3628ca9b17014",
			"revisionTime": "2018-08-02T07:22:32Z"
		},
		{
			"checksumSHA1": "IN3Psc0VeNpsdryK6Z+NnMjB37g=",
			"path": "github.com/IBM-Cloud/bluemix-go/endpoints",
			"revision": "a96c36d690a27f11c58389f0beb3628ca9b17014",
			"revisionTime": "2018-08-02T07:22:32Z"
		},
		{
			"checksumSHA1": "KUcbVeOgsWsF10BAmfm5X0EfywI=",
			"path": "github.com/IBM-Cloud/bluemix-go/examples/account/accountv1",
			"revision": "a96c36d690a27f11c58389f0beb3628ca9b17014",
			"revisionTime": "2018-08-02T07:22:32Z"
		},
		{
			"checksumSHA1": "cvKGqUR1nNGkyw1nY8MWrvpXdrM=",
			"path": "github.com/IBM-Cloud/bluemix-go/examples/account/accountv2",
			"revision": "a96c36d690a27f11c58389f0beb3628ca9b17014",
			"revisionTime": "2018-08-02T07:22:32Z"
		},
		{
			"checksumSHA1": "Uj7UnMsatyQArHZRNIzGN7dEWI0=",
			"path": "github.com/IBM-Cloud/bluemix-go/examples/container/bind_service",
			"revision": "a96c36d690a27f11c58389f0beb3628ca9b17014",
			"revisionTime": "2018-08-02T07:22:32Z"
		},
		{
			"checksumSHA1": "h7GNt6yakrZJk/vsFTdC7e7Mgro=",
			"path": "github.com/IBM-Cloud/bluemix-go/examples/container/create",
			"revision": "a96c36d690a27f11c58389f0beb3628ca9b17014",
			"revisionTime": "2018-08-02T07:22:32Z"
		},
		{
			"checksumSHA1": "yEzUM3pOXIl4YFRDT3FTqKubyfg=",
			"path": "github.com/IBM-Cloud/bluemix-go/examples/container/custom_container_endpoint",
			"revision": "a96c36d690a27f11c58389f0beb3628ca9b17014",
			"revisionTime": "2018-08-02T07:22:32Z"
		},
		{
			"checksumSHA1": "s1afP+eOtwr9axMAlI+v1rrrg2c=",
			"path": "github.com/IBM-Cloud/bluemix-go/examples/container/download_config",
			"revision": "a96c36d690a27f11c58389f0beb3628ca9b17014",
			"revisionTime": "2018-08-02T07:22:32Z"
		},
		{
			"checksumSHA1": "R6I7UxjM9Tm5yh/a9cSZPfeGrtw=",
			"path": "github.com/IBM-Cloud/bluemix-go/examples/container/versions",
			"revision": "a96c36d690a27f11c58389f0beb3628ca9b17014",
			"revisionTime": "2018-08-02T07:22:32Z"
		},
		{
			"checksumSHA1": "IZc6WX0N75gGGsnCdhjrK5mTsdc=",
			"path": "github.com/IBM-Cloud/bluemix-go/examples/iam/service_id",
			"revision": "a96c36d690a27f11c58389f0beb3628ca9b17014",
			"revisionTime": "2018-08-02T07:22:32Z"
		},
		{
			"checksumSHA1": "u+AN45aE9q4Rnq8oWKnp/oJn4MI=",
			"path": "github.com/IBM-Cloud/bluemix-go/examples/iam/service_policy",
			"revision": "a96c36d690a27f11c58389f0beb3628ca9b17014",
			"revisionTime": "2018-08-02T07:22:32Z"
		},
		{
			"checksumSHA1": "oligjJDmFQ59HhHtb/vz2hWsji4=",
			"path": "github.com/IBM-Cloud/bluemix-go/examples/iam/service_roles",
			"revision": "a96c36d690a27f11c58389f0beb3628ca9b17014",
			"revisionTime": "2018-08-02T07:22:32Z"
		},
		{
			"checksumSHA1": "72Pu+bSyEtOG0VspUcgjA1E7nBk=",
			"path": "github.com/IBM-Cloud/bluemix-go/examples/iam/user_policy",
			"revision": "a96c36d690a27f11c58389f0beb3628ca9b17014",
			"revisionTime": "2018-08-02T07:22:32Z"
		},
		{
			"checksumSHA1": "SsmDifv0g4XUa6ktPc58WQCL3GM=",
			"path": "github.com/IBM-Cloud/bluemix-go/examples/iam_pap/iampapv1",
			"revision": "a96c36d690a27f11c58389f0beb3628ca9b17014",
			"revisionTime": "2018-08-02T07:22:32Z"
		},
		{
			"checksumSHA1": "oHjUrDKjNRbuvLzdmRG03tmAxDw=",
			"path": "github.com/IBM-Cloud/bluemix-go/examples/mccp/app",
			"revision": "a96c36d690a27f11c58389f0beb3628ca9b17014",
			"revisionTime": "2018-08-02T07:22:32Z"
		},
		{
			"checksumSHA1": "vIpi+dlfT/ywdHlWZ/H3tiIgrZE=",
			"path": "github.com/IBM-Cloud/bluemix-go/examples/mccp/organization",
			"revision": "a96c36d690a27f11c58389f0beb3628ca9b17014",
			"revisionTime": "2018-08-02T07:22:32Z"
		},
		{
			"checksumSHA1": "AqRgVKlsxGoez7i3230wM3i2k+E=",
			"path": "github.com/IBM-Cloud/bluemix-go/examples/mccp/orgquota",
			"revision": "a96c36d690a27f11c58389f0beb3628ca9b17014",
			"revisionTime": "2018-08-02T07:22:32Z"
		},
		{
			"checksumSHA1": "4EiYYCeA+x6QsROVhdoDa5ezsjk=",
			"path": "github.com/IBM-Cloud/bluemix-go/examples/mccp/privatedomain",
			"revision": "a96c36d690a27f11c58389f0beb3628ca9b17014",
			"revisionTime": "2018-08-02T07:22:32Z"
		},
		{
			"checksumSHA1": "n1xvZogsCrcjY7LA6DngO6vv0us=",
			"path": "github.com/IBM-Cloud/bluemix-go/examples/mccp/region",
			"revision": "a96c36d690a27f11c58389f0beb3628ca9b17014",
			"revisionTime": "2018-08-02T07:22:32Z"
		},
		{
			"checksumSHA1": "1RahaNbd+9iYHnzKLG7+2NUuwzU=",
			"path": "github.com/IBM-Cloud/bluemix-go/examples/mccp/route",
			"revision": "a96c36d690a27f11c58389f0beb3628ca9b17014",
			"revisionTime": "2018-08-02T07:22:32Z"
		},
		{
			"checksumSHA1": "9tTBLnXmzwoXjMjMAHc2RgFxGis=",
			"path": "github.com/IBM-Cloud/bluemix-go/examples/mccp/service",
			"revision": "a96c36d690a27f11c58389f0beb3628ca9b17014",
			"revisionTime": "2018-08-02T07:22:32Z"
		},
		{
			"checksumSHA1": "7L5IJGnE5NKAwkpbW+xIvj2cctc=",
			"path": "github.com/IBM-Cloud/bluemix-go/examples/mccp/shareddomain",
			"revision": "a96c36d690a27f11c58389f0beb3628ca9b17014",
			"revisionTime": "2018-08-02T07:22:32Z"
		},
		{
			"checksumSHA1": "MQoCdLzu4p2pMOfnmHZZKkQyv5c=",
			"path": "github.com/IBM-Cloud/bluemix-go/examples/mccp/space",
			"revision": "a96c36d690a27f11c58389f0beb3628ca9b17014",
			"revisionTime": "2018-08-02T07:22:32Z"
		},
		{
			"checksumSHA1": "hjGPHJPLnwegJLRDH4CRKeAyfr0=",
			"path": "github.com/IBM-Cloud/bluemix-go/examples/mccp/spacequota",
			"revision": "a96c36d690a27f11c58389f0beb3628ca9b17014",
			"revisionTime": "2018-08-02T07:22:32Z"
		},
		{
			"checksumSHA1": "TRhouhKKuInO4swvTDCoQBwV38c=",
			"path": "github.com/IBM-Cloud/bluemix-go/examples/resource/catalog",
			"revision": "a96c36d690a27f11c58389f0beb3628ca9b17014",
			"revisionTime": "2018-08-02T07:22:32Z"
		},
		{
			"checksumSHA1": "lsCPj2Qmq3+P1wY3lHyCYh8mavs=",
			"path": "github.com/IBM-Cloud/bluemix-go/examples/resource/controller/service-alias",
			"revision": "a96c36d690a27f11c58389f0beb3628ca9b17014",
			"revisionTime": "2018-08-02T07:22:32Z"
		},
		{
			"checksumSHA1": "YiJ4eJfqAsZjfN6OU20YUk62xzo=",
			"path": "github.com/IBM-Cloud/bluemix-go/examples/resource/controller/service-instance",
			"revision": "a96c36d690a27f11c58389f0beb3628ca9b17014",
			"revisionTime": "2018-08-02T07:22:32Z"
		},
		{
			"checksumSHA1": "C5ufkDTVciVZD5+hwsS/52xyI1s=",
			"path": "github.com/IBM-Cloud/bluemix-go/examples/resource/controller/service-key",
			"revision": "a96c36d690a27f11c58389f0beb3628ca9b17014",
			"revisionTime": "2018-08-02T07:22:32Z"
		},
		{
			"checksumSHA1": "I11D7W0PbLHFyWq5WX7psaUFx9Y=",
			"path": "github.com/IBM-Cloud/bluemix-go/examples/resource/management/group",
			"revision": "a96c36d690a27f11c58389f0beb3628ca9b17014",
			"revisionTime": "2018-08-02T07:22:32Z"
		},
		{
			"checksumSHA1": "s9LWbhltAoCed6z7xG85ksI3avE=",
			"path": "github.com/IBM-Cloud/bluemix-go/examples/resource/management/quota",
			"revision": "a96c36d690a27f11c58389f0beb3628ca9b17014",
			"revisionTime": "2018-08-02T07:22:32Z"
		},
		{
			"checksumSHA1": "mjI/ksgVkmiZEaW0z/AVDYWNZIw=",
			"path": "github.com/IBM-Cloud/bluemix-go/helpers",
			"revision": "a96c36d690a27f11c58389f0beb3628ca9b17014",
			"revisionTime": "2018-08-02T07:22:32Z"
		},
		{
			"checksumSHA1": "YpQ7UPuU/BUeyZVRae/wcmk+Yic=",
			"path": "github.com/IBM-Cloud/bluemix-go/http",
			"revision": "a96c36d690a27f11c58389f0beb3628ca9b17014",
			"revisionTime": "2018-08-02T07:22:32Z"
		},
		{
			"checksumSHA1": "ueFTbo8qbmA1BzeEhO7M/bmjoZY=",
			"path": "github.com/IBM-Cloud/bluemix-go/models",
			"revision": "a96c36d690a27f11c58389f0beb3628ca9b17014",
			"revisionTime": "2018-08-02T07:22:32Z"
		},
		{
			"checksumSHA1": "xoh3qlnwxGTGO4/3Z+/mpnfI3RM=",
			"path": "github.com/IBM-Cloud/bluemix-go/rest",
			"revision": "a96c36d690a27f11c58389f0beb3628ca9b17014",
			"revisionTime": "2018-08-02T07:22:32Z"
		},
		{
			"checksumSHA1": "2tKYgnU+D69LPR2Z11aHox+izzU=",
			"path": "github.com/IBM-Cloud/bluemix-go/session",
			"revision": "a96c36d690a27f11c58389f0beb3628ca9b17014",
			"revisionTime": "2018-08-02T07:22:32Z"
		},
		{
			"checksumSHA1": "Kb2lHrHnA8QcB2LeindsqW7qja0=",
			"path": "github.com/IBM-Cloud/bluemix-go/trace",
			"revision": "a96c36d690a27f11c58389f0beb3628ca9b17014",
			"revisionTime": "2018-08-02T07:22:32Z"
		},
		{
			"checksumSHA1": "5Ohwav4WKkc1AjqQWX0+0hOlVmE=",
			"path": "github.com/IBM-Cloud/bluemix-go/utils",
			"revision": "a96c36d690a27f11c58389f0beb3628ca9b17014",
			"revisionTime": "2018-08-02T07:22:32Z"
		},
		{
			"checksumSHA1": "jQh1fnoKPKMURvKkpdRjN695nAQ=",
			"path": "github.com/agext/levenshtein",
			"revision": "5f10fee965225ac1eecdc234c09daf5cd9e7f7b6",
			"revisionTime": "2017-02-17T06:30:20Z"
		},
		{
			"checksumSHA1": "XsgA9kkON43K3xKy7OD3VxNQiOc=",
			"path": "github.com/apache/incubator-openwhisk-client-go/whisk",
			"revision": "ad814bc98c32c65da035d6b8fa4a672bf66613e9",
			"revisionTime": "2017-11-27T21:43:49Z"
		},
		{
			"checksumSHA1": "Wx2bapXvMorVqmLXRdaUwnUuIDc=",
			"path": "github.com/apache/incubator-openwhisk-client-go/wski18n",
			"revision": "ad814bc98c32c65da035d6b8fa4a672bf66613e9",
			"revisionTime": "2017-11-27T21:43:49Z"
		},
		{
			"checksumSHA1": "FIL83loX9V9APvGQIjJpbxq53F0=",
			"path": "github.com/apparentlymart/go-cidr/cidr",
			"revision": "7e4b007599d4e2076d9a81be723b3912852dda2c",
			"revisionTime": "2017-04-18T07:21:50Z"
		},
		{
			"checksumSHA1": "+2yCNqbcf7VcavAptooQReTGiHY=",
			"path": "github.com/apparentlymart/go-rundeck-api",
			"revision": "f6af74d34d1ef69a511c59173876fc1174c11f0d",
			"revisionTime": "2016-08-26T14:30:32Z"
		},
		{
			"checksumSHA1": "l/n8xKSFhL5eWDsVE52JwUDl78A=",
			"path": "github.com/apparentlymart/go-textseg/textseg",
			"revision": "b836f5c4d331d1945a2fead7188db25432d73b69",
			"revisionTime": "2017-05-31T20:39:52Z"
		},
		{
			"checksumSHA1": "GCTVJ1J/SGZstNZauuLAnTFOhGA=",
			"path": "github.com/armon/go-radix",
			"revision": "1fca145dffbcaa8fe914309b1ec0cfc67500fe61",
			"revisionTime": "2017-07-27T15:54:43Z"
		},
		{
			"checksumSHA1": "gKfbl/R6/YFKF+cwu1POAqvqAow=",
			"path": "github.com/aws/aws-sdk-go/aws",
			"revision": "7ed8f25dbafe291a15d1a1cf89dcd159d5bd2e3f",
			"revisionTime": "2017-06-19T23:12:31Z"
		},
		{
			"checksumSHA1": "Y9W+4GimK4Fuxq+vyIskVYFRnX4=",
			"path": "github.com/aws/aws-sdk-go/aws/awserr",
			"revision": "7ed8f25dbafe291a15d1a1cf89dcd159d5bd2e3f",
			"revisionTime": "2017-06-19T23:12:31Z"
		},
		{
			"checksumSHA1": "yyYr41HZ1Aq0hWc3J5ijXwYEcac=",
			"path": "github.com/aws/aws-sdk-go/aws/awsutil",
			"revision": "7ed8f25dbafe291a15d1a1cf89dcd159d5bd2e3f",
			"revisionTime": "2017-06-19T23:12:31Z"
		},
		{
			"checksumSHA1": "gcA6wFbLBJLLO/6g+AH9QoQQX1U=",
			"path": "github.com/aws/aws-sdk-go/aws/client",
			"revision": "7ed8f25dbafe291a15d1a1cf89dcd159d5bd2e3f",
			"revisionTime": "2017-06-19T23:12:31Z"
		},
		{
			"checksumSHA1": "ieAJ+Cvp/PKv1LpUEnUXpc3OI6E=",
			"path": "github.com/aws/aws-sdk-go/aws/client/metadata",
			"revision": "7ed8f25dbafe291a15d1a1cf89dcd159d5bd2e3f",
			"revisionTime": "2017-06-19T23:12:31Z"
		},
		{
			"checksumSHA1": "7/8j/q0TWtOgXyvEcv4B2Dhl00o=",
			"path": "github.com/aws/aws-sdk-go/aws/corehandlers",
			"revision": "7ed8f25dbafe291a15d1a1cf89dcd159d5bd2e3f",
			"revisionTime": "2017-06-19T23:12:31Z"
		},
		{
			"checksumSHA1": "Y+cPwQL0dZMyqp3wI+KJWmA9KQ8=",
			"path": "github.com/aws/aws-sdk-go/aws/credentials",
			"revision": "7ed8f25dbafe291a15d1a1cf89dcd159d5bd2e3f",
			"revisionTime": "2017-06-19T23:12:31Z"
		},
		{
			"checksumSHA1": "u3GOAJLmdvbuNUeUEcZSEAOeL/0=",
			"path": "github.com/aws/aws-sdk-go/aws/credentials/ec2rolecreds",
			"revision": "7ed8f25dbafe291a15d1a1cf89dcd159d5bd2e3f",
			"revisionTime": "2017-06-19T23:12:31Z"
		},
		{
			"checksumSHA1": "NUJUTWlc1sV8b7WjfiYc4JZbXl0=",
			"path": "github.com/aws/aws-sdk-go/aws/credentials/endpointcreds",
			"revision": "7ed8f25dbafe291a15d1a1cf89dcd159d5bd2e3f",
			"revisionTime": "2017-06-19T23:12:31Z"
		},
		{
			"checksumSHA1": "JEYqmF83O5n5bHkupAzA6STm0no=",
			"path": "github.com/aws/aws-sdk-go/aws/credentials/stscreds",
			"revision": "7ed8f25dbafe291a15d1a1cf89dcd159d5bd2e3f",
			"revisionTime": "2017-06-19T23:12:31Z"
		},
		{
			"checksumSHA1": "ZdtYh3ZHSgP/WEIaqwJHTEhpkbs=",
			"path": "github.com/aws/aws-sdk-go/aws/defaults",
			"revision": "7ed8f25dbafe291a15d1a1cf89dcd159d5bd2e3f",
			"revisionTime": "2017-06-19T23:12:31Z"
		},
		{
			"checksumSHA1": "/EXbk/z2TWjWc1Hvb4QYs3Wmhb8=",
			"path": "github.com/aws/aws-sdk-go/aws/ec2metadata",
			"revision": "7ed8f25dbafe291a15d1a1cf89dcd159d5bd2e3f",
			"revisionTime": "2017-06-19T23:12:31Z"
		},
		{
			"checksumSHA1": "1xyL+7LjrKyigf5bWQSUgUB3TJ0=",
			"path": "github.com/aws/aws-sdk-go/aws/endpoints",
			"revision": "7ed8f25dbafe291a15d1a1cf89dcd159d5bd2e3f",
			"revisionTime": "2017-06-19T23:12:31Z"
		},
		{
			"checksumSHA1": "8eN3YdBuWsN8bTC7/OGuzREf+oA=",
			"path": "github.com/aws/aws-sdk-go/aws/request",
			"revision": "7ed8f25dbafe291a15d1a1cf89dcd159d5bd2e3f",
			"revisionTime": "2017-06-19T23:12:31Z"
		},
		{
			"checksumSHA1": "Y20DEtMtbfE9qTtmoi2NYV1x7aA=",
			"path": "github.com/aws/aws-sdk-go/aws/session",
			"revision": "7ed8f25dbafe291a15d1a1cf89dcd159d5bd2e3f",
			"revisionTime": "2017-06-19T23:12:31Z"
		},
		{
			"checksumSHA1": "oyNzdFI344f4sAT3xAp7ulNseXc=",
			"path": "github.com/aws/aws-sdk-go/aws/signer/v4",
			"revision": "7ed8f25dbafe291a15d1a1cf89dcd159d5bd2e3f",
			"revisionTime": "2017-06-19T23:12:31Z"
		},
		{
			"checksumSHA1": "04ypv4x12l4q0TksA1zEVsmgpvw=",
			"path": "github.com/aws/aws-sdk-go/internal/shareddefaults",
			"revision": "7ed8f25dbafe291a15d1a1cf89dcd159d5bd2e3f",
			"revisionTime": "2017-06-19T23:12:31Z"
		},
		{
			"checksumSHA1": "wk7EyvDaHwb5qqoOP/4d3cV0708=",
			"path": "github.com/aws/aws-sdk-go/private/protocol",
			"revision": "7ed8f25dbafe291a15d1a1cf89dcd159d5bd2e3f",
			"revisionTime": "2017-06-19T23:12:31Z"
		},
		{
			"checksumSHA1": "ZqY5RWavBLWTo6j9xqdyBEaNFRk=",
			"path": "github.com/aws/aws-sdk-go/private/protocol/query",
			"revision": "7ed8f25dbafe291a15d1a1cf89dcd159d5bd2e3f",
			"revisionTime": "2017-06-19T23:12:31Z"
		},
		{
			"checksumSHA1": "Drt1JfLMa0DQEZLWrnMlTWaIcC8=",
			"path": "github.com/aws/aws-sdk-go/private/protocol/query/queryutil",
			"revision": "7ed8f25dbafe291a15d1a1cf89dcd159d5bd2e3f",
			"revisionTime": "2017-06-19T23:12:31Z"
		},
		{
			"checksumSHA1": "VCTh+dEaqqhog5ncy/WTt9+/gFM=",
			"path": "github.com/aws/aws-sdk-go/private/protocol/rest",
			"revision": "7ed8f25dbafe291a15d1a1cf89dcd159d5bd2e3f",
			"revisionTime": "2017-06-19T23:12:31Z"
		},
		{
			"checksumSHA1": "ODo+ko8D6unAxZuN1jGzMcN4QCc=",
			"path": "github.com/aws/aws-sdk-go/private/protocol/restxml",
			"revision": "7ed8f25dbafe291a15d1a1cf89dcd159d5bd2e3f",
			"revisionTime": "2017-06-19T23:12:31Z"
		},
		{
			"checksumSHA1": "0qYPUga28aQVkxZgBR3Z86AbGUQ=",
			"path": "github.com/aws/aws-sdk-go/private/protocol/xml/xmlutil",
			"revision": "7ed8f25dbafe291a15d1a1cf89dcd159d5bd2e3f",
			"revisionTime": "2017-06-19T23:12:31Z"
		},
		{
			"checksumSHA1": "fEviiLbCHyTuedwpXTJSFNeu7FA=",
			"path": "github.com/aws/aws-sdk-go/service/s3",
			"revision": "7ed8f25dbafe291a15d1a1cf89dcd159d5bd2e3f",
			"revisionTime": "2017-06-19T23:12:31Z"
		},
		{
			"checksumSHA1": "VH5y62f+SDyEIqnTibiPtQ687i8=",
			"path": "github.com/aws/aws-sdk-go/service/sts",
			"revision": "7ed8f25dbafe291a15d1a1cf89dcd159d5bd2e3f",
			"revisionTime": "2017-06-19T23:12:31Z"
		},
		{
			"checksumSHA1": "nqw2Qn5xUklssHTubS5HDvEL9L4=",
			"path": "github.com/bgentry/go-netrc/netrc",
			"revision": "9fd32a8b3d3d3f9d43c341bfe098430e07609480",
			"revisionTime": "2014-04-22T17:41:19Z"
		},
		{
			"checksumSHA1": "oTmBS67uxM6OXB/+OJUAG9LK4jw=",
			"path": "github.com/bgentry/speakeasy",
			"revision": "4aabc24848ce5fd31929f7d1e4ea74d3709c14cd",
			"revisionTime": "2017-04-17T20:07:03Z"
		},
		{
			"checksumSHA1": "f423Rwr9K0TMRFwPgJgjojAmZd8=",
			"path": "github.com/blang/semver",
			"revision": "c5e971dbed7850a93c23aa6ff69db5771d8e23b3",
			"revisionTime": "2018-03-05T13:03:54Z"
		},
		{
			"checksumSHA1": "A/DjlgGYOKIkKC8qckZB1shNTFk=",
			"path": "github.com/cloudfoundry/jibber_jabber",
			"revision": "bcc4c8345a21301bf47c032ff42dd1aae2fe3027",
			"revisionTime": "2015-11-20T18:32:58Z"
		},
		{
			"checksumSHA1": "dvabztWVQX8f6oMLRyv4dLH+TGY=",
			"path": "github.com/davecgh/go-spew/spew",
			"revision": "346938d642f2ec3594ed81d874461961cd0faa76",
			"revisionTime": "2016-10-29T20:57:26Z"
		},
		{
			"checksumSHA1": "+TKtBzv23ywvmmqRiGEjUba4YmI=",
			"path": "github.com/dgrijalva/jwt-go",
			"revision": "dbeaa9332f19a944acb5736b4456cfcc02140e29",
			"revisionTime": "2017-10-19T21:57:19Z"
		},
		{
			"checksumSHA1": "p5z5hdUt68Z3tK7Is+yLGrCNzoA=",
			"path": "github.com/fatih/color",
			"revision": "5df930a27be2502f99b292b7cc09ebad4d0891f4",
			"revisionTime": "2017-09-26T11:14:11Z"
		},
		{
			"checksumSHA1": "KIui02MZXkQsIP+Oir4Iv/tq/SU=",
			"path": "github.com/go-ini/ini",
			"revision": "d3de07a94d22b4a0972deb4b96d790c2c0ce8333",
			"revisionTime": "2017-06-02T20:46:24Z"
		},
		{
			"checksumSHA1": "8e94vVGc8ssfxcpgDSGLmp1hRJM=",
			"path": "github.com/golang/protobuf/proto",
			"revision": "3a3da3a4e26776cc22a79ef46d5d58477532dede",
			"revisionTime": "2018-05-22T22:42:51Z"
		},
		{
			"checksumSHA1": "tkJPssYejSjuAwE2tdEnoEIj93Q=",
			"path": "github.com/golang/protobuf/ptypes",
			"revision": "3a3da3a4e26776cc22a79ef46d5d58477532dede",
			"revisionTime": "2018-05-22T22:42:51Z"
		},
		{
			"checksumSHA1": "3eqU9o+NMZSLM/coY5WDq7C1uKg=",
			"path": "github.com/golang/protobuf/ptypes/any",
			"revision": "3a3da3a4e26776cc22a79ef46d5d58477532dede",
			"revisionTime": "2018-05-22T22:42:51Z"
		},
		{
			"checksumSHA1": "ZIF0rnVzNLluFPqUebtJrVonMr4=",
			"path": "github.com/golang/protobuf/ptypes/duration",
			"revision": "3a3da3a4e26776cc22a79ef46d5d58477532dede",
			"revisionTime": "2018-05-22T22:42:51Z"
		},
		{
			"checksumSHA1": "1FJvuT0UllZaaS43kmPlx8oNiCs=",
			"path": "github.com/golang/protobuf/ptypes/timestamp",
			"revision": "3a3da3a4e26776cc22a79ef46d5d58477532dede",
			"revisionTime": "2018-05-22T22:42:51Z"
		},
		{
			"checksumSHA1": "p3IB18uJRs4dL2K5yx24MrLYE9A=",
			"path": "github.com/google/go-querystring/query",
			"revision": "53e6ce116135b80d037921a7fdd5138cf32d7a8a",
			"revisionTime": "2017-01-11T10:11:55Z"
		},
		{
			"checksumSHA1": "cdOCt0Yb+hdErz8NAQqayxPmRsY=",
			"path": "github.com/hashicorp/errwrap",
			"revision": "7554cd9344cec97297fa6649b055a8c98c2a1e55"
		},
		{
			"checksumSHA1": "YAq1rqZIp+M74Q+jMBQkkMKm3VM=",
			"path": "github.com/hashicorp/go-cleanhttp",
			"revision": "d5fe4b57a186c716b0e00b8c301cbd9b4182694d",
			"revisionTime": "2017-12-18T14:54:08Z"
		},
		{
			"checksumSHA1": "uGH6AI982csQJoRPsSooK7FoWqo=",
			"path": "github.com/hashicorp/go-getter",
			"revision": "3f60ec5cfbb2a39731571b9ddae54b303bb0a969",
			"revisionTime": "2018-04-25T22:41:30Z"
		},
		{
			"checksumSHA1": "9J+kDr29yDrwsdu2ULzewmqGjpA=",
			"path": "github.com/hashicorp/go-getter/helper/url",
			"revision": "3f60ec5cfbb2a39731571b9ddae54b303bb0a969",
			"revisionTime": "2018-04-25T22:41:30Z"
		},
		{
			"checksumSHA1": "qhjAx0nMYBeQqRTaf7sQYpfUIq0=",
			"path": "github.com/hashicorp/go-hclog",
			"revision": "69ff559dc25f3b435631604f573a5fa1efdb6433",
			"revisionTime": "2018-04-02T20:04:05Z"
		},
		{
			"checksumSHA1": "lrSl49G23l6NhfilxPM0XFs5rZo=",
			"path": "github.com/hashicorp/go-multierror",
			"revision": "d30f09973e19c1dfcd120b2d9c4f168e68d6b5d5"
		},
		{
			"checksumSHA1": "lbG9uwM7qJlTIBg+8mjCC88sCPc=",
			"path": "github.com/hashicorp/go-plugin",
			"revision": "e8d22c780116115ae5624720c9af0c97afe4f551",
			"revisionTime": "2018-03-31T00:25:53Z"
		},
		{
			"checksumSHA1": "CduvzBFfTv77nhjtXPGdIjQQLMI=",
			"path": "github.com/hashicorp/go-safetemp",
			"revision": "b1a1dbde6fdc11e3ae79efd9039009e22d4ae240",
			"revisionTime": "2018-03-26T21:11:50Z"
		},
		{
			"checksumSHA1": "85XUnluYJL7F55ptcwdmN8eSOsk=",
			"path": "github.com/hashicorp/go-uuid",
			"revision": "36289988d83ca270bc07c234c36f364b0dd9c9a7"
		},
		{
			"checksumSHA1": "tUGxc7rfX0cmhOOUDhMuAZ9rWsA=",
			"path": "github.com/hashicorp/go-version",
			"revision": "03c5bf6be031b6dd45afec16b1cf94fc8938bc77",
			"revisionTime": "2017-02-02T08:07:59Z"
		},
		{
			"checksumSHA1": "o3XZZdOnSnwQSpYw215QV75ZDeI=",
			"path": "github.com/hashicorp/hcl",
			"revision": "a4b07c25de5ff55ad3b8936cea69a79a3d95a855",
			"revisionTime": "2017-05-04T19:02:34Z"
		},
		{
			"checksumSHA1": "XQmjDva9JCGGkIecOgwtBEMCJhU=",
			"path": "github.com/hashicorp/hcl/hcl/ast",
			"revision": "a4b07c25de5ff55ad3b8936cea69a79a3d95a855",
			"revisionTime": "2017-05-04T19:02:34Z"
		},
		{
			"checksumSHA1": "teokXoyRXEJ0vZHOWBD11l5YFNI=",
			"path": "github.com/hashicorp/hcl/hcl/parser",
			"revision": "a4b07c25de5ff55ad3b8936cea69a79a3d95a855",
			"revisionTime": "2017-05-04T19:02:34Z"
		},
		{
			"checksumSHA1": "z6wdP4mRw4GVjShkNHDaOWkbxS0=",
			"path": "github.com/hashicorp/hcl/hcl/scanner",
			"revision": "a4b07c25de5ff55ad3b8936cea69a79a3d95a855",
			"revisionTime": "2017-05-04T19:02:34Z"
		},
		{
			"checksumSHA1": "oS3SCN9Wd6D8/LG0Yx1fu84a7gI=",
			"path": "github.com/hashicorp/hcl/hcl/strconv",
			"revision": "a4b07c25de5ff55ad3b8936cea69a79a3d95a855",
			"revisionTime": "2017-05-04T19:02:34Z"
		},
		{
			"checksumSHA1": "c6yprzj06ASwCo18TtbbNNBHljA=",
			"path": "github.com/hashicorp/hcl/hcl/token",
			"revision": "a4b07c25de5ff55ad3b8936cea69a79a3d95a855",
			"revisionTime": "2017-05-04T19:02:34Z"
		},
		{
			"checksumSHA1": "PwlfXt7mFS8UYzWxOK5DOq0yxS0=",
			"path": "github.com/hashicorp/hcl/json/parser",
			"revision": "a4b07c25de5ff55ad3b8936cea69a79a3d95a855",
			"revisionTime": "2017-05-04T19:02:34Z"
		},
		{
			"checksumSHA1": "YdvFsNOMSWMLnY6fcliWQa0O5Fw=",
			"path": "github.com/hashicorp/hcl/json/scanner",
			"revision": "a4b07c25de5ff55ad3b8936cea69a79a3d95a855",
			"revisionTime": "2017-05-04T19:02:34Z"
		},
		{
			"checksumSHA1": "fNlXQCQEnb+B3k5UDL/r15xtSJY=",
			"path": "github.com/hashicorp/hcl/json/token",
			"revision": "a4b07c25de5ff55ad3b8936cea69a79a3d95a855",
			"revisionTime": "2017-05-04T19:02:34Z"
		},
		{
			"checksumSHA1": "BRJaQcKriVKEirVC7YxBxPufQF0=",
			"path": "github.com/hashicorp/hcl2/gohcl",
			"revision": "36446359d27574bf110611001414da561731b62d",
			"revisionTime": "2018-05-24T19:11:53Z"
		},
		{
			"checksumSHA1": "v1JCFNvhLqF3ErYcxkJJPboKO8c=",
			"path": "github.com/hashicorp/hcl2/hcl",
			"revision": "36446359d27574bf110611001414da561731b62d",
			"revisionTime": "2018-05-24T19:11:53Z"
		},
		{
			"checksumSHA1": "0+WiB5P+s5K/RtfQ473BsL9B+lg=",
			"path": "github.com/hashicorp/hcl2/hcl/hclsyntax",
			"revision": "36446359d27574bf110611001414da561731b62d",
			"revisionTime": "2018-05-24T19:11:53Z"
		},
		{
			"checksumSHA1": "G40fCmu1bSWXv4Hw5JXwEUTVThk=",
			"path": "github.com/hashicorp/hcl2/hcl/json",
			"revision": "36446359d27574bf110611001414da561731b62d",
			"revisionTime": "2018-05-24T19:11:53Z"
		},
		{
			"checksumSHA1": "iIVMnRuvfOy/tJ1zE9rVcjD/01A=",
			"path": "github.com/hashicorp/hcl2/hcldec",
			"revision": "36446359d27574bf110611001414da561731b62d",
			"revisionTime": "2018-05-24T19:11:53Z"
		},
		{
			"checksumSHA1": "IzmftuG99BqNhbFGhxZaGwtiMtM=",
			"path": "github.com/hashicorp/hcl2/hclparse",
			"revision": "36446359d27574bf110611001414da561731b62d",
			"revisionTime": "2018-05-24T19:11:53Z"
		},
		{
			"checksumSHA1": "M09yxoBoCEtG7EcHR8aEWLzMMJc=",
			"path": "github.com/hashicorp/hil",
			"revision": "fac2259da677551de1fb92b844c4d020a38d8468",
			"revisionTime": "2017-05-12T21:33:05Z"
		},
		{
			"checksumSHA1": "0S0KeBcfqVFYBPeZkuJ4fhQ5mCA=",
			"path": "github.com/hashicorp/hil/ast",
			"revision": "fac2259da677551de1fb92b844c4d020a38d8468",
			"revisionTime": "2017-05-12T21:33:05Z"
		},
		{
			"checksumSHA1": "P5PZ3k7SmqWmxgJ8Q0gLzeNpGhE=",
			"path": "github.com/hashicorp/hil/parser",
			"revision": "fac2259da677551de1fb92b844c4d020a38d8468",
			"revisionTime": "2017-05-12T21:33:05Z"
		},
		{
			"checksumSHA1": "DC1k5kOua4oFqmo+JRt0YzfP44o=",
			"path": "github.com/hashicorp/hil/scanner",
			"revision": "fac2259da677551de1fb92b844c4d020a38d8468",
			"revisionTime": "2017-05-12T21:33:05Z"
		},
		{
			"checksumSHA1": "vt+P9D2yWDO3gdvdgCzwqunlhxU=",
			"path": "github.com/hashicorp/logutils",
			"revision": "0dc08b1671f34c4250ce212759ebd880f743d883",
			"revisionTime": "2015-06-09T07:04:31Z"
		},
		{
			"checksumSHA1": "D2qVXjDywJu6wLj/4NCTsFnRrvw=",
			"path": "github.com/hashicorp/terraform/config",
			"revision": "dbce85d85ff0beebc660b3d1805b4ef15361af00",
			"revisionTime": "2018-04-05T19:25:37Z",
			"version": "=v0.11.6",
			"versionExact": "v0.11.6"
		},
		{
			"checksumSHA1": "WzQP2WfiCYlaALKZVqEFsxZsG1o=",
			"path": "github.com/hashicorp/terraform/config/configschema",
			"revision": "dbce85d85ff0beebc660b3d1805b4ef15361af00",
			"revisionTime": "2018-04-05T19:25:37Z",
			"version": "=v0.11.6",
			"versionExact": "v0.11.6"
		},
		{
			"checksumSHA1": "3V7300kyZF+AGy/cOKV0+P6M3LY=",
			"path": "github.com/hashicorp/terraform/config/hcl2shim",
			"revision": "dbce85d85ff0beebc660b3d1805b4ef15361af00",
			"revisionTime": "2018-04-05T19:25:37Z",
			"version": "=v0.11.6",
			"versionExact": "v0.11.6"
		},
		{
			"checksumSHA1": "HayBWvFE+t9aERoz9kpE2MODurk=",
			"path": "github.com/hashicorp/terraform/config/module",
			"revision": "dbce85d85ff0beebc660b3d1805b4ef15361af00",
			"revisionTime": "2018-04-05T19:25:37Z",
			"version": "=v0.11.6",
			"versionExact": "v0.11.6"
		},
		{
			"checksumSHA1": "mPbjVPD2enEey45bP4M83W2AxlY=",
			"path": "github.com/hashicorp/terraform/dag",
			"revision": "dbce85d85ff0beebc660b3d1805b4ef15361af00",
			"revisionTime": "2018-04-05T19:25:37Z",
			"version": "=v0.11.6",
			"versionExact": "v0.11.6"
		},
		{
			"checksumSHA1": "P8gNPDuOzmiK4Lz9xG7OBy4Rlm8=",
			"path": "github.com/hashicorp/terraform/flatmap",
			"revision": "dbce85d85ff0beebc660b3d1805b4ef15361af00",
			"revisionTime": "2018-04-05T19:25:37Z",
			"version": "=v0.11.6",
			"versionExact": "v0.11.6"
		},
		{
			"checksumSHA1": "zx5DLo5aV0xDqxGTzSibXg7HHAA=",
			"path": "github.com/hashicorp/terraform/helper/acctest",
			"revision": "dbce85d85ff0beebc660b3d1805b4ef15361af00",
			"revisionTime": "2018-04-05T19:25:37Z",
			"version": "=v0.11.6",
			"versionExact": "v0.11.6"
		},
		{
			"checksumSHA1": "uT6Q9RdSRAkDjyUgQlJ2XKJRab4=",
			"path": "github.com/hashicorp/terraform/helper/config",
			"revision": "dbce85d85ff0beebc660b3d1805b4ef15361af00",
			"revisionTime": "2018-04-05T19:25:37Z",
			"version": "=v0.11.6",
			"versionExact": "v0.11.6"
		},
		{
			"checksumSHA1": "Vbo55GDzPgG/L/+W2pcvDhxrPZc=",
			"path": "github.com/hashicorp/terraform/helper/experiment",
			"revision": "dbce85d85ff0beebc660b3d1805b4ef15361af00",
			"revisionTime": "2018-04-05T19:25:37Z",
			"version": "=v0.11.6",
			"versionExact": "v0.11.6"
		},
		{
			"checksumSHA1": "KNvbU1r5jv0CBeQLnEtDoL3dRtc=",
			"path": "github.com/hashicorp/terraform/helper/hashcode",
			"revision": "dbce85d85ff0beebc660b3d1805b4ef15361af00",
			"revisionTime": "2018-04-05T19:25:37Z",
			"version": "=v0.11.6",
			"versionExact": "v0.11.6"
		},
		{
			"checksumSHA1": "B267stWNQd0/pBTXHfI/tJsxzfc=",
			"path": "github.com/hashicorp/terraform/helper/hilmapstructure",
			"revision": "dbce85d85ff0beebc660b3d1805b4ef15361af00",
			"revisionTime": "2018-04-05T19:25:37Z",
			"version": "=v0.11.6",
			"versionExact": "v0.11.6"
		},
		{
			"checksumSHA1": "BAXV9ruAyno3aFgwYI2/wWzB2Gc=",
			"path": "github.com/hashicorp/terraform/helper/logging",
			"revision": "dbce85d85ff0beebc660b3d1805b4ef15361af00",
			"revisionTime": "2018-04-05T19:25:37Z",
			"version": "=v0.11.6",
			"versionExact": "v0.11.6"
		},
		{
			"checksumSHA1": "twkFd4x71kBnDfrdqO5nhs8dMOY=",
			"path": "github.com/hashicorp/terraform/helper/mutexkv",
			"revision": "dbce85d85ff0beebc660b3d1805b4ef15361af00",
			"revisionTime": "2018-04-05T19:25:37Z",
			"version": "=v0.11.6",
			"versionExact": "v0.11.6"
		},
		{
			"checksumSHA1": "ryCWu7RtMlYrAfSevaI7RtaXe98=",
			"path": "github.com/hashicorp/terraform/helper/resource",
			"revision": "dbce85d85ff0beebc660b3d1805b4ef15361af00",
			"revisionTime": "2018-04-05T19:25:37Z",
			"version": "=v0.11.6",
			"versionExact": "v0.11.6"
		},
		{
			"checksumSHA1": "krfUlF/Ix06MtVAKUmVmiIBsouM=",
			"path": "github.com/hashicorp/terraform/helper/schema",
			"revision": "dbce85d85ff0beebc660b3d1805b4ef15361af00",
			"revisionTime": "2018-04-05T19:25:37Z",
			"version": "=v0.11.6",
			"versionExact": "v0.11.6"
		},
		{
			"checksumSHA1": "1yCGh/Wl4H4ODBBRmIRFcV025b0=",
			"path": "github.com/hashicorp/terraform/helper/shadow",
			"revision": "dbce85d85ff0beebc660b3d1805b4ef15361af00",
			"revisionTime": "2018-04-05T19:25:37Z",
			"version": "=v0.11.6",
			"versionExact": "v0.11.6"
		},
		{
			"checksumSHA1": "kD1ayilNruf2cES1LDfNZjYRscQ=",
			"path": "github.com/hashicorp/terraform/httpclient",
			"revision": "170a1530d1ca815788a57dbe7afae209ce9fd3ac",
			"revisionTime": "2018-05-24T22:32:19Z"
		},
		{
			"checksumSHA1": "yFWmdS6yEJZpRJzUqd/mULqCYGk=",
			"path": "github.com/hashicorp/terraform/moduledeps",
			"revision": "170a1530d1ca815788a57dbe7afae209ce9fd3ac",
			"revisionTime": "2018-05-24T22:32:19Z"
		},
		{
			"checksumSHA1": "6AA7ZAzswfl7SOzleP6e6he0lq4=",
			"path": "github.com/hashicorp/terraform/plugin",
			"revision": "8d560482c34e865458fd884cb0790b4f73f09ad1",
			"revisionTime": "2017-06-08T00:14:54Z",
			"version": "v0.9.8",
			"versionExact": "v0.9.8"
		},
		{
			"checksumSHA1": "DqaoG++NXRCfvH/OloneLWrM+3k=",
			"path": "github.com/hashicorp/terraform/plugin",
			"revision": "dbce85d85ff0beebc660b3d1805b4ef15361af00",
			"revisionTime": "2018-04-05T19:25:37Z",
			"version": "=v0.11.6",
			"versionExact": "v0.11.6"
		},
		{
			"checksumSHA1": "tx5xrdiUWdAHqoRV5aEfALgT1aU=",
			"path": "github.com/hashicorp/terraform/plugin/discovery",
			"revision": "dbce85d85ff0beebc660b3d1805b4ef15361af00",
			"revisionTime": "2018-04-05T19:25:37Z",
			"version": "=v0.11.6",
			"versionExact": "v0.11.6"
		},
		{
			"checksumSHA1": "f6wDpr0uHKZqQw4ztvxMrtiuvQo=",
			"path": "github.com/hashicorp/terraform/registry",
			"revision": "dbce85d85ff0beebc660b3d1805b4ef15361af00",
			"revisionTime": "2018-04-05T19:25:37Z",
			"version": "=v0.11.6",
			"versionExact": "v0.11.6"
		},
		{
			"checksumSHA1": "cR87P4V5aiEfvF+1qoBi2JQyQS4=",
			"path": "github.com/hashicorp/terraform/registry/regsrc",
			"revision": "dbce85d85ff0beebc660b3d1805b4ef15361af00",
			"revisionTime": "2018-04-05T19:25:37Z",
			"version": "=v0.11.6",
			"versionExact": "v0.11.6"
		},
		{
			"checksumSHA1": "y9IXgIJQq9XNy1zIYUV2Kc0KsnA=",
			"path": "github.com/hashicorp/terraform/registry/response",
			"revision": "dbce85d85ff0beebc660b3d1805b4ef15361af00",
			"revisionTime": "2018-04-05T19:25:37Z",
			"version": "=v0.11.6",
			"versionExact": "v0.11.6"
		},
		{
			"checksumSHA1": "VXlzRRDVOqeMvnnrbUcR9H64OA4=",
			"path": "github.com/hashicorp/terraform/svchost",
			"revision": "170a1530d1ca815788a57dbe7afae209ce9fd3ac",
			"revisionTime": "2018-05-24T22:32:19Z"
		},
		{
			"checksumSHA1": "GzcKNlFL0N77JVjU8qbltXE4R3k=",
			"path": "github.com/hashicorp/terraform/svchost/auth",
			"revision": "dbce85d85ff0beebc660b3d1805b4ef15361af00",
			"revisionTime": "2018-04-05T19:25:37Z",
			"version": "=v0.11.6",
			"versionExact": "v0.11.6"
		},
		{
			"checksumSHA1": "jiDWmQieUE6OoUBMs53hj9P/JDQ=",
			"path": "github.com/hashicorp/terraform/svchost/disco",
			"revision": "dbce85d85ff0beebc660b3d1805b4ef15361af00",
			"revisionTime": "2018-04-05T19:25:37Z",
			"version": "=v0.11.6",
			"versionExact": "v0.11.6"
		},
		{
			"checksumSHA1": "JeSgWy3Rmeb3GOUnI0asmfsGMzA=",
			"path": "github.com/hashicorp/terraform/terraform",
			"revision": "dbce85d85ff0beebc660b3d1805b4ef15361af00",
			"revisionTime": "2018-04-05T19:25:37Z",
			"version": "=v0.11.6",
			"versionExact": "v0.11.6"
		},
		{
			"checksumSHA1": "+K+oz9mMTmQMxIA3KVkGRfjvm9I=",
			"path": "github.com/hashicorp/terraform/tfdiags",
			"revision": "dbce85d85ff0beebc660b3d1805b4ef15361af00",
			"revisionTime": "2018-04-05T19:25:37Z",
			"version": "=v0.11.6",
			"versionExact": "v0.11.6"
		},
		{
			"checksumSHA1": "F1m/rnzqtFsc6PNMv2HWC1KZANY=",
			"path": "github.com/hashicorp/terraform/version",
			"revision": "170a1530d1ca815788a57dbe7afae209ce9fd3ac",
			"revisionTime": "2018-05-24T22:32:19Z"
		},
		{
			"checksumSHA1": "ZhK6IO2XN81Y+3RAjTcVm1Ic7oU=",
			"path": "github.com/hashicorp/yamux",
			"revision": "d1caa6c97c9fc1cc9e83bbe34d0603f9ff0ce8bd",
			"revisionTime": "2016-07-20T23:31:40Z"
		},
		{
			"checksumSHA1": "mi5bU5PzWUI/oFqm5ZKoKUePQEI=",
			"path": "github.com/hokaccha/go-prettyjson",
			"revision": "e6b9231a2b1cc5798b336fdbf99c16cd8ad1e0c9",
			"revisionTime": "2017-02-13T12:08:34Z"
		},
		{
			"checksumSHA1": "0ZrwvB6KoGPj2PoDNSEJwxQ6Mog=",
			"path": "github.com/jmespath/go-jmespath",
			"revision": "bd40a432e4c76585ef6b72d3fd96fb9b6dc7b68d",
			"revisionTime": "2016-08-03T19:07:31Z"
		},
		{
			"checksumSHA1": "6WOrEA4SH+M4UPESadwZ7J4ytnE=",
			"path": "github.com/mattn/go-colorable",
			"revision": "6fcc0c1fd9b620311d821b106a400b35dc95c497",
			"revisionTime": "2017-11-11T06:59:53Z"
		},
		{
			"checksumSHA1": "w5RcOnfv5YDr3j2bd1YydkPiZx4=",
			"path": "github.com/mattn/go-isatty",
			"revision": "6ca4dbf54d38eea1a992b3c722a76a5d1c4cb25c",
			"revisionTime": "2017-11-07T05:05:31Z"
		},
		{
			"checksumSHA1": "zV4C20+kJotM0cSDUqfhTxK9KqM=",
			"path": "github.com/minsikl/netscaler-nitro-go/client",
			"revision": "d153fdcbbd6453b1e14cfdb99f2b9c5bf0f38a3d",
			"revisionTime": "2016-11-09T04:20:57Z"
		},
		{
			"checksumSHA1": "GQsWS7dJW09+zdeqG27Wwjnwe1c=",
			"path": "github.com/minsikl/netscaler-nitro-go/datatypes",
			"revision": "5b14ce3643e331b6556569bd5cdf5ecac04c3440",
			"revisionTime": "2017-08-27T15:44:32Z"
		},
		{
			"checksumSHA1": "3dT9TU0WuWcCnoRLHajCPSV6G0g=",
			"path": "github.com/minsikl/netscaler-nitro-go/op",
			"revision": "d153fdcbbd6453b1e14cfdb99f2b9c5bf0f38a3d",
			"revisionTime": "2016-11-09T04:20:57Z"
		},
		{
			"checksumSHA1": "FpWlypAjr+w5Q6uQybVbNfwmlp8=",
			"path": "github.com/mitchellh/cli",
			"revision": "c48282d14eba4b0817ddef3f832ff8d13851aefd",
			"revisionTime": "2018-04-14T17:04:47Z"
		},
		{
			"checksumSHA1": "guxbLo8KHHBeM0rzou4OTzzpDNs=",
			"path": "github.com/mitchellh/copystructure",
			"revision": "5af94aef99f597e6a9e1f6ac6be6ce0f3c96b49d",
			"revisionTime": "2016-10-13T19:53:42Z"
		},
		{
			"checksumSHA1": "V/quM7+em2ByJbWBLOsEwnY3j/Q=",
			"path": "github.com/mitchellh/go-homedir",
			"revision": "b8bc1bf767474819792c23f32d8286a45736f1c6",
			"revisionTime": "2016-12-03T19:45:07Z"
		},
		{
			"checksumSHA1": "bDdhmDk8q6utWrccBhEOa6IoGkE=",
			"path": "github.com/mitchellh/go-testing-interface",
			"revision": "a61a99592b77c9ba629d254a693acffaeb4b7e28",
			"revisionTime": "2017-10-04T22:19:16Z"
		},
		{
			"checksumSHA1": "L3leymg2RT8hFl5uL+5KP/LpBkg=",
			"path": "github.com/mitchellh/go-wordwrap",
			"revision": "ad45545899c7b13c020ea92b2072220eefad42b8",
			"revisionTime": "2015-03-14T17:03:34Z"
		},
		{
			"checksumSHA1": "xyoJKalfQwTUN1qzZGQKWYAwl0A=",
			"path": "github.com/mitchellh/hashstructure",
			"revision": "6b17d669fac5e2f71c16658d781ec3fdd3802b69"
		},
		{
			"checksumSHA1": "MlX15lJuV8DYARX5RJY8rqrSEWQ=",
			"path": "github.com/mitchellh/mapstructure",
			"revision": "53818660ed4955e899c0bcafa97299a388bd7c8e",
			"revisionTime": "2017-03-07T20:11:23Z"
		},
		{
			"checksumSHA1": "vBpuqNfSTZcAR/0tP8tNYacySGs=",
			"path": "github.com/mitchellh/reflectwalk",
			"revision": "92573fe8d000a145bfebc03a16bc22b34945867f",
			"revisionTime": "2016-10-03T17:45:16Z"
		},
		{
			"checksumSHA1": "uEc9/1HbYGeK7wPStF6FmUlfzGE=",
			"path": "github.com/nicksnyder/go-i18n/i18n",
			"revision": "aa0ce51472e0a9982717fd19cf02cb08b1e433aa",
			"revisionTime": "2017-12-06T14:24:11Z"
		},
		{
			"checksumSHA1": "gDe7nlx3FyCVxLkARgl0VAntDRk=",
			"path": "github.com/nicksnyder/go-i18n/i18n/bundle",
			"revision": "aa0ce51472e0a9982717fd19cf02cb08b1e433aa",
			"revisionTime": "2017-12-06T14:24:11Z"
		},
		{
			"checksumSHA1": "VfjBzEJSPi4cExtbsSaTgjWK+6I=",
			"path": "github.com/nicksnyder/go-i18n/i18n/language",
			"revision": "aa0ce51472e0a9982717fd19cf02cb08b1e433aa",
			"revisionTime": "2017-12-06T14:24:11Z"
		},
		{
			"checksumSHA1": "w3aZs/7hxcB5VBC8Z2HKm6jbDSY=",
			"path": "github.com/nicksnyder/go-i18n/i18n/translation",
			"revision": "aa0ce51472e0a9982717fd19cf02cb08b1e433aa",
			"revisionTime": "2017-12-06T14:24:11Z"
		},
		{
			"checksumSHA1": "nf3UoPNBIut7BL9nWE8Fw2X2j+Q=",
			"path": "github.com/oklog/run",
			"revision": "6934b124db28979da51d3470dadfa34d73d72652",
			"revisionTime": "2018-03-08T00:51:04Z"
		},
		{
			"checksumSHA1": "pQwCl21+SANhotaqy5iEdqOnQiY=",
			"path": "github.com/pelletier/go-toml",
			"revision": "4e9e0ee19b60b13eb79915933f44d8ed5f268bdd",
			"revisionTime": "2017-10-24T21:10:38Z"
		},
		{
			"checksumSHA1": "eKclqCehbe7JsvlemLF7TfjMWf0=",
			"path": "github.com/posener/complete",
			"revision": "e037c22b2fcfa85e74495388f03892ed194bba76",
			"revisionTime": "2018-04-13T09:18:13Z"
		},
		{
			"checksumSHA1": "NB7uVS0/BJDmNu68vPAlbrq4TME=",
			"path": "github.com/posener/complete/cmd",
			"revision": "e037c22b2fcfa85e74495388f03892ed194bba76",
			"revisionTime": "2018-04-13T09:18:13Z"
		},
		{
			"checksumSHA1": "llSE1833yASSLHfDuN7lKx48020=",
			"path": "github.com/posener/complete/cmd/install",
			"revision": "e037c22b2fcfa85e74495388f03892ed194bba76",
			"revisionTime": "2018-04-13T09:18:13Z"
		},
		{
			"checksumSHA1": "DMo94FwJAm9ZCYCiYdJU2+bh4no=",
			"path": "github.com/posener/complete/match",
			"revision": "e037c22b2fcfa85e74495388f03892ed194bba76",
			"revisionTime": "2018-04-13T09:18:13Z"
		},
		{
			"checksumSHA1": "u5s2PZ7fzCOqQX7bVPf9IJ+qNLQ=",
			"path": "github.com/rancher/go-rancher",
			"revision": "ec24b7f12fca9f78fbfcd62a0ea8bce14ade8792",
			"revisionTime": "2017-04-07T04:09:43Z"
		},
		{
			"checksumSHA1": "NLTyYVX4dn8jV1iad7p494AiZ8E=",
			"path": "github.com/renier/xmlrpc",
			"revision": "ce4a1a486c03a3c6e1816df25b8c559d1879d380",
			"revisionTime": "2017-07-08T15:45:48Z"
		},
		{
			"checksumSHA1": "zmC8/3V4ls53DJlNTKDZwPSC/dA=",
			"path": "github.com/satori/go.uuid",
			"revision": "b061729afc07e77a8aa4fad0a2fd840958f1942a",
			"revisionTime": "2016-09-27T10:08:44Z"
		},
		{
			"checksumSHA1": "mtqT230FVjF5Hthk0iNg27o6UYo=",
			"path": "github.com/softlayer/softlayer-go",
			"revision": "3965b0d2a64bc98580f52e32867fdbad47cbe3e9",
			"revisionTime": "2018-05-29T17:34:10Z"
		},
		{
			"checksumSHA1": "KeNIYJQUdE6o196SaYuLMmjEPZM=",
			"path": "github.com/softlayer/softlayer-go/config",
			"revision": "260589d94c7d68760bf013731508a4f2a174584f",
			"revisionTime": "2018-08-06T15:10:55Z"
		},
		{
			"checksumSHA1": "dTZQHQ7QXlUz7VtDgnm5t0drB+A=",
			"path": "github.com/softlayer/softlayer-go/datatypes",
			"revision": "260589d94c7d68760bf013731508a4f2a174584f",
			"revisionTime": "2018-08-06T15:10:55Z"
		},
		{
			"checksumSHA1": "2UnaaOo4TreSegFy3tNtQ3NRv18=",
			"path": "github.com/softlayer/softlayer-go/filter",
			"revision": "260589d94c7d68760bf013731508a4f2a174584f",
			"revisionTime": "2018-08-06T15:10:55Z"
		},
		{
			"checksumSHA1": "8w7mbrWkcP0yCAdX3BpPr1vndrY=",
			"path": "github.com/softlayer/softlayer-go/helpers/hardware",
			"revision": "260589d94c7d68760bf013731508a4f2a174584f",
			"revisionTime": "2018-08-06T15:10:55Z"
		},
		{
			"checksumSHA1": "5McX4q+mXpfYWBSde87Wjb4UoPs=",
			"path": "github.com/softlayer/softlayer-go/helpers/location",
			"revision": "260589d94c7d68760bf013731508a4f2a174584f",
			"revisionTime": "2018-08-06T15:10:55Z"
		},
		{
			"checksumSHA1": "r0ijpEVlR3yuirWa/4b6yCDIjEE=",
			"path": "github.com/softlayer/softlayer-go/helpers/network",
			"revision": "260589d94c7d68760bf013731508a4f2a174584f",
			"revisionTime": "2018-08-06T15:10:55Z"
		},
		{
			"checksumSHA1": "lKoK/9XI5sPMGXnTwmXjKmdUGko=",
			"path": "github.com/softlayer/softlayer-go/helpers/order",
			"revision": "260589d94c7d68760bf013731508a4f2a174584f",
			"revisionTime": "2018-08-06T15:10:55Z"
		},
		{
			"checksumSHA1": "oBE+UG7QYhzWwpS9Jb428/RgiAg=",
			"path": "github.com/softlayer/softlayer-go/helpers/product",
<<<<<<< HEAD
			"revision": "3965b0d2a64bc98580f52e32867fdbad47cbe3e9",
			"revisionTime": "2018-05-29T17:34:10Z"
=======
			"revision": "260589d94c7d68760bf013731508a4f2a174584f",
			"revisionTime": "2018-08-06T15:10:55Z"
>>>>>>> 41998f07
		},
		{
			"checksumSHA1": "/CTlQvpy03YsT5Qf2N2T0xtVVuA=",
			"path": "github.com/softlayer/softlayer-go/helpers/virtual",
			"revision": "260589d94c7d68760bf013731508a4f2a174584f",
			"revisionTime": "2018-08-06T15:10:55Z"
		},
		{
			"checksumSHA1": "WVnHepDG78Nmozvyw1MeMaW8TC4=",
			"path": "github.com/softlayer/softlayer-go/services",
			"revision": "260589d94c7d68760bf013731508a4f2a174584f",
			"revisionTime": "2018-08-06T15:10:55Z"
		},
		{
			"checksumSHA1": "p+QEJXM90QSIslpM2swcK4Pwc28=",
			"path": "github.com/softlayer/softlayer-go/session",
			"revision": "260589d94c7d68760bf013731508a4f2a174584f",
			"revisionTime": "2018-08-06T15:10:55Z"
		},
		{
			"checksumSHA1": "rRLFLMdzIFBSVSNDy34s01ZYGjs=",
			"path": "github.com/softlayer/softlayer-go/sl",
			"revision": "260589d94c7d68760bf013731508a4f2a174584f",
			"revisionTime": "2018-08-06T15:10:55Z"
		},
		{
			"checksumSHA1": "z2kAtVle4NFV2OExI85fZoTcsI4=",
			"path": "github.com/ulikunitz/xz",
			"revision": "0c6b41e72360850ca4f98dc341fd999726ea007f",
			"revisionTime": "2017-06-05T21:53:11Z"
		},
		{
			"checksumSHA1": "vjnTkzNrMs5Xj6so/fq0mQ6dT1c=",
			"path": "github.com/ulikunitz/xz/internal/hash",
			"revision": "0c6b41e72360850ca4f98dc341fd999726ea007f",
			"revisionTime": "2017-06-05T21:53:11Z"
		},
		{
			"checksumSHA1": "m0pm57ASBK/CTdmC0ppRHO17mBs=",
			"path": "github.com/ulikunitz/xz/internal/xlog",
			"revision": "0c6b41e72360850ca4f98dc341fd999726ea007f",
			"revisionTime": "2017-06-05T21:53:11Z"
		},
		{
			"checksumSHA1": "2vZw6zc8xuNlyVz2QKvdlNSZQ1U=",
			"path": "github.com/ulikunitz/xz/lzma",
			"revision": "0c6b41e72360850ca4f98dc341fd999726ea007f",
			"revisionTime": "2017-06-05T21:53:11Z"
		},
		{
			"checksumSHA1": "4REWNRi5Dg7Kxj1US72+/oVii3Q=",
			"path": "github.com/zclconf/go-cty/cty",
			"revision": "ba988ce11d9994867838957d4c40bb1ad78b433d",
			"revisionTime": "2018-05-24T00:26:36Z"
		},
		{
			"checksumSHA1": "g3pPIVGKkD4gt8TasyLxSX+qdP0=",
			"path": "github.com/zclconf/go-cty/cty/convert",
			"revision": "ba988ce11d9994867838957d4c40bb1ad78b433d",
			"revisionTime": "2018-05-24T00:26:36Z"
		},
		{
			"checksumSHA1": "MyyLCGg3RREMllTJyK6ehZl/dHk=",
			"path": "github.com/zclconf/go-cty/cty/function",
			"revision": "ba988ce11d9994867838957d4c40bb1ad78b433d",
			"revisionTime": "2018-05-24T00:26:36Z"
		},
		{
			"checksumSHA1": "kcTJOuL131/stXJ4U9tC3SASQLs=",
			"path": "github.com/zclconf/go-cty/cty/function/stdlib",
			"revision": "ba988ce11d9994867838957d4c40bb1ad78b433d",
			"revisionTime": "2018-05-24T00:26:36Z"
		},
		{
			"checksumSHA1": "tmCzwfNXOEB1sSO7TKVzilb2vjA=",
			"path": "github.com/zclconf/go-cty/cty/gocty",
			"revision": "ba988ce11d9994867838957d4c40bb1ad78b433d",
			"revisionTime": "2018-05-24T00:26:36Z"
		},
		{
			"checksumSHA1": "1ApmO+Q33+Oem/3f6BU6sztJWNc=",
			"path": "github.com/zclconf/go-cty/cty/json",
			"revision": "ba988ce11d9994867838957d4c40bb1ad78b433d",
			"revisionTime": "2018-05-24T00:26:36Z"
		},
		{
			"checksumSHA1": "y5Sk+n6SOspFj8mlyb8swr4DMIs=",
			"path": "github.com/zclconf/go-cty/cty/set",
			"revision": "ba988ce11d9994867838957d4c40bb1ad78b433d",
			"revisionTime": "2018-05-24T00:26:36Z"
		},
		{
			"checksumSHA1": "vE43s37+4CJ2CDU6TlOUOYE0K9c=",
			"path": "golang.org/x/crypto/bcrypt",
			"revision": "9477e0b78b9ac3d0b03822fd95422e2fe07627cd",
			"revisionTime": "2016-10-31T15:37:30Z"
		},
		{
			"checksumSHA1": "JsJdKXhz87gWenMwBeejTOeNE7k=",
			"path": "golang.org/x/crypto/blowfish",
			"revision": "9477e0b78b9ac3d0b03822fd95422e2fe07627cd",
			"revisionTime": "2016-10-31T15:37:30Z"
		},
		{
			"checksumSHA1": "TT1rac6kpQp2vz24m5yDGUNQ/QQ=",
			"path": "golang.org/x/crypto/cast5",
			"revision": "ab813273cd59e1333f7ae7bff5d027d4aadf528c",
			"revisionTime": "2018-05-26T08:55:52Z"
		},
		{
			"checksumSHA1": "C1KKOxFoW7/W/NFNpiXK+boguNo=",
			"path": "golang.org/x/crypto/curve25519",
			"revision": "453249f01cfeb54c3d549ddb75ff152ca243f9d8",
			"revisionTime": "2017-02-08T20:51:15Z"
		},
		{
			"checksumSHA1": "wGb//LjBPNxYHqk+dcLo7BjPXK8=",
			"path": "golang.org/x/crypto/ed25519",
			"revision": "b8a2a83acfe6e6770b75de42d5ff4c67596675c0",
			"revisionTime": "2017-01-13T19:21:00Z"
		},
		{
			"checksumSHA1": "LXFcVx8I587SnWmKycSDEq9yvK8=",
			"path": "golang.org/x/crypto/ed25519/internal/edwards25519",
			"revision": "b8a2a83acfe6e6770b75de42d5ff4c67596675c0",
			"revisionTime": "2017-01-13T19:21:00Z"
		},
		{
			"checksumSHA1": "IWQUBSn6EIyAosB/Y2YEl3qYkIc=",
			"path": "golang.org/x/crypto/openpgp",
			"revision": "ab813273cd59e1333f7ae7bff5d027d4aadf528c",
			"revisionTime": "2018-05-26T08:55:52Z"
		},
		{
			"checksumSHA1": "olOKkhrdkYQHZ0lf1orrFQPQrv4=",
			"path": "golang.org/x/crypto/openpgp/armor",
			"revision": "ab813273cd59e1333f7ae7bff5d027d4aadf528c",
			"revisionTime": "2018-05-26T08:55:52Z"
		},
		{
			"checksumSHA1": "eo/KtdjieJQXH7Qy+faXFcF70ME=",
			"path": "golang.org/x/crypto/openpgp/elgamal",
			"revision": "ab813273cd59e1333f7ae7bff5d027d4aadf528c",
			"revisionTime": "2018-05-26T08:55:52Z"
		},
		{
			"checksumSHA1": "rlxVSaGgqdAgwblsErxTxIfuGfg=",
			"path": "golang.org/x/crypto/openpgp/errors",
			"revision": "ab813273cd59e1333f7ae7bff5d027d4aadf528c",
			"revisionTime": "2018-05-26T08:55:52Z"
		},
		{
			"checksumSHA1": "djKW9IdTOrvFMK5VtIYjcsySer8=",
			"path": "golang.org/x/crypto/openpgp/packet",
			"revision": "ab813273cd59e1333f7ae7bff5d027d4aadf528c",
			"revisionTime": "2018-05-26T08:55:52Z"
		},
		{
			"checksumSHA1": "s2qT4UwvzBSkzXuiuMkowif1Olw=",
			"path": "golang.org/x/crypto/openpgp/s2k",
			"revision": "ab813273cd59e1333f7ae7bff5d027d4aadf528c",
			"revisionTime": "2018-05-26T08:55:52Z"
		},
		{
			"checksumSHA1": "fsrFs762jlaILyqqQImS1GfvIvw=",
			"path": "golang.org/x/crypto/ssh",
			"revision": "453249f01cfeb54c3d549ddb75ff152ca243f9d8",
			"revisionTime": "2017-02-08T20:51:15Z"
		},
		{
			"checksumSHA1": "GtamqiJoL7PGHsN454AoffBFMa8=",
			"path": "golang.org/x/net/context",
			"revision": "dfa909b99c79129e1100513e5cd36307665e5723",
			"revisionTime": "2018-05-23T21:06:46Z"
		},
		{
			"checksumSHA1": "6WbIuKGVDXQWwDjjEYx4fzLfQO8=",
			"path": "golang.org/x/net/html",
			"revision": "dfa909b99c79129e1100513e5cd36307665e5723",
			"revisionTime": "2018-05-23T21:06:46Z"
		},
		{
			"checksumSHA1": "XtSbs1gpyaEsIqf6VRhJsgOQe5U=",
			"path": "golang.org/x/net/html/atom",
			"revision": "dfa909b99c79129e1100513e5cd36307665e5723",
			"revisionTime": "2018-05-23T21:06:46Z"
		},
		{
			"checksumSHA1": "c3H2wB/3tGrw6VqCnlye+kSdoXU=",
			"path": "golang.org/x/net/http/httpguts",
			"revision": "dfa909b99c79129e1100513e5cd36307665e5723",
			"revisionTime": "2018-05-23T21:06:46Z"
		},
		{
			"checksumSHA1": "IkitkMdJ/h15P2wBsalADIZW9Gg=",
			"path": "golang.org/x/net/http2",
			"revision": "dfa909b99c79129e1100513e5cd36307665e5723",
			"revisionTime": "2018-05-23T21:06:46Z"
		},
		{
			"checksumSHA1": "leSW9aM30mATlWs/eeqhQQh/3eo=",
			"path": "golang.org/x/net/http2/hpack",
			"revision": "dfa909b99c79129e1100513e5cd36307665e5723",
			"revisionTime": "2018-05-23T21:06:46Z"
		},
		{
			"checksumSHA1": "RcrB7tgYS/GMW4QrwVdMOTNqIU8=",
			"path": "golang.org/x/net/idna",
			"revision": "dfa909b99c79129e1100513e5cd36307665e5723",
			"revisionTime": "2018-05-23T21:06:46Z"
		},
		{
			"checksumSHA1": "UxahDzW2v4mf/+aFxruuupaoIwo=",
			"path": "golang.org/x/net/internal/timeseries",
			"revision": "dfa909b99c79129e1100513e5cd36307665e5723",
			"revisionTime": "2018-05-23T21:06:46Z"
		},
		{
			"checksumSHA1": "rJn3m/27kO+2IU6KCCZ74Miby+8=",
			"path": "golang.org/x/net/trace",
			"revision": "dfa909b99c79129e1100513e5cd36307665e5723",
			"revisionTime": "2018-05-23T21:06:46Z"
		},
		{
			"checksumSHA1": "7EZyXN0EmZLgGxZxK01IJua4c8o=",
			"path": "golang.org/x/net/websocket",
			"revision": "fe686d45ea04bc1bd4eff6a52865ce8757320325",
			"revisionTime": "2017-06-18T05:18:41Z"
		},
		{
			"checksumSHA1": "VaWt1KQODK3z6ymfOyyxHPgzHis=",
			"path": "golang.org/x/sys/unix",
			"revision": "571f7bbbe08da2a8955aed9d4db316e78630e9a3",
			"revisionTime": "2017-12-16T14:55:03Z"
		},
		{
			"checksumSHA1": "204XgiQufuB+lBvmEubcW9V8ic0=",
			"path": "golang.org/x/text/collate",
			"revision": "5c1cf69b5978e5a34c5f9ba09a83e56acc4b7877",
			"revisionTime": "2018-05-10T04:57:31Z"
		},
		{
			"checksumSHA1": "JGxWXCzR7rwOsuQCK1UGd6yuS90=",
			"path": "golang.org/x/text/collate/build",
			"revision": "5c1cf69b5978e5a34c5f9ba09a83e56acc4b7877",
			"revisionTime": "2018-05-10T04:57:31Z"
		},
		{
			"checksumSHA1": "Mr4ur60bgQJnQFfJY0dGtwWwMPE=",
			"path": "golang.org/x/text/encoding",
			"revision": "4e9ab9ee170f2a39bd66c92b3e0a47ff47a4bc77",
			"revisionTime": "2017-06-09T11:26:06Z"
		},
		{
			"checksumSHA1": "HgcUFTOQF5jOYtTIj5obR3GVN9A=",
			"path": "golang.org/x/text/encoding/charmap",
			"revision": "4e9ab9ee170f2a39bd66c92b3e0a47ff47a4bc77",
			"revisionTime": "2017-06-09T11:26:06Z"
		},
		{
			"checksumSHA1": "zeHyHebIZl1tGuwGllIhjfci+wI=",
			"path": "golang.org/x/text/encoding/internal",
			"revision": "4e9ab9ee170f2a39bd66c92b3e0a47ff47a4bc77",
			"revisionTime": "2017-06-09T11:26:06Z"
		},
		{
			"checksumSHA1": "9cg4nSGfKTIWKb6bWV7U4lnuFKA=",
			"path": "golang.org/x/text/encoding/internal/identifier",
			"revision": "4e9ab9ee170f2a39bd66c92b3e0a47ff47a4bc77",
			"revisionTime": "2017-06-09T11:26:06Z"
		},
		{
			"checksumSHA1": "45fiqnr0oU2bicWWAWz0lGWg4eU=",
			"path": "golang.org/x/text/internal/colltab",
			"revision": "5c1cf69b5978e5a34c5f9ba09a83e56acc4b7877",
			"revisionTime": "2018-05-10T04:57:31Z"
		},
		{
			"checksumSHA1": "ZQdHbB9VYCXwQ+9/CmZPhJv0+SM=",
			"path": "golang.org/x/text/internal/gen",
			"revision": "4e9ab9ee170f2a39bd66c92b3e0a47ff47a4bc77",
			"revisionTime": "2017-06-09T11:26:06Z"
		},
		{
			"checksumSHA1": "TeX3DhpNYZU94uffDVOgEWtKnIM=",
			"path": "golang.org/x/text/internal/language",
			"revision": "5c1cf69b5978e5a34c5f9ba09a83e56acc4b7877",
			"revisionTime": "2018-05-10T04:57:31Z"
		},
		{
			"checksumSHA1": "GxBlFOqWoIsWCMswUHh6dUqM5no=",
			"path": "golang.org/x/text/internal/language/compact",
			"revision": "5c1cf69b5978e5a34c5f9ba09a83e56acc4b7877",
			"revisionTime": "2018-05-10T04:57:31Z"
		},
		{
			"checksumSHA1": "hyNCcTwMQnV6/MK8uUW9E5H0J0M=",
			"path": "golang.org/x/text/internal/tag",
			"revision": "5c1cf69b5978e5a34c5f9ba09a83e56acc4b7877",
			"revisionTime": "2018-05-10T04:57:31Z"
		},
		{
			"checksumSHA1": "47nwiUyVBY2RKoEGXmCSvusY4Js=",
			"path": "golang.org/x/text/internal/triegen",
			"revision": "5c1cf69b5978e5a34c5f9ba09a83e56acc4b7877",
			"revisionTime": "2018-05-10T04:57:31Z"
		},
		{
			"checksumSHA1": "brtRuRoLzfZwY4Bir6gjFZqzSME=",
			"path": "golang.org/x/text/internal/ucd",
			"revision": "5c1cf69b5978e5a34c5f9ba09a83e56acc4b7877",
			"revisionTime": "2018-05-10T04:57:31Z"
		},
		{
			"checksumSHA1": "2OHU6Wp5JE+WVMoRRCSdDRR1COA=",
			"path": "golang.org/x/text/language",
			"revision": "5c1cf69b5978e5a34c5f9ba09a83e56acc4b7877",
			"revisionTime": "2018-05-10T04:57:31Z"
		},
		{
			"checksumSHA1": "CbpjEkkOeh0fdM/V8xKDdI0AA88=",
			"path": "golang.org/x/text/secure/bidirule",
			"revision": "5c1cf69b5978e5a34c5f9ba09a83e56acc4b7877",
			"revisionTime": "2018-05-10T04:57:31Z"
		},
		{
			"checksumSHA1": "ziMb9+ANGRJSSIuxYdRbA+cDRBQ=",
			"path": "golang.org/x/text/transform",
			"revision": "4e9ab9ee170f2a39bd66c92b3e0a47ff47a4bc77",
			"revisionTime": "2017-06-09T11:26:06Z"
		},
		{
			"checksumSHA1": "1oQpUH9BjCWlqFPDahRH+UMlYy4=",
			"path": "golang.org/x/text/unicode/bidi",
			"revision": "5c1cf69b5978e5a34c5f9ba09a83e56acc4b7877",
			"revisionTime": "2018-05-10T04:57:31Z"
		},
		{
			"checksumSHA1": "ZbYsJjfj1rPbHN+0baD1rg09PXQ=",
			"path": "golang.org/x/text/unicode/cldr",
			"revision": "4e9ab9ee170f2a39bd66c92b3e0a47ff47a4bc77",
			"revisionTime": "2017-06-09T11:26:06Z"
		},
		{
			"checksumSHA1": "lN2xlA6Utu7tXy2iUoMF2+y9EUE=",
			"path": "golang.org/x/text/unicode/norm",
			"revision": "5c1cf69b5978e5a34c5f9ba09a83e56acc4b7877",
			"revisionTime": "2018-05-10T04:57:31Z"
		},
		{
			"checksumSHA1": "f06cYoIzxeAuvd9YuE6hdjAfEeY=",
			"path": "golang.org/x/text/unicode/rangetable",
			"revision": "5c1cf69b5978e5a34c5f9ba09a83e56acc4b7877",
			"revisionTime": "2018-05-10T04:57:31Z"
		},
		{
			"checksumSHA1": "2iGEpqdA3KpuCNSWW6KPCIhpXl4=",
			"path": "google.golang.org/genproto/googleapis/rpc/status",
			"revision": "694d95ba50e67b2e363f3483057db5d4910c18f9",
			"revisionTime": "2018-05-23T21:25:16Z"
		},
		{
			"checksumSHA1": "igP5sK+YfQKzGvTRQMgiIA+G5bU=",
			"path": "google.golang.org/grpc",
			"revision": "1fa3750c9a209f5efbdc2722d40f2657885af5e5",
			"revisionTime": "2018-05-24T17:21:01Z"
		},
		{
			"checksumSHA1": "XgBf9DGAD5gsvWR3LLqn3cI5uGQ=",
			"path": "google.golang.org/grpc/balancer",
			"revision": "1fa3750c9a209f5efbdc2722d40f2657885af5e5",
			"revisionTime": "2018-05-24T17:21:01Z"
		},
		{
			"checksumSHA1": "lw+L836hLeH8+//le+C+ycddCCU=",
			"path": "google.golang.org/grpc/balancer/base",
			"revision": "1fa3750c9a209f5efbdc2722d40f2657885af5e5",
			"revisionTime": "2018-05-24T17:21:01Z"
		},
		{
			"checksumSHA1": "DJ1AtOk4Pu7bqtUMob95Hw8HPNw=",
			"path": "google.golang.org/grpc/balancer/roundrobin",
			"revision": "1fa3750c9a209f5efbdc2722d40f2657885af5e5",
			"revisionTime": "2018-05-24T17:21:01Z"
		},
		{
			"checksumSHA1": "y2MH/S0g7vnJorDX+hRZNu7qc+c=",
			"path": "google.golang.org/grpc/channelz",
			"revision": "1fa3750c9a209f5efbdc2722d40f2657885af5e5",
			"revisionTime": "2018-05-24T17:21:01Z"
		},
		{
			"checksumSHA1": "j8Qs+yfgwYYOtodB/1bSlbzV5rs=",
			"path": "google.golang.org/grpc/codes",
			"revision": "1fa3750c9a209f5efbdc2722d40f2657885af5e5",
			"revisionTime": "2018-05-24T17:21:01Z"
		},
		{
			"checksumSHA1": "XH2WYcDNwVO47zYShREJjcYXm0Y=",
			"path": "google.golang.org/grpc/connectivity",
			"revision": "1fa3750c9a209f5efbdc2722d40f2657885af5e5",
			"revisionTime": "2018-05-24T17:21:01Z"
		},
		{
			"checksumSHA1": "KthiDKNPHMeIu967enqtE4NaZzI=",
			"path": "google.golang.org/grpc/credentials",
			"revision": "1fa3750c9a209f5efbdc2722d40f2657885af5e5",
			"revisionTime": "2018-05-24T17:21:01Z"
		},
		{
			"checksumSHA1": "cfLb+pzWB+Glwp82rgfcEST1mv8=",
			"path": "google.golang.org/grpc/encoding",
			"revision": "1fa3750c9a209f5efbdc2722d40f2657885af5e5",
			"revisionTime": "2018-05-24T17:21:01Z"
		},
		{
			"checksumSHA1": "LKKkn7EYA+Do9Qwb2/SUKLFNxoo=",
			"path": "google.golang.org/grpc/encoding/proto",
			"revision": "1fa3750c9a209f5efbdc2722d40f2657885af5e5",
			"revisionTime": "2018-05-24T17:21:01Z"
		},
		{
			"checksumSHA1": "n+8rAQxWcf9LPJat2UHq2uVzH20=",
			"path": "google.golang.org/grpc/grpclb/grpc_lb_v1/messages",
			"revision": "1fa3750c9a209f5efbdc2722d40f2657885af5e5",
			"revisionTime": "2018-05-24T17:21:01Z"
		},
		{
			"checksumSHA1": "ZPPSFisPDz2ANO4FBZIft+fRxyk=",
			"path": "google.golang.org/grpc/grpclog",
			"revision": "1fa3750c9a209f5efbdc2722d40f2657885af5e5",
			"revisionTime": "2018-05-24T17:21:01Z"
		},
		{
			"checksumSHA1": "MRdkTRX18dr+tG+Q2s+BHox0T64=",
			"path": "google.golang.org/grpc/health",
			"revision": "1fa3750c9a209f5efbdc2722d40f2657885af5e5",
			"revisionTime": "2018-05-24T17:21:01Z"
		},
		{
			"checksumSHA1": "rRH6QyrRgohMiJM4dkYyCv71bGw=",
			"path": "google.golang.org/grpc/health/grpc_health_v1",
			"revision": "1fa3750c9a209f5efbdc2722d40f2657885af5e5",
			"revisionTime": "2018-05-24T17:21:01Z"
		},
		{
			"checksumSHA1": "Qvf3zdmRCSsiM/VoBv0qB/naHtU=",
			"path": "google.golang.org/grpc/internal",
			"revision": "1fa3750c9a209f5efbdc2722d40f2657885af5e5",
			"revisionTime": "2018-05-24T17:21:01Z"
		},
		{
			"checksumSHA1": "hcuHgKp8W0wIzoCnNfKI8NUss5o=",
			"path": "google.golang.org/grpc/keepalive",
			"revision": "1fa3750c9a209f5efbdc2722d40f2657885af5e5",
			"revisionTime": "2018-05-24T17:21:01Z"
		},
		{
			"checksumSHA1": "OjIAi5AzqlQ7kLtdAyjvdgMf6hc=",
			"path": "google.golang.org/grpc/metadata",
			"revision": "1fa3750c9a209f5efbdc2722d40f2657885af5e5",
			"revisionTime": "2018-05-24T17:21:01Z"
		},
		{
			"checksumSHA1": "VvGBoawND0urmYDy11FT+U1IHtU=",
			"path": "google.golang.org/grpc/naming",
			"revision": "1fa3750c9a209f5efbdc2722d40f2657885af5e5",
			"revisionTime": "2018-05-24T17:21:01Z"
		},
		{
			"checksumSHA1": "n5EgDdBqFMa2KQFhtl+FF/4gIFo=",
			"path": "google.golang.org/grpc/peer",
			"revision": "1fa3750c9a209f5efbdc2722d40f2657885af5e5",
			"revisionTime": "2018-05-24T17:21:01Z"
		},
		{
			"checksumSHA1": "QOKwFz4Zdfxfjs8czgCCtzM5bk4=",
			"path": "google.golang.org/grpc/resolver",
			"revision": "1fa3750c9a209f5efbdc2722d40f2657885af5e5",
			"revisionTime": "2018-05-24T17:21:01Z"
		},
		{
			"checksumSHA1": "reN7P4MtzZYidpSFocLZJD70EGo=",
			"path": "google.golang.org/grpc/resolver/dns",
			"revision": "1fa3750c9a209f5efbdc2722d40f2657885af5e5",
			"revisionTime": "2018-05-24T17:21:01Z"
		},
		{
			"checksumSHA1": "zs9M4xE8Lyg4wvuYvR00XoBxmuw=",
			"path": "google.golang.org/grpc/resolver/passthrough",
			"revision": "1fa3750c9a209f5efbdc2722d40f2657885af5e5",
			"revisionTime": "2018-05-24T17:21:01Z"
		},
		{
			"checksumSHA1": "YclPgme2gT3S0hTkHVdE1zAxJdo=",
			"path": "google.golang.org/grpc/stats",
			"revision": "1fa3750c9a209f5efbdc2722d40f2657885af5e5",
			"revisionTime": "2018-05-24T17:21:01Z"
		},
		{
			"checksumSHA1": "t/NhHuykWsxY0gEBd2WIv5RVBK8=",
			"path": "google.golang.org/grpc/status",
			"revision": "1fa3750c9a209f5efbdc2722d40f2657885af5e5",
			"revisionTime": "2018-05-24T17:21:01Z"
		},
		{
			"checksumSHA1": "qvArRhlrww5WvRmbyMF2mUfbJew=",
			"path": "google.golang.org/grpc/tap",
			"revision": "1fa3750c9a209f5efbdc2722d40f2657885af5e5",
			"revisionTime": "2018-05-24T17:21:01Z"
		},
		{
			"checksumSHA1": "McnkF1nEPOQcjQqufZ21xkD+K5Y=",
			"path": "google.golang.org/grpc/transport",
			"revision": "1fa3750c9a209f5efbdc2722d40f2657885af5e5",
			"revisionTime": "2018-05-24T17:21:01Z"
		},
		{
			"checksumSHA1": "fRgp9UZPllOlkPssv7frzQx4z9A=",
			"path": "gopkg.in/yaml.v2",
			"revision": "287cf08546ab5e7e37d55a84f7ed3fd1db036de5",
			"revisionTime": "2017-11-16T09:02:43Z"
		},
		{
			"path": "govendor",
			"revision": ""
		}
	],
	"rootPath": "github.com/terraform-providers/terraform-provider-ibm"
}<|MERGE_RESOLUTION|>--- conflicted
+++ resolved
@@ -1215,13 +1215,8 @@
 		{
 			"checksumSHA1": "oBE+UG7QYhzWwpS9Jb428/RgiAg=",
 			"path": "github.com/softlayer/softlayer-go/helpers/product",
-<<<<<<< HEAD
-			"revision": "3965b0d2a64bc98580f52e32867fdbad47cbe3e9",
-			"revisionTime": "2018-05-29T17:34:10Z"
-=======
 			"revision": "260589d94c7d68760bf013731508a4f2a174584f",
 			"revisionTime": "2018-08-06T15:10:55Z"
->>>>>>> 41998f07
 		},
 		{
 			"checksumSHA1": "/CTlQvpy03YsT5Qf2N2T0xtVVuA=",
