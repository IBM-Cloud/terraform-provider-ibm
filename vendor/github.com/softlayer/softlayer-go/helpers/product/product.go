/**
 * Copyright 2016 IBM Corp.
 *
 * Licensed under the Apache License, Version 2.0 (the "License");
 * you may not use this file except in compliance with the License.
 * You may obtain a copy of the License at
 *
 *    http://www.apache.org/licenses/LICENSE-2.0
 *
 * Unless required by applicable law or agreed to in writing, software
 * distributed under the License is distributed on an "AS IS" BASIS,
 * WITHOUT WARRANTIES OR CONDITIONS OF ANY KIND, either express or implied.
 * See the License for the specific language governing permissions and
 * limitations under the License.
 */

package product

import (
	"fmt"

	"strings"

	"github.com/softlayer/softlayer-go/datatypes"
	"github.com/softlayer/softlayer-go/filter"
	"github.com/softlayer/softlayer-go/services"
	"github.com/softlayer/softlayer-go/session"
	"github.com/softlayer/softlayer-go/sl"
)

// CPUCategoryCode Category code for cpus
const CPUCategoryCode = "guest_core"

// MemoryCategoryCode Category code for Memory
const MemoryCategoryCode = "ram"

// NICSpeedCategoryCode Category code for NIC speed
const NICSpeedCategoryCode = "port_speed"

// DedicatedLoadBalancerCategoryCode Category code for Dedicated Load Balancer
const DedicatedLoadBalancerCategoryCode = "dedicated_load_balancer"

// ProxyLoadBalancerCategoryCode Category code for Shared local load balancer (proxy load balancer)
const ProxyLoadBalancerCategoryCode = "proxy_load_balancer"

// GetPackageByType Get the Product_Package which matches the specified
// package type
func GetPackageByType(
	sess *session.Session,
	packageType string,
	mask ...string,
) (datatypes.Product_Package, error) {

	objectMask := "id,name,description,isActive,type[keyName]"
	if len(mask) > 0 {
		objectMask = mask[0]
	}

	service := services.GetProductPackageService(sess)

	// Get package id
	packages, err := service.
		Mask(objectMask).
		Filter(
			filter.Build(
				filter.Path("type.keyName").Eq(packageType),
			),
		).
		Limit(1).
		GetAllObjects()
	if err != nil {
		return datatypes.Product_Package{}, err
	}

	packages = rejectOutletPackages(packages)

	if len(packages) == 0 {
		return datatypes.Product_Package{}, fmt.Errorf("No product packages found for %s", packageType)
	}

	return packages[0], nil
}

// rejectOutletPackages removes packages whose description or name contains the
// string "OUTLET".
func rejectOutletPackages(packages []datatypes.Product_Package) []datatypes.Product_Package {
	selected := []datatypes.Product_Package{}

	for _, pkg := range packages {
		if (pkg.Name == nil || !strings.Contains(*pkg.Name, "OUTLET")) &&
			(pkg.Description == nil || !strings.Contains(*pkg.Description, "OUTLET")) {

			selected = append(selected, pkg)
		}
	}

	return selected
}

// GetPackageProducts Get a list of product items for a specific product
// package ID
func GetPackageProducts(
	sess *session.Session,
	packageId int,
	mask ...string,
) ([]datatypes.Product_Item, error) {

	objectMask := "id,capacity,description,units,keyName,prices[id,categories[id,name,categoryCode]]"
	if len(mask) > 0 {
		objectMask = mask[0]
	}

	service := services.GetProductPackageService(sess)

	// Get product items for package id
	return service.
		Id(packageId).
		Mask(objectMask).
		GetItems()
}

// SelectProductPricesByCategory Get a list of Product_Item_Prices that
// match a specific set of price category code / product item
// capacity combinations.
// These combinations are passed as a map of strings (category code) mapped
// to float64 (capacity)
// For example, these are the options to specify an upgrade to 8 cpus and 32
// GB or memory:
// {"guest_core": 8.0, "ram": 32.0}
// public[0] checks type of network.
// public[1] checks type of cores.
func SelectProductPricesByCategory(
	productItems []datatypes.Product_Item,
	options map[string]float64,
	public ...bool,
) []datatypes.Product_Item_Price {

	forPublicNetwork := true
	if len(public) > 0 {
		forPublicNetwork = public[0]
	}

	// Check type of cores
	forPublicCores := true
	if len(public) > 1 {
		forPublicCores = public[1]
	}

	forDedicatedHost := false
	if len(public) > 2 {
		forDedicatedHost = public[2]
	}

	// Filter product items based on sets of category codes and capacity numbers
	prices := []datatypes.Product_Item_Price{}
	priceCheck := map[string]bool{}
	for _, productItem := range productItems {
		isPrivate := strings.Contains(sl.Get(productItem.KeyName, "").(string), "PRIVATE")
		isPublic := strings.Contains(sl.Get(productItem.Description, "Public").(string), "Public")
		isDedicated := strings.Contains(sl.Get(productItem.KeyName, "").(string), "DEDICATED")
		for _, category := range productItem.Prices[0].Categories {
			for categoryCode, capacity := range options {
				if _, ok := priceCheck[categoryCode]; ok {
					continue
				}

				if productItem.Capacity == nil {
					continue
				}

				if *category.CategoryCode != categoryCode {
					continue
				}

				if *productItem.Capacity != datatypes.Float64(capacity) {
					continue
				}

				// Logic taken from softlayer-python @ http://bit.ly/2bN9Gbu
				switch categoryCode {
				case CPUCategoryCode:
					if forPublicCores == isPrivate || forDedicatedHost != isDedicated {
						continue
					}
				case NICSpeedCategoryCode:
					if forPublicNetwork != isPublic || forDedicatedHost != isDedicated {
						continue
					}
				case MemoryCategoryCode:
					if forDedicatedHost != isDedicated {
						continue
					}
				}

				if strings.HasPrefix(categoryCode, "guest_disk") {
					categories := productItem.Prices[0].Categories
					var deviceCategories []datatypes.Product_Item_Category
					for _, reqCategory := range categories {
						if *reqCategory.CategoryCode == categoryCode {
							deviceCategories = append(deviceCategories, reqCategory)
						}
					}
					productItem.Prices[0].Categories = deviceCategories
				}

				prices = append(prices, productItem.Prices[0])
				priceCheck[categoryCode] = true
			}
		}
	}

	return prices
}

<<<<<<< HEAD
//Returnpriceidaccordingtopackageid Return the priceids according to datacenter location group ids and the product sent to it 
func Returnpriceidaccordingtopackageid(addon string, listofpriceids []int, sess *session.Session) (int, error) {
	productpackageservice := services.GetProductPackageService(sess)
	productpackageservicefilter := strings.Replace(`{"items":{"description":{"operation":"appliance"}}}`, "appliance", addon, -1)
	productpackageservicemask := "description,prices.locationGroupId,prices.id"
	resp, err := productpackageservice.Mask(productpackageservicemask).Filter(productpackageservicefilter).Id(863).GetItems()
=======
// Returnpriceidaccordingtopackageid return the priceids of the items according to the location group ids of the datacenter u specify
func Returnpriceidaccordingtopackageid(addon string, listofpriceids []int, sess *session.Session, packageid int) (int, error) {
	productpackageservice := services.GetProductPackageService(sess)
	productpackageservicefilter := strings.Replace(`{"items":{"description":{"operation":"appliance"}}}`, "appliance", addon, -1)
	productpackageservicemask := "description,prices.locationGroupId,prices.id"
	resp, err := productpackageservice.Mask(productpackageservicemask).Filter(productpackageservicefilter).Id(packageid).GetItems()
>>>>>>> c5656626
	if err != nil {
		return 0, err
	}
	m := make(map[int]int)
<<<<<<< HEAD
=======
	if len(listofpriceids) == 0 {
		listofpriceids = append(listofpriceids, 1)
	}
>>>>>>> c5656626
	for _, item := range listofpriceids {
		for _, items := range resp {
			for _, temp := range items.Prices {
				if temp.LocationGroupId == nil {
					m[item] = *temp.Id
				} else if item == *temp.LocationGroupId {
					m[*temp.LocationGroupId] = *temp.Id
				}
			}
		}
		if val, ok := m[item]; ok {
			return val, nil
		}
	}
	return 0, nil
}<|MERGE_RESOLUTION|>--- conflicted
+++ resolved
@@ -212,31 +212,19 @@
 	return prices
 }
 
-<<<<<<< HEAD
-//Returnpriceidaccordingtopackageid Return the priceids according to datacenter location group ids and the product sent to it 
-func Returnpriceidaccordingtopackageid(addon string, listofpriceids []int, sess *session.Session) (int, error) {
-	productpackageservice := services.GetProductPackageService(sess)
-	productpackageservicefilter := strings.Replace(`{"items":{"description":{"operation":"appliance"}}}`, "appliance", addon, -1)
-	productpackageservicemask := "description,prices.locationGroupId,prices.id"
-	resp, err := productpackageservice.Mask(productpackageservicemask).Filter(productpackageservicefilter).Id(863).GetItems()
-=======
 // Returnpriceidaccordingtopackageid return the priceids of the items according to the location group ids of the datacenter u specify
 func Returnpriceidaccordingtopackageid(addon string, listofpriceids []int, sess *session.Session, packageid int) (int, error) {
 	productpackageservice := services.GetProductPackageService(sess)
 	productpackageservicefilter := strings.Replace(`{"items":{"description":{"operation":"appliance"}}}`, "appliance", addon, -1)
 	productpackageservicemask := "description,prices.locationGroupId,prices.id"
 	resp, err := productpackageservice.Mask(productpackageservicemask).Filter(productpackageservicefilter).Id(packageid).GetItems()
->>>>>>> c5656626
 	if err != nil {
 		return 0, err
 	}
 	m := make(map[int]int)
-<<<<<<< HEAD
-=======
 	if len(listofpriceids) == 0 {
 		listofpriceids = append(listofpriceids, 1)
 	}
->>>>>>> c5656626
 	for _, item := range listofpriceids {
 		for _, items := range resp {
 			for _, temp := range items.Prices {
