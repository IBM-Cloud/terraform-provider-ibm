--- conflicted
+++ resolved
@@ -64,11 +64,7 @@
 	github.com/pkg/errors v0.9.1
 	github.com/rook/rook/pkg/apis v0.0.0-20231204200402-5287527732f7
 	github.com/softlayer/softlayer-go v1.0.3
-<<<<<<< HEAD
 	github.com/stretchr/testify v1.10.0
-=======
-	github.com/stretchr/testify v1.9.0
->>>>>>> 6abdc4da
 	golang.org/x/crypto v0.31.0
 	gopkg.in/yaml.v3 v3.0.1
 	gotest.tools v2.2.0+incompatible
@@ -212,7 +208,6 @@
 	go.uber.org/zap v1.27.0 // indirect
 	golang.org/x/mod v0.21.0 // indirect
 	golang.org/x/net v0.30.0 // indirect
-<<<<<<< HEAD
 	golang.org/x/oauth2 v0.7.0 // indirect
 	golang.org/x/sys v0.28.0 // indirect
 	golang.org/x/term v0.27.0 // indirect
@@ -223,19 +218,6 @@
 	google.golang.org/genproto/googleapis/rpc v0.0.0-20230525234030-28d5490b6b19 // indirect
 	google.golang.org/grpc v1.57.1 // indirect
 	google.golang.org/protobuf v1.34.1 // indirect
-=======
-	golang.org/x/oauth2 v0.22.0 // indirect
-	golang.org/x/sync v0.10.0 // indirect
-	golang.org/x/sys v0.28.0 // indirect
-	golang.org/x/term v0.27.0 // indirect
-	golang.org/x/text v0.21.0 // indirect
-	golang.org/x/time v0.5.0 // indirect
-	golang.org/x/tools v0.26.0 // indirect
-	google.golang.org/appengine v1.6.8 // indirect
-	google.golang.org/genproto/googleapis/rpc v0.0.0-20240814211410-ddb44dafa142 // indirect
-	google.golang.org/grpc v1.67.1 // indirect
-	google.golang.org/protobuf v1.35.1 // indirect
->>>>>>> 6abdc4da
 	gopkg.in/go-playground/validator.v9 v9.31.0 // indirect
 	gopkg.in/inf.v0 v0.9.1 // indirect
 	gopkg.in/ini.v1 v1.67.0 // indirect
