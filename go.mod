--- conflicted
+++ resolved
@@ -96,16 +96,9 @@
 	github.com/frankban/quicktest v1.14.3 // indirect
 	github.com/fsnotify/fsnotify v1.6.0 // indirect
 	github.com/go-jose/go-jose/v3 v3.0.0 // indirect
-<<<<<<< HEAD
-	github.com/go-logr/logr v1.2.3 // indirect
-	github.com/go-logr/stdr v1.2.2 // indirect
-	github.com/go-openapi/analysis v0.21.4 // indirect
-	github.com/go-openapi/errors v0.20.4 // indirect
-=======
 	github.com/go-logr/logr v1.2.4 // indirect
 	github.com/go-openapi/analysis v0.21.2 // indirect
 	github.com/go-openapi/errors v0.20.3 // indirect
->>>>>>> 3e4bfa9c
 	github.com/go-openapi/jsonpointer v0.19.5 // indirect
 	github.com/go-openapi/jsonreference v0.20.0 // indirect
 	github.com/go-openapi/loads v0.21.2 // indirect
