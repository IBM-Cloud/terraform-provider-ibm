module github.com/IBM-Cloud/terraform-provider-ibm

go 1.18

require (
	github.com/IBM-Cloud/bluemix-go v0.0.0-20230927110736-d84df0f30e60
	github.com/IBM-Cloud/container-services-go-sdk v0.0.0-20230822142550-30562e113de9
	github.com/IBM-Cloud/power-go-client v1.2.4
	github.com/IBM/apigateway-go-sdk v0.0.0-20210714141226-a5d5d49caaca
	github.com/IBM/appconfiguration-go-admin-sdk v0.3.0
	github.com/IBM/appid-management-go-sdk v0.0.0-20210908164609-dd0e0eaf732f
	github.com/IBM/cloud-databases-go-sdk v0.3.2
	github.com/IBM/cloudant-go-sdk v0.0.43
	github.com/IBM/code-engine-go-sdk v0.0.0-20230606173928-4863db061918
	github.com/IBM/container-registry-go-sdk v1.1.0
	github.com/IBM/continuous-delivery-go-sdk v1.2.0
	github.com/IBM/event-notifications-go-admin-sdk v0.2.4
	github.com/IBM/eventstreams-go-sdk v1.2.0
	github.com/IBM/go-sdk-core/v3 v3.2.4
	github.com/IBM/go-sdk-core/v5 v5.14.1
	github.com/IBM/ibm-cos-sdk-go v1.10.0
	github.com/IBM/ibm-cos-sdk-go-config v1.2.0
	github.com/IBM/ibm-hpcs-tke-sdk v0.0.0-20211109141421-a4b61b05f7d1
	github.com/IBM/ibm-hpcs-uko-sdk v0.0.20-beta
	github.com/IBM/keyprotect-go-client v0.12.2
	github.com/IBM/networking-go-sdk v0.42.2
	github.com/IBM/platform-services-go-sdk v0.50.4
	github.com/IBM/project-go-sdk v0.0.10
	github.com/IBM/push-notifications-go-sdk v0.0.0-20210310100607-5790b96c47f5
	github.com/IBM/scc-go-sdk/v5 v5.1.2
	github.com/IBM/schematics-go-sdk v0.2.1
	github.com/IBM/secrets-manager-go-sdk/v2 v2.0.1
	github.com/IBM/vpc-beta-go-sdk v0.6.0
	github.com/IBM/vpc-go-sdk v0.42.0
	github.com/ScaleFT/sshkeys v0.0.0-20200327173127-6142f742bca5
	github.com/akamai/AkamaiOPEN-edgegrid-golang v1.2.2
	github.com/akamai/AkamaiOPEN-edgegrid-golang/v5 v5.0.0
	github.com/apache/openwhisk-client-go v0.0.0-20200201143223-a804fb82d105
	github.com/apparentlymart/go-cidr v1.1.0
	github.com/ghodss/yaml v1.0.1-0.20190212211648-25d852aebe32
	github.com/go-openapi/strfmt v0.21.7
	github.com/golang-jwt/jwt v3.2.2+incompatible
	github.com/google/go-cmp v0.5.9
	github.com/google/uuid v1.3.0
	github.com/hashicorp/go-uuid v1.0.3
	github.com/hashicorp/go-version v1.6.0
	github.com/hashicorp/terraform-plugin-sdk/v2 v2.24.0
	github.com/jinzhu/copier v0.3.2
	github.com/minsikl/netscaler-nitro-go v0.0.0-20170827154432-5b14ce3643e3
	github.com/mitchellh/go-homedir v1.1.0
	github.com/openshift/api v0.0.0-20230329202819-04d4fb776982
	github.com/openshift/client-go v0.0.0-20230324103026-3f1513df25e0
	github.com/pkg/errors v0.9.1
	github.com/rook/rook v1.11.4
	github.com/softlayer/softlayer-go v1.0.3
<<<<<<< HEAD
	golang.org/x/crypto v0.13.0
=======
	golang.org/x/crypto v0.14.0
>>>>>>> 78e76e88
	gopkg.in/yaml.v3 v3.0.1
	gotest.tools v2.2.0+incompatible
	k8s.io/api v0.26.3
	k8s.io/apimachinery v0.26.3
	k8s.io/client-go v0.26.1
)

require (
	github.com/IBM/sarama v1.41.2
	k8s.io/utils v0.0.0-20230313181309-38a27ef9d749
	sigs.k8s.io/controller-runtime v0.14.1
)

require (
	cloud.google.com/go/kms v1.10.1 // indirect
	cloud.google.com/go/monitoring v1.13.0 // indirect
	github.com/Logicalis/asn1 v0.0.0-20190312173541-d60463189a56 // indirect
	github.com/PromonLogicalis/asn1 v0.0.0-20190312173541-d60463189a56 // indirect
	github.com/agext/levenshtein v1.2.2 // indirect
	github.com/andres-erbsen/clock v0.0.0-20160526145045-9e14626cd129 // indirect
	github.com/apex/log v1.9.0 // indirect
	github.com/apparentlymart/go-textseg/v13 v13.0.0 // indirect
	github.com/armon/go-metrics v0.4.1 // indirect
	github.com/asaskevich/govalidator v0.0.0-20230301143203-a9d515a09cc2 // indirect
	github.com/beorn7/perks v1.0.1 // indirect
	github.com/cenkalti/backoff/v3 v3.2.2 // indirect
	github.com/cespare/xxhash/v2 v2.2.0 // indirect
	github.com/cloudfoundry/jibber_jabber v0.0.0-20151120183258-bcc4c8345a21 // indirect
	github.com/coreos/go-systemd v0.0.0-20191104093116-d3cd4ed1dbcf // indirect
	github.com/coreos/pkg v0.0.0-20220810130054-c7d1c02cb6cf // indirect
	github.com/davecgh/go-spew v1.1.2-0.20180830191138-d8f796af33cc // indirect
	github.com/dchest/bcrypt_pbkdf v0.0.0-20150205184540-83f37f9c154a // indirect
	github.com/dgrijalva/jwt-go v3.2.0+incompatible // indirect
	github.com/eapache/go-resiliency v1.4.0 // indirect
	github.com/eapache/go-xerial-snappy v0.0.0-20230731223053-c322873962e3 // indirect
	github.com/eapache/queue v1.1.0 // indirect
	github.com/emicklei/go-restful/v3 v3.10.0 // indirect
	github.com/evanphx/json-patch/v5 v5.6.0 // indirect
	github.com/fatih/color v1.15.0 // indirect
	github.com/frankban/quicktest v1.14.3 // indirect
	github.com/fsnotify/fsnotify v1.6.0 // indirect
	github.com/go-jose/go-jose/v3 v3.0.0 // indirect
	github.com/go-logr/logr v1.2.4 // indirect
	github.com/go-openapi/analysis v0.21.2 // indirect
	github.com/go-openapi/errors v0.20.3 // indirect
	github.com/go-openapi/jsonpointer v0.19.5 // indirect
	github.com/go-openapi/jsonreference v0.20.0 // indirect
	github.com/go-openapi/loads v0.21.1 // indirect
	github.com/go-openapi/runtime v0.23.0 // indirect
	github.com/go-openapi/spec v0.20.4 // indirect
	github.com/go-openapi/swag v0.22.3 // indirect
	github.com/go-openapi/validate v0.20.3 // indirect
	github.com/go-ozzo/ozzo-validation/v4 v4.3.0 // indirect
	github.com/go-playground/locales v0.14.1 // indirect
	github.com/go-playground/universal-translator v0.18.1 // indirect
	github.com/go-playground/validator/v10 v10.13.0 // indirect
	github.com/gogo/protobuf v1.3.2 // indirect
	github.com/golang/protobuf v1.5.3 // indirect
	github.com/golang/snappy v0.0.4 // indirect
	github.com/google/gnostic v0.6.9 // indirect
	github.com/google/go-querystring v1.1.0 // indirect
	github.com/google/gofuzz v1.2.0 // indirect
	github.com/hashicorp/errwrap v1.1.0 // indirect
	github.com/hashicorp/go-checkpoint v0.5.0 // indirect
	github.com/hashicorp/go-cleanhttp v0.5.2 // indirect
	github.com/hashicorp/go-cty v1.4.1-0.20200414143053-d3edf31b6320 // indirect
	github.com/hashicorp/go-hclog v1.5.0 // indirect
	github.com/hashicorp/go-immutable-radix v1.3.1 // indirect
	github.com/hashicorp/go-multierror v1.1.1 // indirect
	github.com/hashicorp/go-plugin v1.5.0 // indirect
	github.com/hashicorp/go-retryablehttp v0.7.2 // indirect
	github.com/hashicorp/go-rootcerts v1.0.2 // indirect
	github.com/hashicorp/go-secure-stdlib/parseutil v0.1.7 // indirect
	github.com/hashicorp/go-secure-stdlib/strutil v0.1.2 // indirect
	github.com/hashicorp/go-sockaddr v1.0.2 // indirect
	github.com/hashicorp/golang-lru v0.5.4 // indirect
	github.com/hashicorp/hc-install v0.4.0 // indirect
	github.com/hashicorp/hcl v1.0.1-vault-5 // indirect
	github.com/hashicorp/hcl/v2 v2.14.1 // indirect
	github.com/hashicorp/logutils v1.0.0 // indirect
	github.com/hashicorp/terraform-exec v0.17.3 // indirect
	github.com/hashicorp/terraform-json v0.14.0 // indirect
	github.com/hashicorp/terraform-plugin-go v0.14.0 // indirect
	github.com/hashicorp/terraform-plugin-log v0.7.0 // indirect
	github.com/hashicorp/terraform-registry-address v0.0.0-20220623143253-7d51757b572c // indirect
	github.com/hashicorp/terraform-svchost v0.0.0-20200729002733-f050f53b9734 // indirect
	github.com/hashicorp/vault v1.13.7 // indirect
	github.com/hashicorp/vault/api v1.9.2 // indirect
	github.com/hashicorp/vault/api/auth/approle v0.3.0 // indirect
	github.com/hashicorp/vault/sdk v0.10.0 // indirect
	github.com/hashicorp/yamux v0.1.1 // indirect
	github.com/hokaccha/go-prettyjson v0.0.0-20170213120834-e6b9231a2b1c // indirect
	github.com/imdario/mergo v0.3.13 // indirect
	github.com/jarcoal/httpmock v1.0.7 // indirect
	github.com/jcmturner/aescts/v2 v2.0.0 // indirect
	github.com/jcmturner/dnsutils/v2 v2.0.0 // indirect
	github.com/jcmturner/gofork v1.7.6 // indirect
	github.com/jcmturner/gokrb5/v8 v8.4.4 // indirect
	github.com/jcmturner/rpc/v2 v2.0.3 // indirect
	github.com/jmespath/go-jmespath v0.4.0 // indirect
	github.com/josharian/intern v1.0.0 // indirect
	github.com/json-iterator/go v1.1.12 // indirect
	github.com/klauspost/compress v1.16.7 // indirect
	github.com/kube-object-storage/lib-bucket-provisioner v0.0.0-20221122204822-d1a8c34382f1 // indirect
	github.com/leodido/go-urn v1.2.3 // indirect
	github.com/libopenstorage/secrets v0.0.0-20220823020833-2ecadaf59d8a // indirect
	github.com/mailru/easyjson v0.7.7 // indirect
	github.com/mattn/go-colorable v0.1.13 // indirect
	github.com/mattn/go-isatty v0.0.18 // indirect
	github.com/matttproud/golang_protobuf_extensions v1.0.4 // indirect
	github.com/mitchellh/copystructure v1.2.0 // indirect
	github.com/mitchellh/go-testing-interface v1.14.1 // indirect
	github.com/mitchellh/go-wordwrap v1.0.0 // indirect
	github.com/mitchellh/mapstructure v1.5.0 // indirect
	github.com/mitchellh/reflectwalk v1.0.2 // indirect
	github.com/moby/spdystream v0.2.0 // indirect
	github.com/modern-go/concurrent v0.0.0-20180306012644-bacd9c7ef1dd // indirect
	github.com/modern-go/reflect2 v1.0.2 // indirect
	github.com/munnerz/goautoneg v0.0.0-20191010083416-a7dc8b61c822 // indirect
	github.com/nicksnyder/go-i18n v1.10.0 // indirect
	github.com/oklog/run v1.1.0 // indirect
	github.com/oklog/ulid v1.3.1 // indirect
	github.com/opentracing/opentracing-go v1.2.1-0.20220228012449-10b1cf09e00b // indirect
	github.com/patrickmn/go-cache v2.1.0+incompatible // indirect
	github.com/pelletier/go-toml v1.7.0 // indirect
	github.com/pierrec/lz4 v2.6.1+incompatible // indirect
	github.com/pierrec/lz4/v4 v4.1.18 // indirect
	github.com/pmezard/go-difflib v1.0.1-0.20181226105442-5d4384ee4fb2 // indirect
	github.com/prometheus/client_golang v1.14.0 // indirect
	github.com/prometheus/client_model v0.3.0 // indirect
	github.com/prometheus/common v0.37.0 // indirect
	github.com/prometheus/procfs v0.8.0 // indirect
	github.com/rcrowley/go-metrics v0.0.0-20201227073835-cf1acfcdf475 // indirect
	github.com/ryanuber/go-glob v1.0.0 // indirect
	github.com/sirupsen/logrus v1.9.0 // indirect
	github.com/softlayer/xmlrpc v0.0.0-20200409220501-5f089df7cb7e // indirect
	github.com/spf13/pflag v1.0.5 // indirect
	github.com/stretchr/objx v0.5.0 // indirect
	github.com/stretchr/testify v1.8.4 // indirect
	github.com/vmihailenco/msgpack v4.0.4+incompatible // indirect
	github.com/vmihailenco/msgpack/v4 v4.3.12 // indirect
	github.com/vmihailenco/tagparser v0.1.1 // indirect
	github.com/zclconf/go-cty v1.11.0 // indirect
	go.mongodb.org/mongo-driver v1.11.6 // indirect
	go.uber.org/ratelimit v0.2.0 // indirect
<<<<<<< HEAD
	golang.org/x/net v0.15.0 // indirect
	golang.org/x/oauth2 v0.6.0 // indirect
	golang.org/x/sys v0.12.0 // indirect
	golang.org/x/term v0.12.0 // indirect
=======
	golang.org/x/net v0.17.0 // indirect
	golang.org/x/oauth2 v0.7.0 // indirect
	golang.org/x/sys v0.13.0 // indirect
	golang.org/x/term v0.13.0 // indirect
>>>>>>> 78e76e88
	golang.org/x/text v0.13.0 // indirect
	golang.org/x/time v0.3.0 // indirect
	gomodules.xyz/jsonpatch/v2 v2.2.0 // indirect
	google.golang.org/appengine v1.6.7 // indirect
	google.golang.org/genproto/googleapis/rpc v0.0.0-20230525234030-28d5490b6b19 // indirect
	google.golang.org/grpc v1.57.0 // indirect
	google.golang.org/protobuf v1.31.0 // indirect
	gopkg.in/go-playground/validator.v9 v9.31.0 // indirect
	gopkg.in/inf.v0 v0.9.1 // indirect
	gopkg.in/ini.v1 v1.67.0 // indirect
	gopkg.in/yaml.v2 v2.4.0 // indirect
	k8s.io/klog/v2 v2.90.1 // indirect
	k8s.io/kube-openapi v0.0.0-20221110221610-a28e98eb7c70 // indirect
	sigs.k8s.io/json v0.0.0-20221116044647-bc3834ca7abd // indirect
	sigs.k8s.io/structured-merge-diff/v4 v4.2.3 // indirect
	sigs.k8s.io/yaml v1.3.0 // indirect
)

replace github.com/softlayer/softlayer-go v1.0.3 => github.com/IBM-Cloud/softlayer-go v1.0.5-tf

replace github.com/dgrijalva/jwt-go v3.2.0+incompatible => github.com/golang-jwt/jwt v3.2.1+incompatible

replace github.com/portworx/sched-ops v0.0.0-20200831185134-3e8010dc7056 => github.com/portworx/sched-ops v0.20.4-openstorage-rc3 // required by rook v1.7

exclude (
	github.com/kubernetes-incubator/external-storage v0.20.4-openstorage-rc2
	k8s.io/client-go v11.0.1-0.20190409021438-1a26190bd76a+incompatible
	k8s.io/client-go v12.0.0+incompatible
)

replace github.com/IBM/vpc-go-sdk v0.42.0 => ./common/github.com/IBM/vpc-go-sdk<|MERGE_RESOLUTION|>--- conflicted
+++ resolved
@@ -53,11 +53,7 @@
 	github.com/pkg/errors v0.9.1
 	github.com/rook/rook v1.11.4
 	github.com/softlayer/softlayer-go v1.0.3
-<<<<<<< HEAD
-	golang.org/x/crypto v0.13.0
-=======
 	golang.org/x/crypto v0.14.0
->>>>>>> 78e76e88
 	gopkg.in/yaml.v3 v3.0.1
 	gotest.tools v2.2.0+incompatible
 	k8s.io/api v0.26.3
@@ -203,17 +199,10 @@
 	github.com/zclconf/go-cty v1.11.0 // indirect
 	go.mongodb.org/mongo-driver v1.11.6 // indirect
 	go.uber.org/ratelimit v0.2.0 // indirect
-<<<<<<< HEAD
-	golang.org/x/net v0.15.0 // indirect
-	golang.org/x/oauth2 v0.6.0 // indirect
-	golang.org/x/sys v0.12.0 // indirect
-	golang.org/x/term v0.12.0 // indirect
-=======
 	golang.org/x/net v0.17.0 // indirect
 	golang.org/x/oauth2 v0.7.0 // indirect
 	golang.org/x/sys v0.13.0 // indirect
 	golang.org/x/term v0.13.0 // indirect
->>>>>>> 78e76e88
 	golang.org/x/text v0.13.0 // indirect
 	golang.org/x/time v0.3.0 // indirect
 	gomodules.xyz/jsonpatch/v2 v2.2.0 // indirect
