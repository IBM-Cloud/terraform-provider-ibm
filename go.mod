module github.com/IBM-Cloud/terraform-provider-ibm

go 1.22.5

toolchain go1.23.2

require (
	github.com/IBM-Cloud/bluemix-go v0.0.0-20241117121028-a3be206688b3
	github.com/IBM-Cloud/container-services-go-sdk v0.0.0-20240725064144-454a2ae23113
	github.com/IBM-Cloud/power-go-client v1.9.0
	github.com/IBM/apigateway-go-sdk v0.0.0-20210714141226-a5d5d49caaca
	github.com/IBM/appconfiguration-go-admin-sdk v0.4.4
	github.com/IBM/appid-management-go-sdk v0.0.0-20210908164609-dd0e0eaf732f
	github.com/IBM/cloud-databases-go-sdk v0.7.1
	github.com/IBM/cloud-db2-go-sdk v0.0.0-20241206113855-40a65de39906
	github.com/IBM/cloudant-go-sdk v0.8.0
	github.com/IBM/code-engine-go-sdk v0.0.0-20241217191651-e1821f8c58c3
	github.com/IBM/configuration-aggregator-go-sdk v0.0.2
	github.com/IBM/container-registry-go-sdk v1.1.0
	github.com/IBM/continuous-delivery-go-sdk/v2 v2.0.2
	github.com/IBM/event-notifications-go-admin-sdk v0.12.0
	github.com/IBM/eventstreams-go-sdk v1.4.0
	github.com/IBM/go-sdk-core v1.1.0
	github.com/IBM/go-sdk-core/v3 v3.2.4
	github.com/IBM/go-sdk-core/v5 v5.18.3
	github.com/IBM/ibm-backup-recovery-sdk-go v1.0.1
	github.com/IBM/ibm-cos-sdk-go v1.12.0
	github.com/IBM/ibm-cos-sdk-go-config/v2 v2.2.0
	github.com/IBM/ibm-hpcs-tke-sdk v0.0.0-20211109141421-a4b61b05f7d1
	github.com/IBM/ibm-hpcs-uko-sdk v0.0.20-beta
	github.com/IBM/keyprotect-go-client v0.15.1
	github.com/IBM/logs-go-sdk v0.3.0
	github.com/IBM/logs-router-go-sdk v1.0.5
	github.com/IBM/mqcloud-go-sdk v0.2.0
	github.com/IBM/networking-go-sdk v0.49.0
	github.com/IBM/platform-services-go-sdk v0.71.1
	github.com/IBM/project-go-sdk v0.3.5
	github.com/IBM/push-notifications-go-sdk v0.0.0-20210310100607-5790b96c47f5
	github.com/IBM/sarama v1.41.2
	github.com/IBM/scc-go-sdk/v5 v5.4.1
	github.com/IBM/schematics-go-sdk v0.3.0
	github.com/IBM/secrets-manager-go-sdk/v2 v2.0.7
	github.com/IBM/vmware-go-sdk v0.1.2
	github.com/IBM/vpc-beta-go-sdk v0.8.0
	github.com/IBM/vpc-go-sdk v0.64.0
	github.com/ScaleFT/sshkeys v0.0.0-20200327173127-6142f742bca5
	github.com/akamai/AkamaiOPEN-edgegrid-golang v1.2.2
	github.com/akamai/AkamaiOPEN-edgegrid-golang/v5 v5.0.0
	github.com/apache/openwhisk-client-go v0.0.0-20200201143223-a804fb82d105
	github.com/apparentlymart/go-cidr v1.1.0
	github.com/ghodss/yaml v1.0.1-0.20190212211648-25d852aebe32
	github.com/go-openapi/strfmt v0.23.0
	github.com/golang-jwt/jwt v3.2.2+incompatible
	github.com/google/go-cmp v0.6.0
	github.com/google/uuid v1.6.0
	github.com/hashicorp/go-uuid v1.0.3
	github.com/hashicorp/go-version v1.7.0
	github.com/hashicorp/terraform-plugin-sdk/v2 v2.35.0
	github.com/jinzhu/copier v0.3.2
	github.com/minsikl/netscaler-nitro-go v0.0.0-20170827154432-5b14ce3643e3
	github.com/mitchellh/go-homedir v1.1.0
	github.com/openshift/api v0.0.0-20240301093301-ce10821dc999
	github.com/openshift/client-go v0.0.0-20230324103026-3f1513df25e0
	github.com/pkg/errors v0.9.1
	github.com/rook/rook/pkg/apis v0.0.0-20231204200402-5287527732f7
	github.com/softlayer/softlayer-go v1.0.3
	github.com/stretchr/testify v1.10.0
	golang.org/x/crypto v0.31.0
	gopkg.in/yaml.v3 v3.0.1
	gotest.tools v2.2.0+incompatible
	k8s.io/api v0.31.1
	k8s.io/apimachinery v0.31.1
	k8s.io/client-go v0.31.1
	k8s.io/utils v0.0.0-20240711033017-18e509b52bc8
	sigs.k8s.io/controller-runtime v0.19.3
)

require (
	github.com/Bowery/prompt v0.0.0-20190916142128-fa8279994f75 // indirect
	github.com/BurntSushi/toml v1.2.0 // indirect
	github.com/Logicalis/asn1 v0.0.0-20190312173541-d60463189a56 // indirect
	github.com/Masterminds/semver/v3 v3.2.1 // indirect
	github.com/PromonLogicalis/asn1 v0.0.0-20190312173541-d60463189a56 // indirect
	github.com/ProtonMail/go-crypto v1.1.0-alpha.2 // indirect
	github.com/agext/levenshtein v1.2.2 // indirect
	github.com/andres-erbsen/clock v0.0.0-20160526145045-9e14626cd129 // indirect
	github.com/apex/log v1.9.0 // indirect
	github.com/apparentlymart/go-textseg/v15 v15.0.0 // indirect
	github.com/asaskevich/govalidator v0.0.0-20230301143203-a9d515a09cc2 // indirect
	github.com/cenkalti/backoff/v4 v4.3.0 // indirect
	github.com/cloudflare/circl v1.3.7 // indirect
	github.com/cloudfoundry/jibber_jabber v0.0.0-20151120183258-bcc4c8345a21 // indirect
	github.com/containernetworking/cni v1.2.0-rc1 // indirect
	github.com/davecgh/go-spew v1.1.2-0.20180830191138-d8f796af33cc // indirect
	github.com/dchest/bcrypt_pbkdf v0.0.0-20150205184540-83f37f9c154a // indirect
	github.com/dchest/safefile v0.0.0-20151022103144-855e8d98f185 // indirect
	github.com/dgrijalva/jwt-go v3.2.0+incompatible // indirect
	github.com/eapache/go-resiliency v1.4.0 // indirect
	github.com/eapache/go-xerial-snappy v0.0.0-20230731223053-c322873962e3 // indirect
	github.com/eapache/queue v1.1.0 // indirect
	github.com/emicklei/go-restful/v3 v3.12.1 // indirect
	github.com/evanphx/json-patch/v5 v5.9.0 // indirect
	github.com/fatih/color v1.16.0 // indirect
	github.com/fxamacker/cbor/v2 v2.7.0 // indirect
	github.com/gabriel-vasile/mimetype v1.4.5 // indirect
	github.com/go-jose/go-jose/v4 v4.0.1 // indirect
	github.com/go-logr/logr v1.4.2 // indirect
	github.com/go-logr/stdr v1.2.2 // indirect
	github.com/go-openapi/analysis v0.21.5 // indirect
	github.com/go-openapi/errors v0.22.0 // indirect
	github.com/go-openapi/jsonpointer v0.21.0 // indirect
	github.com/go-openapi/jsonreference v0.21.0 // indirect
	github.com/go-openapi/loads v0.21.3 // indirect
	github.com/go-openapi/runtime v0.26.0 // indirect
	github.com/go-openapi/spec v0.20.12 // indirect
	github.com/go-openapi/swag v0.23.0 // indirect
	github.com/go-openapi/validate v0.22.4 // indirect
	github.com/go-ozzo/ozzo-validation/v4 v4.3.0 // indirect
	github.com/go-playground/locales v0.14.1 // indirect
	github.com/go-playground/universal-translator v0.18.1 // indirect
	github.com/go-playground/validator/v10 v10.22.1 // indirect
	github.com/go-test/deep v1.1.0 // indirect
	github.com/gogo/protobuf v1.3.2 // indirect
	github.com/golang/protobuf v1.5.4 // indirect
	github.com/golang/snappy v0.0.4 // indirect
	github.com/google/gnostic-models v0.6.8 // indirect
	github.com/google/go-querystring v1.1.0 // indirect
	github.com/google/gofuzz v1.2.0 // indirect
	github.com/google/shlex v0.0.0-20191202100458-e7afc7fbc510 // indirect
	github.com/gorilla/websocket v1.5.0 // indirect
	github.com/hashicorp/errwrap v1.1.0 // indirect
	github.com/hashicorp/go-checkpoint v0.5.0 // indirect
	github.com/hashicorp/go-cleanhttp v0.5.2 // indirect
	github.com/hashicorp/go-cty v1.4.1-0.20200414143053-d3edf31b6320 // indirect
	github.com/hashicorp/go-hclog v1.6.3 // indirect
	github.com/hashicorp/go-multierror v1.1.1 // indirect
	github.com/hashicorp/go-plugin v1.6.2 // indirect
	github.com/hashicorp/go-retryablehttp v0.7.7 // indirect
	github.com/hashicorp/go-rootcerts v1.0.2 // indirect
	github.com/hashicorp/go-secure-stdlib/parseutil v0.1.8 // indirect
	github.com/hashicorp/go-secure-stdlib/strutil v0.1.2 // indirect
	github.com/hashicorp/go-sockaddr v1.0.6 // indirect
	github.com/hashicorp/hc-install v0.9.0 // indirect
	github.com/hashicorp/hcl v1.0.1-vault-5 // indirect
	github.com/hashicorp/hcl/v2 v2.22.0 // indirect
	github.com/hashicorp/logutils v1.0.0 // indirect
	github.com/hashicorp/terraform-exec v0.21.0 // indirect
	github.com/hashicorp/terraform-json v0.23.0 // indirect
	github.com/hashicorp/terraform-plugin-go v0.25.0 // indirect
	github.com/hashicorp/terraform-plugin-log v0.9.0 // indirect
	github.com/hashicorp/terraform-registry-address v0.2.3 // indirect
	github.com/hashicorp/terraform-svchost v0.1.1 // indirect
	github.com/hashicorp/vault/api v1.15.0 // indirect
	github.com/hashicorp/vault/api/auth/approle v0.6.0 // indirect
	github.com/hashicorp/vault/api/auth/kubernetes v0.6.0 // indirect
	github.com/hashicorp/yamux v0.1.1 // indirect
	github.com/hokaccha/go-prettyjson v0.0.0-20170213120834-e6b9231a2b1c // indirect
	github.com/imdario/mergo v0.3.16 // indirect
	github.com/jarcoal/httpmock v1.0.7 // indirect
	github.com/jcmturner/aescts/v2 v2.0.0 // indirect
	github.com/jcmturner/dnsutils/v2 v2.0.0 // indirect
	github.com/jcmturner/gofork v1.7.6 // indirect
	github.com/jcmturner/gokrb5/v8 v8.4.4 // indirect
	github.com/jcmturner/rpc/v2 v2.0.3 // indirect
	github.com/jmespath/go-jmespath v0.4.0 // indirect
	github.com/josharian/intern v1.0.0 // indirect
	github.com/json-iterator/go v1.1.12 // indirect
	github.com/k8snetworkplumbingwg/network-attachment-definition-client v1.7.0 // indirect
	github.com/kardianos/govendor v1.0.9 // indirect
	github.com/klauspost/compress v1.16.7 // indirect
	github.com/kube-object-storage/lib-bucket-provisioner v0.0.0-20221122204822-d1a8c34382f1 // indirect
	github.com/leodido/go-urn v1.4.0 // indirect
	github.com/libopenstorage/secrets v0.0.0-20240416031220-a17cf7f72c6c // indirect
	github.com/mailru/easyjson v0.7.7 // indirect
	github.com/mattn/go-colorable v0.1.13 // indirect
	github.com/mattn/go-isatty v0.0.20 // indirect
	github.com/mitchellh/copystructure v1.2.0 // indirect
	github.com/mitchellh/go-testing-interface v1.14.1 // indirect
	github.com/mitchellh/go-wordwrap v1.0.1 // indirect
	github.com/mitchellh/gox v1.0.1 // indirect
	github.com/mitchellh/iochan v1.0.0 // indirect
	github.com/mitchellh/mapstructure v1.5.0 // indirect
	github.com/mitchellh/reflectwalk v1.0.2 // indirect
	github.com/moby/spdystream v0.4.0 // indirect
	github.com/modern-go/concurrent v0.0.0-20180306012644-bacd9c7ef1dd // indirect
	github.com/modern-go/reflect2 v1.0.2 // indirect
	github.com/munnerz/goautoneg v0.0.0-20191010083416-a7dc8b61c822 // indirect
	github.com/mxk/go-flowrate v0.0.0-20140419014527-cca7078d478f // indirect
	github.com/nicksnyder/go-i18n v1.10.0 // indirect
	github.com/oklog/run v1.1.0 // indirect
	github.com/oklog/ulid v1.3.1 // indirect
	github.com/opentracing/opentracing-go v1.2.1-0.20220228012449-10b1cf09e00b // indirect
	github.com/patrickmn/go-cache v2.1.0+incompatible // indirect
	github.com/pelletier/go-toml v1.7.0 // indirect
	github.com/pierrec/lz4/v4 v4.1.18 // indirect
	github.com/pmezard/go-difflib v1.0.1-0.20181226105442-5d4384ee4fb2 // indirect
	github.com/rcrowley/go-metrics v0.0.0-20201227073835-cf1acfcdf475 // indirect
	github.com/ryanuber/go-glob v1.0.0 // indirect
	github.com/sirupsen/logrus v1.9.3 // indirect
	github.com/softlayer/xmlrpc v0.0.0-20200409220501-5f089df7cb7e // indirect
	github.com/spf13/pflag v1.0.5 // indirect
	github.com/stretchr/objx v0.5.2 // indirect
	github.com/vmihailenco/msgpack v4.0.4+incompatible // indirect
	github.com/vmihailenco/msgpack/v5 v5.4.1 // indirect
	github.com/vmihailenco/tagparser/v2 v2.0.0 // indirect
	github.com/x448/float16 v0.8.4 // indirect
	github.com/zclconf/go-cty v1.15.0 // indirect
	go.mongodb.org/mongo-driver v1.16.1 // indirect
	go.opentelemetry.io/otel v1.28.0 // indirect
	go.opentelemetry.io/otel/metric v1.28.0 // indirect
	go.opentelemetry.io/otel/trace v1.28.0 // indirect
	go.uber.org/atomic v1.9.0 // indirect
	go.uber.org/ratelimit v0.2.0 // indirect
	go.uber.org/zap v1.27.0 // indirect
<<<<<<< HEAD
	golang.org/x/mod v0.22.0 // indirect
=======
	golang.org/x/mod v0.21.0 // indirect
>>>>>>> 91e68ca4
	golang.org/x/net v0.32.0 // indirect
	golang.org/x/oauth2 v0.22.0 // indirect
	golang.org/x/sync v0.10.0 // indirect
	golang.org/x/sys v0.28.0 // indirect
	golang.org/x/term v0.27.0 // indirect
	golang.org/x/text v0.21.0 // indirect
<<<<<<< HEAD
	golang.org/x/time v0.5.0 // indirect
	golang.org/x/tools v0.28.0 // indirect
	golang.org/x/tools/cmd/cover v0.1.0-deprecated // indirect
	golang.org/x/tools/go/vcs v0.1.0-deprecated // indirect
=======
	golang.org/x/time v0.3.0 // indirect
	golang.org/x/tools v0.26.0 // indirect
>>>>>>> 91e68ca4
	google.golang.org/appengine v1.6.8 // indirect
	google.golang.org/genproto/googleapis/rpc v0.0.0-20240814211410-ddb44dafa142 // indirect
	google.golang.org/grpc v1.67.1 // indirect
	google.golang.org/protobuf v1.35.1 // indirect
	gopkg.in/go-playground/validator.v9 v9.31.0 // indirect
	gopkg.in/inf.v0 v0.9.1 // indirect
	gopkg.in/ini.v1 v1.67.0 // indirect
	gopkg.in/yaml.v2 v2.4.0 // indirect
	k8s.io/klog/v2 v2.130.1 // indirect
	k8s.io/kube-openapi v0.0.0-20240620174524-b456828f718b // indirect
	sigs.k8s.io/json v0.0.0-20221116044647-bc3834ca7abd // indirect
	sigs.k8s.io/structured-merge-diff/v4 v4.4.1 // indirect
	sigs.k8s.io/yaml v1.4.0 // indirect
)

replace github.com/softlayer/softlayer-go v1.0.3 => github.com/IBM-Cloud/softlayer-go v1.0.5-tf

replace github.com/dgrijalva/jwt-go v3.2.0+incompatible => github.com/golang-jwt/jwt v3.2.1+incompatible

// add sdk changes.
replace github.com/portworx/sched-ops v0.0.0-20200831185134-3e8010dc7056 => github.com/portworx/sched-ops v0.20.4-openstorage-rc3 // required by rook v1.7

replace github.com/hashicorp/consul/api v1.1.0 => github.com/hashicorp/consul/api v1.30.0

replace github.com/hashicorp/vault => github.com/hashicorp/vault v1.18.2

replace github.com/hashicorp/vault/api/auth/approle => github.com/hashicorp/vault/api/auth/approle v0.8.0

exclude (
	github.com/kubernetes-incubator/external-storage v0.0.0-00010101000000-000000000000
	github.com/kubernetes-incubator/external-storage v0.20.4-openstorage-rc2
	k8s.io/client-go v11.0.1-0.20190409021438-1a26190bd76a+incompatible
	k8s.io/client-go v12.0.0+incompatible
)

replace github.com/IBM/platform-services-go-sdk v0.71.1 => ../platform-services-go-sdk<|MERGE_RESOLUTION|>--- conflicted
+++ resolved
@@ -212,26 +212,15 @@
 	go.uber.org/atomic v1.9.0 // indirect
 	go.uber.org/ratelimit v0.2.0 // indirect
 	go.uber.org/zap v1.27.0 // indirect
-<<<<<<< HEAD
-	golang.org/x/mod v0.22.0 // indirect
-=======
 	golang.org/x/mod v0.21.0 // indirect
->>>>>>> 91e68ca4
 	golang.org/x/net v0.32.0 // indirect
 	golang.org/x/oauth2 v0.22.0 // indirect
 	golang.org/x/sync v0.10.0 // indirect
 	golang.org/x/sys v0.28.0 // indirect
 	golang.org/x/term v0.27.0 // indirect
 	golang.org/x/text v0.21.0 // indirect
-<<<<<<< HEAD
-	golang.org/x/time v0.5.0 // indirect
-	golang.org/x/tools v0.28.0 // indirect
-	golang.org/x/tools/cmd/cover v0.1.0-deprecated // indirect
-	golang.org/x/tools/go/vcs v0.1.0-deprecated // indirect
-=======
 	golang.org/x/time v0.3.0 // indirect
 	golang.org/x/tools v0.26.0 // indirect
->>>>>>> 91e68ca4
 	google.golang.org/appengine v1.6.8 // indirect
 	google.golang.org/genproto/googleapis/rpc v0.0.0-20240814211410-ddb44dafa142 // indirect
 	google.golang.org/grpc v1.67.1 // indirect
