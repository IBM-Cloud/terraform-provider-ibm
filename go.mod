--- conflicted
+++ resolved
@@ -146,12 +146,8 @@
 	github.com/vmihailenco/msgpack/v4 v4.3.12 // indirect
 	github.com/vmihailenco/tagparser v0.1.1 // indirect
 	github.com/zclconf/go-cty v1.10.0 // indirect
-<<<<<<< HEAD
-	golang.org/x/net v0.0.0-20220722155237-a158d28d115b // indirect
-=======
 	go.mongodb.org/mongo-driver v1.10.0 // indirect
 	golang.org/x/net v0.1.0 // indirect
->>>>>>> b349b94a
 	golang.org/x/oauth2 v0.0.0-20211104180415-d3ed0bb246c8 // indirect
 	golang.org/x/sys v0.1.0 // indirect
 	golang.org/x/term v0.1.0 // indirect
