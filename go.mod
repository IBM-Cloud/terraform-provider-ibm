--- conflicted
+++ resolved
@@ -53,11 +53,7 @@
 	github.com/pkg/errors v0.9.1
 	github.com/rook/rook v1.11.4
 	github.com/softlayer/softlayer-go v1.0.3
-<<<<<<< HEAD
 	golang.org/x/crypto v0.13.0
-=======
-	golang.org/x/crypto v0.9.0
->>>>>>> 0b2c15e4
 	gopkg.in/yaml.v3 v3.0.1
 	gotest.tools v2.2.0+incompatible
 	k8s.io/api v0.26.3
@@ -160,11 +156,7 @@
 	github.com/jmespath/go-jmespath v0.4.0 // indirect
 	github.com/josharian/intern v1.0.0 // indirect
 	github.com/json-iterator/go v1.1.12 // indirect
-<<<<<<< HEAD
 	github.com/klauspost/compress v1.16.7 // indirect
-=======
-	github.com/klauspost/compress v1.16.5 // indirect
->>>>>>> 0b2c15e4
 	github.com/kube-object-storage/lib-bucket-provisioner v0.0.0-20221122204822-d1a8c34382f1 // indirect
 	github.com/leodido/go-urn v1.2.3 // indirect
 	github.com/libopenstorage/secrets v0.0.0-20220823020833-2ecadaf59d8a // indirect
@@ -207,19 +199,11 @@
 	github.com/zclconf/go-cty v1.11.0 // indirect
 	go.mongodb.org/mongo-driver v1.11.6 // indirect
 	go.uber.org/ratelimit v0.2.0 // indirect
-<<<<<<< HEAD
 	golang.org/x/net v0.15.0 // indirect
 	golang.org/x/oauth2 v0.6.0 // indirect
 	golang.org/x/sys v0.12.0 // indirect
 	golang.org/x/term v0.12.0 // indirect
 	golang.org/x/text v0.13.0 // indirect
-=======
-	golang.org/x/net v0.10.0 // indirect
-	golang.org/x/oauth2 v0.7.0 // indirect
-	golang.org/x/sys v0.8.0 // indirect
-	golang.org/x/term v0.8.0 // indirect
-	golang.org/x/text v0.9.0 // indirect
->>>>>>> 0b2c15e4
 	golang.org/x/time v0.3.0 // indirect
 	gomodules.xyz/jsonpatch/v2 v2.2.0 // indirect
 	google.golang.org/appengine v1.6.7 // indirect
