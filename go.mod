--- conflicted
+++ resolved
@@ -22,11 +22,7 @@
 	github.com/IBM/go-sdk-core v1.1.0
 	github.com/IBM/go-sdk-core/v3 v3.2.4
 	github.com/IBM/go-sdk-core/v5 v5.18.1
-<<<<<<< HEAD
 	github.com/IBM/ibm-cos-sdk-go v1.12.0
-=======
-	github.com/IBM/ibm-cos-sdk-go v1.10.3
->>>>>>> d5d150f7
 	github.com/IBM/ibm-cos-sdk-go-config/v2 v2.1.0
 	github.com/IBM/ibm-hpcs-tke-sdk v0.0.0-20211109141421-a4b61b05f7d1
 	github.com/IBM/ibm-hpcs-uko-sdk v0.0.20-beta
@@ -67,11 +63,7 @@
 	github.com/rook/rook v1.11.4
 	github.com/softlayer/softlayer-go v1.0.3
 	github.com/stretchr/testify v1.9.0
-<<<<<<< HEAD
 	golang.org/x/crypto v0.29.0
-=======
-	golang.org/x/crypto v0.28.0
->>>>>>> d5d150f7
 	gopkg.in/yaml.v3 v3.0.1
 	gotest.tools v2.2.0+incompatible
 	k8s.io/api v0.26.3
@@ -219,19 +211,11 @@
 	go.opentelemetry.io/otel/trace v1.14.0 // indirect
 	go.uber.org/ratelimit v0.2.0 // indirect
 	golang.org/x/mod v0.19.0 // indirect
-<<<<<<< HEAD
 	golang.org/x/net v0.31.0 // indirect
 	golang.org/x/oauth2 v0.7.0 // indirect
 	golang.org/x/sys v0.27.0 // indirect
 	golang.org/x/term v0.26.0 // indirect
 	golang.org/x/text v0.20.0 // indirect
-=======
-	golang.org/x/net v0.30.0 // indirect
-	golang.org/x/oauth2 v0.7.0 // indirect
-	golang.org/x/sys v0.26.0 // indirect
-	golang.org/x/term v0.25.0 // indirect
-	golang.org/x/text v0.19.0 // indirect
->>>>>>> d5d150f7
 	golang.org/x/time v0.3.0 // indirect
 	gomodules.xyz/jsonpatch/v2 v2.2.0 // indirect
 	google.golang.org/appengine v1.6.7 // indirect
