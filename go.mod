module github.com/IBM-Cloud/terraform-provider-ibm

go 1.22.4

toolchain go1.22.5

require (
	github.com/IBM-Cloud/bluemix-go v0.0.0-20241117121028-a3be206688b3
	github.com/IBM-Cloud/container-services-go-sdk v0.0.0-20240725064144-454a2ae23113
	github.com/IBM-Cloud/power-go-client v1.9.0
	github.com/IBM/apigateway-go-sdk v0.0.0-20210714141226-a5d5d49caaca
	github.com/IBM/appconfiguration-go-admin-sdk v0.3.0
	github.com/IBM/appid-management-go-sdk v0.0.0-20210908164609-dd0e0eaf732f
	github.com/IBM/cloud-databases-go-sdk v0.7.1
	github.com/IBM/cloud-db2-go-sdk v0.0.0-20241206113855-40a65de39906
	github.com/IBM/cloudant-go-sdk v0.8.0
	github.com/IBM/code-engine-go-sdk v0.0.0-20240808131715-b9d168602dac
	github.com/IBM/configuration-aggregator-go-sdk v0.0.2
	github.com/IBM/container-registry-go-sdk v1.1.0
	github.com/IBM/continuous-delivery-go-sdk/v2 v2.0.2
	github.com/IBM/event-notifications-go-admin-sdk v0.11.0
	github.com/IBM/eventstreams-go-sdk v1.4.0
	github.com/IBM/go-sdk-core v1.1.0
	github.com/IBM/go-sdk-core/v3 v3.2.4
	github.com/IBM/go-sdk-core/v5 v5.18.1
	github.com/IBM/ibm-cos-sdk-go v1.12.0
	github.com/IBM/ibm-cos-sdk-go-config/v2 v2.1.0
	github.com/IBM/ibm-hpcs-tke-sdk v0.0.0-20211109141421-a4b61b05f7d1
	github.com/IBM/ibm-hpcs-uko-sdk v0.0.20-beta
	github.com/IBM/keyprotect-go-client v0.15.1
	github.com/IBM/logs-go-sdk v0.3.0
	github.com/IBM/logs-router-go-sdk v1.0.5
	github.com/IBM/mqcloud-go-sdk v0.2.0
	github.com/IBM/networking-go-sdk v0.49.0
	github.com/IBM/platform-services-go-sdk v0.70.0
	github.com/IBM/project-go-sdk v0.3.5
	github.com/IBM/push-notifications-go-sdk v0.0.0-20210310100607-5790b96c47f5
	github.com/IBM/sarama v1.41.2
	github.com/IBM/scc-go-sdk/v5 v5.4.1
	github.com/IBM/schematics-go-sdk v0.3.0
	github.com/IBM/secrets-manager-go-sdk/v2 v2.0.7
	github.com/IBM/vmware-go-sdk v0.1.2
	github.com/IBM/vpc-beta-go-sdk v0.8.0
	github.com/IBM/vpc-go-sdk v0.63.1
	github.com/ScaleFT/sshkeys v0.0.0-20200327173127-6142f742bca5
	github.com/akamai/AkamaiOPEN-edgegrid-golang v1.2.2
	github.com/akamai/AkamaiOPEN-edgegrid-golang/v5 v5.0.0
	github.com/apache/openwhisk-client-go v0.0.0-20200201143223-a804fb82d105
	github.com/apparentlymart/go-cidr v1.1.0
	github.com/ghodss/yaml v1.0.1-0.20190212211648-25d852aebe32
	github.com/go-openapi/strfmt v0.23.0
	github.com/golang-jwt/jwt v3.2.2+incompatible
	github.com/google/go-cmp v0.6.0
	github.com/google/uuid v1.6.0
	github.com/hashicorp/go-uuid v1.0.3
	github.com/hashicorp/go-version v1.7.0
	github.com/hashicorp/terraform-plugin-sdk/v2 v2.29.0
	github.com/jinzhu/copier v0.3.2
	github.com/minsikl/netscaler-nitro-go v0.0.0-20170827154432-5b14ce3643e3
	github.com/mitchellh/go-homedir v1.1.0
	github.com/openshift/api v0.0.0-20230329202819-04d4fb776982
	github.com/openshift/client-go v0.0.0-20230324103026-3f1513df25e0
	github.com/pkg/errors v0.9.1
	github.com/rook/rook v1.11.4
	github.com/softlayer/softlayer-go v1.0.3
	github.com/stretchr/testify v1.9.0
	golang.org/x/crypto v0.29.0
	gopkg.in/yaml.v3 v3.0.1
	gotest.tools v2.2.0+incompatible
	k8s.io/api v0.26.3
	k8s.io/apimachinery v0.26.3
	k8s.io/client-go v0.26.1
	k8s.io/utils v0.0.0-20230313181309-38a27ef9d749
	sigs.k8s.io/controller-runtime v0.14.1
)

require (
	cloud.google.com/go/kms v1.10.1 // indirect
	cloud.google.com/go/monitoring v1.13.0 // indirect
	github.com/Logicalis/asn1 v0.0.0-20190312173541-d60463189a56 // indirect
	github.com/PromonLogicalis/asn1 v0.0.0-20190312173541-d60463189a56 // indirect
	github.com/ProtonMail/go-crypto v0.0.0-20230828082145-3c4c8a2d2371 // indirect
	github.com/agext/levenshtein v1.2.2 // indirect
	github.com/andres-erbsen/clock v0.0.0-20160526145045-9e14626cd129 // indirect
	github.com/apex/log v1.9.0 // indirect
	github.com/apparentlymart/go-textseg/v15 v15.0.0 // indirect
	github.com/armon/go-metrics v0.4.1 // indirect
	github.com/asaskevich/govalidator v0.0.0-20230301143203-a9d515a09cc2 // indirect
	github.com/beorn7/perks v1.0.1 // indirect
	github.com/cenkalti/backoff/v3 v3.2.2 // indirect
	github.com/cespare/xxhash/v2 v2.2.0 // indirect
	github.com/cloudflare/circl v1.3.7 // indirect
	github.com/cloudfoundry/jibber_jabber v0.0.0-20151120183258-bcc4c8345a21 // indirect
	github.com/coreos/go-systemd v0.0.0-20191104093116-d3cd4ed1dbcf // indirect
	github.com/coreos/pkg v0.0.0-20220810130054-c7d1c02cb6cf // indirect
	github.com/davecgh/go-spew v1.1.2-0.20180830191138-d8f796af33cc // indirect
	github.com/dchest/bcrypt_pbkdf v0.0.0-20150205184540-83f37f9c154a // indirect
	github.com/dgrijalva/jwt-go v3.2.0+incompatible // indirect
	github.com/eapache/go-resiliency v1.4.0 // indirect
	github.com/eapache/go-xerial-snappy v0.0.0-20230731223053-c322873962e3 // indirect
	github.com/eapache/queue v1.1.0 // indirect
	github.com/emicklei/go-restful/v3 v3.10.0 // indirect
	github.com/evanphx/json-patch/v5 v5.6.0 // indirect
	github.com/fatih/color v1.16.0 // indirect
	github.com/frankban/quicktest v1.14.3 // indirect
	github.com/fsnotify/fsnotify v1.8.0 // indirect
	github.com/gabriel-vasile/mimetype v1.4.5 // indirect
	github.com/go-jose/go-jose/v3 v3.0.3 // indirect
	github.com/go-logr/logr v1.4.1 // indirect
	github.com/go-logr/stdr v1.2.2 // indirect
	github.com/go-openapi/analysis v0.21.5 // indirect
	github.com/go-openapi/errors v0.22.0 // indirect
	github.com/go-openapi/jsonpointer v0.20.1 // indirect
	github.com/go-openapi/jsonreference v0.20.3 // indirect
	github.com/go-openapi/loads v0.21.3 // indirect
	github.com/go-openapi/runtime v0.26.0 // indirect
	github.com/go-openapi/spec v0.20.12 // indirect
	github.com/go-openapi/swag v0.22.5 // indirect
	github.com/go-openapi/validate v0.22.4 // indirect
	github.com/go-ozzo/ozzo-validation/v4 v4.3.0 // indirect
	github.com/go-playground/locales v0.14.1 // indirect
	github.com/go-playground/universal-translator v0.18.1 // indirect
	github.com/go-playground/validator/v10 v10.22.1 // indirect
	github.com/gogo/protobuf v1.3.2 // indirect
	github.com/golang/protobuf v1.5.3 // indirect
	github.com/golang/snappy v0.0.4 // indirect
	github.com/google/gnostic v0.6.9 // indirect
	github.com/google/go-querystring v1.1.0 // indirect
	github.com/google/gofuzz v1.2.0 // indirect
	github.com/hashicorp/errwrap v1.1.0 // indirect
	github.com/hashicorp/go-checkpoint v0.5.0 // indirect
	github.com/hashicorp/go-cleanhttp v0.5.2 // indirect
	github.com/hashicorp/go-cty v1.4.1-0.20200414143053-d3edf31b6320 // indirect
	github.com/hashicorp/go-hclog v1.6.3 // indirect
	github.com/hashicorp/go-immutable-radix v1.3.1 // indirect
	github.com/hashicorp/go-multierror v1.1.1 // indirect
	github.com/hashicorp/go-plugin v1.5.1 // indirect
	github.com/hashicorp/go-retryablehttp v0.7.7 // indirect
	github.com/hashicorp/go-rootcerts v1.0.2 // indirect
	github.com/hashicorp/go-secure-stdlib/parseutil v0.1.7 // indirect
	github.com/hashicorp/go-secure-stdlib/strutil v0.1.2 // indirect
	github.com/hashicorp/go-sockaddr v1.0.2 // indirect
	github.com/hashicorp/golang-lru v0.5.4 // indirect
	github.com/hashicorp/hc-install v0.6.1 // indirect
	github.com/hashicorp/hcl v1.0.1-vault-5 // indirect
	github.com/hashicorp/hcl/v2 v2.18.0 // indirect
	github.com/hashicorp/logutils v1.0.0 // indirect
	github.com/hashicorp/terraform-exec v0.19.0 // indirect
	github.com/hashicorp/terraform-json v0.17.1 // indirect
	github.com/hashicorp/terraform-plugin-go v0.19.0 // indirect
	github.com/hashicorp/terraform-plugin-log v0.9.0 // indirect
	github.com/hashicorp/terraform-registry-address v0.2.2 // indirect
	github.com/hashicorp/terraform-svchost v0.1.1 // indirect
	github.com/hashicorp/vault v1.13.7 // indirect
	github.com/hashicorp/vault/api v1.9.2 // indirect
	github.com/hashicorp/vault/api/auth/approle v0.3.0 // indirect
	github.com/hashicorp/vault/sdk v0.10.0 // indirect
	github.com/hashicorp/yamux v0.1.1 // indirect
	github.com/hokaccha/go-prettyjson v0.0.0-20170213120834-e6b9231a2b1c // indirect
	github.com/imdario/mergo v0.3.15 // indirect
	github.com/jarcoal/httpmock v1.0.7 // indirect
	github.com/jcmturner/aescts/v2 v2.0.0 // indirect
	github.com/jcmturner/dnsutils/v2 v2.0.0 // indirect
	github.com/jcmturner/gofork v1.7.6 // indirect
	github.com/jcmturner/gokrb5/v8 v8.4.4 // indirect
	github.com/jcmturner/rpc/v2 v2.0.3 // indirect
	github.com/jmespath/go-jmespath v0.4.0 // indirect
	github.com/josharian/intern v1.0.0 // indirect
	github.com/json-iterator/go v1.1.12 // indirect
	github.com/klauspost/compress v1.16.7 // indirect
	github.com/kube-object-storage/lib-bucket-provisioner v0.0.0-20221122204822-d1a8c34382f1 // indirect
	github.com/leodido/go-urn v1.4.0 // indirect
	github.com/libopenstorage/secrets v0.0.0-20220823020833-2ecadaf59d8a // indirect
	github.com/mailru/easyjson v0.7.7 // indirect
	github.com/mattn/go-colorable v0.1.13 // indirect
	github.com/mattn/go-isatty v0.0.20 // indirect
	github.com/matttproud/golang_protobuf_extensions v1.0.4 // indirect
	github.com/mitchellh/copystructure v1.2.0 // indirect
	github.com/mitchellh/go-testing-interface v1.14.1 // indirect
	github.com/mitchellh/go-wordwrap v1.0.0 // indirect
	github.com/mitchellh/mapstructure v1.5.0 // indirect
	github.com/mitchellh/reflectwalk v1.0.2 // indirect
	github.com/moby/spdystream v0.2.0 // indirect
	github.com/modern-go/concurrent v0.0.0-20180306012644-bacd9c7ef1dd // indirect
	github.com/modern-go/reflect2 v1.0.2 // indirect
	github.com/munnerz/goautoneg v0.0.0-20191010083416-a7dc8b61c822 // indirect
	github.com/nicksnyder/go-i18n v1.10.0 // indirect
	github.com/oklog/run v1.1.0 // indirect
	github.com/oklog/ulid v1.3.1 // indirect
	github.com/opentracing/opentracing-go v1.2.1-0.20220228012449-10b1cf09e00b // indirect
	github.com/patrickmn/go-cache v2.1.0+incompatible // indirect
	github.com/pelletier/go-toml v1.7.0 // indirect
	github.com/pierrec/lz4 v2.6.1+incompatible // indirect
	github.com/pierrec/lz4/v4 v4.1.18 // indirect
	github.com/pmezard/go-difflib v1.0.1-0.20181226105442-5d4384ee4fb2 // indirect
	github.com/prometheus/client_golang v1.14.0 // indirect
	github.com/prometheus/client_model v0.3.0 // indirect
	github.com/prometheus/common v0.37.0 // indirect
	github.com/prometheus/procfs v0.8.0 // indirect
	github.com/rcrowley/go-metrics v0.0.0-20201227073835-cf1acfcdf475 // indirect
	github.com/ryanuber/go-glob v1.0.0 // indirect
	github.com/sirupsen/logrus v1.9.0 // indirect
	github.com/softlayer/xmlrpc v0.0.0-20200409220501-5f089df7cb7e // indirect
	github.com/spf13/pflag v1.0.5 // indirect
	github.com/stretchr/objx v0.5.2 // indirect
	github.com/vmihailenco/msgpack v4.0.4+incompatible // indirect
	github.com/vmihailenco/msgpack/v5 v5.3.5 // indirect
	github.com/vmihailenco/tagparser/v2 v2.0.0 // indirect
	github.com/zclconf/go-cty v1.14.1 // indirect
	go.mongodb.org/mongo-driver v1.16.1 // indirect
	go.opentelemetry.io/otel v1.14.0 // indirect
	go.opentelemetry.io/otel/trace v1.14.0 // indirect
	go.uber.org/ratelimit v0.2.0 // indirect
<<<<<<< HEAD
	golang.org/x/mod v0.19.0 // indirect
	golang.org/x/net v0.31.0 // indirect
	golang.org/x/oauth2 v0.7.0 // indirect
	golang.org/x/sys v0.27.0 // indirect
	golang.org/x/term v0.26.0 // indirect
	golang.org/x/text v0.20.0 // indirect
=======
	golang.org/x/mod v0.21.0 // indirect
	golang.org/x/net v0.30.0 // indirect
	golang.org/x/oauth2 v0.7.0 // indirect
	golang.org/x/sys v0.28.0 // indirect
	golang.org/x/term v0.25.0 // indirect
	golang.org/x/text v0.19.0 // indirect
>>>>>>> b4c43015
	golang.org/x/time v0.3.0 // indirect
	gomodules.xyz/jsonpatch/v2 v2.2.0 // indirect
	google.golang.org/appengine v1.6.7 // indirect
	google.golang.org/genproto/googleapis/rpc v0.0.0-20230525234030-28d5490b6b19 // indirect
	google.golang.org/grpc v1.57.1 // indirect
	google.golang.org/protobuf v1.34.1 // indirect
	gopkg.in/go-playground/validator.v9 v9.31.0 // indirect
	gopkg.in/inf.v0 v0.9.1 // indirect
	gopkg.in/ini.v1 v1.67.0 // indirect
	gopkg.in/yaml.v2 v2.4.0 // indirect
	k8s.io/klog/v2 v2.90.1 // indirect
	k8s.io/kube-openapi v0.0.0-20221110221610-a28e98eb7c70 // indirect
	sigs.k8s.io/json v0.0.0-20221116044647-bc3834ca7abd // indirect
	sigs.k8s.io/structured-merge-diff/v4 v4.2.3 // indirect
	sigs.k8s.io/yaml v1.3.0 // indirect
)

replace github.com/softlayer/softlayer-go v1.0.3 => github.com/IBM-Cloud/softlayer-go v1.0.5-tf

replace github.com/dgrijalva/jwt-go v3.2.0+incompatible => github.com/golang-jwt/jwt v3.2.1+incompatible

// add sdk changes.
replace github.com/portworx/sched-ops v0.0.0-20200831185134-3e8010dc7056 => github.com/portworx/sched-ops v0.20.4-openstorage-rc3 // required by rook v1.7

exclude (
	github.com/kubernetes-incubator/external-storage v0.20.4-openstorage-rc2
	k8s.io/client-go v11.0.1-0.20190409021438-1a26190bd76a+incompatible
	k8s.io/client-go v12.0.0+incompatible
)<|MERGE_RESOLUTION|>--- conflicted
+++ resolved
@@ -211,21 +211,12 @@
 	go.opentelemetry.io/otel v1.14.0 // indirect
 	go.opentelemetry.io/otel/trace v1.14.0 // indirect
 	go.uber.org/ratelimit v0.2.0 // indirect
-<<<<<<< HEAD
-	golang.org/x/mod v0.19.0 // indirect
-	golang.org/x/net v0.31.0 // indirect
-	golang.org/x/oauth2 v0.7.0 // indirect
-	golang.org/x/sys v0.27.0 // indirect
-	golang.org/x/term v0.26.0 // indirect
-	golang.org/x/text v0.20.0 // indirect
-=======
 	golang.org/x/mod v0.21.0 // indirect
 	golang.org/x/net v0.30.0 // indirect
 	golang.org/x/oauth2 v0.7.0 // indirect
 	golang.org/x/sys v0.28.0 // indirect
 	golang.org/x/term v0.25.0 // indirect
 	golang.org/x/text v0.19.0 // indirect
->>>>>>> b4c43015
 	golang.org/x/time v0.3.0 // indirect
 	gomodules.xyz/jsonpatch/v2 v2.2.0 // indirect
 	google.golang.org/appengine v1.6.7 // indirect
