--- conflicted
+++ resolved
@@ -74,10 +74,7 @@
 	github.com/fatih/color v1.9.0 // indirect
 	github.com/go-logr/logr v1.2.3 // indirect
 	github.com/go-openapi/analysis v0.21.2 // indirect
-<<<<<<< HEAD
-=======
 	github.com/go-openapi/errors v0.20.3 // indirect
->>>>>>> 261585d7
 	github.com/go-openapi/jsonpointer v0.19.5 // indirect
 	github.com/go-openapi/jsonreference v0.19.6 // indirect
 	github.com/go-openapi/loads v0.21.1 // indirect
