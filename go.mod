module github.com/IBM-Cloud/terraform-provider-ibm

go 1.22.4

toolchain go1.22.5

require (
	github.com/IBM-Cloud/bluemix-go v0.0.0-20241117121028-a3be206688b3
	github.com/IBM-Cloud/container-services-go-sdk v0.0.0-20240725064144-454a2ae23113
	github.com/IBM-Cloud/power-go-client v1.8.3
	github.com/IBM/apigateway-go-sdk v0.0.0-20210714141226-a5d5d49caaca
	github.com/IBM/appconfiguration-go-admin-sdk v0.3.0
	github.com/IBM/appid-management-go-sdk v0.0.0-20210908164609-dd0e0eaf732f
	github.com/IBM/cloud-databases-go-sdk v0.7.1
	github.com/IBM/cloudant-go-sdk v0.8.0
	github.com/IBM/code-engine-go-sdk v0.0.0-20240808131715-b9d168602dac
	github.com/IBM/configuration-aggregator-go-sdk v0.0.2
	github.com/IBM/container-registry-go-sdk v1.1.0
	github.com/IBM/continuous-delivery-go-sdk/v2 v2.0.2
	github.com/IBM/event-notifications-go-admin-sdk v0.11.0
	github.com/IBM/eventstreams-go-sdk v1.4.0
	github.com/IBM/go-sdk-core v1.1.0
	github.com/IBM/go-sdk-core/v3 v3.2.4
	github.com/IBM/go-sdk-core/v5 v5.18.1
	github.com/IBM/ibm-cos-sdk-go v1.10.3
	github.com/IBM/ibm-cos-sdk-go-config/v2 v2.1.0
	github.com/IBM/ibm-hpcs-tke-sdk v0.0.0-20211109141421-a4b61b05f7d1
	github.com/IBM/ibm-hpcs-uko-sdk v0.0.20-beta
	github.com/IBM/keyprotect-go-client v0.15.1
	github.com/IBM/logs-go-sdk v0.3.0
	github.com/IBM/logs-router-go-sdk v1.0.5
	github.com/IBM/mqcloud-go-sdk v0.2.0
	github.com/IBM/networking-go-sdk v0.49.0
	github.com/IBM/platform-services-go-sdk v0.70.0
	github.com/IBM/project-go-sdk v0.3.5
	github.com/IBM/push-notifications-go-sdk v0.0.0-20210310100607-5790b96c47f5
	github.com/IBM/sarama v1.41.2
	github.com/IBM/scc-go-sdk/v5 v5.4.1
	github.com/IBM/schematics-go-sdk v0.3.0
	github.com/IBM/secrets-manager-go-sdk/v2 v2.0.7
	github.com/IBM/vmware-go-sdk v0.1.2
	github.com/IBM/vpc-beta-go-sdk v0.8.0
	github.com/IBM/vpc-go-sdk v0.63.1
	github.com/ScaleFT/sshkeys v0.0.0-20200327173127-6142f742bca5
	github.com/akamai/AkamaiOPEN-edgegrid-golang v1.2.2
	github.com/akamai/AkamaiOPEN-edgegrid-golang/v5 v5.0.0
	github.com/apache/openwhisk-client-go v0.0.0-20200201143223-a804fb82d105
	github.com/apparentlymart/go-cidr v1.1.0
	github.com/ghodss/yaml v1.0.1-0.20190212211648-25d852aebe32
	github.com/go-openapi/strfmt v0.23.0
	github.com/golang-jwt/jwt v3.2.2+incompatible
	github.com/google/go-cmp v0.6.0
	github.com/google/uuid v1.6.0
	github.com/hashicorp/go-uuid v1.0.3
	github.com/hashicorp/go-version v1.7.0
	github.com/hashicorp/terraform-plugin-sdk/v2 v2.29.0
	github.com/jinzhu/copier v0.3.2
	github.com/minsikl/netscaler-nitro-go v0.0.0-20170827154432-5b14ce3643e3
	github.com/mitchellh/go-homedir v1.1.0
	github.com/openshift/api v0.0.0-20230329202819-04d4fb776982
	github.com/openshift/client-go v0.0.0-20230324103026-3f1513df25e0
	github.com/pkg/errors v0.9.1
	github.com/rook/rook v1.11.4
	github.com/softlayer/softlayer-go v1.0.3
	github.com/stretchr/testify v1.9.0
	golang.org/x/crypto v0.28.0
	gopkg.in/yaml.v3 v3.0.1
	gotest.tools v2.2.0+incompatible
	k8s.io/api v0.26.3
	k8s.io/apimachinery v0.26.3
	k8s.io/client-go v0.26.1
	k8s.io/utils v0.0.0-20230313181309-38a27ef9d749
	sigs.k8s.io/controller-runtime v0.14.1
)

require (
	cloud.google.com/go/kms v1.10.1 // indirect
	cloud.google.com/go/monitoring v1.13.0 // indirect
	github.com/Logicalis/asn1 v0.0.0-20190312173541-d60463189a56 // indirect
	github.com/PromonLogicalis/asn1 v0.0.0-20190312173541-d60463189a56 // indirect
	github.com/ProtonMail/go-crypto v0.0.0-20230828082145-3c4c8a2d2371 // indirect
	github.com/agext/levenshtein v1.2.2 // indirect
	github.com/andres-erbsen/clock v0.0.0-20160526145045-9e14626cd129 // indirect
	github.com/apex/log v1.9.0 // indirect
	github.com/apparentlymart/go-textseg/v15 v15.0.0 // indirect
	github.com/armon/go-metrics v0.4.1 // indirect
	github.com/asaskevich/govalidator v0.0.0-20230301143203-a9d515a09cc2 // indirect
	github.com/beorn7/perks v1.0.1 // indirect
	github.com/cenkalti/backoff/v3 v3.2.2 // indirect
	github.com/cespare/xxhash/v2 v2.2.0 // indirect
	github.com/cloudflare/circl v1.3.7 // indirect
	github.com/cloudfoundry/jibber_jabber v0.0.0-20151120183258-bcc4c8345a21 // indirect
	github.com/coreos/go-systemd v0.0.0-20191104093116-d3cd4ed1dbcf // indirect
	github.com/coreos/pkg v0.0.0-20220810130054-c7d1c02cb6cf // indirect
	github.com/davecgh/go-spew v1.1.2-0.20180830191138-d8f796af33cc // indirect
	github.com/dchest/bcrypt_pbkdf v0.0.0-20150205184540-83f37f9c154a // indirect
	github.com/dgrijalva/jwt-go v3.2.0+incompatible // indirect
	github.com/eapache/go-resiliency v1.4.0 // indirect
	github.com/eapache/go-xerial-snappy v0.0.0-20230731223053-c322873962e3 // indirect
	github.com/eapache/queue v1.1.0 // indirect
	github.com/emicklei/go-restful/v3 v3.10.0 // indirect
	github.com/evanphx/json-patch/v5 v5.6.0 // indirect
	github.com/fatih/color v1.16.0 // indirect
	github.com/frankban/quicktest v1.14.3 // indirect
	github.com/fsnotify/fsnotify v1.8.0 // indirect
	github.com/gabriel-vasile/mimetype v1.4.5 // indirect
	github.com/go-jose/go-jose/v3 v3.0.3 // indirect
	github.com/go-logr/logr v1.4.1 // indirect
	github.com/go-logr/stdr v1.2.2 // indirect
	github.com/go-openapi/analysis v0.21.5 // indirect
	github.com/go-openapi/errors v0.22.0 // indirect
	github.com/go-openapi/jsonpointer v0.20.1 // indirect
	github.com/go-openapi/jsonreference v0.20.3 // indirect
	github.com/go-openapi/loads v0.21.3 // indirect
	github.com/go-openapi/runtime v0.26.0 // indirect
	github.com/go-openapi/spec v0.20.12 // indirect
	github.com/go-openapi/swag v0.22.5 // indirect
	github.com/go-openapi/validate v0.22.4 // indirect
	github.com/go-ozzo/ozzo-validation/v4 v4.3.0 // indirect
	github.com/go-playground/locales v0.14.1 // indirect
	github.com/go-playground/universal-translator v0.18.1 // indirect
	github.com/go-playground/validator/v10 v10.22.1 // indirect
	github.com/gogo/protobuf v1.3.2 // indirect
	github.com/golang/protobuf v1.5.3 // indirect
	github.com/golang/snappy v0.0.4 // indirect
	github.com/google/gnostic v0.6.9 // indirect
	github.com/google/go-querystring v1.1.0 // indirect
	github.com/google/gofuzz v1.2.0 // indirect
	github.com/hashicorp/errwrap v1.1.0 // indirect
	github.com/hashicorp/go-checkpoint v0.5.0 // indirect
	github.com/hashicorp/go-cleanhttp v0.5.2 // indirect
	github.com/hashicorp/go-cty v1.4.1-0.20200414143053-d3edf31b6320 // indirect
	github.com/hashicorp/go-hclog v1.6.3 // indirect
	github.com/hashicorp/go-immutable-radix v1.3.1 // indirect
	github.com/hashicorp/go-multierror v1.1.1 // indirect
	github.com/hashicorp/go-plugin v1.5.1 // indirect
	github.com/hashicorp/go-retryablehttp v0.7.7 // indirect
	github.com/hashicorp/go-rootcerts v1.0.2 // indirect
	github.com/hashicorp/go-secure-stdlib/parseutil v0.1.7 // indirect
	github.com/hashicorp/go-secure-stdlib/strutil v0.1.2 // indirect
	github.com/hashicorp/go-sockaddr v1.0.2 // indirect
	github.com/hashicorp/golang-lru v0.5.4 // indirect
	github.com/hashicorp/hc-install v0.6.1 // indirect
	github.com/hashicorp/hcl v1.0.1-vault-5 // indirect
	github.com/hashicorp/hcl/v2 v2.18.0 // indirect
	github.com/hashicorp/logutils v1.0.0 // indirect
	github.com/hashicorp/terraform-exec v0.19.0 // indirect
	github.com/hashicorp/terraform-json v0.17.1 // indirect
	github.com/hashicorp/terraform-plugin-go v0.19.0 // indirect
	github.com/hashicorp/terraform-plugin-log v0.9.0 // indirect
	github.com/hashicorp/terraform-registry-address v0.2.2 // indirect
	github.com/hashicorp/terraform-svchost v0.1.1 // indirect
	github.com/hashicorp/vault v1.13.7 // indirect
	github.com/hashicorp/vault/api v1.9.2 // indirect
	github.com/hashicorp/vault/api/auth/approle v0.3.0 // indirect
	github.com/hashicorp/vault/sdk v0.10.0 // indirect
	github.com/hashicorp/yamux v0.1.1 // indirect
	github.com/hokaccha/go-prettyjson v0.0.0-20170213120834-e6b9231a2b1c // indirect
	github.com/imdario/mergo v0.3.15 // indirect
	github.com/jarcoal/httpmock v1.0.7 // indirect
	github.com/jcmturner/aescts/v2 v2.0.0 // indirect
	github.com/jcmturner/dnsutils/v2 v2.0.0 // indirect
	github.com/jcmturner/gofork v1.7.6 // indirect
	github.com/jcmturner/gokrb5/v8 v8.4.4 // indirect
	github.com/jcmturner/rpc/v2 v2.0.3 // indirect
	github.com/jmespath/go-jmespath v0.4.0 // indirect
	github.com/josharian/intern v1.0.0 // indirect
	github.com/json-iterator/go v1.1.12 // indirect
	github.com/klauspost/compress v1.16.7 // indirect
	github.com/kube-object-storage/lib-bucket-provisioner v0.0.0-20221122204822-d1a8c34382f1 // indirect
	github.com/leodido/go-urn v1.4.0 // indirect
	github.com/libopenstorage/secrets v0.0.0-20220823020833-2ecadaf59d8a // indirect
	github.com/mailru/easyjson v0.7.7 // indirect
	github.com/mattn/go-colorable v0.1.13 // indirect
	github.com/mattn/go-isatty v0.0.20 // indirect
	github.com/matttproud/golang_protobuf_extensions v1.0.4 // indirect
	github.com/mitchellh/copystructure v1.2.0 // indirect
	github.com/mitchellh/go-testing-interface v1.14.1 // indirect
	github.com/mitchellh/go-wordwrap v1.0.0 // indirect
	github.com/mitchellh/mapstructure v1.5.0 // indirect
	github.com/mitchellh/reflectwalk v1.0.2 // indirect
	github.com/moby/spdystream v0.2.0 // indirect
	github.com/modern-go/concurrent v0.0.0-20180306012644-bacd9c7ef1dd // indirect
	github.com/modern-go/reflect2 v1.0.2 // indirect
	github.com/munnerz/goautoneg v0.0.0-20191010083416-a7dc8b61c822 // indirect
	github.com/nicksnyder/go-i18n v1.10.0 // indirect
	github.com/oklog/run v1.1.0 // indirect
	github.com/oklog/ulid v1.3.1 // indirect
	github.com/opentracing/opentracing-go v1.2.1-0.20220228012449-10b1cf09e00b // indirect
	github.com/patrickmn/go-cache v2.1.0+incompatible // indirect
	github.com/pelletier/go-toml v1.7.0 // indirect
	github.com/pierrec/lz4 v2.6.1+incompatible // indirect
	github.com/pierrec/lz4/v4 v4.1.18 // indirect
	github.com/pmezard/go-difflib v1.0.1-0.20181226105442-5d4384ee4fb2 // indirect
	github.com/prometheus/client_golang v1.14.0 // indirect
	github.com/prometheus/client_model v0.3.0 // indirect
	github.com/prometheus/common v0.37.0 // indirect
	github.com/prometheus/procfs v0.8.0 // indirect
	github.com/rcrowley/go-metrics v0.0.0-20201227073835-cf1acfcdf475 // indirect
	github.com/ryanuber/go-glob v1.0.0 // indirect
	github.com/sirupsen/logrus v1.9.0 // indirect
	github.com/softlayer/xmlrpc v0.0.0-20200409220501-5f089df7cb7e // indirect
	github.com/spf13/pflag v1.0.5 // indirect
	github.com/stretchr/objx v0.5.2 // indirect
	github.com/vmihailenco/msgpack v4.0.4+incompatible // indirect
	github.com/vmihailenco/msgpack/v5 v5.3.5 // indirect
	github.com/vmihailenco/tagparser/v2 v2.0.0 // indirect
	github.com/zclconf/go-cty v1.14.1 // indirect
	go.mongodb.org/mongo-driver v1.16.1 // indirect
	go.opentelemetry.io/otel v1.14.0 // indirect
	go.opentelemetry.io/otel/trace v1.14.0 // indirect
	go.uber.org/ratelimit v0.2.0 // indirect
	golang.org/x/mod v0.19.0 // indirect
<<<<<<< HEAD
	golang.org/x/net v0.29.0 // indirect
	golang.org/x/oauth2 v0.7.0 // indirect
	golang.org/x/sys v0.25.0 // indirect
	golang.org/x/term v0.24.0 // indirect
	golang.org/x/text v0.18.0 // indirect
=======
	golang.org/x/net v0.30.0 // indirect
	golang.org/x/oauth2 v0.7.0 // indirect
	golang.org/x/sys v0.26.0 // indirect
	golang.org/x/term v0.25.0 // indirect
	golang.org/x/text v0.19.0 // indirect
>>>>>>> d8414424
	golang.org/x/time v0.3.0 // indirect
	gomodules.xyz/jsonpatch/v2 v2.2.0 // indirect
	google.golang.org/appengine v1.6.7 // indirect
	google.golang.org/genproto/googleapis/rpc v0.0.0-20230525234030-28d5490b6b19 // indirect
	google.golang.org/grpc v1.57.1 // indirect
	google.golang.org/protobuf v1.34.1 // indirect
	gopkg.in/go-playground/validator.v9 v9.31.0 // indirect
	gopkg.in/inf.v0 v0.9.1 // indirect
	gopkg.in/ini.v1 v1.67.0 // indirect
	gopkg.in/yaml.v2 v2.4.0 // indirect
	k8s.io/klog/v2 v2.90.1 // indirect
	k8s.io/kube-openapi v0.0.0-20221110221610-a28e98eb7c70 // indirect
	sigs.k8s.io/json v0.0.0-20221116044647-bc3834ca7abd // indirect
	sigs.k8s.io/structured-merge-diff/v4 v4.2.3 // indirect
	sigs.k8s.io/yaml v1.3.0 // indirect
)

replace github.com/softlayer/softlayer-go v1.0.3 => github.com/IBM-Cloud/softlayer-go v1.0.5-tf

replace github.com/dgrijalva/jwt-go v3.2.0+incompatible => github.com/golang-jwt/jwt v3.2.1+incompatible

// add sdk changes.
replace github.com/portworx/sched-ops v0.0.0-20200831185134-3e8010dc7056 => github.com/portworx/sched-ops v0.20.4-openstorage-rc3 // required by rook v1.7

replace github.com/IBM/vpc-go-sdk => ./common/github.com/IBM/vpc-go-sdk

exclude (
	github.com/kubernetes-incubator/external-storage v0.20.4-openstorage-rc2
	k8s.io/client-go v11.0.1-0.20190409021438-1a26190bd76a+incompatible
	k8s.io/client-go v12.0.0+incompatible
)<|MERGE_RESOLUTION|>--- conflicted
+++ resolved
@@ -211,19 +211,11 @@
 	go.opentelemetry.io/otel/trace v1.14.0 // indirect
 	go.uber.org/ratelimit v0.2.0 // indirect
 	golang.org/x/mod v0.19.0 // indirect
-<<<<<<< HEAD
-	golang.org/x/net v0.29.0 // indirect
-	golang.org/x/oauth2 v0.7.0 // indirect
-	golang.org/x/sys v0.25.0 // indirect
-	golang.org/x/term v0.24.0 // indirect
-	golang.org/x/text v0.18.0 // indirect
-=======
 	golang.org/x/net v0.30.0 // indirect
 	golang.org/x/oauth2 v0.7.0 // indirect
 	golang.org/x/sys v0.26.0 // indirect
 	golang.org/x/term v0.25.0 // indirect
 	golang.org/x/text v0.19.0 // indirect
->>>>>>> d8414424
 	golang.org/x/time v0.3.0 // indirect
 	gomodules.xyz/jsonpatch/v2 v2.2.0 // indirect
 	google.golang.org/appengine v1.6.7 // indirect
