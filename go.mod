--- conflicted
+++ resolved
@@ -145,13 +145,8 @@
 	github.com/vmihailenco/msgpack/v4 v4.3.12 // indirect
 	github.com/vmihailenco/tagparser v0.1.1 // indirect
 	github.com/zclconf/go-cty v1.10.0 // indirect
-<<<<<<< HEAD
-	go.mongodb.org/mongo-driver v1.10.1 // indirect
-	golang.org/x/net v0.0.0-20220812174116-3211cb980234 // indirect
-=======
 	go.mongodb.org/mongo-driver v1.10.0 // indirect
 	golang.org/x/net v0.1.0 // indirect
->>>>>>> b349b94a
 	golang.org/x/oauth2 v0.0.0-20211104180415-d3ed0bb246c8 // indirect
 	golang.org/x/sys v0.1.0 // indirect
 	golang.org/x/term v0.1.0 // indirect
